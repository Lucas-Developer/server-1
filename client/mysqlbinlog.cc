--- conflicted
+++ resolved
@@ -1261,11 +1261,7 @@
 static void usage()
 {
   print_version();
-<<<<<<< HEAD
-  puts(ORACLE_WELCOME_COPYRIGHT_NOTICE("2001, 2010"));
-=======
   puts(ORACLE_WELCOME_COPYRIGHT_NOTICE("2000, 2011"));
->>>>>>> e018925a
   printf("\
 Dumps a MySQL binary log in a format usable for viewing or for piping to\n\
 the mysql command line client.\n\n");

--- conflicted
+++ resolved
@@ -232,11 +232,7 @@
 static int process_all_tables_in_db(char *database);
 static int process_one_db(char *database);
 static int use_db(char *database);
-<<<<<<< HEAD
 static int handle_request_for_tables(char *tables, size_t length, my_bool view);
-=======
-static int handle_request_for_tables(char *tables, size_t length);
->>>>>>> ef3f09f0
 static int dbConnect(char *host, char *user,char *passwd);
 static void dbDisconnect(char *host);
 static void DBerror(MYSQL *mysql, const char *when);
@@ -569,12 +565,8 @@
       *end++= ',';
     }
     *--end = 0;
-<<<<<<< HEAD
     handle_request_for_tables(table_names_comma_sep + 1, tot_length - 1,
                               opt_do_views != 0);
-=======
-    handle_request_for_tables(table_names_comma_sep + 1, tot_length - 1);
->>>>>>> ef3f09f0
     my_free(table_names_comma_sep);
   }
   else
@@ -594,24 +586,15 @@
 static size_t fixed_name_length(const char *name)
 {
   const char *p;
-<<<<<<< HEAD
-  uint extra_length= 2;  /* count the first/last backticks */
+  size_t extra_length= 2;  /* count the first/last backticks */
   DBUG_ENTER("fixed_name_length");
 
-=======
-  size_t extra_length= 2;  /* count the first/last backticks */
-  
->>>>>>> ef3f09f0
   for (p= name; *p; p++)
   {
     if (*p == '`')
       extra_length++;
   }
-<<<<<<< HEAD
-  DBUG_RETURN((uint) ((p - name) + extra_length));
-=======
-  return (size_t) ((p - name) + extra_length);
->>>>>>> ef3f09f0
+  DBUG_RETURN((size_t) ((p - name) + extra_length));
 }
 
 
@@ -772,15 +755,10 @@
   DBUG_ENTER("fix_table_storage_name");
 
   if (strncmp(name, "#mysql50#", 9))
-<<<<<<< HEAD
-    DBUG_RETURN(1);
-  sprintf(qbuf, "RENAME TABLE `%s` TO `%s`", name, name + 9);
-=======
-    return 1;
+    DBUG_RETURN(1);
   my_snprintf(qbuf, sizeof(qbuf), "RENAME TABLE `%s` TO `%s`",
               name, name + 9);
 
->>>>>>> ef3f09f0
   rc= run_query(qbuf);
   if (verbose)
     printf("%-50s %s\n", name, rc ? "FAILED" : "OK");
@@ -794,14 +772,9 @@
   DBUG_ENTER("fix_database_storage_name");
 
   if (strncmp(name, "#mysql50#", 9))
-<<<<<<< HEAD
-    DBUG_RETURN(1);
-  sprintf(qbuf, "ALTER DATABASE `%s` UPGRADE DATA DIRECTORY NAME", name);
-=======
-    return 1;
+    DBUG_RETURN(1);
   my_snprintf(qbuf, sizeof(qbuf), "ALTER DATABASE `%s` UPGRADE DATA DIRECTORY "
               "NAME", name);
->>>>>>> ef3f09f0
   rc= run_query(qbuf);
   if (verbose)
     printf("%-50s %s\n", name, rc ? "FAILED" : "OK");
@@ -876,18 +849,11 @@
   return run_query(stmt);
 }
 
-<<<<<<< HEAD
 static int handle_request_for_tables(char *tables, size_t length, my_bool view)
 {
   char *query, *end, options[100], message[100];
   char table_name_buff[NAME_CHAR_LEN*2*2+1], *table_name;
-  uint query_length= 0;
-=======
-static int handle_request_for_tables(char *tables, size_t length)
-{
-  char *query, *end, options[100], message[100];
   size_t query_length= 0, query_size= sizeof(char)*(length+110);
->>>>>>> ef3f09f0
   const char *op = 0;
   const char *tab_view;
   DBUG_ENTER("handle_request_for_tables");
@@ -939,15 +905,8 @@
     DBUG_RETURN(fix_table_storage_name(tables));
   }
 
-<<<<<<< HEAD
-  if (!(query =(char *) my_malloc((sizeof(char)*(length+110)), MYF(MY_WME))))
-    DBUG_RETURN(1);
-=======
   if (!(query =(char *) my_malloc(query_size, MYF(MY_WME))))
-  {
-    return 1;
-  }
->>>>>>> ef3f09f0
+    DBUG_RETURN(1);
   if (opt_all_in_1)
   {
     DBUG_ASSERT(strlen(op)+strlen(tables)+strlen(options)+8+1 <= query_size);

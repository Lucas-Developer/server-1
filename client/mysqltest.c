/* Copyright (C) 2000 MySQL AB

   This program is free software; you can redistribute it and/or modify
   it under the terms of the GNU General Public License as published by
   the Free Software Foundation; version 2 of the License.

   This program is distributed in the hope that it will be useful,
   but WITHOUT ANY WARRANTY; without even the implied warranty of
   MERCHANTABILITY or FITNESS FOR A PARTICULAR PURPOSE.  See the
   GNU General Public License for more details.

   You should have received a copy of the GNU General Public License
   along with this program; if not, write to the Free Software
   Foundation, Inc., 59 Temple Place, Suite 330, Boston, MA  02111-1307  USA */

/*
  mysqltest

  Tool used for executing a .test file

  See the "MySQL Test framework manual" for more information
  http://dev.mysql.com/doc/mysqltest/en/index.html

  Please keep the test framework tools identical in all versions!

  Written by:
  Sasha Pachev <sasha@mysql.com>
  Matt Wagner  <matt@mysql.com>
  Monty
  Jani
  Holyfoot
*/

#define MTEST_VERSION "3.2"

#include "client_priv.h"
#include <mysql_version.h>
#include <mysqld_error.h>
#include <m_ctype.h>
#include <my_dir.h>
#include <hash.h>
#include <stdarg.h>
#include <violite.h>
#include "my_regex.h" /* Our own version of regex */
#ifdef HAVE_SYS_WAIT_H
#include <sys/wait.h>
#endif

/* Use cygwin for --exec and --system before 5.0 */
#if MYSQL_VERSION_ID < 50000
#define USE_CYGWIN
#endif

#define MAX_VAR_NAME_LENGTH    256
#define MAX_COLUMNS            256
#define MAX_EMBEDDED_SERVER_ARGS 64
#define MAX_DELIMITER_LENGTH 16

/* Flags controlling send and reap */
#define QUERY_SEND_FLAG  1
#define QUERY_REAP_FLAG  2

                           enum {
   RESULT_OK= 0,
   RESULT_CONTENT_MISMATCH= 1,
   RESULT_LENGTH_MISMATCH= 2
 };

enum {
  OPT_SKIP_SAFEMALLOC=OPT_MAX_CLIENT_OPTION,
  OPT_PS_PROTOCOL, OPT_SP_PROTOCOL, OPT_CURSOR_PROTOCOL, OPT_VIEW_PROTOCOL,
  OPT_MAX_CONNECT_RETRIES, OPT_MARK_PROGRESS, OPT_LOG_DIR
};

static int record= 0, opt_sleep= -1;
static char *opt_db= 0, *opt_pass= 0;
const char *opt_user= 0, *opt_host= 0, *unix_sock= 0, *opt_basedir= "./";
const char *opt_logdir= "";
const char *opt_include= 0, *opt_charsets_dir;
static int opt_port= 0;
static int opt_max_connect_retries;
static my_bool opt_compress= 0, silent= 0, verbose= 0;
static my_bool tty_password= 0;
static my_bool opt_mark_progress= 0;
static my_bool ps_protocol= 0, ps_protocol_enabled= 0;
static my_bool sp_protocol= 0, sp_protocol_enabled= 0;
static my_bool view_protocol= 0, view_protocol_enabled= 0;
static my_bool cursor_protocol= 0, cursor_protocol_enabled= 0;
static my_bool parsing_disabled= 0;
static my_bool display_result_vertically= FALSE,
  display_metadata= FALSE, display_result_sorted= FALSE;
static my_bool disable_query_log= 0, disable_result_log= 0;
static my_bool disable_warnings= 0;
static my_bool disable_info= 1;
static my_bool abort_on_error= 1;
static my_bool server_initialized= 0;
static my_bool is_windows= 0;
static char **default_argv;
static const char *load_default_groups[]= { "mysqltest", "client", 0 };
static char line_buffer[MAX_DELIMITER_LENGTH], *line_buffer_pos= line_buffer;

static uint start_lineno= 0; /* Start line of current command */

static char delimiter[MAX_DELIMITER_LENGTH]= ";";
static uint delimiter_length= 1;

static char TMPDIR[FN_REFLEN];

/* Block stack */
enum block_cmd {
  cmd_none,
  cmd_if,
  cmd_while
};

struct st_block
{
  int             line; /* Start line of block */
  my_bool         ok;   /* Should block be executed */
  enum block_cmd  cmd;  /* Command owning the block */
};

static struct st_block block_stack[32];
static struct st_block *cur_block, *block_stack_end;

/* Open file stack */
struct st_test_file
{
  FILE* file;
  const char *file_name;
  uint lineno; /* Current line in file */
};

static struct st_test_file file_stack[16];
static struct st_test_file* cur_file;
static struct st_test_file* file_stack_end;


static CHARSET_INFO *charset_info= &my_charset_latin1; /* Default charset */

static const char *embedded_server_groups[]=
{
  "server",
  "embedded",
  "mysqltest_SERVER",
  NullS
};

static int embedded_server_arg_count=0;
static char *embedded_server_args[MAX_EMBEDDED_SERVER_ARGS];

/*
  Timer related variables
  See the timer_output() definition for details
*/
static char *timer_file = NULL;
static ulonglong timer_start;
static void timer_output(void);
static ulonglong timer_now(void);

static ulonglong progress_start= 0;

/* Precompiled re's */
static my_regex_t ps_re;     /* the query can be run using PS protocol */
static my_regex_t sp_re;     /* the query can be run as a SP */
static my_regex_t view_re;   /* the query can be run as a view*/

static void init_re(void);
static int match_re(my_regex_t *, char *);
static void free_re(void);

DYNAMIC_ARRAY q_lines;

#include "sslopt-vars.h"

struct
{
  int read_lines,current_line;
} parser;

struct
{
  char file[FN_REFLEN];
  ulong pos;
} master_pos;

/* if set, all results are concated and compared against this file */
const char *result_file_name= 0;

typedef struct st_var
{
  char *name;
  int name_len;
  char *str_val;
  int str_val_len;
  int int_val;
  int alloced_len;
  int int_dirty; /* do not update string if int is updated until first read */
  int alloced;
  char *env_s;
} VAR;

/*Perl/shell-like variable registers */
VAR var_reg[10];

HASH var_hash;

struct st_connection
{
  MYSQL mysql;
  /* Used when creating views and sp, to avoid implicit commit */
  MYSQL* util_mysql;
  char *name;
  MYSQL_STMT* stmt;

#ifdef EMBEDDED_LIBRARY
  const char *cur_query;
  int cur_query_len;
  pthread_mutex_t mutex;
  pthread_cond_t cond;
  int query_done;
#endif /*EMBEDDED_LIBRARY*/
};
struct st_connection connections[128];
struct st_connection* cur_con, *next_con, *connections_end;

/*
  List of commands in mysqltest
  Must match the "command_names" array
  Add new commands before Q_UNKNOWN!
*/
enum enum_commands {
  Q_CONNECTION=1,     Q_QUERY,
  Q_CONNECT,	    Q_SLEEP, Q_REAL_SLEEP,
  Q_INC,		    Q_DEC,
  Q_SOURCE,	    Q_DISCONNECT,
  Q_LET,		    Q_ECHO,
  Q_WHILE,	    Q_END_BLOCK,
  Q_SYSTEM,	    Q_RESULT,
  Q_REQUIRE,	    Q_SAVE_MASTER_POS,
  Q_SYNC_WITH_MASTER,
  Q_SYNC_SLAVE_WITH_MASTER,
  Q_ERROR,
  Q_SEND,		    Q_REAP,
  Q_DIRTY_CLOSE,	    Q_REPLACE, Q_REPLACE_COLUMN,
  Q_PING,		    Q_EVAL,
  Q_RPL_PROBE,	    Q_ENABLE_RPL_PARSE,
  Q_DISABLE_RPL_PARSE, Q_EVAL_RESULT,
  Q_ENABLE_QUERY_LOG, Q_DISABLE_QUERY_LOG,
  Q_ENABLE_RESULT_LOG, Q_DISABLE_RESULT_LOG,
  Q_WAIT_FOR_SLAVE_TO_STOP,
  Q_ENABLE_WARNINGS, Q_DISABLE_WARNINGS,
  Q_ENABLE_INFO, Q_DISABLE_INFO,
  Q_ENABLE_METADATA, Q_DISABLE_METADATA,
  Q_EXEC, Q_DELIMITER,
  Q_DISABLE_ABORT_ON_ERROR, Q_ENABLE_ABORT_ON_ERROR,
  Q_DISPLAY_VERTICAL_RESULTS, Q_DISPLAY_HORIZONTAL_RESULTS,
  Q_QUERY_VERTICAL, Q_QUERY_HORIZONTAL, Q_SORTED_RESULT,
  Q_START_TIMER, Q_END_TIMER,
  Q_CHARACTER_SET, Q_DISABLE_PS_PROTOCOL, Q_ENABLE_PS_PROTOCOL,
  Q_DISABLE_RECONNECT, Q_ENABLE_RECONNECT,
  Q_IF,
  Q_DISABLE_PARSING, Q_ENABLE_PARSING,
  Q_REPLACE_REGEX, Q_REMOVE_FILE, Q_FILE_EXIST,
  Q_WRITE_FILE, Q_COPY_FILE, Q_PERL, Q_DIE, Q_EXIT, Q_SKIP,
  Q_CHMOD_FILE, Q_APPEND_FILE, Q_CAT_FILE, Q_DIFF_FILES,
  Q_SEND_QUIT,

  Q_UNKNOWN,			       /* Unknown command.   */
  Q_COMMENT,			       /* Comments, ignored. */
  Q_COMMENT_WITH_COMMAND
};


const char *command_names[]=
{
  "connection",
  "query",
  "connect",
  "sleep",
  "real_sleep",
  "inc",
  "dec",
  "source",
  "disconnect",
  "let",
  "echo",
  "while",
  "end",
  "system",
  "result",
  "require",
  "save_master_pos",
  "sync_with_master",
  "sync_slave_with_master",
  "error",
  "send",
  "reap",
  "dirty_close",
  "replace_result",
  "replace_column",
  "ping",
  "eval",
  "rpl_probe",
  "enable_rpl_parse",
  "disable_rpl_parse",
  "eval_result",
  /* Enable/disable that the _query_ is logged to result file */
  "enable_query_log",
  "disable_query_log",
  /* Enable/disable that the _result_ from a query is logged to result file */
  "enable_result_log",
  "disable_result_log",
  "wait_for_slave_to_stop",
  "enable_warnings",
  "disable_warnings",
  "enable_info",
  "disable_info",
  "enable_metadata",
  "disable_metadata",
  "exec",
  "delimiter",
  "disable_abort_on_error",
  "enable_abort_on_error",
  "vertical_results",
  "horizontal_results",
  "query_vertical",
  "query_horizontal",
  "sorted_result",
  "start_timer",
  "end_timer",
  "character_set",
  "disable_ps_protocol",
  "enable_ps_protocol",
  "disable_reconnect",
  "enable_reconnect",
  "if",
  "disable_parsing",
  "enable_parsing",
  "replace_regex",
  "remove_file",
  "file_exists",
  "write_file",
  "copy_file",
  "perl",
  "die",
               
  /* Don't execute any more commands, compare result */
  "exit",
  "skip",
  "chmod",
  "append_file",
  "cat_file",
  "diff_files",
  "send_quit",
  0
};


/*
  The list of error codes to --error are stored in an internal array of
  structs. This struct can hold numeric SQL error codes, error names or
  SQLSTATE codes as strings. The element next to the last active element
  in the list is set to type ERR_EMPTY. When an SQL statement returns an
  error, we use this list to check if this is an expected error.
*/
enum match_err_type
{
  ERR_EMPTY= 0,
  ERR_ERRNO,
  ERR_SQLSTATE
};

struct st_match_err
{
  enum match_err_type type;
  union
  {
    uint errnum;
    char sqlstate[SQLSTATE_LENGTH+1];  /* \0 terminated string */
  } code;
};

struct st_expected_errors
{
  struct st_match_err err[10];
  uint count;
};
static struct st_expected_errors saved_expected_errors;

struct st_command
{
  char *query, *query_buf,*first_argument,*last_argument,*end;
  int first_word_len, query_len;
  my_bool abort_on_error;
  struct st_expected_errors expected_errors;
  char require_file[FN_REFLEN];
  enum enum_commands type;
};

TYPELIB command_typelib= {array_elements(command_names),"",
			  command_names, 0};

DYNAMIC_STRING ds_res, ds_progress, ds_warning_messages;

char builtin_echo[FN_REFLEN];

void die(const char *fmt, ...)
  ATTRIBUTE_FORMAT(printf, 1, 2);
void abort_not_supported_test(const char *fmt, ...)
  ATTRIBUTE_FORMAT(printf, 1, 2);
void verbose_msg(const char *fmt, ...)
  ATTRIBUTE_FORMAT(printf, 1, 2);
void warning_msg(const char *fmt, ...)
  ATTRIBUTE_FORMAT(printf, 1, 2);
void log_msg(const char *fmt, ...)
  ATTRIBUTE_FORMAT(printf, 1, 2);

VAR* var_from_env(const char *, const char *);
VAR* var_init(VAR* v, const char *name, int name_len, const char *val,
              int val_len);
void var_free(void* v);
VAR* var_get(const char *var_name, const char** var_name_end,
             my_bool raw, my_bool ignore_not_existing);
void eval_expr(VAR* v, const char *p, const char** p_end);
my_bool match_delimiter(int c, const char *delim, uint length);
void dump_result_to_reject_file(char *buf, int size);
void dump_result_to_log_file(char *buf, int size);
void dump_warning_messages();
void dump_progress();

void do_eval(DYNAMIC_STRING *query_eval, const char *query,
             const char *query_end, my_bool pass_through_escape_chars);
void str_to_file(const char *fname, char *str, int size);
void str_to_file2(const char *fname, char *str, int size, my_bool append);

#ifdef __WIN__
void free_tmp_sh_file();
void free_win_path_patterns();
#endif

static int eval_result = 0;

/* For replace_column */
static char *replace_column[MAX_COLUMNS];
static uint max_replace_column= 0;
void do_get_replace_column(struct st_command*);
void free_replace_column();

/* For replace */
void do_get_replace(struct st_command *command);
void free_replace();

/* For replace_regex */
void do_get_replace_regex(struct st_command *command);
void free_replace_regex();


void free_all_replace(){
  free_replace();
  free_replace_regex();
  free_replace_column();
}


/* Disable functions that only exist in MySQL 4.0 */
#if MYSQL_VERSION_ID < 40000
void mysql_enable_rpl_parse(MYSQL* mysql __attribute__((unused))) {}
void mysql_disable_rpl_parse(MYSQL* mysql __attribute__((unused))) {}
int mysql_rpl_parse_enabled(MYSQL* mysql __attribute__((unused))) { return 1; }
my_bool mysql_rpl_probe(MYSQL *mysql __attribute__((unused))) { return 1; }
#endif
void replace_dynstr_append_mem(DYNAMIC_STRING *ds, const char *val,
                               int len);
void replace_dynstr_append(DYNAMIC_STRING *ds, const char *val);
void replace_dynstr_append_uint(DYNAMIC_STRING *ds, uint val);
void dynstr_append_sorted(DYNAMIC_STRING* ds, DYNAMIC_STRING* ds_input);

void handle_error(struct st_command*,
                  unsigned int err_errno, const char *err_error,
                  const char *err_sqlstate, DYNAMIC_STRING *ds);
void handle_no_error(struct st_command*);

#ifdef EMBEDDED_LIBRARY

/* attributes of the query thread */
pthread_attr_t cn_thd_attrib;

/*
  send_one_query executes query in separate thread what is
  necessary in embedded library to run 'send' in proper way.
  This implementation doesn't handle errors returned
  by mysql_send_query. It's technically possible, though
  i don't see where it is needed.
*/
pthread_handler_t send_one_query(void *arg)
{
  struct st_connection *cn= (struct st_connection*)arg;

  mysql_thread_init();
  VOID(mysql_send_query(&cn->mysql, cn->cur_query, cn->cur_query_len));

  mysql_thread_end();
  pthread_mutex_lock(&cn->mutex);
  cn->query_done= 1;
  VOID(pthread_cond_signal(&cn->cond));
  pthread_mutex_unlock(&cn->mutex);
  pthread_exit(0);
  return 0;
}

static int do_send_query(struct st_connection *cn, const char *q, int q_len,
                         int flags)
{
  pthread_t tid;

  if (flags & QUERY_REAP_FLAG)
    return mysql_send_query(&cn->mysql, q, q_len);

  if (pthread_mutex_init(&cn->mutex, NULL) ||
      pthread_cond_init(&cn->cond, NULL))
    die("Error in the thread library");

  cn->cur_query= q;
  cn->cur_query_len= q_len;
  cn->query_done= 0;
  if (pthread_create(&tid, &cn_thd_attrib, send_one_query, (void*)cn))
    die("Cannot start new thread for query");

  return 0;
}

#else /*EMBEDDED_LIBRARY*/

#define do_send_query(cn,q,q_len,flags) mysql_send_query(&cn->mysql, q, q_len)

#endif /*EMBEDDED_LIBRARY*/

void do_eval(DYNAMIC_STRING *query_eval, const char *query,
             const char *query_end, my_bool pass_through_escape_chars)
{
  const char *p;
  register char c, next_c;
  register int escaped = 0;
  VAR *v;
  DBUG_ENTER("do_eval");

  for (p= query; (c= *p) && p < query_end; ++p)
  {
    switch(c) {
    case '$':
      if (escaped)
      {
	escaped= 0;
	dynstr_append_mem(query_eval, p, 1);
      }
      else
      {
	if (!(v= var_get(p, &p, 0, 0)))
	  die("Bad variable in eval");
	dynstr_append_mem(query_eval, v->str_val, v->str_val_len);
      }
      break;
    case '\\':
      next_c= *(p+1);
      if (escaped)
      {
	escaped= 0;
	dynstr_append_mem(query_eval, p, 1);
      }
      else if (next_c == '\\' || next_c == '$' || next_c == '"')
      {
        /* Set escaped only if next char is \, " or $ */
	escaped= 1;

        if (pass_through_escape_chars)
        {
          /* The escape char should be added to the output string. */
          dynstr_append_mem(query_eval, p, 1);
        }
      }
      else
	dynstr_append_mem(query_eval, p, 1);
      break;
    default:
      escaped= 0;
      dynstr_append_mem(query_eval, p, 1);
      break;
    }
  }
  DBUG_VOID_RETURN;
}


enum arg_type
{
  ARG_STRING,
  ARG_REST
};

struct command_arg {
  const char *argname;       /* Name of argument   */
  enum arg_type type;        /* Type of argument   */
  my_bool required;          /* Argument required  */
  DYNAMIC_STRING *ds;        /* Storage for argument */
  const char *description;   /* Description of the argument */
};


void check_command_args(struct st_command *command,
                        const char *arguments,
                        const struct command_arg *args,
                        int num_args, const char delimiter_arg)
{
  int i;
  const char *ptr= arguments;
  const char *start;
  DBUG_ENTER("check_command_args");
  DBUG_PRINT("enter", ("num_args: %d", num_args));

  for (i= 0; i < num_args; i++)
  {
    const struct command_arg *arg= &args[i];

    switch (arg->type) {
      /* A string */
    case ARG_STRING:
      /* Skip leading spaces */
      while (*ptr && *ptr == ' ')
        ptr++;
      start= ptr;
      /* Find end of arg, terminated by "delimiter_arg" */
      while (*ptr && *ptr != delimiter_arg)
        ptr++;
      if (ptr > start)
      {
        init_dynamic_string(arg->ds, 0, ptr-start, 32);
        do_eval(arg->ds, start, ptr, FALSE);
      }
      else
      {
        /* Empty string */
        init_dynamic_string(arg->ds, "", 0, 0);
      }
      command->last_argument= (char*)ptr;

      /* Step past the delimiter */
      if (*ptr && *ptr == delimiter_arg)
        ptr++;
      DBUG_PRINT("info", ("val: %s", arg->ds->str));
      break;

      /* Rest of line */
    case ARG_REST:
      start= ptr;
      init_dynamic_string(arg->ds, 0, command->query_len, 256);
      do_eval(arg->ds, start, command->end, FALSE);
      command->last_argument= command->end;
      DBUG_PRINT("info", ("val: %s", arg->ds->str));
      break;

    default:
      DBUG_ASSERT("Unknown argument type");
      break;
    }

    /* Check required arg */
    if (arg->ds->length == 0 && arg->required)
      die("Missing required argument '%s' to command '%.*s'", arg->argname,
          command->first_word_len, command->query);

  }
  DBUG_VOID_RETURN;
}


void handle_command_error(struct st_command *command, uint error)
{
  DBUG_ENTER("handle_command_error");
  DBUG_PRINT("enter", ("error: %d", error));
  if (error != 0)
  {
    uint i;

    if (command->abort_on_error)
      die("command \"%.*s\" failed with error %d",
          command->first_word_len, command->query, error);
    for (i= 0; i < command->expected_errors.count; i++)
    {
      DBUG_PRINT("info", ("expected error: %d",
                          command->expected_errors.err[i].code.errnum));
      if ((command->expected_errors.err[i].type == ERR_ERRNO) &&
          (command->expected_errors.err[i].code.errnum == error))
      {
        DBUG_PRINT("info", ("command \"%.*s\" failed with expected error: %d",
                            command->first_word_len, command->query, error));
        DBUG_VOID_RETURN;
      }
    }
    die("command \"%.*s\" failed with wrong error: %d",
        command->first_word_len, command->query, error);
  }
  else if (command->expected_errors.err[0].type == ERR_ERRNO &&
           command->expected_errors.err[0].code.errnum != 0)
  {
    /* Error code we wanted was != 0, i.e. not an expected success */
    die("command \"%.*s\" succeeded - should have failed with errno %d...",
        command->first_word_len, command->query,
        command->expected_errors.err[0].code.errnum);
  }
  DBUG_VOID_RETURN;
}


void close_connections()
{
  DBUG_ENTER("close_connections");
  for (--next_con; next_con >= connections; --next_con)
  {
    if (next_con->stmt)
      mysql_stmt_close(next_con->stmt);
    next_con->stmt= 0;
    mysql_close(&next_con->mysql);
    if (next_con->util_mysql)
      mysql_close(next_con->util_mysql);
    my_free(next_con->name, MYF(MY_ALLOW_ZERO_PTR));
  }
  DBUG_VOID_RETURN;
}


void close_statements()
{
  struct st_connection *con;
  DBUG_ENTER("close_statements");
  for (con= connections; con < next_con; con++)
  {
    if (con->stmt)
      mysql_stmt_close(con->stmt);
    con->stmt= 0;
  }
  DBUG_VOID_RETURN;
}


void close_files()
{
  DBUG_ENTER("close_files");
  for (; cur_file >= file_stack; cur_file--)
  {
    if (cur_file->file && cur_file->file != stdin)
    {
      DBUG_PRINT("info", ("closing file: %s", cur_file->file_name));
      my_fclose(cur_file->file, MYF(0));
    }
    my_free((uchar*) cur_file->file_name, MYF(MY_ALLOW_ZERO_PTR));
    cur_file->file_name= 0;
  }
  DBUG_VOID_RETURN;
}


void free_used_memory()
{
  uint i;
  DBUG_ENTER("free_used_memory");

  close_connections();
  close_files();
  hash_free(&var_hash);

  for (i= 0 ; i < q_lines.elements ; i++)
  {
    struct st_command **q= dynamic_element(&q_lines, i, struct st_command**);
    my_free((*q)->query_buf,MYF(MY_ALLOW_ZERO_PTR));
    my_free((*q),MYF(0));
  }
  for (i= 0; i < 10; i++)
  {
    if (var_reg[i].alloced_len)
      my_free(var_reg[i].str_val, MYF(MY_WME));
  }
  while (embedded_server_arg_count > 1)
    my_free(embedded_server_args[--embedded_server_arg_count],MYF(0));
  delete_dynamic(&q_lines);
  dynstr_free(&ds_res);
  dynstr_free(&ds_progress);
  dynstr_free(&ds_warning_messages);
  free_all_replace();
  my_free(opt_pass,MYF(MY_ALLOW_ZERO_PTR));
  free_defaults(default_argv);
  free_re();
#ifdef __WIN__
  free_tmp_sh_file();
  free_win_path_patterns();
#endif

  /* Only call mysql_server_end if mysql_server_init has been called */
  if (server_initialized)
    mysql_server_end();

  /* Don't use DBUG after mysql_server_end() */
  return;
}


static void cleanup_and_exit(int exit_code)
{
  free_used_memory();
  my_end(MY_CHECK_ERROR);

  if (!silent)
  {
    switch (exit_code)
    {
    case 1:
      printf("not ok\n");
      break;
    case 0:
      printf("ok\n");
      break;
    case 62:
      printf("skipped\n");
    break;
    default:
      printf("unknown exit code: %d\n", exit_code);
      DBUG_ASSERT(0);
    }
  }

  exit(exit_code);
}

void die(const char *fmt, ...)
{
  static int dying= 0;
  va_list args;
  DBUG_ENTER("die");
  DBUG_PRINT("enter", ("start_lineno: %d", start_lineno));

  /*
    Protect against dying twice
    first time 'die' is called, try to write log files
    second time, just exit
  */
  if (dying)
    cleanup_and_exit(1);
  dying= 1;

  /* Print the error message */
  fprintf(stderr, "mysqltest: ");
  if (cur_file && cur_file != file_stack)
    fprintf(stderr, "In included file \"%s\": ",
            cur_file->file_name);
  if (start_lineno > 0)
    fprintf(stderr, "At line %u: ", start_lineno);
  if (fmt)
  {
    va_start(args, fmt);
    vfprintf(stderr, fmt, args);
    va_end(args);
  }
  else
    fprintf(stderr, "unknown error");
  fprintf(stderr, "\n");
  fflush(stderr);

  /* Dump the result that has been accumulated so far to .log file */
  if (result_file_name && ds_res.length)
    dump_result_to_log_file(ds_res.str, ds_res.length);

  /* Dump warning messages */
  if (result_file_name && ds_warning_messages.length)
    dump_warning_messages();

  cleanup_and_exit(1);
}


void abort_not_supported_test(const char *fmt, ...)
{
  va_list args;
  struct st_test_file* err_file= cur_file;
  DBUG_ENTER("abort_not_supported_test");

  /* Print include filestack */
  fprintf(stderr, "The test '%s' is not supported by this installation\n",
          file_stack->file_name);
  fprintf(stderr, "Detected in file %s at line %d\n",
          err_file->file_name, err_file->lineno);
  while (err_file != file_stack)
  {
    err_file--;
    fprintf(stderr, "included from %s at line %d\n",
            err_file->file_name, err_file->lineno);
  }

  /* Print error message */
  va_start(args, fmt);
  if (fmt)
  {
    fprintf(stderr, "reason: ");
    vfprintf(stderr, fmt, args);
    fprintf(stderr, "\n");
    fflush(stderr);
  }
  va_end(args);

  cleanup_and_exit(62);
}


void abort_not_in_this_version()
{
  die("Not available in this version of mysqltest");
}


void verbose_msg(const char *fmt, ...)
{
  va_list args;
  DBUG_ENTER("verbose_msg");
  if (!verbose)
    DBUG_VOID_RETURN;

  va_start(args, fmt);
  fprintf(stderr, "mysqltest: ");
  if (cur_file && cur_file != file_stack)
    fprintf(stderr, "In included file \"%s\": ",
            cur_file->file_name);
  if (start_lineno != 0)
    fprintf(stderr, "At line %u: ", start_lineno);
  vfprintf(stderr, fmt, args);
  fprintf(stderr, "\n");
  va_end(args);

  DBUG_VOID_RETURN;
}


void warning_msg(const char *fmt, ...)
{
  va_list args;
  char buff[512];
  size_t len;
  DBUG_ENTER("warning_msg");

  va_start(args, fmt);
  dynstr_append(&ds_warning_messages, "mysqltest: ");
  if (start_lineno != 0)
  {
    dynstr_append(&ds_warning_messages, "Warning detected ");
    if (cur_file && cur_file != file_stack)
    {
      len= my_snprintf(buff, sizeof(buff), "in included file %s ",
                       cur_file->file_name);
      dynstr_append_mem(&ds_warning_messages,
                        buff, len);
    }
    len= my_snprintf(buff, sizeof(buff), "at line %d: ",
                     start_lineno);
    dynstr_append_mem(&ds_warning_messages,
                      buff, len);
  }

  len= my_vsnprintf(buff, sizeof(buff), fmt, args);
  dynstr_append_mem(&ds_warning_messages, buff, len);

  dynstr_append(&ds_warning_messages, "\n");
  va_end(args);

  DBUG_VOID_RETURN;
}


void log_msg(const char *fmt, ...)
{
  va_list args;
  char buff[512];
  size_t len;
  DBUG_ENTER("log_msg");

  memset(buff, 0, sizeof(buff));
  va_start(args, fmt);
  len= my_vsnprintf(buff, sizeof(buff)-1, fmt, args);
  va_end(args);

  dynstr_append_mem(&ds_res, buff, len);
  dynstr_append(&ds_res, "\n");

  DBUG_VOID_RETURN;
}


/*
  Compare content of the string ds to content of file fname
*/

int dyn_string_cmp(DYNAMIC_STRING* ds, const char *fname)
{
  MY_STAT stat_info;
  char *tmp, *res_ptr;
  char eval_file[FN_REFLEN];
  int res;
  uint res_len;
  int fd;
  DYNAMIC_STRING res_ds;
  DBUG_ENTER("dyn_string_cmp");

  if (!test_if_hard_path(fname))
  {
    strxmov(eval_file, opt_basedir, fname, NullS);
    fn_format(eval_file, eval_file, "", "", MY_UNPACK_FILENAME);
  }
  else
    fn_format(eval_file, fname, "", "", MY_UNPACK_FILENAME);

  if (!my_stat(eval_file, &stat_info, MYF(MY_WME)))
    die(NullS);
  if (!eval_result && (uint) stat_info.st_size != ds->length)
  {
    DBUG_PRINT("info",("Size differs:  result size: %u  file size: %lu",
               (uint) ds->length, (ulong) stat_info.st_size));
    DBUG_PRINT("info",("result: '%s'", ds->str));
    DBUG_RETURN(RESULT_LENGTH_MISMATCH);
  }
  if (!(tmp = (char*) my_malloc(stat_info.st_size + 1, MYF(MY_WME))))
    die("Out of memory");

  if ((fd = my_open(eval_file, O_RDONLY, MYF(MY_WME))) < 0)
    die("Failed to open file %s", eval_file);
  if (my_read(fd, (uchar*)tmp, stat_info.st_size, MYF(MY_WME|MY_NABP)))
    die("Failed to read from file %s, errno: %d", eval_file, errno);
  tmp[stat_info.st_size] = 0;
  init_dynamic_string(&res_ds, "", stat_info.st_size+256, 256);
  if (eval_result)
  {
    do_eval(&res_ds, tmp, tmp + stat_info.st_size, FALSE);
    res_ptr= res_ds.str;
    res_len= res_ds.length;
    if (res_len != ds->length)
    {
      res= RESULT_LENGTH_MISMATCH;
      goto err;
    }
  }
  else
  {
    res_ptr = tmp;
    res_len = stat_info.st_size;
  }

  res= (memcmp(res_ptr, ds->str, res_len)) ?
    RESULT_CONTENT_MISMATCH : RESULT_OK;

err:
  if (res && eval_result)
    str_to_file(fn_format(eval_file, fname, "", ".eval",
                          MY_REPLACE_EXT),
                res_ptr, res_len);

  dynstr_free(&res_ds);
  my_free(tmp, MYF(0));
  my_close(fd, MYF(MY_WME));

  DBUG_RETURN(res);
}


/*
  Check the content of ds against result file

  SYNOPSIS
  check_result
  ds - content to be checked

  RETURN VALUES
  error - the function will not return

*/

void check_result(DYNAMIC_STRING* ds)
{
  DBUG_ENTER("check_result");
  DBUG_ASSERT(result_file_name);

  switch (dyn_string_cmp(ds, result_file_name))
  {
  case RESULT_OK:
    break; /* ok */
  case RESULT_LENGTH_MISMATCH:
    dump_result_to_reject_file(ds->str, ds->length);
    die("Result length mismatch");
    break;
  case RESULT_CONTENT_MISMATCH:
    dump_result_to_reject_file(ds->str, ds->length);
    die("Result content mismatch");
    break;
  default: /* impossible */
    die("Unknown error code from dyn_string_cmp()");
  }

  DBUG_VOID_RETURN;
}


/*
  Check the content of ds against a require file
  If match fails, abort the test with special error code
  indicating that test is not supported

  SYNOPSIS
  check_result
  ds - content to be checked
  fname - name of file to check against

  RETURN VALUES
  error - the function will not return

*/

void check_require(DYNAMIC_STRING* ds, const char *fname)
{
  DBUG_ENTER("check_require");

  if (dyn_string_cmp(ds, fname))
  {
    char reason[FN_REFLEN];
    fn_format(reason, fname, "", "", MY_REPLACE_EXT | MY_REPLACE_DIR);
    abort_not_supported_test("Test requires: '%s'", reason);
  }
  DBUG_VOID_RETURN;
}


/*
   Remove surrounding chars from string

   Return 1 if first character is found but not last
*/
static int strip_surrounding(char* str, char c1, char c2)
{
  char* ptr= str;

  /* Check if the first non space character is c1 */
  while(*ptr && my_isspace(charset_info, *ptr))
    ptr++;
  if (*ptr == c1)
  {
    /* Replace it with a space */
    *ptr= ' ';

    /* Last non space charecter should be c2 */
    ptr= strend(str)-1;
    while(*ptr && my_isspace(charset_info, *ptr))
      ptr--;
    if (*ptr == c2)
    {
      /* Replace it with \0 */
      *ptr= 0;
    }
    else
    {
      /* Mismatch detected */
      return 1;
    }
  }
  return 0;
}


static void strip_parentheses(struct st_command *command)
{
  if (strip_surrounding(command->first_argument, '(', ')'))
      die("%.*s - argument list started with '%c' must be ended with '%c'",
          command->first_word_len, command->query, '(', ')');
}


<<<<<<< HEAD
static uchar *get_var_key(const uchar* var, size_t *len,
                          my_bool __attribute__((unused)) t)
=======
static byte *get_var_key(const byte* var, uint* len,
                  my_bool __attribute__((unused)) t)
>>>>>>> efcb1f95
{
  register char* key;
  key = ((VAR*)var)->name;
  *len = ((VAR*)var)->name_len;
  return (uchar*)key;
}


VAR *var_init(VAR *v, const char *name, int name_len, const char *val,
              int val_len)
{
  int val_alloc_len;
  VAR *tmp_var;
  if (!name_len && name)
    name_len = strlen(name);
  if (!val_len && val)
    val_len = strlen(val) ;
  val_alloc_len = val_len + 16; /* room to grow */
  if (!(tmp_var=v) && !(tmp_var = (VAR*)my_malloc(sizeof(*tmp_var)
                                                  + name_len+1, MYF(MY_WME))))
    die("Out of memory");

  tmp_var->name = (name) ? (char*) tmp_var + sizeof(*tmp_var) : 0;
  tmp_var->alloced = (v == 0);

  if (!(tmp_var->str_val = my_malloc(val_alloc_len+1, MYF(MY_WME))))
    die("Out of memory");

  memcpy(tmp_var->name, name, name_len);
  if (val)
  {
    memcpy(tmp_var->str_val, val, val_len);
    tmp_var->str_val[val_len]= 0;
  }
  tmp_var->name_len = name_len;
  tmp_var->str_val_len = val_len;
  tmp_var->alloced_len = val_alloc_len;
  tmp_var->int_val = (val) ? atoi(val) : 0;
  tmp_var->int_dirty = 0;
  tmp_var->env_s = 0;
  return tmp_var;
}


void var_free(void *v)
{
  my_free(((VAR*) v)->str_val, MYF(MY_WME));
  if (((VAR*)v)->alloced)
    my_free(v, MYF(MY_WME));
}


VAR* var_from_env(const char *name, const char *def_val)
{
  const char *tmp;
  VAR *v;
  if (!(tmp = getenv(name)))
    tmp = def_val;

  v = var_init(0, name, strlen(name), tmp, strlen(tmp));
  my_hash_insert(&var_hash, (uchar*)v);
  return v;
}


VAR* var_get(const char *var_name, const char **var_name_end, my_bool raw,
	     my_bool ignore_not_existing)
{
  int digit;
  VAR *v;
  DBUG_ENTER("var_get");
  DBUG_PRINT("enter", ("var_name: %s",var_name));

  if (*var_name != '$')
    goto err;
  digit = *++var_name - '0';
  if (digit < 0 || digit >= 10)
  {
    const char *save_var_name = var_name, *end;
    uint length;
    end = (var_name_end) ? *var_name_end : 0;
    while (my_isvar(charset_info,*var_name) && var_name != end)
      var_name++;
    if (var_name == save_var_name)
    {
      if (ignore_not_existing)
	DBUG_RETURN(0);
      die("Empty variable");
    }
    length= (uint) (var_name - save_var_name);
    if (length >= MAX_VAR_NAME_LENGTH)
      die("Too long variable name: %s", save_var_name);

    if (!(v = (VAR*) hash_search(&var_hash, (const uchar*) save_var_name,
                                            length)))
    {
      char buff[MAX_VAR_NAME_LENGTH+1];
      strmake(buff, save_var_name, length);
      v= var_from_env(buff, "");
    }
    var_name--;	/* Point at last character */
  }
  else
    v = var_reg + digit;

  if (!raw && v->int_dirty)
  {
    sprintf(v->str_val, "%d", v->int_val);
    v->int_dirty = 0;
    v->str_val_len = strlen(v->str_val);
  }
  if (var_name_end)
    *var_name_end = var_name  ;
  DBUG_RETURN(v);
err:
  if (var_name_end)
    *var_name_end = 0;
  die("Unsupported variable name: %s", var_name);
  DBUG_RETURN(0);
}


VAR *var_obtain(const char *name, int len)
{
  VAR* v;
  if ((v = (VAR*)hash_search(&var_hash, (const uchar *) name, len)))
    return v;
  v = var_init(0, name, len, "", 0);
  my_hash_insert(&var_hash, (uchar*)v);
  return v;
}


/*
  - if variable starts with a $ it is regarded as a local test varable
  - if not it is treated as a environment variable, and the corresponding
  environment variable will be updated
*/

void var_set(const char *var_name, const char *var_name_end,
             const char *var_val, const char *var_val_end)
{
  int digit, env_var= 0;
  VAR *v;
  DBUG_ENTER("var_set");
  DBUG_PRINT("enter", ("var_name: '%.*s' = '%.*s' (length: %d)",
                       (int) (var_name_end - var_name), var_name,
                       (int) (var_val_end - var_val), var_val,
                       (int) (var_val_end - var_val)));

  if (*var_name != '$')
    env_var= 1;
  else
    var_name++;

  digit= *var_name - '0';
  if (!(digit < 10 && digit >= 0))
  {
    v= var_obtain(var_name, (uint) (var_name_end - var_name));
  }
  else
    v= var_reg + digit;

  eval_expr(v, var_val, (const char**) &var_val_end);

  if (env_var)
  {
    char buf[1024], *old_env_s= v->env_s;
    if (v->int_dirty)
    {
      sprintf(v->str_val, "%d", v->int_val);
      v->int_dirty= 0;
      v->str_val_len= strlen(v->str_val);
    }
    my_snprintf(buf, sizeof(buf), "%.*s=%.*s",
                v->name_len, v->name,
                v->str_val_len, v->str_val);
    if (!(v->env_s= my_strdup(buf, MYF(MY_WME))))
      die("Out of memory");
    putenv(v->env_s);
    my_free(old_env_s, MYF(MY_ALLOW_ZERO_PTR));
  }
  DBUG_VOID_RETURN;
}


void var_set_string(const char* name, const char* value)
{
  var_set(name, name + strlen(name), value, value + strlen(value));
}


void var_set_int(const char* name, int value)
{
  char buf[21];
  my_snprintf(buf, sizeof(buf), "%d", value);
  var_set_string(name, buf);
}


/*
  Store an integer (typically the returncode of the last SQL)
  statement in the mysqltest builtin variable $mysql_errno
*/

void var_set_errno(int sql_errno)
{
  var_set_int("$mysql_errno", sql_errno);
}

/*
  Set variable from the result of a query

  SYNOPSIS
  var_query_set()
  var	        variable to set from query
  query       start of query string to execute
  query_end   end of the query string to execute


  DESCRIPTION
  let @<var_name> = `<query>`

  Execute the query and assign the first row of result to var as
  a tab separated strings

  Also assign each column of the result set to
  variable "$<var_name>_<column_name>"
  Thus the tab separated output can be read from $<var_name> and
  and each individual column can be read as $<var_name>_<col_name>

*/

void var_query_set(VAR *var, const char *query, const char** query_end)
{
  char *end = (char*)((query_end && *query_end) ?
		      *query_end : query + strlen(query));
  MYSQL_RES *res;
  MYSQL_ROW row;
  MYSQL* mysql = &cur_con->mysql;
  DYNAMIC_STRING ds_query;
  DBUG_ENTER("var_query_set");
  LINT_INIT(res);

  while (end > query && *end != '`')
    --end;
  if (query == end)
    die("Syntax error in query, missing '`'");
  ++query;

  /* Eval the query, thus replacing all environment variables */
  init_dynamic_string(&ds_query, 0, (end - query) + 32, 256);
  do_eval(&ds_query, query, end, FALSE);

  if (mysql_real_query(mysql, ds_query.str, ds_query.length))
    die("Error running query '%s': %d %s", ds_query.str,
	mysql_errno(mysql), mysql_error(mysql));
  if (!(res= mysql_store_result(mysql)))
    die("Query '%s' didn't return a result set", ds_query.str);
  dynstr_free(&ds_query);

  if ((row = mysql_fetch_row(res)) && row[0])
  {
    /*
      Concatenate all row results with tab in between to allow us to work
      with results from many columns (for example from SHOW VARIABLES)
    */
    DYNAMIC_STRING result;
    uint i;
    ulong *lengths;
#ifdef NOT_YET
    MYSQL_FIELD *fields= mysql_fetch_fields(res);
#endif

    init_dynamic_string(&result, "", 2048, 2048);
    lengths= mysql_fetch_lengths(res);
    for (i=0; i < mysql_num_fields(res); i++)
    {
      if (row[0])
      {
#ifdef NOT_YET
	/* Add to <var_name>_<col_name> */
	uint j;
	char var_col_name[MAX_VAR_NAME_LENGTH];
	uint length= snprintf(var_col_name, MAX_VAR_NAME_LENGTH,
			      "$%s_%s", var->name, fields[i].name);
	/* Convert characters not allowed in variable names to '_' */
	for (j= 1; j < length; j++)
	{
	  if (!my_isvar(charset_info,var_col_name[j]))
            var_col_name[j]= '_';
        }
	var_set(var_col_name,  var_col_name + length,
		row[i], row[i] + lengths[i]);
#endif
        /* Add column to tab separated string */
	dynstr_append_mem(&result, row[i], lengths[i]);
      }
      dynstr_append_mem(&result, "\t", 1);
    }
    end= result.str + result.length-1;
    eval_expr(var, result.str, (const char**) &end);
    dynstr_free(&result);
  }
  else
    eval_expr(var, "", 0);

  mysql_free_result(res);
  DBUG_VOID_RETURN;
}


/*
  Set variable from the result of a field in a query

  This function is useful when checking for a certain value
  in the output from a query that can't be restricted to only
  return some values. A very good example of that is most SHOW
  commands.

  SYNOPSIS
  var_set_query_get_value()

  DESCRIPTION
  let $variable= query_get_value(<query to run>,<column name>,<row no>);

  <query to run> -    The query that should be sent to the server
  <column name> -     Name of the column that holds the field be compared
                      against the expected value
  <row no> -          Number of the row that holds the field to be
                      compared against the expected value

*/

void var_set_query_get_value(struct st_command *command, VAR *var)
{
  ulong row_no;
  int col_no= -1;
  MYSQL_RES* res;
  MYSQL* mysql= &cur_con->mysql;

  static DYNAMIC_STRING ds_query;
  static DYNAMIC_STRING ds_col;
  static DYNAMIC_STRING ds_row;
  const struct command_arg query_get_value_args[] = {
    "query", ARG_STRING, TRUE, &ds_query, "Query to run",
    "column name", ARG_STRING, TRUE, &ds_col, "Name of column",
    "row number", ARG_STRING, TRUE, &ds_row, "Number for row",
  };

  DBUG_ENTER("var_set_query_get_value");
  LINT_INIT(res);

  strip_parentheses(command);
  DBUG_PRINT("info", ("query: %s", command->query));
  check_command_args(command, command->first_argument, query_get_value_args,
                     sizeof(query_get_value_args)/sizeof(struct command_arg),
                     ',');

  DBUG_PRINT("info", ("query: %s", ds_query.str));
  DBUG_PRINT("info", ("col: %s", ds_col.str));

  /* Convert row number to int */
  if (!str2int(ds_row.str, 10, (long) 0, (long) INT_MAX, &row_no))
    die("Invalid row number: '%s'", ds_row.str);
  DBUG_PRINT("info", ("row: %s, row_no: %ld", ds_row.str, row_no));
  dynstr_free(&ds_row);

  /* Remove any surrounding "'s from the query - if there is any */
  if (strip_surrounding(ds_query.str, '"', '"'))
    die("Mismatched \"'s around query '%s'", ds_query.str);

  /* Run the query */
  if (mysql_real_query(mysql, ds_query.str, ds_query.length))
    die("Error running query '%s': %d %s", ds_query.str,
	mysql_errno(mysql), mysql_error(mysql));
  if (!(res= mysql_store_result(mysql)))
    die("Query '%s' didn't return a result set", ds_query.str);

  {
    /* Find column number from the given column name */
    uint i;
    uint num_fields= mysql_num_fields(res);
    MYSQL_FIELD *fields= mysql_fetch_fields(res);

    for (i= 0; i < num_fields; i++)
    {
      if (strcmp(fields[i].name, ds_col.str) == 0 &&
          strlen(fields[i].name) == ds_col.length)
      {
        col_no= i;
        break;
      }
    }
    if (col_no == -1)
    {
      mysql_free_result(res);
      die("Could not find column '%s' in the result of '%s'",
          ds_col.str, ds_query.str);
    }
    DBUG_PRINT("info", ("Found column %d with name '%s'",
                        i, fields[i].name));
  }
  dynstr_free(&ds_col);

  {
    /* Get the value */
    MYSQL_ROW row;
    ulong rows= 0;
    const char* value= "No such row";

    while ((row= mysql_fetch_row(res)))
    {
      if (++rows == row_no)
      {

        DBUG_PRINT("info", ("At row %ld, column %d is '%s'",
                            row_no, col_no, row[col_no]));
        /* Found the row to get */
        if (row[col_no])
          value= row[col_no];
        else
          value= "NULL";

        break;
      }
    }
    eval_expr(var, value, 0);
  }
  dynstr_free(&ds_query);
  mysql_free_result(res);

  DBUG_VOID_RETURN;
}


void var_copy(VAR *dest, VAR *src)
{
  dest->int_val= src->int_val;
  dest->int_dirty= src->int_dirty;

  /* Alloc/realloc data for str_val in dest */
  if (dest->alloced_len < src->alloced_len &&
      !(dest->str_val= dest->str_val
        ? my_realloc(dest->str_val, src->alloced_len, MYF(MY_WME))
        : my_malloc(src->alloced_len, MYF(MY_WME))))
    die("Out of memory");
  else
    dest->alloced_len= src->alloced_len;

  /* Copy str_val data to dest */
  dest->str_val_len= src->str_val_len;
  if (src->str_val_len)
    memcpy(dest->str_val, src->str_val, src->str_val_len);
}


void eval_expr(VAR *v, const char *p, const char **p_end)
{

  DBUG_ENTER("eval_expr");
  DBUG_PRINT("enter", ("p: '%s'", p));

  if (*p == '$')
  {
    VAR *vp;
    if ((vp= var_get(p, p_end, 0, 0)))
      var_copy(v, vp);
    DBUG_VOID_RETURN;
  }

  if (*p == '`')
  {
    var_query_set(v, p, p_end);
    DBUG_VOID_RETURN;
  }

  {
    /* Check if this is a "let $var= query_get_value()" */
    const char* get_value_str= "query_get_value";
    const size_t len= strlen(get_value_str);
    if (strncmp(p, get_value_str, len)==0)
    {
      struct st_command command;
      memset(&command, 0, sizeof(command));
      command.query= (char*)p;
      command.first_word_len= len;
      command.first_argument= command.query + len;
      command.end= (char*)*p_end;
      var_set_query_get_value(&command, v);
      DBUG_VOID_RETURN;
    }
  }

  {
    int new_val_len = (p_end && *p_end) ?
      (int) (*p_end - p) : (int) strlen(p);
    if (new_val_len + 1 >= v->alloced_len)
    {
      static int MIN_VAR_ALLOC= 32;
      v->alloced_len = (new_val_len < MIN_VAR_ALLOC - 1) ?
        MIN_VAR_ALLOC : new_val_len + 1;
      if (!(v->str_val =
            v->str_val ? my_realloc(v->str_val, v->alloced_len+1,
                                    MYF(MY_WME)) :
            my_malloc(v->alloced_len+1, MYF(MY_WME))))
        die("Out of memory");
    }
    v->str_val_len = new_val_len;
    memcpy(v->str_val, p, new_val_len);
    v->str_val[new_val_len] = 0;
    v->int_val=atoi(p);
    DBUG_PRINT("info", ("atoi on '%s', returns: %d", p, v->int_val));
    v->int_dirty=0;
  }
  DBUG_VOID_RETURN;
}


int open_file(const char *name)
{
  char buff[FN_REFLEN];
  DBUG_ENTER("open_file");
  DBUG_PRINT("enter", ("name: %s", name));
  if (!test_if_hard_path(name))
  {
    strxmov(buff, opt_basedir, name, NullS);
    name=buff;
  }
  fn_format(buff, name, "", "", MY_UNPACK_FILENAME);

  if (cur_file == file_stack_end)
    die("Source directives are nesting too deep");
  cur_file++;
  if (!(cur_file->file = my_fopen(buff, O_RDONLY | FILE_BINARY, MYF(0))))
  {
    cur_file--;
    die("Could not open file %s", buff);
  }
  cur_file->file_name= my_strdup(buff, MYF(MY_FAE));
  cur_file->lineno=1;
  DBUG_RETURN(0);
}


/*
  Source and execute the given file

  SYNOPSIS
  do_source()
  query	called command

  DESCRIPTION
  source <file_name>

  Open the file <file_name> and execute it

*/

void do_source(struct st_command *command)
{
  static DYNAMIC_STRING ds_filename;
  const struct command_arg source_args[] = {
    { "filename", ARG_STRING, TRUE, &ds_filename, "File to source" }
  };
  DBUG_ENTER("do_source");

  check_command_args(command, command->first_argument, source_args,
                     sizeof(source_args)/sizeof(struct command_arg),
                     ' ');

  /*
    If this file has already been sourced, don't source it again.
    It's already available in the q_lines cache.
  */
  if (parser.current_line < (parser.read_lines - 1))
    ; /* Do nothing */
  else
  {
    DBUG_PRINT("info", ("sourcing file: %s", ds_filename.str));
    open_file(ds_filename.str);
  }

  dynstr_free(&ds_filename);
  return;
}


#if defined __WIN__

#ifdef USE_CYGWIN
/* Variables used for temporary sh files used for emulating Unix on Windows */
char tmp_sh_name[64], tmp_sh_cmd[70];
#endif

void init_tmp_sh_file()
{
#ifdef USE_CYGWIN
  /* Format a name for the tmp sh file that is unique for this process */
  my_snprintf(tmp_sh_name, sizeof(tmp_sh_name), "tmp_%d.sh", getpid());
  /* Format the command to execute in order to run the script */
  my_snprintf(tmp_sh_cmd, sizeof(tmp_sh_cmd), "sh %s", tmp_sh_name);
#endif
}


void free_tmp_sh_file()
{
#ifdef USE_CYGWIN
  my_delete(tmp_sh_name, MYF(0));
#endif
}
#endif


FILE* my_popen(DYNAMIC_STRING *ds_cmd, const char *mode)
{
#if defined __WIN__ && defined USE_CYGWIN
  /* Dump the command into a sh script file and execute with popen */
  str_to_file(tmp_sh_name, ds_cmd->str, ds_cmd->length);
  return popen(tmp_sh_cmd, mode);
#else
  return popen(ds_cmd->str, mode);
#endif
}


static void init_builtin_echo(void)
{
#ifdef __WIN__
  size_t echo_length;

  /* Look for "echo.exe" in same dir as mysqltest was started from */
  dirname_part(builtin_echo, my_progname, &echo_length);
  fn_format(builtin_echo, ".\\echo.exe",
            builtin_echo, "", MYF(MY_REPLACE_DIR));

  /* Make sure echo.exe exists */
  if (access(builtin_echo, F_OK) != 0)
    builtin_echo[0]= 0;
  return;

#else

  builtin_echo[0]= 0;
  return;

#endif
}


/*
  Replace a substring

  SYNOPSIS
    replace
    ds_str      The string to search and perform the replace in
    search_str  The string to search for
    search_len  Length of the string to search for
    replace_str The string to replace with
    replace_len Length of the string to replace with

  RETURN
    0 String replaced
    1 Could not find search_str in str
*/

static int replace(DYNAMIC_STRING *ds_str,
                   const char *search_str, ulong search_len,
                   const char *replace_str, ulong replace_len)
{
  DYNAMIC_STRING ds_tmp;
  const char *start= strstr(ds_str->str, search_str);
  if (!start)
    return 1;
  init_dynamic_string(&ds_tmp, "",
                      ds_str->length + replace_len, 256);
  dynstr_append_mem(&ds_tmp, ds_str->str, start - ds_str->str);
  dynstr_append_mem(&ds_tmp, replace_str, replace_len);
  dynstr_append(&ds_tmp, start + search_len);
  dynstr_set(ds_str, ds_tmp.str);
  dynstr_free(&ds_tmp);
  return 0;
}


/*
  Execute given command.

  SYNOPSIS
  do_exec()
  query	called command

  DESCRIPTION
  exec <command>

  Execute the text between exec and end of line in a subprocess.
  The error code returned from the subprocess is checked against the
  expected error array, previously set with the --error command.
  It can thus be used to execute a command that shall fail.

  NOTE
  Although mysqltest is executed from cygwin shell, the command will be
  executed in "cmd.exe". Thus commands like "rm" etc can NOT be used, use
  mysqltest commmand(s) like "remove_file" for that
*/

void do_exec(struct st_command *command)
{
  int error;
  char buf[512];
  FILE *res_file;
  char *cmd= command->first_argument;
  DYNAMIC_STRING ds_cmd;
  DBUG_ENTER("do_exec");
  DBUG_PRINT("enter", ("cmd: '%s'", cmd));

  /* Skip leading space */
  while (*cmd && my_isspace(charset_info, *cmd))
    cmd++;
  if (!*cmd)
    die("Missing argument in exec");
  command->last_argument= command->end;

  init_dynamic_string(&ds_cmd, 0, command->query_len+256, 256);
  /* Eval the command, thus replacing all environment variables */
  do_eval(&ds_cmd, cmd, command->end, !is_windows);

  /* Check if echo should be replaced with "builtin" echo */
  if (builtin_echo[0] && strncmp(cmd, "echo", 4) == 0)
  {
    /* Replace echo with our "builtin" echo */
    replace(&ds_cmd, "echo", 4, builtin_echo, strlen(builtin_echo));
  }

#ifdef __WIN__
#ifndef USE_CYGWIN
  /* Replace /dev/null with NUL */
  while(replace(&ds_cmd, "/dev/null", 9, "NUL", 3) == 0)
    ;
  /* Replace "closed stdout" with non existing output fd */
  while(replace(&ds_cmd, ">&-", 3, ">&4", 3) == 0)
    ;
#endif
#endif

  DBUG_PRINT("info", ("Executing '%s' as '%s'",
                      command->first_argument, ds_cmd.str));

  if (!(res_file= my_popen(&ds_cmd, "r")) && command->abort_on_error)
    die("popen(\"%s\", \"r\") failed", command->first_argument);

  while (fgets(buf, sizeof(buf), res_file))
  {
    if (disable_result_log)
    {
      buf[strlen(buf)-1]=0;
      DBUG_PRINT("exec_result",("%s", buf));
    }
    else
    {
      replace_dynstr_append(&ds_res, buf);
    }
  }
  error= pclose(res_file);
  if (error > 0)
  {
    uint status= WEXITSTATUS(error), i;
    my_bool ok= 0;

    if (command->abort_on_error)
    {
      log_msg("exec of '%s failed, error: %d, status: %d, errno: %d",
              ds_cmd.str, error, status, errno);
      die("command \"%s\" failed", command->first_argument);
    }

    DBUG_PRINT("info",
               ("error: %d, status: %d", error, status));
    for (i= 0; i < command->expected_errors.count; i++)
    {
      DBUG_PRINT("info", ("expected error: %d",
                          command->expected_errors.err[i].code.errnum));
      if ((command->expected_errors.err[i].type == ERR_ERRNO) &&
          (command->expected_errors.err[i].code.errnum == status))
      {
        ok= 1;
        DBUG_PRINT("info", ("command \"%s\" failed with expected error: %d",
                            command->first_argument, status));
      }
    }
    if (!ok)
      die("command \"%s\" failed with wrong error: %d",
          command->first_argument, status);
  }
  else if (command->expected_errors.err[0].type == ERR_ERRNO &&
           command->expected_errors.err[0].code.errnum != 0)
  {
    /* Error code we wanted was != 0, i.e. not an expected success */
    log_msg("exec of '%s failed, error: %d, errno: %d",
            ds_cmd.str, error, errno);
    die("command \"%s\" succeeded - should have failed with errno %d...",
        command->first_argument, command->expected_errors.err[0].code.errnum);
  }

  dynstr_free(&ds_cmd);
  DBUG_VOID_RETURN;
}

enum enum_operator
{
  DO_DEC,
  DO_INC
};


/*
  Decrease or increase the value of a variable

  SYNOPSIS
  do_modify_var()
  query	called command
  operator    operation to perform on the var

  DESCRIPTION
  dec $var_name
  inc $var_name

*/

int do_modify_var(struct st_command *command,
                  enum enum_operator operator)
{
  const char *p= command->first_argument;
  VAR* v;
  if (!*p)
    die("Missing argument to %.*s", command->first_word_len, command->query);
  if (*p != '$')
    die("The argument to %.*s must be a variable (start with $)",
        command->first_word_len, command->query);
  v= var_get(p, &p, 1, 0);
  switch (operator) {
  case DO_DEC:
    v->int_val--;
    break;
  case DO_INC:
    v->int_val++;
    break;
  default:
    die("Invalid operator to do_modify_var");
    break;
  }
  v->int_dirty= 1;
  command->last_argument= (char*)++p;
  return 0;
}


/*
  Wrapper for 'system' function

  NOTE
  If mysqltest is executed from cygwin shell, the command will be
  executed in the "windows command interpreter" cmd.exe and we prepend "sh"
  to make it be executed by cygwins "bash". Thus commands like "rm",
  "mkdir" as well as shellscripts can executed by "system" in Windows.

*/

int my_system(DYNAMIC_STRING* ds_cmd)
{
#if defined __WIN__ && defined USE_CYGWIN
  /* Dump the command into a sh script file and execute with system */
  str_to_file(tmp_sh_name, ds_cmd->str, ds_cmd->length);
  return system(tmp_sh_cmd);
#else
  return system(ds_cmd->str);
#endif
}


/*
  SYNOPSIS
  do_system
  command	called command

  DESCRIPTION
  system <command>

  Eval the query to expand any $variables in the command.
  Execute the command with the "system" command.

*/

void do_system(struct st_command *command)
{
  DYNAMIC_STRING ds_cmd;
  DBUG_ENTER("do_system");

  if (strlen(command->first_argument) == 0)
    die("Missing arguments to system, nothing to do!");

  init_dynamic_string(&ds_cmd, 0, command->query_len + 64, 256);

  /* Eval the system command, thus replacing all environment variables */
  do_eval(&ds_cmd, command->first_argument, command->end, !is_windows);

#ifdef __WIN__
#ifndef USE_CYGWIN
   /* Replace /dev/null with NUL */
   while(replace(&ds_cmd, "/dev/null", 9, "NUL", 3) == 0)
     ;
#endif
#endif


  DBUG_PRINT("info", ("running system command '%s' as '%s'",
                      command->first_argument, ds_cmd.str));
  if (my_system(&ds_cmd))
  {
    if (command->abort_on_error)
      die("system command '%s' failed", command->first_argument);

    /* If ! abort_on_error, log message and continue */
    dynstr_append(&ds_res, "system command '");
    replace_dynstr_append(&ds_res, command->first_argument);
    dynstr_append(&ds_res, "' failed\n");
  }

  command->last_argument= command->end;
  dynstr_free(&ds_cmd);
  DBUG_VOID_RETURN;
}


/*
  SYNOPSIS
  do_remove_file
  command	called command

  DESCRIPTION
  remove_file <file_name>
  Remove the file <file_name>
*/

void do_remove_file(struct st_command *command)
{
  int error;
  static DYNAMIC_STRING ds_filename;
  const struct command_arg rm_args[] = {
    { "filename", ARG_STRING, TRUE, &ds_filename, "File to delete" }
  };
  DBUG_ENTER("do_remove_file");

  check_command_args(command, command->first_argument,
                     rm_args, sizeof(rm_args)/sizeof(struct command_arg),
                     ' ');

  DBUG_PRINT("info", ("removing file: %s", ds_filename.str));
  error= my_delete(ds_filename.str, MYF(0)) != 0;
  handle_command_error(command, error);
  dynstr_free(&ds_filename);
  DBUG_VOID_RETURN;
}


/*
  SYNOPSIS
  do_copy_file
  command	command handle

  DESCRIPTION
  copy_file <from_file> <to_file>
  Copy <from_file> to <to_file>

  NOTE! Will fail if <to_file> exists
*/

void do_copy_file(struct st_command *command)
{
  int error;
  static DYNAMIC_STRING ds_from_file;
  static DYNAMIC_STRING ds_to_file;
  const struct command_arg copy_file_args[] = {
    { "from_file", ARG_STRING, TRUE, &ds_from_file, "Filename to copy from" },
    { "to_file", ARG_STRING, TRUE, &ds_to_file, "Filename to copy to" }
  };
  DBUG_ENTER("do_copy_file");

  check_command_args(command, command->first_argument,
                     copy_file_args,
                     sizeof(copy_file_args)/sizeof(struct command_arg),
                     ' ');

  DBUG_PRINT("info", ("Copy %s to %s", ds_from_file.str, ds_to_file.str));
  error= (my_copy(ds_from_file.str, ds_to_file.str,
                  MYF(MY_DONT_OVERWRITE_FILE)) != 0);
  handle_command_error(command, error);
  dynstr_free(&ds_from_file);
  dynstr_free(&ds_to_file);
  DBUG_VOID_RETURN;
}


/*
  SYNOPSIS
  do_chmod_file
  command	command handle

  DESCRIPTION
  chmod <octal> <file>
  Change file permission of <file>

*/

void do_chmod_file(struct st_command *command)
{
  long mode= 0;
  static DYNAMIC_STRING ds_mode;
  static DYNAMIC_STRING ds_file;
  const struct command_arg chmod_file_args[] = {
    { "mode", ARG_STRING, TRUE, &ds_mode, "Mode of file" },
    { "file", ARG_STRING, TRUE, &ds_file, "Filename of file to modify" }
  };
  DBUG_ENTER("do_chmod_file");

  check_command_args(command, command->first_argument,
                     chmod_file_args,
                     sizeof(chmod_file_args)/sizeof(struct command_arg),
                     ' ');

  /* Parse what mode to set */
  if (ds_mode.length != 4 ||
      str2int(ds_mode.str, 8, 0, INT_MAX, &mode) == NullS)
    die("You must write a 4 digit octal number for mode");

  DBUG_PRINT("info", ("chmod %o %s", (uint)mode, ds_file.str));
  handle_command_error(command, chmod(ds_file.str, mode));
  dynstr_free(&ds_mode);
  dynstr_free(&ds_file);
  DBUG_VOID_RETURN;
}


/*
  SYNOPSIS
  do_file_exists
  command	called command

  DESCRIPTION
  fiile_exist <file_name>
  Check if file <file_name> exists
*/

void do_file_exist(struct st_command *command)
{
  int error;
  static DYNAMIC_STRING ds_filename;
  const struct command_arg file_exist_args[] = {
    { "filename", ARG_STRING, TRUE, &ds_filename, "File to check if it exist" }
  };
  DBUG_ENTER("do_file_exist");

  check_command_args(command, command->first_argument,
                     file_exist_args,
                     sizeof(file_exist_args)/sizeof(struct command_arg),
                     ' ');

  DBUG_PRINT("info", ("Checking for existence of file: %s", ds_filename.str));
  error= (access(ds_filename.str, F_OK) != 0);
  handle_command_error(command, error);
  dynstr_free(&ds_filename);
  DBUG_VOID_RETURN;
}


/*
  Read characters from line buffer or file. This is needed to allow
  my_ungetc() to buffer MAX_DELIMITER_LENGTH characters for a file

  NOTE:
  This works as long as one doesn't change files (with 'source file_name')
  when there is things pushed into the buffer.  This should however not
  happen for any tests in the test suite.
*/

int my_getc(FILE *file)
{
  if (line_buffer_pos == line_buffer)
    return fgetc(file);
  return *--line_buffer_pos;
}


void my_ungetc(int c)
{
  *line_buffer_pos++= (char) c;
}


void read_until_delimiter(DYNAMIC_STRING *ds,
                          DYNAMIC_STRING *ds_delimiter)
{
  char c;
  DBUG_ENTER("read_until_delimiter");
  DBUG_PRINT("enter", ("delimiter: %s, length: %u",
                       ds_delimiter->str, (uint) ds_delimiter->length));

  if (ds_delimiter->length > MAX_DELIMITER_LENGTH)
    die("Max delimiter length(%d) exceeded", MAX_DELIMITER_LENGTH);

  /* Read from file until delimiter is found */
  while (1)
  {
    c= my_getc(cur_file->file);

    if (c == '\n')
      cur_file->lineno++;

    if (feof(cur_file->file))
      die("End of file encountered before '%s' delimiter was found",
          ds_delimiter->str);

    if (match_delimiter(c, ds_delimiter->str, ds_delimiter->length))
    {
      DBUG_PRINT("exit", ("Found delimiter '%s'", ds_delimiter->str));
      break;
    }
    dynstr_append_mem(ds, (const char*)&c, 1);
  }
  DBUG_PRINT("exit", ("ds: %s", ds->str));
  DBUG_VOID_RETURN;
}


void do_write_file_command(struct st_command *command, my_bool append)
{
  static DYNAMIC_STRING ds_content;
  static DYNAMIC_STRING ds_filename;
  static DYNAMIC_STRING ds_delimiter;
  const struct command_arg write_file_args[] = {
    { "filename", ARG_STRING, TRUE, &ds_filename, "File to write to" },
    { "delimiter", ARG_STRING, FALSE, &ds_delimiter, "Delimiter to read until" }
  };
  DBUG_ENTER("do_write_file");

  check_command_args(command,
                     command->first_argument,
                     write_file_args,
                     sizeof(write_file_args)/sizeof(struct command_arg),
                     ' ');

  /* If no delimiter was provided, use EOF */
  if (ds_delimiter.length == 0)
    dynstr_set(&ds_delimiter, "EOF");

  init_dynamic_string(&ds_content, "", 1024, 1024);
  read_until_delimiter(&ds_content, &ds_delimiter);
  DBUG_PRINT("info", ("Writing to file: %s", ds_filename.str));
  str_to_file2(ds_filename.str, ds_content.str, ds_content.length, append);
  dynstr_free(&ds_content);
  dynstr_free(&ds_filename);
  dynstr_free(&ds_delimiter);
  DBUG_VOID_RETURN;
}


/*
  SYNOPSIS
  do_write_file
  command	called command

  DESCRIPTION
  write_file <file_name> [<delimiter>];
  <what to write line 1>
  <...>
  < what to write line n>
  EOF

  --write_file <file_name>;
  <what to write line 1>
  <...>
  < what to write line n>
  EOF

  Write everything between the "write_file" command and 'delimiter'
  to "file_name"

  NOTE! Overwrites existing file

  Default <delimiter> is EOF

*/

void do_write_file(struct st_command *command)
{
  do_write_file_command(command, FALSE);
}


/*
  SYNOPSIS
  do_append_file
  command	called command

  DESCRIPTION
  append_file <file_name> [<delimiter>];
  <what to write line 1>
  <...>
  < what to write line n>
  EOF

  --append_file <file_name>;
  <what to write line 1>
  <...>
  < what to write line n>
  EOF

  Append everything between the "append_file" command
  and 'delimiter' to "file_name"

  Default <delimiter> is EOF

*/

void do_append_file(struct st_command *command)
{
  do_write_file_command(command, TRUE);
}


/*
  SYNOPSIS
  do_cat_file
  command	called command

  DESCRIPTION
  cat_file <file_name>;

  Print the given file to result log

*/

void do_cat_file(struct st_command *command)
{
  int fd;
  uint len;
  char buff[512];
  static DYNAMIC_STRING ds_filename;
  const struct command_arg cat_file_args[] = {
    { "filename", ARG_STRING, TRUE, &ds_filename, "File to read from" }
  };
  DBUG_ENTER("do_cat_file");

  check_command_args(command,
                     command->first_argument,
                     cat_file_args,
                     sizeof(cat_file_args)/sizeof(struct command_arg),
                     ' ');

  DBUG_PRINT("info", ("Reading from, file: %s", ds_filename.str));

  if ((fd= my_open(ds_filename.str, O_RDONLY, MYF(0))) < 0)
    die("Failed to open file %s", ds_filename.str);
  while((len= my_read(fd, (uchar*)&buff,
                      sizeof(buff), MYF(0))) > 0)
  {
    char *p= buff, *start= buff;
    while (p < buff+len)
    {
      /* Convert cr/lf to lf */
      if (*p == '\r' && *(p+1) && *(p+1)== '\n')
      {
        /* Add fake newline instead of cr and output the line */
        *p= '\n';
        p++; /* Step past the "fake" newline */
        dynstr_append_mem(&ds_res, start, p-start);
        p++; /* Step past the "fake" newline */
        start= p;
      }
      else
        p++;
    }
    /* Output any chars that migh be left */
    dynstr_append_mem(&ds_res, start, p-start);
  }
  my_close(fd, MYF(0));
  dynstr_free(&ds_filename);
  DBUG_VOID_RETURN;
}



/*
  SYNOPSIS
  do_diff_files
  command	called command

  DESCRIPTION
  diff_files <file1> <file2>;

  Fails if the two files differ.

*/

void do_diff_files(struct st_command *command)
{
  int error= 0;
  int fd, fd2;
  uint len, len2;
  char buff[512], buff2[512];
  static DYNAMIC_STRING ds_filename;
  static DYNAMIC_STRING ds_filename2;
  const struct command_arg diff_file_args[] = {
    { "file1", ARG_STRING, TRUE, &ds_filename, "First file to diff" },
    { "file2", ARG_STRING, TRUE, &ds_filename2, "Second file to diff" }
  };
  DBUG_ENTER("do_diff_files");

  check_command_args(command,
                     command->first_argument,
                     diff_file_args,
                     sizeof(diff_file_args)/sizeof(struct command_arg),
                     ' ');

  if ((fd= my_open(ds_filename.str, O_RDONLY, MYF(0))) < 0)
    die("Failed to open first file %s", ds_filename.str);
  if ((fd2= my_open(ds_filename2.str, O_RDONLY, MYF(0))) < 0)
  {
    my_close(fd, MYF(0));
    die("Failed to open second file %s", ds_filename2.str);
  }
  while((len= my_read(fd, (uchar*)&buff,
                      sizeof(buff), MYF(0))) > 0)
  {
    if ((len2= my_read(fd2, (uchar*)&buff2,
                       sizeof(buff2), MYF(0))) != len)
    {
      /* File 2 was smaller */
      error= 1;
      break;
    }
    if ((memcmp(buff, buff2, len)))
    {
      /* Content of this part differed */
      error= 1;
      break;
    }
  }
  if (my_read(fd2, (uchar*)&buff2,
              sizeof(buff2), MYF(0)) > 0)
  {
    /* File 1 was smaller */
    error= 1;
  }

  my_close(fd, MYF(0));
  my_close(fd2, MYF(0));
  dynstr_free(&ds_filename);
  dynstr_free(&ds_filename2);
  handle_command_error(command, error);
  DBUG_VOID_RETURN;
}

  /*
    SYNOPSIS
    do_send_quit
    command	called command

    DESCRIPTION
    Sends a simple quit command to the server for the named connection.

  */

void do_send_quit(struct st_command *command)
{
  char *p= command->first_argument, *name;
  struct st_connection *con;

  DBUG_ENTER("do_send_quit");
  DBUG_PRINT("enter",("name: '%s'",p));

  if (!*p)
    die("Missing connection name in do_send_quit");
  name= p;
  while (*p && !my_isspace(charset_info,*p))
    p++;

  if (*p)
    *p++= 0;
  command->last_argument= p;

  /* Loop through connection pool for connection to close */
  for (con= connections; con < next_con; con++)
  {
    DBUG_PRINT("info", ("con->name: %s", con->name));
    if (!strcmp(con->name, name))
    {
      simple_command(&con->mysql,COM_QUIT,NullS,0,1);
      DBUG_VOID_RETURN;
    }
  }
  die("connection '%s' not found in connection pool", name);
}


/*
  SYNOPSIS
  do_perl
  command	command handle

  DESCRIPTION
  perl [<delimiter>];
  <perlscript line 1>
  <...>
  <perlscript line n>
  EOF

  Execute everything after "perl" until <delimiter> as perl.
  Useful for doing more advanced things
  but still being able to execute it on all platforms.

  Default <delimiter> is EOF
*/

void do_perl(struct st_command *command)
{
  int error;
  char buf[FN_REFLEN];
  FILE *res_file;
  static DYNAMIC_STRING ds_script;
  static DYNAMIC_STRING ds_delimiter;
  const struct command_arg perl_args[] = {
    { "delimiter", ARG_STRING, FALSE, &ds_delimiter, "Delimiter to read until" }
  };
  DBUG_ENTER("do_perl");

  check_command_args(command,
                     command->first_argument,
                     perl_args,
                     sizeof(perl_args)/sizeof(struct command_arg),
                     ' ');

  /* If no delimiter was provided, use EOF */
  if (ds_delimiter.length == 0)
    dynstr_set(&ds_delimiter, "EOF");

  init_dynamic_string(&ds_script, "", 1024, 1024);
  read_until_delimiter(&ds_script, &ds_delimiter);

  DBUG_PRINT("info", ("Executing perl: %s", ds_script.str));

  /* Format a name for a tmp .pl file that is unique for this process */
  my_snprintf(buf, sizeof(buf), "%s/tmp/tmp_%d.pl",
              getenv("MYSQLTEST_VARDIR"), getpid());
  str_to_file(buf, ds_script.str, ds_script.length);

  /* Format the perl <filename> command */
  my_snprintf(buf, sizeof(buf), "perl %s/tmp/tmp_%d.pl",
              getenv("MYSQLTEST_VARDIR"), getpid());

  if (!(res_file= popen(buf, "r")) && command->abort_on_error)
    die("popen(\"%s\", \"r\") failed", buf);

  while (fgets(buf, sizeof(buf), res_file))
  {
    if (disable_result_log)
    {
      buf[strlen(buf)-1]=0;
      DBUG_PRINT("exec_result",("%s", buf));
    }
    else
    {
      replace_dynstr_append(&ds_res, buf);
    }
  }
  error= pclose(res_file);
  handle_command_error(command, WEXITSTATUS(error));
  dynstr_free(&ds_script);
  dynstr_free(&ds_delimiter);
  DBUG_VOID_RETURN;
}


/*
  Print the content between echo and <delimiter> to result file.
  Evaluate all variables in the string before printing, allow
  for variable names to be escaped using \

  SYNOPSIS
  do_echo()
  command  called command

  DESCRIPTION
  echo text
  Print the text after echo until end of command to result file

  echo $<var_name>
  Print the content of the variable <var_name> to result file

  echo Some text $<var_name>
  Print "Some text" plus the content of the variable <var_name> to
  result file

  echo Some text \$<var_name>
  Print "Some text" plus $<var_name> to result file
*/

int do_echo(struct st_command *command)
{
  DYNAMIC_STRING ds_echo;
  DBUG_ENTER("do_echo");

  init_dynamic_string(&ds_echo, "", command->query_len, 256);
  do_eval(&ds_echo, command->first_argument, command->end, FALSE);
  dynstr_append_mem(&ds_res, ds_echo.str, ds_echo.length);
  dynstr_append_mem(&ds_res, "\n", 1);
  dynstr_free(&ds_echo);
  command->last_argument= command->end;
  DBUG_RETURN(0);
}


void do_wait_for_slave_to_stop(struct st_command *c __attribute__((unused)))
{
  static int SLAVE_POLL_INTERVAL= 300000;
  MYSQL* mysql = &cur_con->mysql;
  for (;;)
  {
    MYSQL_RES *res;
    MYSQL_ROW row;
    int done;
    LINT_INIT(res);

    if (mysql_query(mysql,"show status like 'Slave_running'") ||
	!(res=mysql_store_result(mysql)))
      die("Query failed while probing slave for stop: %s",
	  mysql_error(mysql));
    if (!(row=mysql_fetch_row(res)) || !row[1])
    {
      mysql_free_result(res);
      die("Strange result from query while probing slave for stop");
    }
    done = !strcmp(row[1],"OFF");
    mysql_free_result(res);
    if (done)
      break;
    my_sleep(SLAVE_POLL_INTERVAL);
  }
  return;
}


void do_sync_with_master2(long offset)
{
  MYSQL_RES *res;
  MYSQL_ROW row;
  MYSQL *mysql= &cur_con->mysql;
  char query_buf[FN_REFLEN+128];
  int tries= 0;
  int rpl_parse;

  if (!master_pos.file[0])
    die("Calling 'sync_with_master' without calling 'save_master_pos'");
  rpl_parse= mysql_rpl_parse_enabled(mysql);
  mysql_disable_rpl_parse(mysql);

  sprintf(query_buf, "select master_pos_wait('%s', %ld)", master_pos.file,
	  master_pos.pos + offset);

wait_for_position:

  if (mysql_query(mysql, query_buf))
    die("failed in '%s': %d: %s", query_buf, mysql_errno(mysql),
        mysql_error(mysql));

  if (!(res= mysql_store_result(mysql)))
    die("mysql_store_result() returned NULL for '%s'", query_buf);
  if (!(row= mysql_fetch_row(res)))
  {
    mysql_free_result(res);
    die("empty result in %s", query_buf);
  }
  if (!row[0])
  {
    /*
      It may be that the slave SQL thread has not started yet, though START
      SLAVE has been issued ?
    */
    mysql_free_result(res);
    if (tries++ == 30)
      die("could not sync with master ('%s' returned NULL)", query_buf);
    sleep(1); /* So at most we will wait 30 seconds and make 31 tries */
    goto wait_for_position;
  }
  mysql_free_result(res);
  if (rpl_parse)
    mysql_enable_rpl_parse(mysql);

  return;
}


void do_sync_with_master(struct st_command *command)
{
  long offset= 0;
  char *p= command->first_argument;
  const char *offset_start= p;
  if (*offset_start)
  {
    for (; my_isdigit(charset_info, *p); p++)
      offset = offset * 10 + *p - '0';

    if(*p && !my_isspace(charset_info, *p))
      die("Invalid integer argument \"%s\"", offset_start);
    command->last_argument= p;
  }
  do_sync_with_master2(offset);
  return;
}


/*
  when ndb binlog is on, this call will wait until last updated epoch
  (locally in the mysqld) has been received into the binlog
*/
int do_save_master_pos()
{
  MYSQL_RES *res;
  MYSQL_ROW row;
  MYSQL *mysql = &cur_con->mysql;
  const char *query;
  int rpl_parse;
  DBUG_ENTER("do_save_master_pos");

  rpl_parse = mysql_rpl_parse_enabled(mysql);
  mysql_disable_rpl_parse(mysql);

#ifdef HAVE_NDB_BINLOG
  /*
    Wait for ndb binlog to be up-to-date with all changes
    done on the local mysql server
  */
  {
    ulong have_ndbcluster;
    if (mysql_query(mysql, query= "show variables like 'have_ndbcluster'"))
      die("'%s' failed: %d %s", query,
          mysql_errno(mysql), mysql_error(mysql));
    if (!(res= mysql_store_result(mysql)))
      die("mysql_store_result() returned NULL for '%s'", query);
    if (!(row= mysql_fetch_row(res)))
      die("Query '%s' returned empty result", query);

    have_ndbcluster= strcmp("YES", row[1]) == 0;
    mysql_free_result(res);

    if (have_ndbcluster)
    {
      ulonglong start_epoch= 0, handled_epoch= 0,
	latest_epoch=0, latest_trans_epoch=0,
	latest_handled_binlog_epoch= 0, latest_received_binlog_epoch= 0,
	latest_applied_binlog_epoch= 0;
      int count= 0;
      int do_continue= 1;
      while (do_continue)
      {
        const char binlog[]= "binlog";
	const char latest_epoch_str[]=
          "latest_epoch=";
        const char latest_trans_epoch_str[]=
          "latest_trans_epoch=";
	const char latest_received_binlog_epoch_str[]=
	  "latest_received_binlog_epoch";
        const char latest_handled_binlog_epoch_str[]=
          "latest_handled_binlog_epoch=";
        const char latest_applied_binlog_epoch_str[]=
          "latest_applied_binlog_epoch=";
        if (count)
          sleep(1);
        if (mysql_query(mysql, query= "show engine ndb status"))
          die("failed in '%s': %d %s", query,
              mysql_errno(mysql), mysql_error(mysql));
        if (!(res= mysql_store_result(mysql)))
          die("mysql_store_result() returned NULL for '%s'", query);
        while ((row= mysql_fetch_row(res)))
        {
          if (strcmp(row[1], binlog) == 0)
          {
            const char *status= row[2];

	    /* latest_epoch */
	    while (*status && strncmp(status, latest_epoch_str,
				      sizeof(latest_epoch_str)-1))
	      status++;
	    if (*status)
            {
	      status+= sizeof(latest_epoch_str)-1;
	      latest_epoch= strtoull(status, (char**) 0, 10);
	    }
	    else
	      die("result does not contain '%s' in '%s'",
		  latest_epoch_str, query);
	    /* latest_trans_epoch */
	    while (*status && strncmp(status, latest_trans_epoch_str,
				      sizeof(latest_trans_epoch_str)-1))
	      status++;
	    if (*status)
	    {
	      status+= sizeof(latest_trans_epoch_str)-1;
	      latest_trans_epoch= strtoull(status, (char**) 0, 10);
	    }
	    else
	      die("result does not contain '%s' in '%s'",
		  latest_trans_epoch_str, query);
	    /* latest_received_binlog_epoch */
	    while (*status &&
		   strncmp(status, latest_received_binlog_epoch_str,
			   sizeof(latest_received_binlog_epoch_str)-1))
	      status++;
	    if (*status)
	    {
	      status+= sizeof(latest_received_binlog_epoch_str)-1;
	      latest_received_binlog_epoch= strtoull(status, (char**) 0, 10);
	    }
	    else
	      die("result does not contain '%s' in '%s'",
		  latest_received_binlog_epoch_str, query);
	    /* latest_handled_binlog */
	    while (*status &&
		   strncmp(status, latest_handled_binlog_epoch_str,
			   sizeof(latest_handled_binlog_epoch_str)-1))
	      status++;
	    if (*status)
	    {
	      status+= sizeof(latest_handled_binlog_epoch_str)-1;
	      latest_handled_binlog_epoch= strtoull(status, (char**) 0, 10);
	    }
	    else
	      die("result does not contain '%s' in '%s'",
		  latest_handled_binlog_epoch_str, query);
	    /* latest_applied_binlog_epoch */
	    while (*status &&
		   strncmp(status, latest_applied_binlog_epoch_str,
			   sizeof(latest_applied_binlog_epoch_str)-1))
	      status++;
	    if (*status)
	    {
	      status+= sizeof(latest_applied_binlog_epoch_str)-1;
	      latest_applied_binlog_epoch= strtoull(status, (char**) 0, 10);
	    }
	    else
	      die("result does not contain '%s' in '%s'",
		  latest_applied_binlog_epoch_str, query);
	    if (count == 0)
	      start_epoch= latest_trans_epoch;
	    break;
	  }
	}
	if (!row)
	  die("result does not contain '%s' in '%s'",
	      binlog, query);
	if (latest_handled_binlog_epoch > handled_epoch)
	  count= 0;
	handled_epoch= latest_handled_binlog_epoch;
	count++;
	if (latest_handled_binlog_epoch >= start_epoch)
          do_continue= 0;
        else if (count > 30)
	{
	  break;
        }
        mysql_free_result(res);
      }
    }
  }
#endif
  if (mysql_query(mysql, query= "show master status"))
    die("failed in 'show master status': %d %s",
	mysql_errno(mysql), mysql_error(mysql));

  if (!(res = mysql_store_result(mysql)))
    die("mysql_store_result() retuned NULL for '%s'", query);
  if (!(row = mysql_fetch_row(res)))
    die("empty result in show master status");
  strnmov(master_pos.file, row[0], sizeof(master_pos.file)-1);
  master_pos.pos = strtoul(row[1], (char**) 0, 10);
  mysql_free_result(res);

  if (rpl_parse)
    mysql_enable_rpl_parse(mysql);

  DBUG_RETURN(0);
}


/*
  Assign the variable <var_name> with <var_val>

  SYNOPSIS
  do_let()
  query	called command

  DESCRIPTION
  let $<var_name>=<var_val><delimiter>

  <var_name>  - is the string string found between the $ and =
  <var_val>   - is the content between the = and <delimiter>, it may span
  multiple line and contain any characters except <delimiter>
  <delimiter> - is a string containing of one or more chars, default is ;

  RETURN VALUES
  Program will die if error detected
*/

void do_let(struct st_command *command)
{
  char *p= command->first_argument;
  char *var_name, *var_name_end;
  DYNAMIC_STRING let_rhs_expr;
  DBUG_ENTER("do_let");

  init_dynamic_string(&let_rhs_expr, "", 512, 2048);

  /* Find <var_name> */
  if (!*p)
    die("Missing arguments to let");
  var_name= p;
  while (*p && (*p != '=') && !my_isspace(charset_info,*p))
    p++;
  var_name_end= p;
  if (var_name == var_name_end ||
      (var_name+1 == var_name_end && *var_name == '$'))
    die("Missing variable name in let");
  while (my_isspace(charset_info,*p))
    p++;
  if (*p++ != '=')
    die("Missing assignment operator in let");

  /* Find start of <var_val> */
  while (*p && my_isspace(charset_info,*p))
    p++;

  do_eval(&let_rhs_expr, p, command->end, FALSE);

  command->last_argument= command->end;
  /* Assign var_val to var_name */
  var_set(var_name, var_name_end, let_rhs_expr.str,
          (let_rhs_expr.str + let_rhs_expr.length));
  dynstr_free(&let_rhs_expr);
  DBUG_VOID_RETURN;
}


int do_rpl_probe(struct st_command *command __attribute__((unused)))
{
  DBUG_ENTER("do_rpl_probe");
  if (mysql_rpl_probe(&cur_con->mysql))
    die("Failed in mysql_rpl_probe(): '%s'", mysql_error(&cur_con->mysql));
  DBUG_RETURN(0);
}


int do_enable_rpl_parse(struct st_command *command __attribute__((unused)))
{
  mysql_enable_rpl_parse(&cur_con->mysql);
  return 0;
}


int do_disable_rpl_parse(struct st_command *command __attribute__((unused)))
{
  mysql_disable_rpl_parse(&cur_con->mysql);
  return 0;
}


/*
  Sleep the number of specified seconds

  SYNOPSIS
  do_sleep()
  q	       called command
  real_sleep   use the value from opt_sleep as number of seconds to sleep
               if real_sleep is false

  DESCRIPTION
  sleep <seconds>
  real_sleep <seconds>

  The difference between the sleep and real_sleep commands is that sleep
  uses the delay from the --sleep command-line option if there is one.
  (If the --sleep option is not given, the sleep command uses the delay
  specified by its argument.) The real_sleep command always uses the
  delay specified by its argument.  The logic is that sometimes delays are
  cpu-dependent, and --sleep can be used to set this delay.  real_sleep is
  used for cpu-independent delays.
*/

int do_sleep(struct st_command *command, my_bool real_sleep)
{
  int error= 0;
  char *p= command->first_argument;
  char *sleep_start, *sleep_end= command->end;
  double sleep_val;

  while (my_isspace(charset_info, *p))
    p++;
  if (!*p)
    die("Missing argument to %.*s", command->first_word_len, command->query);
  sleep_start= p;
  /* Check that arg starts with a digit, not handled by my_strtod */
  if (!my_isdigit(charset_info, *sleep_start))
    die("Invalid argument to %.*s \"%s\"", command->first_word_len,
        command->query,command->first_argument);
  sleep_val= my_strtod(sleep_start, &sleep_end, &error);
  if (error)
    die("Invalid argument to %.*s \"%s\"", command->first_word_len,
        command->query, command->first_argument);

  /* Fixed sleep time selected by --sleep option */
  if (opt_sleep >= 0 && !real_sleep)
    sleep_val= opt_sleep;

  DBUG_PRINT("info", ("sleep_val: %f", sleep_val));
  if (sleep_val)
    my_sleep((ulong) (sleep_val * 1000000L));
  command->last_argument= sleep_end;
  return 0;
}


void do_get_file_name(struct st_command *command,
                      char* dest, uint dest_max_len)
{
  char *p= command->first_argument, *name;
  if (!*p)
    die("Missing file name argument");
  name= p;
  while (*p && !my_isspace(charset_info,*p))
    p++;
  if (*p)
    *p++= 0;
  command->last_argument= p;
  strmake(dest, name, dest_max_len);
}


void do_set_charset(struct st_command *command)
{
  char *charset_name= command->first_argument;
  char *p;

  if (!charset_name || !*charset_name)
    die("Missing charset name in 'character_set'");
  /* Remove end space */
  p= charset_name;
  while (*p && !my_isspace(charset_info,*p))
    p++;
  if(*p)
    *p++= 0;
  command->last_argument= p;
  charset_info= get_charset_by_csname(charset_name,MY_CS_PRIMARY,MYF(MY_WME));
  if (!charset_info)
    abort_not_supported_test("Test requires charset '%s'", charset_name);
}


#if MYSQL_VERSION_ID >= 50000
/* List of error names to error codes, available from 5.0 */
typedef struct
{
  const char *name;
  uint        code;
} st_error;

static st_error global_error_names[] =
{
#include <mysqld_ername.h>
  { 0, 0 }
};

uint get_errcode_from_name(char *error_name, char *error_end)
{
  /* SQL error as string */
  st_error *e= global_error_names;

  DBUG_ENTER("get_errcode_from_name");
  DBUG_PRINT("enter", ("error_name: %s", error_name));

  /* Loop through the array of known error names */
  for (; e->name; e++)
  {
    /*
      If we get a match, we need to check the length of the name we
      matched against in case it was longer than what we are checking
      (as in ER_WRONG_VALUE vs. ER_WRONG_VALUE_COUNT).
    */
    if (!strncmp(error_name, e->name, (int) (error_end - error_name)) &&
        (uint) strlen(e->name) == (uint) (error_end - error_name))
    {
      DBUG_RETURN(e->code);
    }
  }
  if (!e->name)
    die("Unknown SQL error name '%s'", error_name);
  DBUG_RETURN(0);
}
#else
uint get_errcode_from_name(char *error_name __attribute__((unused)),
                           char *error_end __attribute__((unused)))
{
  abort_not_in_this_version();
  return 0; /* Never reached */
}
#endif



void do_get_errcodes(struct st_command *command)
{
  struct st_match_err *to= saved_expected_errors.err;
  char *p= command->first_argument;
  uint count= 0;

  DBUG_ENTER("do_get_errcodes");

  if (!*p)
    die("Missing argument(s) to 'error'");

  do
  {
    char *end;

    /* Skip leading spaces */
    while (*p && *p == ' ')
      p++;

    /* Find end */
    end= p;
    while (*end && *end != ',' && *end != ' ')
      end++;

    if (*p == 'S')
    {
      char *to_ptr= to->code.sqlstate;

      /*
        SQLSTATE string
        - Must be SQLSTATE_LENGTH long
        - May contain only digits[0-9] and _uppercase_ letters
      */
      p++; /* Step past the S */
      if ((end - p) != SQLSTATE_LENGTH)
        die("The sqlstate must be exactly %d chars long", SQLSTATE_LENGTH);

      /* Check sqlstate string validity */
      while (*p && p < end)
      {
        if (my_isdigit(charset_info, *p) || my_isupper(charset_info, *p))
          *to_ptr++= *p++;
        else
          die("The sqlstate may only consist of digits[0-9] " \
              "and _uppercase_ letters");
      }

      *to_ptr= 0;
      to->type= ERR_SQLSTATE;
      DBUG_PRINT("info", ("ERR_SQLSTATE: %s", to->code.sqlstate));
    }
    else if (*p == 's')
    {
      die("The sqlstate definition must start with an uppercase S");
    }
    else if (*p == 'E')
    {
      /* Error name string */

      DBUG_PRINT("info", ("Error name: %s", p));
      to->code.errnum= get_errcode_from_name(p, end);
      to->type= ERR_ERRNO;
      DBUG_PRINT("info", ("ERR_ERRNO: %d", to->code.errnum));
    }
    else if (*p == 'e')
    {
      die("The error name definition must start with an uppercase E");
    }
    else
    {
      long val;
      char *start= p;
      /* Check that the string passed to str2int only contain digits */
      while (*p && p != end)
      {
        if (!my_isdigit(charset_info, *p))
          die("Invalid argument to error: '%s' - "\
              "the errno may only consist of digits[0-9]",
              command->first_argument);
        p++;
      }

      /* Convert the sting to int */
      if (!str2int(start, 10, (long) INT_MIN, (long) INT_MAX, &val))
	die("Invalid argument to error: '%s'", command->first_argument);

      to->code.errnum= (uint) val;
      to->type= ERR_ERRNO;
      DBUG_PRINT("info", ("ERR_ERRNO: %d", to->code.errnum));
    }
    to++;
    count++;

    if (count >= (sizeof(saved_expected_errors.err) /
                  sizeof(struct st_match_err)))
      die("Too many errorcodes specified");

    /* Set pointer to the end of the last error code */
    p= end;

    /* Find next ',' */
    while (*p && *p != ',')
      p++;

    if (*p)
      p++; /* Step past ',' */

  } while (*p);

  command->last_argument= p;
  to->type= ERR_EMPTY;                        /* End of data */

  DBUG_PRINT("info", ("Expected errors: %d", count));
  saved_expected_errors.count= count;
  DBUG_VOID_RETURN;
}


/*
  Get a string;  Return ptr to end of string
  Strings may be surrounded by " or '

  If string is a '$variable', return the value of the variable.
*/

char *get_string(char **to_ptr, char **from_ptr,
                 struct st_command *command)
{
  char c, sep;
  char *to= *to_ptr, *from= *from_ptr, *start=to;
  DBUG_ENTER("get_string");

  /* Find separator */
  if (*from == '"' || *from == '\'')
    sep= *from++;
  else
    sep=' ';				/* Separated with space */

  for ( ; (c=*from) ; from++)
  {
    if (c == '\\' && from[1])
    {					/* Escaped character */
      /* We can't translate \0 -> ASCII 0 as replace can't handle ASCII 0 */
      switch (*++from) {
      case 'n':
	*to++= '\n';
	break;
      case 't':
	*to++= '\t';
	break;
      case 'r':
	*to++ = '\r';
	break;
      case 'b':
	*to++ = '\b';
	break;
      case 'Z':				/* ^Z must be escaped on Win32 */
	*to++='\032';
	break;
      default:
	*to++ = *from;
	break;
      }
    }
    else if (c == sep)
    {
      if (c == ' ' || c != *++from)
	break;				/* Found end of string */
      *to++=c;				/* Copy duplicated separator */
    }
    else
      *to++=c;
  }
  if (*from != ' ' && *from)
    die("Wrong string argument in %s", command->query);

  while (my_isspace(charset_info,*from))	/* Point to next string */
    from++;

  *to =0;				/* End of string marker */
  *to_ptr= to+1;			/* Store pointer to end */
  *from_ptr= from;

  /* Check if this was a variable */
  if (*start == '$')
  {
    const char *end= to;
    VAR *var=var_get(start, &end, 0, 1);
    if (var && to == (char*) end+1)
    {
      DBUG_PRINT("info",("var: '%s' -> '%s'", start, var->str_val));
      DBUG_RETURN(var->str_val);	/* return found variable value */
    }
  }
  DBUG_RETURN(start);
}


void set_reconnect(MYSQL* mysql, int val)
{
  my_bool reconnect= val;
  DBUG_ENTER("set_reconnect");
  DBUG_PRINT("info", ("val: %d", val));
#if MYSQL_VERSION_ID < 50000
  mysql->reconnect= reconnect;
#else
  mysql_options(mysql, MYSQL_OPT_RECONNECT, (char *)&reconnect);
#endif
  DBUG_VOID_RETURN;
}


struct st_connection * find_connection_by_name(const char *name)
{
  struct st_connection *con;
  for (con= connections; con < next_con; con++)
  {
    if (!strcmp(con->name, name))
    {
      return con;
    }
  }
  return 0; /* Connection not found */
}


int select_connection_name(const char *name)
{
  DBUG_ENTER("select_connection_name");
  DBUG_PRINT("enter",("name: '%s'", name));

  if (!(cur_con= find_connection_by_name(name)))
    die("connection '%s' not found in connection pool", name);
  DBUG_RETURN(0);
}


int select_connection(struct st_command *command)
{
  char *name;
  char *p= command->first_argument;
  DBUG_ENTER("select_connection");

  if (!*p)
    die("Missing connection name in connect");
  name= p;
  while (*p && !my_isspace(charset_info,*p))
    p++;
  if (*p)
    *p++= 0;
  command->last_argument= p;
  DBUG_RETURN(select_connection_name(name));
}


void do_close_connection(struct st_command *command)
{
  char *p= command->first_argument, *name;
  struct st_connection *con;

  DBUG_ENTER("close_connection");
  DBUG_PRINT("enter",("name: '%s'",p));

  if (!*p)
    die("Missing connection name in disconnect");
  name= p;
  while (*p && !my_isspace(charset_info,*p))
    p++;

  if (*p)
    *p++= 0;
  command->last_argument= p;

  /* Loop through connection pool for connection to close */
  for (con= connections; con < next_con; con++)
  {
    DBUG_PRINT("info", ("con->name: %s", con->name));
    if (!strcmp(con->name, name))
    {
      DBUG_PRINT("info", ("Closing connection %s", con->name));
#ifndef EMBEDDED_LIBRARY
      if (command->type == Q_DIRTY_CLOSE)
      {
	if (con->mysql.net.vio)
	{
	  vio_delete(con->mysql.net.vio);
	  con->mysql.net.vio = 0;
	}
      }
#endif
      if (next_con->stmt)
        mysql_stmt_close(next_con->stmt);
      next_con->stmt= 0;

      mysql_close(&con->mysql);
      if (con->util_mysql)
	mysql_close(con->util_mysql);
      con->util_mysql= 0;
      my_free(con->name, MYF(0));

      /*
        When the connection is closed set name to "-closed_connection-"
        to make it possible to reuse the connection name.
      */
      if (!(con->name = my_strdup("-closed_connection-", MYF(MY_WME))))
        die("Out of memory");

      DBUG_VOID_RETURN;
    }
  }
  die("connection '%s' not found in connection pool", name);
}


/*
  Connect to a server doing several retries if needed.

  SYNOPSIS
  safe_connect()
  con               - connection structure to be used
  host, user, pass, - connection parameters
  db, port, sock

  NOTE

  Sometimes in a test the client starts before
  the server - to solve the problem, we try again
  after some sleep if connection fails the first
  time

  This function will try to connect to the given server
  "opt_max_connect_retries" times and sleep "connection_retry_sleep"
  seconds between attempts before finally giving up.
  This helps in situation when the client starts
  before the server (which happens sometimes).
  It will only ignore connection errors during these retries.

*/

void safe_connect(MYSQL* mysql, const char *name, const char *host,
                  const char *user, const char *pass, const char *db,
                  int port, const char *sock)
{
  int failed_attempts= 0;
  static ulong connection_retry_sleep= 100000; /* Microseconds */

  DBUG_ENTER("safe_connect");
  while(!mysql_real_connect(mysql, host,user, pass, db, port, sock,
                            CLIENT_MULTI_STATEMENTS | CLIENT_REMEMBER_OPTIONS))
  {
    /*
      Connect failed

      Only allow retry if this was an error indicating the server
      could not be contacted. Error code differs depending
      on protocol/connection type
    */

    if ((mysql_errno(mysql) == CR_CONN_HOST_ERROR ||
         mysql_errno(mysql) == CR_CONNECTION_ERROR) &&
        failed_attempts < opt_max_connect_retries)
    {
      verbose_msg("Connect attempt %d/%d failed: %d: %s", failed_attempts,
                  opt_max_connect_retries, mysql_errno(mysql),
                  mysql_error(mysql));
      my_sleep(connection_retry_sleep);
    }
    else
    {
      if (failed_attempts > 0)
        die("Could not open connection '%s' after %d attempts: %d %s", name,
            failed_attempts, mysql_errno(mysql), mysql_error(mysql));
      else
        die("Could not open connection '%s': %d %s", name,
            mysql_errno(mysql), mysql_error(mysql));
    }
    failed_attempts++;
  }
  DBUG_VOID_RETURN;
}


/*
  Connect to a server and handle connection errors in case they occur.

  SYNOPSIS
  connect_n_handle_errors()
  q                 - context of connect "query" (command)
  con               - connection structure to be used
  host, user, pass, - connection parameters
  db, port, sock

  DESCRIPTION
  This function will try to establish a connection to server and handle
  possible errors in the same manner as if "connect" was usual SQL-statement
  (If error is expected it will ignore it once it occurs and log the
  "statement" to the query log).
  Unlike safe_connect() it won't do several attempts.

  RETURN VALUES
  1 - Connected
  0 - Not connected

*/

int connect_n_handle_errors(struct st_command *command,
                            MYSQL* con, const char* host,
                            const char* user, const char* pass,
                            const char* db, int port, const char* sock)
{
  DYNAMIC_STRING *ds;

  ds= &ds_res;

  /* Only log if an error is expected */
  if (!command->abort_on_error &&
      !disable_query_log)
  {
    /*
      Log the connect to result log
    */
    dynstr_append_mem(ds, "connect(", 8);
    replace_dynstr_append(ds, host);
    dynstr_append_mem(ds, ",", 1);
    replace_dynstr_append(ds, user);
    dynstr_append_mem(ds, ",", 1);
    replace_dynstr_append(ds, pass);
    dynstr_append_mem(ds, ",", 1);
    if (db)
      replace_dynstr_append(ds, db);
    dynstr_append_mem(ds, ",", 1);
    replace_dynstr_append_uint(ds, port);
    dynstr_append_mem(ds, ",", 1);
    if (sock)
      replace_dynstr_append(ds, sock);
    dynstr_append_mem(ds, ")", 1);
    dynstr_append_mem(ds, delimiter, delimiter_length);
    dynstr_append_mem(ds, "\n", 1);
  }
  if (!mysql_real_connect(con, host, user, pass, db, port, sock ? sock: 0,
                          CLIENT_MULTI_STATEMENTS))
  {
    handle_error(command, mysql_errno(con), mysql_error(con),
		 mysql_sqlstate(con), ds);
    return 0; /* Not connected */
  }

  handle_no_error(command);
  return 1; /* Connected */
}


/*
  Open a new connection to MySQL Server with the parameters
  specified. Make the new connection the current connection.

  SYNOPSIS
  do_connect()
  q	       called command

  DESCRIPTION
  connect(<name>,<host>,<user>,[<pass>,[<db>,[<port>,<sock>[<opts>]]]]);
  connect <name>,<host>,<user>,[<pass>,[<db>,[<port>,<sock>[<opts>]]]];

  <name> - name of the new connection
  <host> - hostname of server
  <user> - user to connect as
  <pass> - password used when connecting
  <db>   - initial db when connected
  <port> - server port
  <sock> - server socket
  <opts> - options to use for the connection
   * SSL - use SSL if available
   * COMPRESS - use compression if available

*/

void do_connect(struct st_command *command)
{
  int con_port= opt_port;
  char *con_options;
  bool con_ssl= 0, con_compress= 0;
<<<<<<< HEAD
=======
  struct st_connection* con_slot;
>>>>>>> efcb1f95

  static DYNAMIC_STRING ds_connection_name;
  static DYNAMIC_STRING ds_host;
  static DYNAMIC_STRING ds_user;
  static DYNAMIC_STRING ds_password;
  static DYNAMIC_STRING ds_database;
  static DYNAMIC_STRING ds_port;
  static DYNAMIC_STRING ds_sock;
  static DYNAMIC_STRING ds_options;
  const struct command_arg connect_args[] = {
    { "connection name", ARG_STRING, TRUE, &ds_connection_name, "Name of the connection" },
    { "host", ARG_STRING, TRUE, &ds_host, "Host to connect to" },
    { "user", ARG_STRING, FALSE, &ds_user, "User to connect as" },
    { "passsword", ARG_STRING, FALSE, &ds_password, "Password used when connecting" },
    { "database", ARG_STRING, FALSE, &ds_database, "Database to select after connect" },
    { "port", ARG_STRING, FALSE, &ds_port, "Port to connect to" },
    { "socket", ARG_STRING, FALSE, &ds_sock, "Socket to connect with" },
    { "options", ARG_STRING, FALSE, &ds_options, "Options to use while connecting" }
  };

  DBUG_ENTER("do_connect");
  DBUG_PRINT("enter",("connect: %s", command->first_argument));

  strip_parentheses(command);
  check_command_args(command, command->first_argument, connect_args,
                     sizeof(connect_args)/sizeof(struct command_arg),
                     ',');

  /* Port */
  if (ds_port.length)
  {
    con_port= atoi(ds_port.str);
    if (con_port == 0)
      die("Illegal argument for port: '%s'", ds_port.str);
  }

  /* Sock */
  if (ds_sock.length)
  {
    /*
      If the socket is specified just as a name without path
      append tmpdir in front
    */
    if (*ds_sock.str != FN_LIBCHAR)
    {
      char buff[FN_REFLEN];
      fn_format(buff, ds_sock.str, TMPDIR, "", 0);
      dynstr_set(&ds_sock, buff);
    }
  }
  else
  {
    /* No socket specified, use default */
    dynstr_set(&ds_sock, unix_sock);
  }
  DBUG_PRINT("info", ("socket: %s", ds_sock.str));


  /* Options */
  con_options= ds_options.str;
  while (*con_options)
  {
    char* end;
    /* Step past any spaces in beginning of option*/
    while (*con_options && my_isspace(charset_info, *con_options))
     con_options++;
    /* Find end of this option */
    end= con_options;
    while (*end && !my_isspace(charset_info, *end))
      end++;
    if (!strncmp(con_options, "SSL", 3))
      con_ssl= 1;
    else if (!strncmp(con_options, "COMPRESS", 8))
      con_compress= 1;
    else
      die("Illegal option to connect: %.*s", 
          (int) (end - con_options), con_options);
    /* Process next option */
    con_options= end;
  }

  if (find_connection_by_name(ds_connection_name.str))
    die("Connection %s already exists", ds_connection_name.str);
  
  if (!(con_slot= find_connection_by_name("-closed_connection-")))
  {
    if (next_con == connections_end)
      die("Connection limit exhausted, you can have max %d connections",
          (int) (sizeof(connections)/sizeof(struct st_connection)));
          
    con_slot= next_con;
  }

  if (!mysql_init(&con_slot->mysql))
    die("Failed on mysql_init()");
  if (opt_compress || con_compress)
    mysql_options(&con_slot->mysql, MYSQL_OPT_COMPRESS, NullS);
  mysql_options(&con_slot->mysql, MYSQL_OPT_LOCAL_INFILE, 0);
  mysql_options(&con_slot->mysql, MYSQL_SET_CHARSET_NAME,
                charset_info->csname);
  if (opt_charsets_dir)
    mysql_options(&cur_con->mysql, MYSQL_SET_CHARSET_DIR,
                  opt_charsets_dir);

#ifdef HAVE_OPENSSL
  if (opt_use_ssl || con_ssl)
  {
    mysql_ssl_set(&con_slot->mysql, opt_ssl_key, opt_ssl_cert, opt_ssl_ca,
		  opt_ssl_capath, opt_ssl_cipher);
#if MYSQL_VERSION_ID >= 50000
    /* Turn on ssl_verify_server_cert only if host is "localhost" */
    opt_ssl_verify_server_cert= !strcmp(ds_host.str, "localhost");
    mysql_options(&con_slot->mysql, MYSQL_OPT_SSL_VERIFY_SERVER_CERT,
                  &opt_ssl_verify_server_cert);
#endif
  }
#endif

  /* Use default db name */
  if (ds_database.length == 0)
    dynstr_set(&ds_database, opt_db);

  /* Special database to allow one to connect without a database name */
  if (ds_database.length && !strcmp(ds_database.str,"*NO-ONE*"))
    dynstr_set(&ds_database, "");

  if (connect_n_handle_errors(command, &con_slot->mysql,
                              ds_host.str,ds_user.str,
                              ds_password.str, ds_database.str,
                              con_port, ds_sock.str))
  {
    DBUG_PRINT("info", ("Inserting connection %s in connection pool",
                        ds_connection_name.str));
    if (!(con_slot->name= my_strdup(ds_connection_name.str, MYF(MY_WME))))
      die("Out of memory");
    cur_con= con_slot;
    
    if (con_slot == next_con)
      next_con++; /* if we used the next_con slot, advance the pointer */
  }

  dynstr_free(&ds_connection_name);
  dynstr_free(&ds_host);
  dynstr_free(&ds_user);
  dynstr_free(&ds_password);
  dynstr_free(&ds_database);
  dynstr_free(&ds_port);
  dynstr_free(&ds_sock);
  dynstr_free(&ds_options);
  DBUG_VOID_RETURN;
}


int do_done(struct st_command *command)
{
  /* Check if empty block stack */
  if (cur_block == block_stack)
  {
    if (*command->query != '}')
      die("Stray 'end' command - end of block before beginning");
    die("Stray '}' - end of block before beginning");
  }

  /* Test if inner block has been executed */
  if (cur_block->ok && cur_block->cmd == cmd_while)
  {
    /* Pop block from stack, re-execute outer block */
    cur_block--;
    parser.current_line = cur_block->line;
  }
  else
  {
    /* Pop block from stack, goto next line */
    cur_block--;
    parser.current_line++;
  }
  return 0;
}


/*
  Process start of a "if" or "while" statement

  SYNOPSIS
  do_block()
  cmd        Type of block
  q	       called command

  DESCRIPTION
  if ([!]<expr>)
  {
  <block statements>
  }

  while ([!]<expr>)
  {
  <block statements>
  }

  Evaluates the <expr> and if it evaluates to
  greater than zero executes the following code block.
  A '!' can be used before the <expr> to indicate it should
  be executed if it evaluates to zero.

*/

void do_block(enum block_cmd cmd, struct st_command* command)
{
  char *p= command->first_argument;
  const char *expr_start, *expr_end;
  VAR v;
  const char *cmd_name= (cmd == cmd_while ? "while" : "if");
  my_bool not_expr= FALSE;
  DBUG_ENTER("do_block");
  DBUG_PRINT("enter", ("%s", cmd_name));

  /* Check stack overflow */
  if (cur_block == block_stack_end)
    die("Nesting too deeply");

  /* Set way to find outer block again, increase line counter */
  cur_block->line= parser.current_line++;

  /* If this block is ignored */
  if (!cur_block->ok)
  {
    /* Inner block should be ignored too */
    cur_block++;
    cur_block->cmd= cmd;
    cur_block->ok= FALSE;
    DBUG_VOID_RETURN;
  }

  /* Parse and evaluate test expression */
  expr_start= strchr(p, '(');
  if (!expr_start++)
    die("missing '(' in %s", cmd_name);

  /* Check for !<expr> */
  if (*expr_start == '!')
  {
    not_expr= TRUE;
    expr_start++; /* Step past the '!' */
  }
  /* Find ending ')' */
  expr_end= strrchr(expr_start, ')');
  if (!expr_end)
    die("missing ')' in %s", cmd_name);
  p= (char*)expr_end+1;

  while (*p && my_isspace(charset_info, *p))
    p++;
  if (*p && *p != '{')
    die("Missing '{' after %s. Found \"%s\"", cmd_name, p);

  var_init(&v,0,0,0,0);
  eval_expr(&v, expr_start, &expr_end);

  /* Define inner block */
  cur_block++;
  cur_block->cmd= cmd;
  cur_block->ok= (v.int_val ? TRUE : FALSE);

  if (not_expr)
    cur_block->ok = !cur_block->ok;

  DBUG_PRINT("info", ("OK: %d", cur_block->ok));

  var_free(&v);
  DBUG_VOID_RETURN;
}


void do_delimiter(struct st_command* command)
{
  char* p= command->first_argument;
  DBUG_ENTER("do_delimiter");
  DBUG_PRINT("enter", ("first_argument: %s", command->first_argument));

  while (*p && my_isspace(charset_info, *p))
    p++;

  if (!(*p))
    die("Can't set empty delimiter");

  strmake(delimiter, p, sizeof(delimiter) - 1);
  delimiter_length= strlen(delimiter);

  DBUG_PRINT("exit", ("delimiter: %s", delimiter));
  command->last_argument= p + delimiter_length;
  DBUG_VOID_RETURN;
}


my_bool match_delimiter(int c, const char *delim, uint length)
{
  uint i;
  char tmp[MAX_DELIMITER_LENGTH];

  if (c != *delim)
    return 0;

  for (i= 1; i < length &&
	 (c= my_getc(cur_file->file)) == *(delim + i);
       i++)
    tmp[i]= c;

  if (i == length)
    return 1;					/* Found delimiter */

  /* didn't find delimiter, push back things that we read */
  my_ungetc(c);
  while (i > 1)
    my_ungetc(tmp[--i]);
  return 0;
}


my_bool end_of_query(int c)
{
  return match_delimiter(c, delimiter, delimiter_length);
}


/*
  Read one "line" from the file

  SYNOPSIS
  read_line
  buf     buffer for the read line
  size    size of the buffer i.e max size to read

  DESCRIPTION
  This function actually reads several lines and adds them to the
  buffer buf. It continues to read until it finds what it believes
  is a complete query.

  Normally that means it will read lines until it reaches the
  "delimiter" that marks end of query. Default delimiter is ';'
  The function should be smart enough not to detect delimiter's
  found inside strings surrounded with '"' and '\'' escaped strings.

  If the first line in a query starts with '#' or '-' this line is treated
  as a comment. A comment is always terminated when end of line '\n' is
  reached.

*/

int read_line(char *buf, int size)
{
  char c, last_quote;
  char *p= buf, *buf_end= buf + size - 1;
  int skip_char= 0;
  enum {R_NORMAL, R_Q, R_SLASH_IN_Q,
        R_COMMENT, R_LINE_START} state= R_LINE_START;
  DBUG_ENTER("read_line");
  LINT_INIT(last_quote);

  start_lineno= cur_file->lineno;
  DBUG_PRINT("info", ("Starting to read at lineno: %d", start_lineno));
  for (; p < buf_end ;)
  {
    skip_char= 0;
    c= my_getc(cur_file->file);
    if (feof(cur_file->file))
    {
  found_eof:
      if (cur_file->file != stdin)
      {
	my_fclose(cur_file->file, MYF(0));
        cur_file->file= 0;
      }
      my_free((uchar*) cur_file->file_name, MYF(MY_ALLOW_ZERO_PTR));
      cur_file->file_name= 0;
      if (cur_file == file_stack)
      {
        /* We're back at the first file, check if
           all { have matching }
        */
        if (cur_block != block_stack)
          die("Missing end of block");

        *p= 0;
        DBUG_PRINT("info", ("end of file at line %d", cur_file->lineno));
        DBUG_RETURN(1);
      }
      cur_file--;
      start_lineno= cur_file->lineno;
      continue;
    }

    if (c == '\n')
    {
      /* Line counting is independent of state */
      cur_file->lineno++;

      /* Convert cr/lf to lf */
      if (p != buf && *(p-1) == '\r')
        p--;
    }

    switch(state) {
    case R_NORMAL:
      if (end_of_query(c))
      {
	*p= 0;
        DBUG_PRINT("exit", ("Found delimiter '%s' at line %d",
                            delimiter, cur_file->lineno));
	DBUG_RETURN(0);
      }
      else if ((c == '{' &&
                (!my_strnncoll_simple(charset_info, (const uchar*) "while", 5,
                                      (uchar*) buf, min(5, p - buf), 0) ||
                 !my_strnncoll_simple(charset_info, (const uchar*) "if", 2,
                                      (uchar*) buf, min(2, p - buf), 0))))
      {
        /* Only if and while commands can be terminated by { */
        *p++= c;
	*p= 0;
        DBUG_PRINT("exit", ("Found '{' indicating start of block at line %d",
                            cur_file->lineno));
	DBUG_RETURN(0);
      }
      else if (c == '\'' || c == '"' || c == '`')
      {
        last_quote= c;
	state= R_Q;
      }
      break;

    case R_COMMENT:
      if (c == '\n')
      {
        /* Comments are terminated by newline */
	*p= 0;
        DBUG_PRINT("exit", ("Found newline in comment at line: %d",
                            cur_file->lineno));
	DBUG_RETURN(0);
      }
      break;

    case R_LINE_START:
      if (c == '#' || c == '-')
      {
        /* A # or - in the first position of the line - this is a comment */
	state = R_COMMENT;
      }
      else if (my_isspace(charset_info, c))
      {
        /* Skip all space at begining of line */
	if (c == '\n')
        {
          /* Query hasn't started yet */
	  start_lineno= cur_file->lineno;
          DBUG_PRINT("info", ("Query hasn't started yet, start_lineno: %d",
                              start_lineno));
        }
	skip_char= 1;
      }
      else if (end_of_query(c))
      {
	*p= 0;
        DBUG_PRINT("exit", ("Found delimiter '%s' at line: %d",
                            delimiter, cur_file->lineno));
	DBUG_RETURN(0);
      }
      else if (c == '}')
      {
        /* A "}" need to be by itself in the begining of a line to terminate */
        *p++= c;
	*p= 0;
        DBUG_PRINT("exit", ("Found '}' in begining of a line at line: %d",
                            cur_file->lineno));
	DBUG_RETURN(0);
      }
      else if (c == '\'' || c == '"' || c == '`')
      {
        last_quote= c;
	state= R_Q;
      }
      else
	state= R_NORMAL;
      break;

    case R_Q:
      if (c == last_quote)
	state= R_NORMAL;
      else if (c == '\\')
	state= R_SLASH_IN_Q;
      break;

    case R_SLASH_IN_Q:
      state= R_Q;
      break;

    }

    if (!skip_char)
    {
      /* Could be a multibyte character */
      /* This code is based on the code in "sql_load.cc" */
#ifdef USE_MB
      int charlen = my_mbcharlen(charset_info, c);
      /* We give up if multibyte character is started but not */
      /* completed before we pass buf_end */
      if ((charlen > 1) && (p + charlen) <= buf_end)
      {
	int i;
	char* mb_start = p;

	*p++ = c;

	for (i= 1; i < charlen; i++)
	{
	  if (feof(cur_file->file))
	    goto found_eof;
	  c= my_getc(cur_file->file);
	  *p++ = c;
	}
	if (! my_ismbchar(charset_info, mb_start, p))
	{
	  /* It was not a multiline char, push back the characters */
	  /* We leave first 'c', i.e. pretend it was a normal char */
	  while (p > mb_start)
	    my_ungetc(*--p);
	}
      }
      else
#endif
	*p++= c;
    }
  }
  die("The input buffer is too small for this query.x\n" \
      "check your query or increase MAX_QUERY and recompile");
  DBUG_RETURN(0);
}


/*
  Convert the read query to result format version 1

  That is: After newline, all spaces need to be skipped
  unless the previous char was a quote

  This is due to an old bug that has now been fixed, but the
  version 1 output format is preserved by using this function

*/

void convert_to_format_v1(char* query)
{
  int last_c_was_quote= 0;
  char *p= query, *to= query;
  char *end= strend(query);
  char last_c;

  while (p <= end)
  {
    if (*p == '\n' && !last_c_was_quote)
    {
      *to++ = *p++; /* Save the newline */

      /* Skip any spaces on next line */
      while (*p && my_isspace(charset_info, *p))
        p++;

      last_c_was_quote= 0;
    }
    else if (*p == '\'' || *p == '"' || *p == '`')
    {
      last_c= *p;
      *to++ = *p++;

      /* Copy anything until the next quote of same type */
      while (*p && *p != last_c)
        *to++ = *p++;

      *to++ = *p++;

      last_c_was_quote= 1;
    }
    else
    {
      *to++ = *p++;
      last_c_was_quote= 0;
    }
  }
}


/*
  Check a command that is about to be sent (or should have been
  sent if parsing was enabled) to mysql server for
  suspicious things and generate warnings.
*/

void scan_command_for_warnings(struct st_command *command)
{
  const char *ptr= command->query;
  DBUG_ENTER("scan_command_for_warnings");
  DBUG_PRINT("enter", ("query: %s", command->query));

  while(*ptr)
  {
    /*
      Look for query's that lines that start with a -- comment
      and has a mysqltest command
    */
    if (ptr[0] == '\n' &&
        ptr[1] && ptr[1] == '-' &&
        ptr[2] && ptr[2] == '-' &&
        ptr[3])
    {
      uint type;
      char save;
      char *end, *start= (char*)ptr+3;
      /* Skip leading spaces */
      while (*start && my_isspace(charset_info, *start))
        start++;
      end= start;
      /* Find end of command(next space) */
      while (*end && !my_isspace(charset_info, *end))
        end++;
      save= *end;
      *end= 0;
      DBUG_PRINT("info", ("Checking '%s'", start));
      type= find_type(start, &command_typelib, 1+2);
      if (type)
        warning_msg("Embedded mysqltest command '--%s' detected in "
                    "query '%s' was this intentional? ",
                    start, command->query);
      *end= save;
    }

    ptr++;
  }
  DBUG_VOID_RETURN;
}

/*
  Check for unexpected "junk" after the end of query
  This is normally caused by missing delimiters or when
  switching between different delimiters
*/

void check_eol_junk_line(const char *line)
{
  const char *p= line;
  DBUG_ENTER("check_eol_junk_line");
  DBUG_PRINT("enter", ("line: %s", line));

  /* Check for extra delimiter */
  if (*p && !strncmp(p, delimiter, delimiter_length))
    die("Extra delimiter \"%s\" found", delimiter);

  /* Allow trailing # comment */
  if (*p && *p != '#')
  {
    if (*p == '\n')
      die("Missing delimiter");
    die("End of line junk detected: \"%s\"", p);
  }
  DBUG_VOID_RETURN;
}

void check_eol_junk(const char *eol)
{
  const char *p= eol;
  DBUG_ENTER("check_eol_junk");
  DBUG_PRINT("enter", ("eol: %s", eol));

  /* Skip past all spacing chars and comments */
  while (*p && (my_isspace(charset_info, *p) || *p == '#' || *p == '\n'))
  {
    /* Skip past comments started with # and ended with newline */
    if (*p && *p == '#')
    {
      p++;
      while (*p && *p != '\n')
        p++;
    }

    /* Check this line */
    if (*p && *p == '\n')
      check_eol_junk_line(p);

    if (*p)
      p++;
  }

  check_eol_junk_line(p);

  DBUG_VOID_RETURN;
}



/*
  Create a command from a set of lines

  SYNOPSIS
    read_command()
    command_ptr pointer where to return the new query

  DESCRIPTION
    Converts lines returned by read_line into a command, this involves
    parsing the first word in the read line to find the command type.

  A -- comment may contain a valid query as the first word after the
  comment start. Thus it's always checked to see if that is the case.
  The advantage with this approach is to be able to execute commands
  terminated by new line '\n' regardless how many "delimiter" it contain.
*/

#define MAX_QUERY (256*1024) /* 256K -- a test in sp-big is >128K */
static char read_command_buf[MAX_QUERY];

int read_command(struct st_command** command_ptr)
{
  char *p= read_command_buf;
  struct st_command* command;
  DBUG_ENTER("read_command");

  if (parser.current_line < parser.read_lines)
  {
    get_dynamic(&q_lines, (uchar*) command_ptr, parser.current_line) ;
    DBUG_RETURN(0);
  }
  if (!(*command_ptr= command=
        (struct st_command*) my_malloc(sizeof(*command),
                                       MYF(MY_WME|MY_ZEROFILL))) ||
<<<<<<< HEAD
      insert_dynamic(&q_lines, (uchar*) &command))
=======
      insert_dynamic(&q_lines, (gptr) &command))
>>>>>>> efcb1f95
    die(NullS);
  command->type= Q_UNKNOWN;

  read_command_buf[0]= 0;
  if (read_line(read_command_buf, sizeof(read_command_buf)))
  {
    check_eol_junk(read_command_buf);
    DBUG_RETURN(1);
  }

  convert_to_format_v1(read_command_buf);

  DBUG_PRINT("info", ("query: %s", read_command_buf));
  if (*p == '#')
  {
    command->type= Q_COMMENT;
  }
  else if (p[0] == '-' && p[1] == '-')
  {
    command->type= Q_COMMENT_WITH_COMMAND;
    p+= 2; /* Skip past -- */
  }

  /* Skip leading spaces */
  while (*p && my_isspace(charset_info, *p))
    p++;

  if (!(command->query_buf= command->query= my_strdup(p, MYF(MY_WME))))
    die("Out of memory");

  /* Calculate first word and first argument */
  for (p= command->query; *p && !my_isspace(charset_info, *p) ; p++) ;
  command->first_word_len= (uint) (p - command->query);

  /* Skip spaces between command and first argument */
  while (*p && my_isspace(charset_info, *p))
    p++;
  command->first_argument= p;

  command->end= strend(command->query);
  command->query_len= (command->end - command->query);
  parser.read_lines++;
  DBUG_RETURN(0);
}


static struct my_option my_long_options[] =
{
  {"help", '?', "Display this help and exit.", 0, 0, 0, GET_NO_ARG, NO_ARG,
   0, 0, 0, 0, 0, 0},
  {"basedir", 'b', "Basedir for tests.", (uchar**) &opt_basedir,
   (uchar**) &opt_basedir, 0, GET_STR, REQUIRED_ARG, 0, 0, 0, 0, 0, 0},
  {"character-sets-dir", OPT_CHARSETS_DIR,
   "Directory where character sets are.", (uchar**) &opt_charsets_dir,
   (uchar**) &opt_charsets_dir, 0, GET_STR, REQUIRED_ARG, 0, 0, 0, 0, 0, 0},
  {"compress", 'C', "Use the compressed server/client protocol.",
   (uchar**) &opt_compress, (uchar**) &opt_compress, 0, GET_BOOL, NO_ARG, 0, 0, 0,
   0, 0, 0},
  {"cursor-protocol", OPT_CURSOR_PROTOCOL, "Use cursors for prepared statements.",
   (uchar**) &cursor_protocol, (uchar**) &cursor_protocol, 0,
   GET_BOOL, NO_ARG, 0, 0, 0, 0, 0, 0},
  {"database", 'D', "Database to use.", (uchar**) &opt_db, (uchar**) &opt_db, 0,
   GET_STR, REQUIRED_ARG, 0, 0, 0, 0, 0, 0},
#ifdef DBUG_OFF
  {"debug", '#', "This is a non-debug version. Catch this and exit",
   0,0, 0, GET_DISABLED, OPT_ARG, 0, 0, 0, 0, 0, 0},
#else
  {"debug", '#', "Output debug log. Often this is 'd:t:o,filename'.",
   0, 0, 0, GET_STR, OPT_ARG, 0, 0, 0, 0, 0, 0},
#endif
  {"host", 'h', "Connect to host.", (uchar**) &opt_host, (uchar**) &opt_host, 0,
   GET_STR, REQUIRED_ARG, 0, 0, 0, 0, 0, 0},
  {"include", 'i', "Include SQL before each test case.", (uchar**) &opt_include,
   (uchar**) &opt_include, 0, GET_STR, REQUIRED_ARG, 0, 0, 0, 0, 0, 0},
  {"logdir", OPT_LOG_DIR, "Directory for log files", (uchar**) &opt_logdir,
   (uchar**) &opt_logdir, 0, GET_STR, REQUIRED_ARG, 0, 0, 0, 0, 0, 0},
  {"mark-progress", OPT_MARK_PROGRESS,
   "Write linenumber and elapsed time to <testname>.progress ",
   (uchar**) &opt_mark_progress, (uchar**) &opt_mark_progress, 0,
   GET_BOOL, NO_ARG, 0, 0, 0, 0, 0, 0},
  {"max-connect-retries", OPT_MAX_CONNECT_RETRIES,
   "Max number of connection attempts when connecting to server",
   (uchar**) &opt_max_connect_retries, (uchar**) &opt_max_connect_retries, 0,
   GET_INT, REQUIRED_ARG, 500, 1, 10000, 0, 0, 0},
  {"password", 'p', "Password to use when connecting to server.",
   0, 0, 0, GET_STR, OPT_ARG, 0, 0, 0, 0, 0, 0},
  {"port", 'P', "Port number to use for connection.", (uchar**) &opt_port,
   (uchar**) &opt_port, 0, GET_INT, REQUIRED_ARG, 0, 0, 0, 0, 0, 0},
  {"ps-protocol", OPT_PS_PROTOCOL, "Use prepared statements protocol for communication",
   (uchar**) &ps_protocol, (uchar**) &ps_protocol, 0,
   GET_BOOL, NO_ARG, 0, 0, 0, 0, 0, 0},
  {"quiet", 's', "Suppress all normal output.", (uchar**) &silent,
   (uchar**) &silent, 0, GET_BOOL, NO_ARG, 0, 0, 0, 0, 0, 0},
  {"record", 'r', "Record output of test_file into result file.",
   0, 0, 0, GET_NO_ARG, NO_ARG, 0, 0, 0, 0, 0, 0},
  {"result-file", 'R', "Read/Store result from/in this file.",
   (uchar**) &result_file_name, (uchar**) &result_file_name, 0,
   GET_STR, REQUIRED_ARG, 0, 0, 0, 0, 0, 0},
  {"server-arg", 'A', "Send option value to embedded server as a parameter.",
   0, 0, 0, GET_STR, REQUIRED_ARG, 0, 0, 0, 0, 0, 0},
  {"server-file", 'F', "Read embedded server arguments from file.",
   0, 0, 0, GET_STR, REQUIRED_ARG, 0, 0, 0, 0, 0, 0},
  {"silent", 's', "Suppress all normal output. Synonym for --quiet.",
   (uchar**) &silent, (uchar**) &silent, 0, GET_BOOL, NO_ARG, 0, 0, 0, 0, 0, 0},
  {"skip-safemalloc", OPT_SKIP_SAFEMALLOC,
   "Don't use the memory allocation checking.", 0, 0, 0, GET_NO_ARG, NO_ARG,
   0, 0, 0, 0, 0, 0},
  {"sleep", 'T', "Sleep always this many seconds on sleep commands.",
   (uchar**) &opt_sleep, (uchar**) &opt_sleep, 0, GET_INT, REQUIRED_ARG, -1, 0, 0,
   0, 0, 0},
  {"socket", 'S', "Socket file to use for connection.",
   (uchar**) &unix_sock, (uchar**) &unix_sock, 0, GET_STR, REQUIRED_ARG, 0, 0, 0,
   0, 0, 0},
  {"sp-protocol", OPT_SP_PROTOCOL, "Use stored procedures for select",
   (uchar**) &sp_protocol, (uchar**) &sp_protocol, 0,
   GET_BOOL, NO_ARG, 0, 0, 0, 0, 0, 0},
#include "sslopt-longopts.h"
  {"test-file", 'x', "Read test from/in this file (default stdin).",
   0, 0, 0, GET_STR, REQUIRED_ARG, 0, 0, 0, 0, 0, 0},
  {"timer-file", 'm', "File where the timing in micro seconds is stored.",
   0, 0, 0, GET_STR, REQUIRED_ARG, 0, 0, 0, 0, 0, 0},
  {"tmpdir", 't', "Temporary directory where sockets are put.",
   0, 0, 0, GET_STR, REQUIRED_ARG, 0, 0, 0, 0, 0, 0},
  {"user", 'u', "User for login.", (uchar**) &opt_user, (uchar**) &opt_user, 0,
   GET_STR, REQUIRED_ARG, 0, 0, 0, 0, 0, 0},
  {"verbose", 'v', "Write more.", (uchar**) &verbose, (uchar**) &verbose, 0,
   GET_BOOL, NO_ARG, 0, 0, 0, 0, 0, 0},
  {"version", 'V', "Output version information and exit.",
   0, 0, 0, GET_NO_ARG, NO_ARG, 0, 0, 0, 0, 0, 0},
  {"view-protocol", OPT_VIEW_PROTOCOL, "Use views for select",
   (uchar**) &view_protocol, (uchar**) &view_protocol, 0,
   GET_BOOL, NO_ARG, 0, 0, 0, 0, 0, 0},
  { 0, 0, 0, 0, 0, 0, GET_NO_ARG, NO_ARG, 0, 0, 0, 0, 0, 0}
};


#include <help_start.h>

void print_version(void)
{
  printf("%s  Ver %s Distrib %s, for %s (%s)\n",my_progname,MTEST_VERSION,
	 MYSQL_SERVER_VERSION,SYSTEM_TYPE,MACHINE_TYPE);
}

void usage()
{
  print_version();
  printf("MySQL AB, by Sasha, Matt, Monty & Jani\n");
  printf("This software comes with ABSOLUTELY NO WARRANTY\n\n");
  printf("Runs a test against the mysql server and compares output with a results file.\n\n");
  printf("Usage: %s [OPTIONS] [database] < test_file\n", my_progname);
  my_print_help(my_long_options);
  printf("  --no-defaults       Don't read default options from any options file.\n");
  my_print_variables(my_long_options);
}

#include <help_end.h>


/*
  Read arguments for embedded server and put them into
  embedded_server_args[]
*/

void read_embedded_server_arguments(const char *name)
{
  char argument[1024],buff[FN_REFLEN], *str=0;
  FILE *file;

  if (!test_if_hard_path(name))
  {
    strxmov(buff, opt_basedir, name, NullS);
    name=buff;
  }
  fn_format(buff, name, "", "", MY_UNPACK_FILENAME);

  if (!embedded_server_arg_count)
  {
    embedded_server_arg_count=1;
    embedded_server_args[0]= (char*) "";		/* Progname */
  }
  if (!(file=my_fopen(buff, O_RDONLY | FILE_BINARY, MYF(MY_WME))))
    die("Failed to open file %s", buff);

  while (embedded_server_arg_count < MAX_EMBEDDED_SERVER_ARGS &&
	 (str=fgets(argument,sizeof(argument), file)))
  {
    *(strend(str)-1)=0;				/* Remove end newline */
    if (!(embedded_server_args[embedded_server_arg_count]=
	  (char*) my_strdup(str,MYF(MY_WME))))
    {
      my_fclose(file,MYF(0));
      die("Out of memory");

    }
    embedded_server_arg_count++;
  }
  my_fclose(file,MYF(0));
  if (str)
    die("Too many arguments in option file: %s",name);

  return;
}


static my_bool
get_one_option(int optid, const struct my_option *opt __attribute__((unused)),
	       char *argument)
{
  switch(optid) {
  case '#':
#ifndef DBUG_OFF
    DBUG_PUSH(argument ? argument : "d:t:S:i:O,/tmp/mysqltest.trace");
#endif
    break;
  case 'r':
    record = 1;
    break;
  case 'x':
  {
    char buff[FN_REFLEN];
    if (!test_if_hard_path(argument))
    {
      strxmov(buff, opt_basedir, argument, NullS);
      argument= buff;
    }
    fn_format(buff, argument, "", "", MY_UNPACK_FILENAME);
    DBUG_ASSERT(cur_file == file_stack && cur_file->file == 0);
    if (!(cur_file->file=
          my_fopen(buff, O_RDONLY | FILE_BINARY, MYF(0))))
      die("Could not open %s: errno = %d", buff, errno);
    cur_file->file_name= my_strdup(buff, MYF(MY_FAE));
    cur_file->lineno= 1;
    break;
  }
  case 'm':
  {
    static char buff[FN_REFLEN];
    if (!test_if_hard_path(argument))
    {
      strxmov(buff, opt_basedir, argument, NullS);
      argument= buff;
    }
    fn_format(buff, argument, "", "", MY_UNPACK_FILENAME);
    timer_file= buff;
    unlink(timer_file);	     /* Ignore error, may not exist */
    break;
  }
  case 'p':
    if (argument)
    {
      my_free(opt_pass, MYF(MY_ALLOW_ZERO_PTR));
      opt_pass= my_strdup(argument, MYF(MY_FAE));
      while (*argument) *argument++= 'x';		/* Destroy argument */
      tty_password= 0;
    }
    else
      tty_password= 1;
    break;
#include <sslopt-case.h>
  case 't':
    strnmov(TMPDIR, argument, sizeof(TMPDIR));
    break;
  case 'A':
    if (!embedded_server_arg_count)
    {
      embedded_server_arg_count=1;
      embedded_server_args[0]= (char*) "";
    }
    if (embedded_server_arg_count == MAX_EMBEDDED_SERVER_ARGS-1 ||
        !(embedded_server_args[embedded_server_arg_count++]=
          my_strdup(argument, MYF(MY_FAE))))
    {
      die("Can't use server argument");
    }
    break;
  case 'F':
    read_embedded_server_arguments(argument);
    break;
  case OPT_SKIP_SAFEMALLOC:
#ifdef SAFEMALLOC
    sf_malloc_quick=1;
#endif
    break;
  case 'V':
    print_version();
    exit(0);
  case '?':
    usage();
    exit(0);
  }
  return 0;
}


int parse_args(int argc, char **argv)
{
  load_defaults("my",load_default_groups,&argc,&argv);
  default_argv= argv;

  if ((handle_options(&argc, &argv, my_long_options, get_one_option)))
    exit(1);

  if (argc > 1)
  {
    usage();
    exit(1);
  }
  if (argc == 1)
    opt_db= *argv;
  if (tty_password)
    opt_pass= get_tty_password(NullS);          /* purify tested */

  return 0;
}

/*
  Write the content of str into file

  SYNOPSIS
  str_to_file2
  fname - name of file to truncate/create and write to
  str - content to write to file
  size - size of content witten to file
  append - append to file instead of overwriting old file
*/

void str_to_file2(const char *fname, char *str, int size, my_bool append)
{
  int fd;
  char buff[FN_REFLEN];
  int flags= O_WRONLY | O_CREAT;
  if (!test_if_hard_path(fname))
  {
    strxmov(buff, opt_basedir, fname, NullS);
    fname= buff;
  }
  fn_format(buff, fname, "", "", MY_UNPACK_FILENAME);

  if (!append)
    flags|= O_TRUNC;
  if ((fd= my_open(buff, flags,
                   MYF(MY_WME | MY_FFNF))) < 0)
    die("Could not open %s: errno = %d", buff, errno);
  if (append && my_seek(fd, 0, SEEK_END, MYF(0)) == MY_FILEPOS_ERROR)
    die("Could not find end of file %s: errno = %d", buff, errno);
  if (my_write(fd, (uchar*)str, size, MYF(MY_WME|MY_FNABP)))
    die("write failed");
  my_close(fd, MYF(0));
}

/*
  Write the content of str into file

  SYNOPSIS
  str_to_file
  fname - name of file to truncate/create and write to
  str - content to write to file
  size - size of content witten to file
*/

void str_to_file(const char *fname, char *str, int size)
{
  str_to_file2(fname, str, size, FALSE);
}


void dump_result_to_reject_file(char *buf, int size)
{
  char reject_file[FN_REFLEN];
  str_to_file(fn_format(reject_file, result_file_name, "", ".reject",
                        MY_REPLACE_EXT),
              buf, size);
}

void dump_result_to_log_file(char *buf, int size)
{
  char log_file[FN_REFLEN];
  str_to_file(fn_format(log_file, result_file_name, opt_logdir, ".log",
                        *opt_logdir ? MY_REPLACE_DIR | MY_REPLACE_EXT :
                        MY_REPLACE_EXT),
              buf, size);
}

void dump_progress(void)
{
  char progress_file[FN_REFLEN];
  str_to_file(fn_format(progress_file, result_file_name,
                        opt_logdir, ".progress",
                        *opt_logdir ? MY_REPLACE_DIR | MY_REPLACE_EXT :
                        MY_REPLACE_EXT),
              ds_progress.str, ds_progress.length);
}

void dump_warning_messages(void)
{
  char warn_file[FN_REFLEN];

  str_to_file(fn_format(warn_file, result_file_name, opt_logdir, ".warnings",
                        *opt_logdir ? MY_REPLACE_DIR | MY_REPLACE_EXT :
                        MY_REPLACE_EXT),
              ds_warning_messages.str, ds_warning_messages.length);
}

void check_regerr(my_regex_t* r, int err)
{
  char err_buf[1024];

  if (err)
  {
    my_regerror(err,r,err_buf,sizeof(err_buf));
    die("Regex error: %s\n", err_buf);
  }
}


#ifdef __WIN__

DYNAMIC_ARRAY patterns;

/*
  init_win_path_patterns

  DESCRIPTION
  Setup string patterns that will be used to detect filenames that
  needs to be converted from Win to Unix format

*/

void init_win_path_patterns()
{
  /* List of string patterns to match in order to find paths */
  const char* paths[] = { "$MYSQL_TEST_DIR",
                          "$MYSQL_TMP_DIR",
                          "$MYSQLTEST_VARDIR",
                          "./test/" };
  int num_paths= sizeof(paths)/sizeof(char*);
  int i;
  char* p;

  DBUG_ENTER("init_win_path_patterns");

  my_init_dynamic_array(&patterns, sizeof(const char*), 16, 16);

  /* Loop through all paths in the array */
  for (i= 0; i < num_paths; i++)
  {
    VAR* v;
    if (*(paths[i]) == '$')
    {
      v= var_get(paths[i], 0, 0, 0);
      p= my_strdup(v->str_val, MYF(MY_FAE));
    }
    else
      p= my_strdup(paths[i], MYF(MY_FAE));

    /* Don't insert zero length strings in patterns array */
    if (strlen(p) == 0)
    {
      my_free(p, MYF(0));
      continue;
    }

    if (insert_dynamic(&patterns, (uchar*) &p))
      die(NullS);

    DBUG_PRINT("info", ("p: %s", p));
    while (*p)
    {
      if (*p == '/')
        *p='\\';
      p++;
    }
  }
  DBUG_VOID_RETURN;
}

void free_win_path_patterns()
{
  uint i= 0;
  for (i=0 ; i < patterns.elements ; i++)
  {
    const char** pattern= dynamic_element(&patterns, i, const char**);
    my_free((char*) *pattern, MYF(0));
  }
  delete_dynamic(&patterns);
}

/*
  fix_win_paths

  DESCRIPTION
  Search the string 'val' for the patterns that are known to be
  strings that contain filenames. Convert all \ to / in the
  filenames that are found.

  Ex:
  val = 'Error "c:\mysql\mysql-test\var\test\t1.frm" didn't exist'
  => $MYSQL_TEST_DIR is found by strstr
  => all \ from c:\mysql\m... until next space is converted into /
*/

void fix_win_paths(const char *val, int len)
{
  uint i;
  char *p;

  DBUG_ENTER("fix_win_paths");
  for (i= 0; i < patterns.elements; i++)
  {
    const char** pattern= dynamic_element(&patterns, i, const char**);
    DBUG_PRINT("info", ("pattern: %s", *pattern));

    /* Search for the path in string */
    while ((p= strstr(val, *pattern)))
    {
      DBUG_PRINT("info", ("Found %s in val p: %s", *pattern, p));

      while (*p && !my_isspace(charset_info, *p))
      {
        if (*p == '\\')
          *p= '/';
        p++;
      }
      DBUG_PRINT("info", ("Converted \\ to /, p: %s", p));
    }
  }
  DBUG_PRINT("exit", (" val: %s, len: %d", val, len));
  DBUG_VOID_RETURN;
}
#endif



/*
  Append the result for one field to the dynamic string ds
*/

void append_field(DYNAMIC_STRING *ds, uint col_idx, MYSQL_FIELD* field,
                  const char* val, ulonglong len, bool is_null)
{
  if (col_idx < max_replace_column && replace_column[col_idx])
  {
    val= replace_column[col_idx];
    len= strlen(val);
  }
  else if (is_null)
  {
    val= "NULL";
    len= 4;
  }
#ifdef __WIN__
  else if ((field->type == MYSQL_TYPE_DOUBLE ||
            field->type == MYSQL_TYPE_FLOAT ) &&
           field->decimals >= 31)
  {
    /* Convert 1.2e+018 to 1.2e+18 and 1.2e-018 to 1.2e-18 */
    char *start= strchr(val, 'e');
    if (start && strlen(start) >= 5 &&
        (start[1] == '-' || start[1] == '+') && start[2] == '0')
    {
      start+=2; /* Now points at first '0' */
      /* Move all chars after the first '0' one step left */
      memmove(start, start + 1, strlen(start));
      len--;
    }
  }
#endif

  if (!display_result_vertically)
  {
    if (col_idx)
      dynstr_append_mem(ds, "\t", 1);
    replace_dynstr_append_mem(ds, val, (int)len);
  }
  else
  {
    dynstr_append(ds, field->name);
    dynstr_append_mem(ds, "\t", 1);
    replace_dynstr_append_mem(ds, val, (int)len);
    dynstr_append_mem(ds, "\n", 1);
  }
}


/*
  Append all results to the dynamic string separated with '\t'
  Values may be converted with 'replace_column'
*/

void append_result(DYNAMIC_STRING *ds, MYSQL_RES *res)
{
  MYSQL_ROW row;
  uint num_fields= mysql_num_fields(res);
  MYSQL_FIELD *fields= mysql_fetch_fields(res);
  ulong *lengths;

  while ((row = mysql_fetch_row(res)))
  {
    uint i;
    lengths = mysql_fetch_lengths(res);
    for (i = 0; i < num_fields; i++)
      append_field(ds, i, &fields[i],
                   (const char*)row[i], lengths[i], !row[i]);
    if (!display_result_vertically)
      dynstr_append_mem(ds, "\n", 1);
  }
}


/*
  Append all results from ps execution to the dynamic string separated
  with '\t'. Values may be converted with 'replace_column'
*/

void append_stmt_result(DYNAMIC_STRING *ds, MYSQL_STMT *stmt,
                        MYSQL_FIELD *fields, uint num_fields)
{
  MYSQL_BIND *my_bind;
  my_bool *is_null;
  ulong *length;
  uint i;

  /* Allocate array with bind structs, lengths and NULL flags */
  my_bind= (MYSQL_BIND*) my_malloc(num_fields * sizeof(MYSQL_BIND),
				MYF(MY_WME | MY_FAE | MY_ZEROFILL));
  length= (ulong*) my_malloc(num_fields * sizeof(ulong),
			     MYF(MY_WME | MY_FAE));
  is_null= (my_bool*) my_malloc(num_fields * sizeof(my_bool),
				MYF(MY_WME | MY_FAE));

  /* Allocate data for the result of each field */
  for (i= 0; i < num_fields; i++)
  {
    uint max_length= fields[i].max_length + 1;
    my_bind[i].buffer_type= MYSQL_TYPE_STRING;
    my_bind[i].buffer= (char *)my_malloc(max_length, MYF(MY_WME | MY_FAE));
    my_bind[i].buffer_length= max_length;
    my_bind[i].is_null= &is_null[i];
    my_bind[i].length= &length[i];

    DBUG_PRINT("bind", ("col[%d]: buffer_type: %d, buffer_length: %lu",
			i, my_bind[i].buffer_type, my_bind[i].buffer_length));
  }

  if (mysql_stmt_bind_result(stmt, my_bind))
    die("mysql_stmt_bind_result failed: %d: %s",
	mysql_stmt_errno(stmt), mysql_stmt_error(stmt));

  while (mysql_stmt_fetch(stmt) == 0)
  {
    for (i= 0; i < num_fields; i++)
      append_field(ds, i, &fields[i], (const char *) my_bind[i].buffer,
                   *my_bind[i].length, *my_bind[i].is_null);
    if (!display_result_vertically)
      dynstr_append_mem(ds, "\n", 1);
  }

  if (mysql_stmt_fetch(stmt) != MYSQL_NO_DATA)
    die("fetch didn't end with MYSQL_NO_DATA from statement: %d %s",
	mysql_stmt_errno(stmt), mysql_stmt_error(stmt));

  for (i= 0; i < num_fields; i++)
  {
    /* Free data for output */
    my_free(my_bind[i].buffer, MYF(MY_WME | MY_FAE));
  }
  /* Free array with bind structs, lengths and NULL flags */
  my_free(my_bind    , MYF(MY_WME | MY_FAE));
  my_free(length  , MYF(MY_WME | MY_FAE));
  my_free(is_null , MYF(MY_WME | MY_FAE));
}


/*
  Append metadata for fields to output
*/

void append_metadata(DYNAMIC_STRING *ds,
                     MYSQL_FIELD *field,
                     uint num_fields)
{
  MYSQL_FIELD *field_end;
  dynstr_append(ds,"Catalog\tDatabase\tTable\tTable_alias\tColumn\t"
                "Column_alias\tType\tLength\tMax length\tIs_null\t"
                "Flags\tDecimals\tCharsetnr\n");

  for (field_end= field+num_fields ;
       field < field_end ;
       field++)
  {
    dynstr_append_mem(ds, field->catalog,
                      field->catalog_length);
    dynstr_append_mem(ds, "\t", 1);
    dynstr_append_mem(ds, field->db, field->db_length);
    dynstr_append_mem(ds, "\t", 1);
    dynstr_append_mem(ds, field->org_table,
                      field->org_table_length);
    dynstr_append_mem(ds, "\t", 1);
    dynstr_append_mem(ds, field->table,
                      field->table_length);
    dynstr_append_mem(ds, "\t", 1);
    dynstr_append_mem(ds, field->org_name,
                      field->org_name_length);
    dynstr_append_mem(ds, "\t", 1);
    dynstr_append_mem(ds, field->name, field->name_length);
    dynstr_append_mem(ds, "\t", 1);
    replace_dynstr_append_uint(ds, field->type);
    dynstr_append_mem(ds, "\t", 1);
    replace_dynstr_append_uint(ds, field->length);
    dynstr_append_mem(ds, "\t", 1);
    replace_dynstr_append_uint(ds, field->max_length);
    dynstr_append_mem(ds, "\t", 1);
    dynstr_append_mem(ds, (char*) (IS_NOT_NULL(field->flags) ?
                                   "N" : "Y"), 1);
    dynstr_append_mem(ds, "\t", 1);
    replace_dynstr_append_uint(ds, field->flags);
    dynstr_append_mem(ds, "\t", 1);
    replace_dynstr_append_uint(ds, field->decimals);
    dynstr_append_mem(ds, "\t", 1);
    replace_dynstr_append_uint(ds, field->charsetnr);
    dynstr_append_mem(ds, "\n", 1);
  }
}


/*
  Append affected row count and other info to output
*/

void append_info(DYNAMIC_STRING *ds, ulonglong affected_rows,
                 const char *info)
{
  char buf[40], buff2[21];
  sprintf(buf,"affected rows: %s\n", llstr(affected_rows, buff2));
  dynstr_append(ds, buf);
  if (info)
  {
    dynstr_append(ds, "info: ");
    dynstr_append(ds, info);
    dynstr_append_mem(ds, "\n", 1);
  }
}


/*
  Display the table headings with the names tab separated
*/

void append_table_headings(DYNAMIC_STRING *ds,
                           MYSQL_FIELD *field,
                           uint num_fields)
{
  uint col_idx;
  for (col_idx= 0; col_idx < num_fields; col_idx++)
  {
    if (col_idx)
      dynstr_append_mem(ds, "\t", 1);
    replace_dynstr_append(ds, field[col_idx].name);
  }
  dynstr_append_mem(ds, "\n", 1);
}

/*
  Fetch warnings from server and append to ds

  RETURN VALUE
  Number of warnings appended to ds
*/

int append_warnings(DYNAMIC_STRING *ds, MYSQL* mysql)
{
  uint count;
  MYSQL_RES *warn_res;
  DBUG_ENTER("append_warnings");

  if (!(count= mysql_warning_count(mysql)))
    DBUG_RETURN(0);

  /*
    If one day we will support execution of multi-statements
    through PS API we should not issue SHOW WARNINGS until
    we have not read all results...
  */
  DBUG_ASSERT(!mysql_more_results(mysql));

  if (mysql_real_query(mysql, "SHOW WARNINGS", 13))
    die("Error running query \"SHOW WARNINGS\": %s", mysql_error(mysql));

  if (!(warn_res= mysql_store_result(mysql)))
    die("Warning count is %u but didn't get any warnings",
	count);

  append_result(ds, warn_res);
  mysql_free_result(warn_res);

  DBUG_PRINT("warnings", ("%s", ds->str));

  DBUG_RETURN(count);
}


/*
  Run query using MySQL C API

  SYNOPSIS
    run_query_normal()
    mysql	mysql handle
    command	current command pointer
    flags	flags indicating if we should SEND and/or REAP
    query	query string to execute
    query_len	length query string to execute
    ds		output buffer where to store result form query
*/

void run_query_normal(struct st_connection *cn, struct st_command *command,
                      int flags, char *query, int query_len,
                      DYNAMIC_STRING *ds, DYNAMIC_STRING *ds_warnings)
{
  MYSQL_RES *res= 0;
  MYSQL *mysql= &cn->mysql;
  int err= 0, counter= 0;
  DBUG_ENTER("run_query_normal");
  DBUG_PRINT("enter",("flags: %d", flags));
  DBUG_PRINT("enter", ("query: '%-.60s'", query));

  if (flags & QUERY_SEND_FLAG)
  {
    /*
      Send the query
    */
    if (do_send_query(cn, query, query_len, flags))
    {
      handle_error(command, mysql_errno(mysql), mysql_error(mysql),
		   mysql_sqlstate(mysql), ds);
      goto end;
    }
  }
#ifdef EMBEDDED_LIBRARY
  /*
   Here we handle 'reap' command, so we need to check if the
   query's thread was finished and probably wait
  */
  else if (flags & QUERY_REAP_FLAG)
  {
    pthread_mutex_lock(&cn->mutex);
    while (!cn->query_done)
      pthread_cond_wait(&cn->cond, &cn->mutex);
    pthread_mutex_unlock(&cn->mutex);
  }
#endif /*EMBEDDED_LIBRARY*/
  if (!(flags & QUERY_REAP_FLAG))
    DBUG_VOID_RETURN;

  do
  {
    /*
      When  on first result set, call mysql_read_query_result to retrieve
      answer to the query sent earlier
    */
    if ((counter==0) && mysql_read_query_result(mysql))
    {
      handle_error(command, mysql_errno(mysql), mysql_error(mysql),
		   mysql_sqlstate(mysql), ds);
      goto end;

    }

    /*
      Store the result of the query if it will return any fields
    */
    if (mysql_field_count(mysql) && ((res= mysql_store_result(mysql)) == 0))
    {
      handle_error(command, mysql_errno(mysql), mysql_error(mysql),
		   mysql_sqlstate(mysql), ds);
      goto end;
    }

    if (!disable_result_log)
    {
      ulonglong affected_rows;    /* Ok to be undef if 'disable_info' is set */
      LINT_INIT(affected_rows);

      if (res)
      {
	MYSQL_FIELD *fields= mysql_fetch_fields(res);
	uint num_fields= mysql_num_fields(res);

	if (display_metadata)
          append_metadata(ds, fields, num_fields);

	if (!display_result_vertically)
	  append_table_headings(ds, fields, num_fields);

	append_result(ds, res);
      }

      /*
        Need to call mysql_affected_rows() before the "new"
        query to find the warnings
      */
      if (!disable_info)
        affected_rows= mysql_affected_rows(mysql);

      /*
        Add all warnings to the result. We can't do this if we are in
        the middle of processing results from multi-statement, because
        this will break protocol.
      */
      if (!disable_warnings && !mysql_more_results(mysql))
      {
	if (append_warnings(ds_warnings, mysql) || ds_warnings->length)
	{
	  dynstr_append_mem(ds, "Warnings:\n", 10);
	  dynstr_append_mem(ds, ds_warnings->str, ds_warnings->length);
	}
      }

      if (!disable_info)
	append_info(ds, affected_rows, mysql_info(mysql));
    }

    if (res)
    {
      mysql_free_result(res);
      res= 0;
    }
    counter++;
  } while (!(err= mysql_next_result(mysql)));
  if (err > 0)
  {
    /* We got an error from mysql_next_result, maybe expected */
    handle_error(command, mysql_errno(mysql), mysql_error(mysql),
		 mysql_sqlstate(mysql), ds);
    goto end;
  }
  DBUG_ASSERT(err == -1); /* Successful and there are no more results */

  /* If we come here the query is both executed and read successfully */
  handle_no_error(command);

end:

  /*
    We save the return code (mysql_errno(mysql)) from the last call sent
    to the server into the mysqltest builtin variable $mysql_errno. This
    variable then can be used from the test case itself.
  */
  var_set_errno(mysql_errno(mysql));
  DBUG_VOID_RETURN;
}


/*
  Handle errors which occurred during execution

  SYNOPSIS
  handle_error()
  q     - query context
  err_errno - error number
  err_error - error message
  err_sqlstate - sql state
  ds    - dynamic string which is used for output buffer

  NOTE
  If there is an unexpected error this function will abort mysqltest
  immediately.

  RETURN VALUE
  error - function will not return
*/

void handle_error(struct st_command *command,
                  unsigned int err_errno, const char *err_error,
                  const char *err_sqlstate, DYNAMIC_STRING *ds)
{
  uint i;

  DBUG_ENTER("handle_error");

  if (command->require_file[0])
  {
    /*
      The query after a "--require" failed. This is fine as long the server
      returned a valid reponse. Don't allow 2013 or 2006 to trigger an
      abort_not_supported_test
    */
    if (err_errno == CR_SERVER_LOST ||
        err_errno == CR_SERVER_GONE_ERROR)
      die("require query '%s' failed: %d: %s", command->query,
          err_errno, err_error);

    /* Abort the run of this test, pass the failed query as reason */
    abort_not_supported_test("Query '%s' failed, required functionality " \
                             "not supported", command->query);
  }

  if (command->abort_on_error)
    die("query '%s' failed: %d: %s", command->query, err_errno, err_error);

  DBUG_PRINT("info", ("expected_errors.count: %d",
                      command->expected_errors.count));
  for (i= 0 ; (uint) i < command->expected_errors.count ; i++)
  {
    if (((command->expected_errors.err[i].type == ERR_ERRNO) &&
         (command->expected_errors.err[i].code.errnum == err_errno)) ||
        ((command->expected_errors.err[i].type == ERR_SQLSTATE) &&
         (strncmp(command->expected_errors.err[i].code.sqlstate,
                  err_sqlstate, SQLSTATE_LENGTH) == 0)))
    {
      if (!disable_result_log)
      {
        if (command->expected_errors.count == 1)
        {
          /* Only log error if there is one possible error */
          dynstr_append_mem(ds, "ERROR ", 6);
          replace_dynstr_append(ds, err_sqlstate);
          dynstr_append_mem(ds, ": ", 2);
          replace_dynstr_append(ds, err_error);
          dynstr_append_mem(ds,"\n",1);
        }
        /* Don't log error if we may not get an error */
        else if (command->expected_errors.err[0].type == ERR_SQLSTATE ||
                 (command->expected_errors.err[0].type == ERR_ERRNO &&
                  command->expected_errors.err[0].code.errnum != 0))
          dynstr_append(ds,"Got one of the listed errors\n");
      }
      /* OK */
      DBUG_VOID_RETURN;
    }
  }

  DBUG_PRINT("info",("i: %d  expected_errors: %d", i,
                     command->expected_errors.count));

  if (!disable_result_log)
  {
    dynstr_append_mem(ds, "ERROR ",6);
    replace_dynstr_append(ds, err_sqlstate);
    dynstr_append_mem(ds, ": ", 2);
    replace_dynstr_append(ds, err_error);
    dynstr_append_mem(ds, "\n", 1);
  }

  if (i)
  {
    if (command->expected_errors.err[0].type == ERR_ERRNO)
      die("query '%s' failed with wrong errno %d: '%s', instead of %d...",
          command->query, err_errno, err_error,
          command->expected_errors.err[0].code.errnum);
    else
      die("query '%s' failed with wrong sqlstate %s: '%s', instead of %s...",
          command->query, err_sqlstate, err_error,
	  command->expected_errors.err[0].code.sqlstate);
  }

  DBUG_VOID_RETURN;
}


/*
  Handle absence of errors after execution

  SYNOPSIS
  handle_no_error()
  q - context of query

  RETURN VALUE
  error - function will not return
*/

void handle_no_error(struct st_command *command)
{
  DBUG_ENTER("handle_no_error");

  if (command->expected_errors.err[0].type == ERR_ERRNO &&
      command->expected_errors.err[0].code.errnum != 0)
  {
    /* Error code we wanted was != 0, i.e. not an expected success */
    die("query '%s' succeeded - should have failed with errno %d...",
        command->query, command->expected_errors.err[0].code.errnum);
  }
  else if (command->expected_errors.err[0].type == ERR_SQLSTATE &&
           strcmp(command->expected_errors.err[0].code.sqlstate,"00000") != 0)
  {
    /* SQLSTATE we wanted was != "00000", i.e. not an expected success */
    die("query '%s' succeeded - should have failed with sqlstate %s...",
        command->query, command->expected_errors.err[0].code.sqlstate);
  }

  DBUG_VOID_RETURN;
}


/*
  Run query using prepared statement C API

  SYNPOSIS
  run_query_stmt
  mysql - mysql handle
  command - currrent command pointer
  query - query string to execute
  query_len - length query string to execute
  ds - output buffer where to store result form query

  RETURN VALUE
  error - function will not return
*/

void run_query_stmt(MYSQL *mysql, struct st_command *command,
                    char *query, int query_len, DYNAMIC_STRING *ds,
                    DYNAMIC_STRING *ds_warnings)
{
  MYSQL_RES *res= NULL;     /* Note that here 'res' is meta data result set */
  MYSQL_STMT *stmt;
  DYNAMIC_STRING ds_prepare_warnings;
  DYNAMIC_STRING ds_execute_warnings;
  DBUG_ENTER("run_query_stmt");
  DBUG_PRINT("query", ("'%-.60s'", query));

  /*
    Init a new stmt if it's not already one created for this connection
  */
  if(!(stmt= cur_con->stmt))
  {
    if (!(stmt= mysql_stmt_init(mysql)))
      die("unable to init stmt structure");
    cur_con->stmt= stmt;
  }

  /* Init dynamic strings for warnings */
  if (!disable_warnings)
  {
    init_dynamic_string(&ds_prepare_warnings, NULL, 0, 256);
    init_dynamic_string(&ds_execute_warnings, NULL, 0, 256);
  }

  /*
    Prepare the query
  */
  if (mysql_stmt_prepare(stmt, query, query_len))
  {
    handle_error(command,  mysql_stmt_errno(stmt),
                 mysql_stmt_error(stmt), mysql_stmt_sqlstate(stmt), ds);
    goto end;
  }

  /*
    Get the warnings from mysql_stmt_prepare and keep them in a
    separate string
  */
  if (!disable_warnings)
    append_warnings(&ds_prepare_warnings, mysql);

  /*
    No need to call mysql_stmt_bind_param() because we have no
    parameter markers.
  */

#if MYSQL_VERSION_ID >= 50000
  if (cursor_protocol_enabled)
  {
    /*
      Use cursor when retrieving result
    */
    ulong type= CURSOR_TYPE_READ_ONLY;
    if (mysql_stmt_attr_set(stmt, STMT_ATTR_CURSOR_TYPE, (void*) &type))
      die("mysql_stmt_attr_set(STMT_ATTR_CURSOR_TYPE) failed': %d %s",
          mysql_stmt_errno(stmt), mysql_stmt_error(stmt));
  }
#endif

  /*
    Execute the query
  */
  if (mysql_stmt_execute(stmt))
  {
    handle_error(command, mysql_stmt_errno(stmt),
                 mysql_stmt_error(stmt), mysql_stmt_sqlstate(stmt), ds);
    goto end;
  }

  /*
    When running in cursor_protocol get the warnings from execute here
    and keep them in a separate string for later.
  */
  if (cursor_protocol_enabled && !disable_warnings)
    append_warnings(&ds_execute_warnings, mysql);

  /*
    We instruct that we want to update the "max_length" field in
    mysql_stmt_store_result(), this is our only way to know how much
    buffer to allocate for result data
  */
  {
    my_bool one= 1;
    if (mysql_stmt_attr_set(stmt, STMT_ATTR_UPDATE_MAX_LENGTH, (void*) &one))
      die("mysql_stmt_attr_set(STMT_ATTR_UPDATE_MAX_LENGTH) failed': %d %s",
          mysql_stmt_errno(stmt), mysql_stmt_error(stmt));
  }

  /*
    If we got here the statement succeeded and was expected to do so,
    get data. Note that this can still give errors found during execution!
    Store the result of the query if if will return any fields
  */
  if (mysql_stmt_field_count(stmt) && mysql_stmt_store_result(stmt))
  {
    handle_error(command, mysql_stmt_errno(stmt),
                 mysql_stmt_error(stmt), mysql_stmt_sqlstate(stmt), ds);
    goto end;
  }

  /* If we got here the statement was both executed and read successfully */
  handle_no_error(command);
  if (!disable_result_log)
  {
    /*
      Not all statements creates a result set. If there is one we can
      now create another normal result set that contains the meta
      data. This set can be handled almost like any other non prepared
      statement result set.
    */
    if ((res= mysql_stmt_result_metadata(stmt)) != NULL)
    {
      /* Take the column count from meta info */
      MYSQL_FIELD *fields= mysql_fetch_fields(res);
      uint num_fields= mysql_num_fields(res);

      if (display_metadata)
        append_metadata(ds, fields, num_fields);

      if (!display_result_vertically)
        append_table_headings(ds, fields, num_fields);

      append_stmt_result(ds, stmt, fields, num_fields);

      mysql_free_result(res);     /* Free normal result set with meta data */

      /* Clear prepare warnings */
      dynstr_set(&ds_prepare_warnings, NULL);
    }
    else
    {
      /*
	This is a query without resultset
      */
    }

    if (!disable_warnings)
    {
      /* Get the warnings from execute */

      /* Append warnings to ds - if there are any */
      if (append_warnings(&ds_execute_warnings, mysql) ||
          ds_execute_warnings.length ||
          ds_prepare_warnings.length ||
          ds_warnings->length)
      {
        dynstr_append_mem(ds, "Warnings:\n", 10);
	if (ds_warnings->length)
	  dynstr_append_mem(ds, ds_warnings->str,
			    ds_warnings->length);
	if (ds_prepare_warnings.length)
	  dynstr_append_mem(ds, ds_prepare_warnings.str,
			    ds_prepare_warnings.length);
	if (ds_execute_warnings.length)
	  dynstr_append_mem(ds, ds_execute_warnings.str,
			    ds_execute_warnings.length);
      }
    }

    if (!disable_info)
      append_info(ds, mysql_affected_rows(mysql), mysql_info(mysql));

  }

end:
  if (!disable_warnings)
  {
    dynstr_free(&ds_prepare_warnings);
    dynstr_free(&ds_execute_warnings);
  }


  /* Close the statement if - no reconnect, need new prepare */
  if (mysql->reconnect)
  {
    mysql_stmt_close(stmt);
    cur_con->stmt= NULL;
  }

  /*
    We save the return code (mysql_stmt_errno(stmt)) from the last call sent
    to the server into the mysqltest builtin variable $mysql_errno. This
    variable then can be used from the test case itself.
  */

  var_set_errno(mysql_stmt_errno(stmt));

  DBUG_VOID_RETURN;
}



/*
  Create a util connection if one does not already exists
  and use that to run the query
  This is done to avoid implict commit when creating/dropping objects such
  as view, sp etc.
*/

int util_query(MYSQL* org_mysql, const char* query){

  MYSQL* mysql;
  DBUG_ENTER("util_query");

  if(!(mysql= cur_con->util_mysql))
  {
    DBUG_PRINT("info", ("Creating util_mysql"));
    if (!(mysql= mysql_init(mysql)))
      die("Failed in mysql_init()");

    safe_connect(mysql, "util", org_mysql->host, org_mysql->user,
                 org_mysql->passwd, org_mysql->db, org_mysql->port,
                 org_mysql->unix_socket);

    cur_con->util_mysql= mysql;
  }

  return mysql_query(mysql, query);
}



/*
  Run query

  SYNPOSIS
    run_query()
     mysql	mysql handle
     command	currrent command pointer

  flags control the phased/stages of query execution to be performed
  if QUERY_SEND_FLAG bit is on, the query will be sent. If QUERY_REAP_FLAG
  is on the result will be read - for regular query, both bits must be on
*/

void run_query(struct st_connection *cn, struct st_command *command, int flags)
{
  MYSQL *mysql= &cn->mysql;
  DYNAMIC_STRING *ds;
  DYNAMIC_STRING *save_ds= NULL;
  DYNAMIC_STRING ds_result;
  DYNAMIC_STRING ds_sorted;
  DYNAMIC_STRING ds_warnings;
  DYNAMIC_STRING eval_query;
  char *query;
  int query_len;
  my_bool view_created= 0, sp_created= 0;
  my_bool complete_query= ((flags & QUERY_SEND_FLAG) &&
                           (flags & QUERY_REAP_FLAG));
  DBUG_ENTER("run_query");

  init_dynamic_string(&ds_warnings, NULL, 0, 256);

  /* Scan for warning before sendign to server */
  scan_command_for_warnings(command);

  /*
    Evaluate query if this is an eval command
  */
  if (command->type == Q_EVAL)
  {
    init_dynamic_string(&eval_query, "", command->query_len+256, 1024);
    do_eval(&eval_query, command->query, command->end, FALSE);
    query = eval_query.str;
    query_len = eval_query.length;
  }
  else
  {
    query = command->query;
    query_len = strlen(query);
  }

  /*
    When command->require_file is set the output of _this_ query
    should be compared with an already existing file
    Create a temporary dynamic string to contain the output from
    this query.
  */
  if (command->require_file[0])
  {
    init_dynamic_string(&ds_result, "", 1024, 1024);
    ds= &ds_result;
  }
  else
    ds= &ds_res;

  /*
    Log the query into the output buffer
  */
  if (!disable_query_log && (flags & QUERY_SEND_FLAG))
  {
    replace_dynstr_append_mem(ds, query, query_len);
    dynstr_append_mem(ds, delimiter, delimiter_length);
    dynstr_append_mem(ds, "\n", 1);
  }

  if (view_protocol_enabled &&
      complete_query &&
      match_re(&view_re, query))
  {
    /*
      Create the query as a view.
      Use replace since view can exist from a failed mysqltest run
    */
    DYNAMIC_STRING query_str;
    init_dynamic_string(&query_str,
			"CREATE OR REPLACE VIEW mysqltest_tmp_v AS ",
			query_len+64, 256);
    dynstr_append_mem(&query_str, query, query_len);
    if (util_query(mysql, query_str.str))
    {
      /*
	Failed to create the view, this is not fatal
	just run the query the normal way
      */
      DBUG_PRINT("view_create_error",
		 ("Failed to create view '%s': %d: %s", query_str.str,
		  mysql_errno(mysql), mysql_error(mysql)));

      /* Log error to create view */
      verbose_msg("Failed to create view '%s' %d: %s", query_str.str,
		  mysql_errno(mysql), mysql_error(mysql));
    }
    else
    {
      /*
	Yes, it was possible to create this query as a view
      */
      view_created= 1;
      query= (char*)"SELECT * FROM mysqltest_tmp_v";
      query_len = strlen(query);

      /*
        Collect warnings from create of the view that should otherwise
        have been produced when the SELECT was executed
      */
      append_warnings(&ds_warnings, cur_con->util_mysql);
    }

    dynstr_free(&query_str);

  }

  if (sp_protocol_enabled &&
      complete_query &&
      match_re(&sp_re, query))
  {
    /*
      Create the query as a stored procedure
      Drop first since sp can exist from a failed mysqltest run
    */
    DYNAMIC_STRING query_str;
    init_dynamic_string(&query_str,
			"DROP PROCEDURE IF EXISTS mysqltest_tmp_sp;",
			query_len+64, 256);
    util_query(mysql, query_str.str);
    dynstr_set(&query_str, "CREATE PROCEDURE mysqltest_tmp_sp()\n");
    dynstr_append_mem(&query_str, query, query_len);
    if (util_query(mysql, query_str.str))
    {
      /*
	Failed to create the stored procedure for this query,
	this is not fatal just run the query the normal way
      */
      DBUG_PRINT("sp_create_error",
		 ("Failed to create sp '%s': %d: %s", query_str.str,
		  mysql_errno(mysql), mysql_error(mysql)));

      /* Log error to create sp */
      verbose_msg("Failed to create sp '%s' %d: %s", query_str.str,
		  mysql_errno(mysql), mysql_error(mysql));

    }
    else
    {
      sp_created= 1;

      query= (char*)"CALL mysqltest_tmp_sp()";
      query_len = strlen(query);
    }
    dynstr_free(&query_str);
  }

  if (display_result_sorted)
  {
    /*
       Collect the query output in a separate string
       that can be sorted before it's added to the
       global result string
    */
    init_dynamic_string(&ds_sorted, "", 1024, 1024);
    save_ds= ds; /* Remember original ds */
    ds= &ds_sorted;
  }

  /*
    Find out how to run this query

    Always run with normal C API if it's not a complete
    SEND + REAP

    If it is a '?' in the query it may be a SQL level prepared
    statement already and we can't do it twice
  */
  if (ps_protocol_enabled &&
      complete_query &&
      match_re(&ps_re, query))
    run_query_stmt(mysql, command, query, query_len, ds, &ds_warnings);
  else
    run_query_normal(cn, command, flags, query, query_len,
		     ds, &ds_warnings);

  if (display_result_sorted)
  {
    /* Sort the result set and append it to result */
    dynstr_append_sorted(save_ds, &ds_sorted);
    ds= save_ds;
    dynstr_free(&ds_sorted);
  }

  if (sp_created)
  {
    if (util_query(mysql, "DROP PROCEDURE mysqltest_tmp_sp "))
      die("Failed to drop sp: %d: %s", mysql_errno(mysql), mysql_error(mysql));
  }

  if (view_created)
  {
    if (util_query(mysql, "DROP VIEW mysqltest_tmp_v "))
      die("Failed to drop view: %d: %s",
	  mysql_errno(mysql), mysql_error(mysql));
  }

  if (command->require_file[0])
  {
    /* A result file was specified for _this_ query
       and the output should be checked against an already
       existing file which has been specified using --require or --result
    */
    check_require(ds, command->require_file);
  }

  dynstr_free(&ds_warnings);
  if (ds == &ds_result)
    dynstr_free(&ds_result);
  if (command->type == Q_EVAL)
    dynstr_free(&eval_query);
  DBUG_VOID_RETURN;
}

/****************************************************************************/
/*
  Functions to detect different SQL statements
*/

char *re_eprint(int err)
{
  static char epbuf[100];
  size_t len= my_regerror(REG_ITOA|err, (my_regex_t *)NULL,
			  epbuf, sizeof(epbuf));
  assert(len <= sizeof(epbuf));
  return(epbuf);
}

void init_re_comp(my_regex_t *re, const char* str)
{
  int err= my_regcomp(re, str, (REG_EXTENDED | REG_ICASE | REG_NOSUB),
                      &my_charset_latin1);
  if (err)
  {
    char erbuf[100];
    int len= my_regerror(err, re, erbuf, sizeof(erbuf));
    die("error %s, %d/%d `%s'\n",
	re_eprint(err), len, (int)sizeof(erbuf), erbuf);
  }
}

void init_re(void)
{
  /*
    Filter for queries that can be run using the
    MySQL Prepared Statements C API
  */
  const char *ps_re_str =
    "^("
    "[[:space:]]*REPLACE[[:space:]]|"
    "[[:space:]]*INSERT[[:space:]]|"
    "[[:space:]]*UPDATE[[:space:]]|"
    "[[:space:]]*DELETE[[:space:]]|"
    "[[:space:]]*SELECT[[:space:]]|"
    "[[:space:]]*CREATE[[:space:]]+TABLE[[:space:]]|"
    "[[:space:]]*DO[[:space:]]|"
    "[[:space:]]*SET[[:space:]]+OPTION[[:space:]]|"
    "[[:space:]]*DELETE[[:space:]]+MULTI[[:space:]]|"
    "[[:space:]]*UPDATE[[:space:]]+MULTI[[:space:]]|"
    "[[:space:]]*INSERT[[:space:]]+SELECT[[:space:]])";

  /*
    Filter for queries that can be run using the
    Stored procedures
  */
  const char *sp_re_str =ps_re_str;

  /*
    Filter for queries that can be run as views
  */
  const char *view_re_str =
    "^("
    "[[:space:]]*SELECT[[:space:]])";

  init_re_comp(&ps_re, ps_re_str);
  init_re_comp(&sp_re, sp_re_str);
  init_re_comp(&view_re, view_re_str);
}


int match_re(my_regex_t *re, char *str)
{
  int err= my_regexec(re, str, (size_t)0, NULL, 0);

  if (err == 0)
    return 1;
  else if (err == REG_NOMATCH)
    return 0;

  {
    char erbuf[100];
    int len= my_regerror(err, re, erbuf, sizeof(erbuf));
    die("error %s, %d/%d `%s'\n",
	re_eprint(err), len, (int)sizeof(erbuf), erbuf);
  }
  return 0;
}

void free_re(void)
{
  my_regfree(&ps_re);
  my_regfree(&sp_re);
  my_regfree(&view_re);
  my_regex_end();
}

/****************************************************************************/

void get_command_type(struct st_command* command)
{
  char save;
  uint type;
  DBUG_ENTER("get_command_type");

  if (*command->query == '}')
  {
    command->type = Q_END_BLOCK;
    DBUG_VOID_RETURN;
  }

  save= command->query[command->first_word_len];
  command->query[command->first_word_len]= 0;
  type= find_type(command->query, &command_typelib, 1+2);
  command->query[command->first_word_len]= save;
  if (type > 0)
  {
    command->type=(enum enum_commands) type;		/* Found command */

    /*
      Look for case where "query" was explicitly specified to
      force command being sent to server
    */
    if (type == Q_QUERY)
    {
      /* Skip the "query" part */
      command->query= command->first_argument;
    }
  }
  else
  {
    /* No mysqltest command matched */

    if (command->type != Q_COMMENT_WITH_COMMAND)
    {
      /* A query that will sent to mysqld */
      command->type= Q_QUERY;
    }
    else
    {
      /* -- comment that didn't contain a mysqltest command */
      command->type= Q_COMMENT;
      warning_msg("Suspicious command '--%s' detected, was this intentional? "\
                  "Use # instead of -- to avoid this warning",
                  command->query);

      if (command->first_word_len &&
          strcmp(command->query + command->first_word_len - 1, delimiter) == 0)
      {
        /*
          Detect comment with command using extra delimiter
          Ex --disable_query_log;
          ^ Extra delimiter causing the command
          to be skipped
        */
        save= command->query[command->first_word_len-1];
        command->query[command->first_word_len-1]= 0;
        if (find_type(command->query, &command_typelib, 1+2) > 0)
          die("Extra delimiter \";\" found");
        command->query[command->first_word_len-1]= save;

      }
    }
  }

  /* Set expected error on command */
  memcpy(&command->expected_errors, &saved_expected_errors,
         sizeof(saved_expected_errors));
  DBUG_PRINT("info", ("There are %d expected errors",
                      command->expected_errors.count));
  command->abort_on_error= (command->expected_errors.count == 0 &&
                            abort_on_error);

  DBUG_VOID_RETURN;
}



/*
  Record how many milliseconds it took to execute the test file
  up until the current line and save it in the dynamic string ds_progress.

  The ds_progress will be dumped to <test_name>.progress when
  test run completes

*/

void mark_progress(struct st_command* command __attribute__((unused)),
                   int line)
{
  char buf[32], *end;
  ulonglong timer= timer_now();
  if (!progress_start)
    progress_start= timer;
  timer-= progress_start;

  /* Milliseconds since start */
  end= longlong2str(timer, buf, 10);
  dynstr_append_mem(&ds_progress, buf, (int)(end-buf));
  dynstr_append_mem(&ds_progress, "\t", 1);

  /* Parser line number */
  end= int10_to_str(line, buf, 10);
  dynstr_append_mem(&ds_progress, buf, (int)(end-buf));
  dynstr_append_mem(&ds_progress, "\t", 1);

  /* Filename */
  dynstr_append(&ds_progress, cur_file->file_name);
  dynstr_append_mem(&ds_progress, ":", 1);

  /* Line in file */
  end= int10_to_str(cur_file->lineno, buf, 10);
  dynstr_append_mem(&ds_progress, buf, (int)(end-buf));


  dynstr_append_mem(&ds_progress, "\n", 1);

}


int main(int argc, char **argv)
{
  struct st_command *command;
  my_bool q_send_flag= 0, abort_flag= 0;
  uint command_executed= 0, last_command_executed= 0;
  char save_file[FN_REFLEN];
  MY_STAT res_info;
  MY_INIT(argv[0]);

  save_file[0]= 0;
  TMPDIR[0]= 0;

  /* Init expected errors */
  memset(&saved_expected_errors, 0, sizeof(saved_expected_errors));

  /* Init connections */
  memset(connections, 0, sizeof(connections));
  connections_end= connections +
    (sizeof(connections)/sizeof(struct st_connection)) - 1;
  next_con= connections + 1;
  cur_con= connections;

#ifdef EMBEDDED_LIBRARY
  /* set appropriate stack for the 'query' threads */
  (void) pthread_attr_init(&cn_thd_attrib);
  pthread_attr_setstacksize(&cn_thd_attrib, DEFAULT_THREAD_STACK);
#endif /*EMBEDDED_LIBRARY*/

  /* Init file stack */
  memset(file_stack, 0, sizeof(file_stack));
  file_stack_end=
    file_stack + (sizeof(file_stack)/sizeof(struct st_test_file)) - 1;
  cur_file= file_stack;

  /* Init block stack */
  memset(block_stack, 0, sizeof(block_stack));
  block_stack_end=
    block_stack + (sizeof(block_stack)/sizeof(struct st_block)) - 1;
  cur_block= block_stack;
  cur_block->ok= TRUE; /* Outer block should always be executed */
  cur_block->cmd= cmd_none;

  my_init_dynamic_array(&q_lines, sizeof(struct st_command*), 1024, 1024);

  if (hash_init(&var_hash, charset_info,
                1024, 0, 0, get_var_key, var_free, MYF(0)))
    die("Variable hash initialization failed");

  var_set_string("$MYSQL_SERVER_VERSION", MYSQL_SERVER_VERSION);

  memset(&master_pos, 0, sizeof(master_pos));

  parser.current_line= parser.read_lines= 0;
  memset(&var_reg, 0, sizeof(var_reg));

  init_builtin_echo();
#ifdef __WIN__
#ifndef USE_CYGWIN
  is_windows= 1;
#endif
  init_tmp_sh_file();
  init_win_path_patterns();
#endif

  init_dynamic_string(&ds_res, "", 65536, 65536);
  init_dynamic_string(&ds_progress, "", 0, 2048);
  init_dynamic_string(&ds_warning_messages, "", 0, 2048);
  parse_args(argc, argv);

  var_set_int("$PS_PROTOCOL", ps_protocol);
  var_set_int("$SP_PROTOCOL", sp_protocol);
  var_set_int("$VIEW_PROTOCOL", view_protocol);
  var_set_int("$CURSOR_PROTOCOL", cursor_protocol);

  DBUG_PRINT("info",("result_file: '%s'",
                     result_file_name ? result_file_name : ""));
  if (mysql_server_init(embedded_server_arg_count,
			embedded_server_args,
			(char**) embedded_server_groups))
    die("Can't initialize MySQL server");
  server_initialized= 1;
  if (cur_file == file_stack && cur_file->file == 0)
  {
    cur_file->file= stdin;
    cur_file->file_name= my_strdup("<stdin>", MYF(MY_WME));
    cur_file->lineno= 1;
  }
  init_re();
  ps_protocol_enabled= ps_protocol;
  sp_protocol_enabled= sp_protocol;
  view_protocol_enabled= view_protocol;
  cursor_protocol_enabled= cursor_protocol;
  /* Cursor protcol implies ps protocol */
  if (cursor_protocol_enabled)
    ps_protocol_enabled= 1;

  if (!( mysql_init(&cur_con->mysql)))
    die("Failed in mysql_init()");
  if (opt_compress)
    mysql_options(&cur_con->mysql,MYSQL_OPT_COMPRESS,NullS);
  mysql_options(&cur_con->mysql, MYSQL_OPT_LOCAL_INFILE, 0);
  mysql_options(&cur_con->mysql, MYSQL_SET_CHARSET_NAME,
                charset_info->csname);
  if (opt_charsets_dir)
    mysql_options(&cur_con->mysql, MYSQL_SET_CHARSET_DIR,
                  opt_charsets_dir);

#ifdef HAVE_OPENSSL

  if (opt_use_ssl)
  {
    mysql_ssl_set(&cur_con->mysql, opt_ssl_key, opt_ssl_cert, opt_ssl_ca,
		  opt_ssl_capath, opt_ssl_cipher);
#if MYSQL_VERSION_ID >= 50000
    /* Turn on ssl_verify_server_cert only if host is "localhost" */
    opt_ssl_verify_server_cert= opt_host && !strcmp(opt_host, "localhost");
    mysql_options(&cur_con->mysql, MYSQL_OPT_SSL_VERIFY_SERVER_CERT,
                  &opt_ssl_verify_server_cert);
#endif
  }
#endif

  if (!(cur_con->name = my_strdup("default", MYF(MY_WME))))
    die("Out of memory");

  safe_connect(&cur_con->mysql, cur_con->name, opt_host, opt_user, opt_pass,
               opt_db, opt_port, unix_sock);

  /* Use all time until exit if no explicit 'start_timer' */
  timer_start= timer_now();

  /*
    Initialize $mysql_errno with -1, so we can
    - distinguish it from valid values ( >= 0 ) and
    - detect if there was never a command sent to the server
  */
  var_set_errno(-1);

  if (opt_include)
  {
    open_file(opt_include);
  }

  while (!read_command(&command) && !abort_flag)
  {
    int current_line_inc = 1, processed = 0;
    if (command->type == Q_UNKNOWN || command->type == Q_COMMENT_WITH_COMMAND)
      get_command_type(command);

    if (parsing_disabled &&
        command->type != Q_ENABLE_PARSING &&
        command->type != Q_DISABLE_PARSING)
    {
      command->type= Q_COMMENT;
      scan_command_for_warnings(command);
    }

    if (cur_block->ok)
    {
      command->last_argument= command->first_argument;
      processed = 1;
      switch (command->type) {
      case Q_CONNECT:
        do_connect(command);
        break;
      case Q_CONNECTION: select_connection(command); break;
      case Q_DISCONNECT:
      case Q_DIRTY_CLOSE:
	do_close_connection(command); break;
      case Q_RPL_PROBE: do_rpl_probe(command); break;
      case Q_ENABLE_RPL_PARSE:	 do_enable_rpl_parse(command); break;
      case Q_DISABLE_RPL_PARSE:  do_disable_rpl_parse(command); break;
      case Q_ENABLE_QUERY_LOG:   disable_query_log=0; break;
      case Q_DISABLE_QUERY_LOG:  disable_query_log=1; break;
      case Q_ENABLE_ABORT_ON_ERROR:  abort_on_error=1; break;
      case Q_DISABLE_ABORT_ON_ERROR: abort_on_error=0; break;
      case Q_ENABLE_RESULT_LOG:  disable_result_log=0; break;
      case Q_DISABLE_RESULT_LOG: disable_result_log=1; break;
      case Q_ENABLE_WARNINGS:    disable_warnings=0; break;
      case Q_DISABLE_WARNINGS:   disable_warnings=1; break;
      case Q_ENABLE_INFO:        disable_info=0; break;
      case Q_DISABLE_INFO:       disable_info=1; break;
      case Q_ENABLE_METADATA:    display_metadata=1; break;
      case Q_DISABLE_METADATA:   display_metadata=0; break;
      case Q_SOURCE: do_source(command); break;
      case Q_SLEEP: do_sleep(command, 0); break;
      case Q_REAL_SLEEP: do_sleep(command, 1); break;
      case Q_WAIT_FOR_SLAVE_TO_STOP: do_wait_for_slave_to_stop(command); break;
      case Q_INC: do_modify_var(command, DO_INC); break;
      case Q_DEC: do_modify_var(command, DO_DEC); break;
      case Q_ECHO: do_echo(command); command_executed++; break;
      case Q_SYSTEM: do_system(command); break;
      case Q_REMOVE_FILE: do_remove_file(command); break;
      case Q_FILE_EXIST: do_file_exist(command); break;
      case Q_WRITE_FILE: do_write_file(command); break;
      case Q_APPEND_FILE: do_append_file(command); break;
      case Q_DIFF_FILES: do_diff_files(command); break;
      case Q_SEND_QUIT: do_send_quit(command); break;
      case Q_CAT_FILE: do_cat_file(command); break;
      case Q_COPY_FILE: do_copy_file(command); break;
      case Q_CHMOD_FILE: do_chmod_file(command); break;
      case Q_PERL: do_perl(command); break;
      case Q_DELIMITER:
        do_delimiter(command);
	break;
      case Q_DISPLAY_VERTICAL_RESULTS:
        display_result_vertically= TRUE;
        break;
      case Q_DISPLAY_HORIZONTAL_RESULTS:
	display_result_vertically= FALSE;
        break;
      case Q_SORTED_RESULT:
        /*
          Turn on sorting of result set, will be reset after next
          command
        */
	display_result_sorted= TRUE;
        break;
      case Q_LET: do_let(command); break;
      case Q_EVAL_RESULT:
        eval_result = 1; break;
      case Q_EVAL:
      case Q_QUERY_VERTICAL:
      case Q_QUERY_HORIZONTAL:
	if (command->query == command->query_buf)
        {
          /* Skip the first part of command, i.e query_xxx */
	  command->query= command->first_argument;
          command->first_word_len= 0;
        }
	/* fall through */
      case Q_QUERY:
      case Q_REAP:
      {
	my_bool old_display_result_vertically= display_result_vertically;
        /* Default is full query, both reap and send  */
        int flags= QUERY_REAP_FLAG | QUERY_SEND_FLAG;

        if (q_send_flag)
        {
          /* Last command was an empty 'send' */
          flags= QUERY_SEND_FLAG;
          q_send_flag= 0;
        }
        else if (command->type == Q_REAP)
        {
          flags= QUERY_REAP_FLAG;
        }

        /* Check for special property for this query */
        display_result_vertically|= (command->type == Q_QUERY_VERTICAL);

	if (save_file[0])
	{
	  strmake(command->require_file, save_file, sizeof(save_file));
	  save_file[0]= 0;
	}
	run_query(cur_con, command, flags);
	command_executed++;
        command->last_argument= command->end;

        /* Restore settings */
	display_result_vertically= old_display_result_vertically;

	break;
      }
      case Q_SEND:
        if (!*command->first_argument)
        {
          /*
            This is a send without arguments, it indicates that _next_ query
            should be send only
          */
          q_send_flag= 1;
          break;
        }

        /* Remove "send" if this is first iteration */
	if (command->query == command->query_buf)
	  command->query= command->first_argument;

	/*
	  run_query() can execute a query partially, depending on the flags.
	  QUERY_SEND_FLAG flag without QUERY_REAP_FLAG tells it to just send
          the query and read the result some time later when reap instruction
	  is given on this connection.
        */
	run_query(cur_con, command, QUERY_SEND_FLAG);
	command_executed++;
        command->last_argument= command->end;
	break;
      case Q_REQUIRE:
	do_get_file_name(command, save_file, sizeof(save_file));
	break;
      case Q_ERROR:
        do_get_errcodes(command);
	break;
      case Q_REPLACE:
	do_get_replace(command);
	break;
      case Q_REPLACE_REGEX:
        do_get_replace_regex(command);
        break;
      case Q_REPLACE_COLUMN:
	do_get_replace_column(command);
	break;
      case Q_SAVE_MASTER_POS: do_save_master_pos(); break;
      case Q_SYNC_WITH_MASTER: do_sync_with_master(command); break;
      case Q_SYNC_SLAVE_WITH_MASTER:
      {
	do_save_master_pos();
	if (*command->first_argument)
	  select_connection(command);
	else
	  select_connection_name("slave");
	do_sync_with_master2(0);
	break;
      }
      case Q_COMMENT:				/* Ignore row */
        command->last_argument= command->end;
	break;
      case Q_PING:
	(void) mysql_ping(&cur_con->mysql);
	break;
      case Q_EXEC:
	do_exec(command);
	command_executed++;
	break;
      case Q_START_TIMER:
	/* Overwrite possible earlier start of timer */
	timer_start= timer_now();
	break;
      case Q_END_TIMER:
	/* End timer before ending mysqltest */
	timer_output();
	break;
      case Q_CHARACTER_SET:
	do_set_charset(command);
	break;
      case Q_DISABLE_PS_PROTOCOL:
        ps_protocol_enabled= 0;
        /* Close any open statements */
        close_statements();
        break;
      case Q_ENABLE_PS_PROTOCOL:
        ps_protocol_enabled= ps_protocol;
        break;
      case Q_DISABLE_RECONNECT:
        set_reconnect(&cur_con->mysql, 0);
        break;
      case Q_ENABLE_RECONNECT:
        set_reconnect(&cur_con->mysql, 1);
        /* Close any open statements - no reconnect, need new prepare */
        close_statements();
        break;
      case Q_DISABLE_PARSING:
        if (parsing_disabled == 0)
          parsing_disabled= 1;
        else
          die("Parsing is already disabled");
        break;
      case Q_ENABLE_PARSING:
        /*
          Ensure we don't get parsing_disabled < 0 as this would accidentally
          disable code we don't want to have disabled
        */
        if (parsing_disabled == 1)
          parsing_disabled= 0;
        else
          die("Parsing is already enabled");
        break;
      case Q_DIE:
        /* Abort test with error code and error message */
        die("%s", command->first_argument);
        break;
      case Q_EXIT:
        /* Stop processing any more commands */
        abort_flag= 1;
        break;
      case Q_SKIP:
        abort_not_supported_test("%s", command->first_argument);
        break;

      case Q_RESULT:
        die("result, deprecated command");
        break;

      default:
        processed= 0;
        break;
      }
    }

    if (!processed)
    {
      current_line_inc= 0;
      switch (command->type) {
      case Q_WHILE: do_block(cmd_while, command); break;
      case Q_IF: do_block(cmd_if, command); break;
      case Q_END_BLOCK: do_done(command); break;
      default: current_line_inc = 1; break;
      }
    }
    else
      check_eol_junk(command->last_argument);

    if (command->type != Q_ERROR &&
        command->type != Q_COMMENT)
    {
      /*
        As soon as any non "error" command or comment has been executed,
        the array with expected errors should be cleared
      */
      memset(&saved_expected_errors, 0, sizeof(saved_expected_errors));
    }

    if (command_executed != last_command_executed)
    {
      /*
        As soon as any command has been executed,
        the replace structures should be cleared
      */
      free_all_replace();

      /* Also reset "sorted_result" */
      display_result_sorted= FALSE;
    }
    last_command_executed= command_executed;

    parser.current_line += current_line_inc;
    if ( opt_mark_progress )
      mark_progress(command, parser.current_line);
  }

  start_lineno= 0;

  if (parsing_disabled)
    die("Test ended with parsing disabled");

  /*
    The whole test has been executed _sucessfully_.
    Time to compare result or save it to record file.
    The entire output from test is now kept in ds_res.
  */
  if (ds_res.length)
  {
    if (result_file_name)
    {
      /* A result file has been specified */

      if (record)
      {
	/* Recording - dump the output from test to result file */
	str_to_file(result_file_name, ds_res.str, ds_res.length);
      }
      else
      {
	/* Check that the output from test is equal to result file
	   - detect missing result file
	   - detect zero size result file
        */
	check_result(&ds_res);
      }
    }
    else
    {
      /* No result_file_name specified to compare with, print to stdout */
      printf("%s", ds_res.str);
    }
  }
  else
  {
    die("The test didn't produce any output");
  }

  if (!command_executed &&
      result_file_name && my_stat(result_file_name, &res_info, 0))
  {
    /*
      my_stat() successful on result file. Check if we have not run a
      single query, but we do have a result file that contains data.
      Note that we don't care, if my_stat() fails. For example, for a
      non-existing or non-readable file, we assume it's fine to have
      no query output from the test file, e.g. regarded as no error.
    */
    die("No queries executed but result file found!");
  }

  if ( opt_mark_progress && result_file_name )
    dump_progress();

  /* Dump warning messages */
  if (result_file_name && ds_warning_messages.length)
    dump_warning_messages();

  timer_output();
  /* Yes, if we got this far the test has suceeded! Sakila smiles */
  cleanup_and_exit(0);
  return 0; /* Keep compiler happy too */
}


/*
  A primitive timer that give results in milliseconds if the
  --timer-file=<filename> is given. The timer result is written
  to that file when the result is available. To not confuse
  mysql-test-run with an old obsolete result, we remove the file
  before executing any commands. The time we measure is

  - If no explicit 'start_timer' or 'end_timer' is given in the
  test case, the timer measure how long we execute in mysqltest.

  - If only 'start_timer' is given we measure how long we execute
  from that point until we terminate mysqltest.

  - If only 'end_timer' is given we measure how long we execute
  from that we enter mysqltest to the 'end_timer' is command is
  executed.

  - If both 'start_timer' and 'end_timer' are given we measure
  the time between executing the two commands.
*/

void timer_output(void)
{
  if (timer_file)
  {
    char buf[32], *end;
    ulonglong timer= timer_now() - timer_start;
    end= longlong2str(timer, buf, 10);
    str_to_file(timer_file,buf, (int) (end-buf));
    /* Timer has been written to the file, don't use it anymore */
    timer_file= 0;
  }
}


ulonglong timer_now(void)
{
  return my_getsystime() / 10000;
}


/*
  Get arguments for replace_columns. The syntax is:
  replace-column column_number to_string [column_number to_string ...]
  Where each argument may be quoted with ' or "
  A argument may also be a variable, in which case the value of the
  variable is replaced.
*/

void do_get_replace_column(struct st_command *command)
{
  char *from= command->first_argument;
  char *buff, *start;
  DBUG_ENTER("get_replace_columns");

  free_replace_column();
  if (!*from)
    die("Missing argument in %s", command->query);

  /* Allocate a buffer for results */
  start= buff= my_malloc(strlen(from)+1,MYF(MY_WME | MY_FAE));
  while (*from)
  {
    char *to;
    uint column_number;

    to= get_string(&buff, &from, command);
    if (!(column_number= atoi(to)) || column_number > MAX_COLUMNS)
      die("Wrong column number to replace_column in '%s'", command->query);
    if (!*from)
      die("Wrong number of arguments to replace_column in '%s'", command->query);
    to= get_string(&buff, &from, command);
    my_free(replace_column[column_number-1], MY_ALLOW_ZERO_PTR);
    replace_column[column_number-1]= my_strdup(to, MYF(MY_WME | MY_FAE));
    set_if_bigger(max_replace_column, column_number);
  }
  my_free(start, MYF(0));
  command->last_argument= command->end;
}


void free_replace_column()
{
  uint i;
  for (i=0 ; i < max_replace_column ; i++)
  {
    if (replace_column[i])
    {
      my_free(replace_column[i], 0);
      replace_column[i]= 0;
    }
  }
  max_replace_column= 0;
}


/****************************************************************************/
/*
  Replace functions
*/

/* Definitions for replace result */

typedef struct st_pointer_array {		/* when using array-strings */
  TYPELIB typelib;				/* Pointer to strings */
  uchar	*str;					/* Strings is here */
  int7	*flag;					/* Flag about each var. */
  uint	array_allocs,max_count,length,max_length;
} POINTER_ARRAY;

struct st_replace;
struct st_replace *init_replace(char * *from, char * *to, uint count,
				char * word_end_chars);
int insert_pointer_name(reg1 POINTER_ARRAY *pa,char * name);
void replace_strings_append(struct st_replace *rep, DYNAMIC_STRING* ds,
                            const char *from, int len);
void free_pointer_array(POINTER_ARRAY *pa);

struct st_replace *glob_replace;

/*
  Get arguments for replace. The syntax is:
  replace from to [from to ...]
  Where each argument may be quoted with ' or "
  A argument may also be a variable, in which case the value of the
  variable is replaced.
*/

void do_get_replace(struct st_command *command)
{
  uint i;
  char *from= command->first_argument;
  char *buff, *start;
  char word_end_chars[256], *pos;
  POINTER_ARRAY to_array, from_array;
  DBUG_ENTER("get_replace");

  free_replace();

  bzero((char*) &to_array,sizeof(to_array));
  bzero((char*) &from_array,sizeof(from_array));
  if (!*from)
    die("Missing argument in %s", command->query);
  start= buff= my_malloc(strlen(from)+1,MYF(MY_WME | MY_FAE));
  while (*from)
  {
    char *to= buff;
    to= get_string(&buff, &from, command);
    if (!*from)
      die("Wrong number of arguments to replace_result in '%s'",
          command->query);
    insert_pointer_name(&from_array,to);
    to= get_string(&buff, &from, command);
    insert_pointer_name(&to_array,to);
  }
  for (i= 1,pos= word_end_chars ; i < 256 ; i++)
    if (my_isspace(charset_info,i))
      *pos++= i;
  *pos=0;					/* End pointer */
  if (!(glob_replace= init_replace((char**) from_array.typelib.type_names,
				  (char**) to_array.typelib.type_names,
				  (uint) from_array.typelib.count,
				  word_end_chars)))
    die("Can't initialize replace from '%s'", command->query);
  free_pointer_array(&from_array);
  free_pointer_array(&to_array);
  my_free(start, MYF(0));
  command->last_argument= command->end;
  DBUG_VOID_RETURN;
}


void free_replace()
{
  DBUG_ENTER("free_replace");
  if (glob_replace)
  {
    my_free(glob_replace,MYF(0));
    glob_replace=0;
  }
  DBUG_VOID_RETURN;
}


typedef struct st_replace {
  bool	 found;
  struct st_replace *next[256];
} REPLACE;

typedef struct st_replace_found {
  bool found;
  char *replace_string;
  uint to_offset;
  int from_offset;
} REPLACE_STRING;


void replace_strings_append(REPLACE *rep, DYNAMIC_STRING* ds,
                            const char *str,
                            int len __attribute__((unused)))
{
  reg1 REPLACE *rep_pos;
  reg2 REPLACE_STRING *rep_str;
  const char *start, *from;
  DBUG_ENTER("replace_strings_append");

  start= from= str;
  rep_pos=rep+1;
  for (;;)
  {
    /* Loop through states */
    DBUG_PRINT("info", ("Looping through states"));
    while (!rep_pos->found)
      rep_pos= rep_pos->next[(uchar) *from++];

    /* Does this state contain a string to be replaced */
    if (!(rep_str = ((REPLACE_STRING*) rep_pos))->replace_string)
    {
      /* No match found */
      dynstr_append_mem(ds, start, from - start - 1);
      DBUG_PRINT("exit", ("Found no more string to replace, appended: %s", start));
      DBUG_VOID_RETURN;
    }

    /* Found a string that needs to be replaced */
    DBUG_PRINT("info", ("found: %d, to_offset: %d, from_offset: %d, string: %s",
                        rep_str->found, rep_str->to_offset,
                        rep_str->from_offset, rep_str->replace_string));

    /* Append part of original string before replace string */
    dynstr_append_mem(ds, start, (from - rep_str->to_offset) - start);

    /* Append replace string */
    dynstr_append_mem(ds, rep_str->replace_string,
                      strlen(rep_str->replace_string));

    if (!*(from-=rep_str->from_offset) && rep_pos->found != 2)
    {
      /* End of from string */
      DBUG_PRINT("exit", ("Found end of from string"));
      DBUG_VOID_RETURN;
    }
    DBUG_ASSERT(from <= str+len);
    start= from;
    rep_pos=rep;
  }
}


/*
  Regex replace  functions
*/


/* Stores regex substitutions */

struct st_regex
{
  char* pattern; /* Pattern to be replaced */
  char* replace; /* String or expression to replace the pattern with */
  int icase; /* true if the match is case insensitive */
};

struct st_replace_regex
{
  DYNAMIC_ARRAY regex_arr; /* stores a list of st_regex subsitutions */

  /*
    Temporary storage areas for substitutions. To reduce unnessary copying
    and memory freeing/allocation, we pre-allocate two buffers, and alternate
    their use, one for input/one for output, the roles changing on the next
    st_regex substition. At the end of substitutions  buf points to the
    one containing the final result.
  */
  char* buf;
  char* even_buf;
  char* odd_buf;
  int even_buf_len;
  int odd_buf_len;
};

struct st_replace_regex *glob_replace_regex= 0;

int reg_replace(char** buf_p, int* buf_len_p, char *pattern, char *replace,
                char *string, int icase);



/*
  Finds the next (non-escaped) '/' in the expression.
  (If the character '/' is needed, it can be escaped using '\'.)
*/

#define PARSE_REGEX_ARG                         \
  while (p < expr_end)                          \
  {                                             \
    char c= *p;                                 \
    if (c == '/')                               \
    {                                           \
      if (last_c == '\\')                       \
      {                                         \
        buf_p[-1]= '/';                         \
      }                                         \
      else                                      \
      {                                         \
        *buf_p++ = 0;                           \
        break;                                  \
      }                                         \
    }                                           \
    else                                        \
      *buf_p++ = c;                             \
                                                \
    last_c= c;                                  \
    p++;                                        \
  }                                             \
                                                \
/*
  Initializes the regular substitution expression to be used in the
  result output of test.

  Returns: st_replace_regex struct with pairs of substitutions
*/

struct st_replace_regex* init_replace_regex(char* expr)
{
  struct st_replace_regex* res;
  char* buf,*expr_end;
  char* p;
  char* buf_p;
  uint expr_len= strlen(expr);
  char last_c = 0;
  struct st_regex reg;

  /* my_malloc() will die on fail with MY_FAE */
  res=(struct st_replace_regex*)my_malloc(
                                          sizeof(*res)+expr_len ,MYF(MY_FAE+MY_WME));
  my_init_dynamic_array(&res->regex_arr,sizeof(struct st_regex),128,128);

  buf= (char*)res + sizeof(*res);
  expr_end= expr + expr_len;
  p= expr;
  buf_p= buf;

  /* for each regexp substitution statement */
  while (p < expr_end)
  {
    bzero(&reg,sizeof(reg));
    /* find the start of the statement */
    while (p < expr_end)
    {
      if (*p == '/')
        break;
      p++;
    }

    if (p == expr_end || ++p == expr_end)
    {
      if (res->regex_arr.elements)
        break;
      else
        goto err;
    }
    /* we found the start */
    reg.pattern= buf_p;

    /* Find first argument -- pattern string to be removed */
    PARSE_REGEX_ARG

      if (p == expr_end || ++p == expr_end)
        goto err;

    /* buf_p now points to the replacement pattern terminated with \0 */
    reg.replace= buf_p;

    /* Find second argument -- replace string to replace pattern */
    PARSE_REGEX_ARG

      if (p == expr_end)
        goto err;

    /* skip the ending '/' in the statement */
    p++;

    /* Check if we should do matching case insensitive */
    if (p < expr_end && *p == 'i')
      reg.icase= 1;

    /* done parsing the statement, now place it in regex_arr */
    if (insert_dynamic(&res->regex_arr,(uchar*) &reg))
      die("Out of memory");
  }
  res->odd_buf_len= res->even_buf_len= 8192;
  res->even_buf= (char*)my_malloc(res->even_buf_len,MYF(MY_WME+MY_FAE));
  res->odd_buf= (char*)my_malloc(res->odd_buf_len,MYF(MY_WME+MY_FAE));
  res->buf= res->even_buf;

  return res;

err:
  my_free(res,0);
  die("Error parsing replace_regex \"%s\"", expr);
  return 0;
}

/*
  Execute all substitutions on val.

  Returns: true if substituition was made, false otherwise
  Side-effect: Sets r->buf to be the buffer with all substitutions done.

  IN:
  struct st_replace_regex* r
  char* val
  Out:
  struct st_replace_regex* r
  r->buf points at the resulting buffer
  r->even_buf and r->odd_buf might have been reallocated
  r->even_buf_len and r->odd_buf_len might have been changed

  TODO:  at some point figure out if there is a way to do everything
  in one pass
*/

int multi_reg_replace(struct st_replace_regex* r,char* val)
{
  uint i;
  char* in_buf, *out_buf;
  int* buf_len_p;

  in_buf= val;
  out_buf= r->even_buf;
  buf_len_p= &r->even_buf_len;
  r->buf= 0;

  /* For each substitution, do the replace */
  for (i= 0; i < r->regex_arr.elements; i++)
  {
    struct st_regex re;
    char* save_out_buf= out_buf;

    get_dynamic(&r->regex_arr,(uchar*)&re,i);

    if (!reg_replace(&out_buf, buf_len_p, re.pattern, re.replace,
                     in_buf, re.icase))
    {
      /* if the buffer has been reallocated, make adjustements */
      if (save_out_buf != out_buf)
      {
        if (save_out_buf == r->even_buf)
          r->even_buf= out_buf;
        else
          r->odd_buf= out_buf;
      }

      r->buf= out_buf;
      if (in_buf == val)
        in_buf= r->odd_buf;

      swap_variables(char*,in_buf,out_buf);

      buf_len_p= (out_buf == r->even_buf) ? &r->even_buf_len :
        &r->odd_buf_len;
    }
  }

  return (r->buf == 0);
}

/*
  Parse the regular expression to be used in all result files
  from now on.

  The syntax is --replace_regex /from/to/i /from/to/i ...
  i means case-insensitive match. If omitted, the match is
  case-sensitive

*/
void do_get_replace_regex(struct st_command *command)
{
  char *expr= command->first_argument;
  free_replace_regex();
  if (!(glob_replace_regex=init_replace_regex(expr)))
    die("Could not init replace_regex");
  command->last_argument= command->end;
}

void free_replace_regex()
{
  if (glob_replace_regex)
  {
    delete_dynamic(&glob_replace_regex->regex_arr);
    my_free(glob_replace_regex->even_buf,MYF(MY_ALLOW_ZERO_PTR));
    my_free(glob_replace_regex->odd_buf,MYF(MY_ALLOW_ZERO_PTR));
    my_free(glob_replace_regex,MYF(0));
    glob_replace_regex=0;
  }
}



/*
  auxiluary macro used by reg_replace
  makes sure the result buffer has sufficient length
*/
#define SECURE_REG_BUF   if (buf_len < need_buf_len)                    \
  {                                                                     \
    int off= res_p - buf;                                               \
    buf= (char*)my_realloc(buf,need_buf_len,MYF(MY_WME+MY_FAE));        \
    res_p= buf + off;                                                   \
    buf_len= need_buf_len;                                              \
  }                                                                     \
                                                                        \
/*
  Performs a regex substitution

  IN:

  buf_p - result buffer pointer. Will change if reallocated
  buf_len_p - result buffer length. Will change if the buffer is reallocated
  pattern - regexp pattern to match
  replace - replacement expression
  string - the string to perform substituions in
  icase - flag, if set to 1 the match is case insensitive
*/
int reg_replace(char** buf_p, int* buf_len_p, char *pattern,
                char *replace, char *string, int icase)
{
  my_regex_t r;
  my_regmatch_t *subs;
  char *replace_end;
  char *buf= *buf_p;
  int len;
  int buf_len, need_buf_len;
  int cflags= REG_EXTENDED;
  int err_code;
  char *res_p,*str_p,*str_end;

  buf_len= *buf_len_p;
  len= strlen(string);
  str_end= string + len;

  /* start with a buffer of a reasonable size that hopefully will not
     need to be reallocated
  */
  need_buf_len= len * 2 + 1;
  res_p= buf;

  SECURE_REG_BUF

  if (icase)
    cflags|= REG_ICASE;

  if ((err_code= my_regcomp(&r,pattern,cflags,&my_charset_latin1)))
  {
    check_regerr(&r,err_code);
    return 1;
  }

  subs= (my_regmatch_t*)my_malloc(sizeof(my_regmatch_t) * (r.re_nsub+1),
                                  MYF(MY_WME+MY_FAE));

  *res_p= 0;
  str_p= string;
  replace_end= replace + strlen(replace);

  /* for each pattern match instance perform a replacement */
  while (!err_code)
  {
    /* find the match */
    err_code= my_regexec(&r,str_p, r.re_nsub+1, subs,
                         (str_p == string) ? REG_NOTBOL : 0);

    /* if regular expression error (eg. bad syntax, or out of memory) */
    if (err_code && err_code != REG_NOMATCH)
    {
      check_regerr(&r,err_code);
      my_regfree(&r);
      return 1;
    }

    /* if match found */
    if (!err_code)
    {
      char* expr_p= replace;
      int c;

      /*
        we need at least what we have so far in the buffer + the part
        before this match
      */
      need_buf_len= (res_p - buf) + (int) subs[0].rm_so;

      /* on this pass, calculate the memory for the result buffer */
      while (expr_p < replace_end)
      {
        int back_ref_num= -1;
        c= *expr_p;

        if (c == '\\' && expr_p + 1 < replace_end)
        {
          back_ref_num= (int) (expr_p[1] - '0');
        }

        /* found a valid back_ref (eg. \1)*/
        if (back_ref_num >= 0 && back_ref_num <= (int)r.re_nsub)
        {
          regoff_t start_off, end_off;
          if ((start_off=subs[back_ref_num].rm_so) > -1 &&
              (end_off=subs[back_ref_num].rm_eo) > -1)
          {
            need_buf_len += (int) (end_off - start_off);
          }
          expr_p += 2;
        }
        else
        {
          expr_p++;
          need_buf_len++;
        }
      }
      need_buf_len++;
      /*
        now that we know the size of the buffer,
        make sure it is big enough
      */
      SECURE_REG_BUF

        /* copy the pre-match part */
        if (subs[0].rm_so)
        {
          memcpy(res_p, str_p, (size_t) subs[0].rm_so);
          res_p+= subs[0].rm_so;
        }

      expr_p= replace;

      /* copy the match and expand back_refs */
      while (expr_p < replace_end)
      {
        int back_ref_num= -1;
        c= *expr_p;

        if (c == '\\' && expr_p + 1 < replace_end)
        {
          back_ref_num= expr_p[1] - '0';
        }

        if (back_ref_num >= 0 && back_ref_num <= (int)r.re_nsub)
        {
          regoff_t start_off, end_off;
          if ((start_off=subs[back_ref_num].rm_so) > -1 &&
              (end_off=subs[back_ref_num].rm_eo) > -1)
          {
            int block_len= (int) (end_off - start_off);
            memcpy(res_p,str_p + start_off, block_len);
            res_p += block_len;
          }
          expr_p += 2;
        }
        else
        {
          *res_p++ = *expr_p++;
        }
      }

      /* handle the post-match part */
      if (subs[0].rm_so == subs[0].rm_eo)
      {
        if (str_p + subs[0].rm_so >= str_end)
          break;
        str_p += subs[0].rm_eo ;
        *res_p++ = *str_p++;
      }
      else
      {
        str_p += subs[0].rm_eo;
      }
    }
    else /* no match this time, just copy the string as is */
    {
      int left_in_str= str_end-str_p;
      need_buf_len= (res_p-buf) + left_in_str;
      SECURE_REG_BUF
        memcpy(res_p,str_p,left_in_str);
      res_p += left_in_str;
      str_p= str_end;
    }
  }
  my_free(subs, MYF(0));
  my_regfree(&r);
  *res_p= 0;
  *buf_p= buf;
  *buf_len_p= buf_len;
  return 0;
}


#ifndef WORD_BIT
#define WORD_BIT (8*sizeof(uint))
#endif

#define SET_MALLOC_HUNC 64
#define LAST_CHAR_CODE 259

typedef struct st_rep_set {
  uint	*bits;				/* Pointer to used sets */
  short next[LAST_CHAR_CODE];		/* Pointer to next sets */
  uint	found_len;			/* Best match to date */
  int	found_offset;
  uint	table_offset;
  uint	size_of_bits;			/* For convinience */
} REP_SET;

typedef struct st_rep_sets {
  uint		count;			/* Number of sets */
  uint		extra;			/* Extra sets in buffer */
  uint		invisible;		/* Sets not chown */
  uint		size_of_bits;
  REP_SET	*set,*set_buffer;
  uint		*bit_buffer;
} REP_SETS;

typedef struct st_found_set {
  uint table_offset;
  int found_offset;
} FOUND_SET;

typedef struct st_follow {
  int chr;
  uint table_offset;
  uint len;
} FOLLOWS;


int init_sets(REP_SETS *sets,uint states);
REP_SET *make_new_set(REP_SETS *sets);
void make_sets_invisible(REP_SETS *sets);
void free_last_set(REP_SETS *sets);
void free_sets(REP_SETS *sets);
void internal_set_bit(REP_SET *set, uint bit);
void internal_clear_bit(REP_SET *set, uint bit);
void or_bits(REP_SET *to,REP_SET *from);
void copy_bits(REP_SET *to,REP_SET *from);
int cmp_bits(REP_SET *set1,REP_SET *set2);
int get_next_bit(REP_SET *set,uint lastpos);
int find_set(REP_SETS *sets,REP_SET *find);
int find_found(FOUND_SET *found_set,uint table_offset,
               int found_offset);
uint start_at_word(char * pos);
uint end_of_word(char * pos);

static uint found_sets=0;


uint replace_len(char * str)
{
  uint len=0;
  while (*str)
  {
    if (str[0] == '\\' && str[1])
      str++;
    str++;
    len++;
  }
  return len;
}

/* Init a replace structure for further calls */

REPLACE *init_replace(char * *from, char * *to,uint count,
		      char * word_end_chars)
{
  static const int SPACE_CHAR= 256;
  static const int START_OF_LINE= 257;
  static const int END_OF_LINE= 258;

  uint i,j,states,set_nr,len,result_len,max_length,found_end,bits_set,bit_nr;
  int used_sets,chr,default_state;
  char used_chars[LAST_CHAR_CODE],is_word_end[256];
  char * pos, *to_pos, **to_array;
  REP_SETS sets;
  REP_SET *set,*start_states,*word_states,*new_set;
  FOLLOWS *follow,*follow_ptr;
  REPLACE *replace;
  FOUND_SET *found_set;
  REPLACE_STRING *rep_str;
  DBUG_ENTER("init_replace");

  /* Count number of states */
  for (i=result_len=max_length=0 , states=2 ; i < count ; i++)
  {
    len=replace_len(from[i]);
    if (!len)
    {
      errno=EINVAL;
      my_message(0,"No to-string for last from-string",MYF(ME_BELL));
      DBUG_RETURN(0);
    }
    states+=len+1;
    result_len+=(uint) strlen(to[i])+1;
    if (len > max_length)
      max_length=len;
  }
  bzero((char*) is_word_end,sizeof(is_word_end));
  for (i=0 ; word_end_chars[i] ; i++)
    is_word_end[(uchar) word_end_chars[i]]=1;

  if (init_sets(&sets,states))
    DBUG_RETURN(0);
  found_sets=0;
  if (!(found_set= (FOUND_SET*) my_malloc(sizeof(FOUND_SET)*max_length*count,
					  MYF(MY_WME))))
  {
    free_sets(&sets);
    DBUG_RETURN(0);
  }
  VOID(make_new_set(&sets));			/* Set starting set */
  make_sets_invisible(&sets);			/* Hide previus sets */
  used_sets=-1;
  word_states=make_new_set(&sets);		/* Start of new word */
  start_states=make_new_set(&sets);		/* This is first state */
  if (!(follow=(FOLLOWS*) my_malloc((states+2)*sizeof(FOLLOWS),MYF(MY_WME))))
  {
    free_sets(&sets);
    my_free(found_set,MYF(0));
    DBUG_RETURN(0);
  }

  /* Init follow_ptr[] */
  for (i=0, states=1, follow_ptr=follow+1 ; i < count ; i++)
  {
    if (from[i][0] == '\\' && from[i][1] == '^')
    {
      internal_set_bit(start_states,states+1);
      if (!from[i][2])
      {
	start_states->table_offset=i;
	start_states->found_offset=1;
      }
    }
    else if (from[i][0] == '\\' && from[i][1] == '$')
    {
      internal_set_bit(start_states,states);
      internal_set_bit(word_states,states);
      if (!from[i][2] && start_states->table_offset == (uint) ~0)
      {
	start_states->table_offset=i;
	start_states->found_offset=0;
      }
    }
    else
    {
      internal_set_bit(word_states,states);
      if (from[i][0] == '\\' && (from[i][1] == 'b' && from[i][2]))
	internal_set_bit(start_states,states+1);
      else
	internal_set_bit(start_states,states);
    }
    for (pos=from[i], len=0; *pos ; pos++)
    {
      if (*pos == '\\' && *(pos+1))
      {
	pos++;
	switch (*pos) {
	case 'b':
	  follow_ptr->chr = SPACE_CHAR;
	  break;
	case '^':
	  follow_ptr->chr = START_OF_LINE;
	  break;
	case '$':
	  follow_ptr->chr = END_OF_LINE;
	  break;
	case 'r':
	  follow_ptr->chr = '\r';
	  break;
	case 't':
	  follow_ptr->chr = '\t';
	  break;
	case 'v':
	  follow_ptr->chr = '\v';
	  break;
	default:
	  follow_ptr->chr = (uchar) *pos;
	  break;
	}
      }
      else
	follow_ptr->chr= (uchar) *pos;
      follow_ptr->table_offset=i;
      follow_ptr->len= ++len;
      follow_ptr++;
    }
    follow_ptr->chr=0;
    follow_ptr->table_offset=i;
    follow_ptr->len=len;
    follow_ptr++;
    states+=(uint) len+1;
  }


  for (set_nr=0,pos=0 ; set_nr < sets.count ; set_nr++)
  {
    set=sets.set+set_nr;
    default_state= 0;				/* Start from beginning */

    /* If end of found-string not found or start-set with current set */

    for (i= (uint) ~0; (i=get_next_bit(set,i)) ;)
    {
      if (!follow[i].chr)
      {
	if (! default_state)
	  default_state= find_found(found_set,set->table_offset,
				    set->found_offset+1);
      }
    }
    copy_bits(sets.set+used_sets,set);		/* Save set for changes */
    if (!default_state)
      or_bits(sets.set+used_sets,sets.set);	/* Can restart from start */

    /* Find all chars that follows current sets */
    bzero((char*) used_chars,sizeof(used_chars));
    for (i= (uint) ~0; (i=get_next_bit(sets.set+used_sets,i)) ;)
    {
      used_chars[follow[i].chr]=1;
      if ((follow[i].chr == SPACE_CHAR && !follow[i+1].chr &&
	   follow[i].len > 1) || follow[i].chr == END_OF_LINE)
	used_chars[0]=1;
    }

    /* Mark word_chars used if \b is in state */
    if (used_chars[SPACE_CHAR])
      for (pos= word_end_chars ; *pos ; pos++)
	used_chars[(int) (uchar) *pos] = 1;

    /* Handle other used characters */
    for (chr= 0 ; chr < 256 ; chr++)
    {
      if (! used_chars[chr])
	set->next[chr]= chr ? default_state : -1;
      else
      {
	new_set=make_new_set(&sets);
	set=sets.set+set_nr;			/* if realloc */
	new_set->table_offset=set->table_offset;
	new_set->found_len=set->found_len;
	new_set->found_offset=set->found_offset+1;
	found_end=0;

	for (i= (uint) ~0 ; (i=get_next_bit(sets.set+used_sets,i)) ; )
	{
	  if (!follow[i].chr || follow[i].chr == chr ||
	      (follow[i].chr == SPACE_CHAR &&
	       (is_word_end[chr] ||
		(!chr && follow[i].len > 1 && ! follow[i+1].chr))) ||
	      (follow[i].chr == END_OF_LINE && ! chr))
	  {
	    if ((! chr || (follow[i].chr && !follow[i+1].chr)) &&
		follow[i].len > found_end)
	      found_end=follow[i].len;
	    if (chr && follow[i].chr)
	      internal_set_bit(new_set,i+1);		/* To next set */
	    else
	      internal_set_bit(new_set,i);
	  }
	}
	if (found_end)
	{
	  new_set->found_len=0;			/* Set for testing if first */
	  bits_set=0;
	  for (i= (uint) ~0; (i=get_next_bit(new_set,i)) ;)
	  {
	    if ((follow[i].chr == SPACE_CHAR ||
		 follow[i].chr == END_OF_LINE) && ! chr)
	      bit_nr=i+1;
	    else
	      bit_nr=i;
	    if (follow[bit_nr-1].len < found_end ||
		(new_set->found_len &&
		 (chr == 0 || !follow[bit_nr].chr)))
	      internal_clear_bit(new_set,i);
	    else
	    {
	      if (chr == 0 || !follow[bit_nr].chr)
	      {					/* best match  */
		new_set->table_offset=follow[bit_nr].table_offset;
		if (chr || (follow[i].chr == SPACE_CHAR ||
			    follow[i].chr == END_OF_LINE))
		  new_set->found_offset=found_end;	/* New match */
		new_set->found_len=found_end;
	      }
	      bits_set++;
	    }
	  }
	  if (bits_set == 1)
	  {
	    set->next[chr] = find_found(found_set,
					new_set->table_offset,
					new_set->found_offset);
	    free_last_set(&sets);
	  }
	  else
	    set->next[chr] = find_set(&sets,new_set);
	}
	else
	  set->next[chr] = find_set(&sets,new_set);
      }
    }
  }

  /* Alloc replace structure for the replace-state-machine */

  if ((replace=(REPLACE*) my_malloc(sizeof(REPLACE)*(sets.count)+
				    sizeof(REPLACE_STRING)*(found_sets+1)+
				    sizeof(char *)*count+result_len,
				    MYF(MY_WME | MY_ZEROFILL))))
  {
    rep_str=(REPLACE_STRING*) (replace+sets.count);
    to_array= (char **) (rep_str+found_sets+1);
    to_pos=(char *) (to_array+count);
    for (i=0 ; i < count ; i++)
    {
      to_array[i]=to_pos;
      to_pos=strmov(to_pos,to[i])+1;
    }
    rep_str[0].found=1;
    rep_str[0].replace_string=0;
    for (i=1 ; i <= found_sets ; i++)
    {
      pos=from[found_set[i-1].table_offset];
      rep_str[i].found= !bcmp((const uchar*) pos,
			      (const uchar*) "\\^", 3) ? 2 : 1;
      rep_str[i].replace_string=to_array[found_set[i-1].table_offset];
      rep_str[i].to_offset=found_set[i-1].found_offset-start_at_word(pos);
      rep_str[i].from_offset=found_set[i-1].found_offset-replace_len(pos)+
	end_of_word(pos);
    }
    for (i=0 ; i < sets.count ; i++)
    {
      for (j=0 ; j < 256 ; j++)
	if (sets.set[i].next[j] >= 0)
	  replace[i].next[j]=replace+sets.set[i].next[j];
	else
	  replace[i].next[j]=(REPLACE*) (rep_str+(-sets.set[i].next[j]-1));
    }
  }
  my_free(follow,MYF(0));
  free_sets(&sets);
  my_free(found_set,MYF(0));
  DBUG_PRINT("exit",("Replace table has %d states",sets.count));
  DBUG_RETURN(replace);
}


int init_sets(REP_SETS *sets,uint states)
{
  bzero((char*) sets,sizeof(*sets));
  sets->size_of_bits=((states+7)/8);
  if (!(sets->set_buffer=(REP_SET*) my_malloc(sizeof(REP_SET)*SET_MALLOC_HUNC,
					      MYF(MY_WME))))
    return 1;
  if (!(sets->bit_buffer=(uint*) my_malloc(sizeof(uint)*sets->size_of_bits*
					   SET_MALLOC_HUNC,MYF(MY_WME))))
  {
    my_free(sets->set,MYF(0));
    return 1;
  }
  return 0;
}

/* Make help sets invisible for nicer codeing */

void make_sets_invisible(REP_SETS *sets)
{
  sets->invisible=sets->count;
  sets->set+=sets->count;
  sets->count=0;
}

REP_SET *make_new_set(REP_SETS *sets)
{
  uint i,count,*bit_buffer;
  REP_SET *set;
  if (sets->extra)
  {
    sets->extra--;
    set=sets->set+ sets->count++;
    bzero((char*) set->bits,sizeof(uint)*sets->size_of_bits);
    bzero((char*) &set->next[0],sizeof(set->next[0])*LAST_CHAR_CODE);
    set->found_offset=0;
    set->found_len=0;
    set->table_offset= (uint) ~0;
    set->size_of_bits=sets->size_of_bits;
    return set;
  }
  count=sets->count+sets->invisible+SET_MALLOC_HUNC;
  if (!(set=(REP_SET*) my_realloc((uchar*) sets->set_buffer,
                                  sizeof(REP_SET)*count,
				  MYF(MY_WME))))
    return 0;
  sets->set_buffer=set;
  sets->set=set+sets->invisible;
  if (!(bit_buffer=(uint*) my_realloc((uchar*) sets->bit_buffer,
				      (sizeof(uint)*sets->size_of_bits)*count,
				      MYF(MY_WME))))
    return 0;
  sets->bit_buffer=bit_buffer;
  for (i=0 ; i < count ; i++)
  {
    sets->set_buffer[i].bits=bit_buffer;
    bit_buffer+=sets->size_of_bits;
  }
  sets->extra=SET_MALLOC_HUNC;
  return make_new_set(sets);
}

void free_last_set(REP_SETS *sets)
{
  sets->count--;
  sets->extra++;
  return;
}

void free_sets(REP_SETS *sets)
{
  my_free(sets->set_buffer,MYF(0));
  my_free(sets->bit_buffer,MYF(0));
  return;
}

void internal_set_bit(REP_SET *set, uint bit)
{
  set->bits[bit / WORD_BIT] |= 1 << (bit % WORD_BIT);
  return;
}

void internal_clear_bit(REP_SET *set, uint bit)
{
  set->bits[bit / WORD_BIT] &= ~ (1 << (bit % WORD_BIT));
  return;
}


void or_bits(REP_SET *to,REP_SET *from)
{
  reg1 uint i;
  for (i=0 ; i < to->size_of_bits ; i++)
    to->bits[i]|=from->bits[i];
  return;
}

void copy_bits(REP_SET *to,REP_SET *from)
{
  memcpy((uchar*) to->bits,(uchar*) from->bits,
	 (size_t) (sizeof(uint) * to->size_of_bits));
}

int cmp_bits(REP_SET *set1,REP_SET *set2)
{
  return bcmp((uchar*) set1->bits,(uchar*) set2->bits,
	      sizeof(uint) * set1->size_of_bits);
}


/* Get next set bit from set. */

int get_next_bit(REP_SET *set,uint lastpos)
{
  uint pos,*start,*end,bits;

  start=set->bits+ ((lastpos+1) / WORD_BIT);
  end=set->bits + set->size_of_bits;
  bits=start[0] & ~((1 << ((lastpos+1) % WORD_BIT)) -1);

  while (! bits && ++start < end)
    bits=start[0];
  if (!bits)
    return 0;
  pos=(uint) (start-set->bits)*WORD_BIT;
  while (! (bits & 1))
  {
    bits>>=1;
    pos++;
  }
  return pos;
}

/* find if there is a same set in sets. If there is, use it and
   free given set, else put in given set in sets and return its
   position */

int find_set(REP_SETS *sets,REP_SET *find)
{
  uint i;
  for (i=0 ; i < sets->count-1 ; i++)
  {
    if (!cmp_bits(sets->set+i,find))
    {
      free_last_set(sets);
      return i;
    }
  }
  return i;				/* return new postion */
}

/* find if there is a found_set with same table_offset & found_offset
   If there is return offset to it, else add new offset and return pos.
   Pos returned is -offset-2 in found_set_structure because it is
   saved in set->next and set->next[] >= 0 points to next set and
   set->next[] == -1 is reserved for end without replaces.
*/

int find_found(FOUND_SET *found_set,uint table_offset, int found_offset)
{
  int i;
  for (i=0 ; (uint) i < found_sets ; i++)
    if (found_set[i].table_offset == table_offset &&
	found_set[i].found_offset == found_offset)
      return -i-2;
  found_set[i].table_offset=table_offset;
  found_set[i].found_offset=found_offset;
  found_sets++;
  return -i-2;				/* return new postion */
}

/* Return 1 if regexp starts with \b or ends with \b*/

uint start_at_word(char * pos)
{
  return (((!bcmp((const uchar*) pos, (const uchar*) "\\b",2) && pos[2]) ||
           !bcmp((const uchar*) pos, (const uchar*) "\\^", 2)) ? 1 : 0);
}

uint end_of_word(char * pos)
{
  char * end=strend(pos);
  return ((end > pos+2 && !bcmp((const uchar*) end-2,
                                (const uchar*) "\\b", 2)) ||
	  (end >= pos+2 && !bcmp((const uchar*) end-2,
                                (const uchar*) "\\$",2))) ? 1 : 0;
}

/****************************************************************************
 * Handle replacement of strings
 ****************************************************************************/

#define PC_MALLOC		256	/* Bytes for pointers */
#define PS_MALLOC		512	/* Bytes for data */

int insert_pointer_name(reg1 POINTER_ARRAY *pa,char * name)
{
  uint i,length,old_count;
  uchar *new_pos;
  const char **new_array;
  DBUG_ENTER("insert_pointer_name");

  if (! pa->typelib.count)
  {
    if (!(pa->typelib.type_names=(const char **)
	  my_malloc(((PC_MALLOC-MALLOC_OVERHEAD)/
		     (sizeof(char *)+sizeof(*pa->flag))*
		     (sizeof(char *)+sizeof(*pa->flag))),MYF(MY_WME))))
      DBUG_RETURN(-1);
    if (!(pa->str= (uchar*) my_malloc((uint) (PS_MALLOC-MALLOC_OVERHEAD),
				     MYF(MY_WME))))
    {
      my_free((char*) pa->typelib.type_names,MYF(0));
      DBUG_RETURN (-1);
    }
    pa->max_count=(PC_MALLOC-MALLOC_OVERHEAD)/(sizeof(uchar*)+
					       sizeof(*pa->flag));
    pa->flag= (int7*) (pa->typelib.type_names+pa->max_count);
    pa->length=0;
    pa->max_length=PS_MALLOC-MALLOC_OVERHEAD;
    pa->array_allocs=1;
  }
  length=(uint) strlen(name)+1;
  if (pa->length+length >= pa->max_length)
  {
    if (!(new_pos= (uchar*) my_realloc((uchar*) pa->str,
				      (uint) (pa->max_length+PS_MALLOC),
				      MYF(MY_WME))))
      DBUG_RETURN(1);
    if (new_pos != pa->str)
    {
      my_ptrdiff_t diff=PTR_BYTE_DIFF(new_pos,pa->str);
      for (i=0 ; i < pa->typelib.count ; i++)
	pa->typelib.type_names[i]= ADD_TO_PTR(pa->typelib.type_names[i],diff,
					      char*);
      pa->str=new_pos;
    }
    pa->max_length+=PS_MALLOC;
  }
  if (pa->typelib.count >= pa->max_count-1)
  {
    int len;
    pa->array_allocs++;
    len=(PC_MALLOC*pa->array_allocs - MALLOC_OVERHEAD);
    if (!(new_array=(const char **) my_realloc((uchar*) pa->typelib.type_names,
					       (uint) len/
                                               (sizeof(uchar*)+sizeof(*pa->flag))*
                                               (sizeof(uchar*)+sizeof(*pa->flag)),
                                               MYF(MY_WME))))
      DBUG_RETURN(1);
    pa->typelib.type_names=new_array;
    old_count=pa->max_count;
    pa->max_count=len/(sizeof(uchar*) + sizeof(*pa->flag));
    pa->flag= (int7*) (pa->typelib.type_names+pa->max_count);
    memcpy((uchar*) pa->flag,(char *) (pa->typelib.type_names+old_count),
	   old_count*sizeof(*pa->flag));
  }
  pa->flag[pa->typelib.count]=0;			/* Reset flag */
  pa->typelib.type_names[pa->typelib.count++]= (char*) pa->str+pa->length;
  pa->typelib.type_names[pa->typelib.count]= NullS;	/* Put end-mark */
  VOID(strmov((char*) pa->str+pa->length,name));
  pa->length+=length;
  DBUG_RETURN(0);
} /* insert_pointer_name */


/* free pointer array */

void free_pointer_array(POINTER_ARRAY *pa)
{
  if (pa->typelib.count)
  {
    pa->typelib.count=0;
    my_free((char*) pa->typelib.type_names,MYF(0));
    pa->typelib.type_names=0;
    my_free(pa->str,MYF(0));
  }
} /* free_pointer_array */


/* Functions that uses replace and replace_regex */

/* Append the string to ds, with optional replace */
void replace_dynstr_append_mem(DYNAMIC_STRING *ds,
                               const char *val, int len)
{
#ifdef __WIN__
  fix_win_paths(val, len);
#endif

  if (glob_replace_regex)
  {
    /* Regex replace */
    if (!multi_reg_replace(glob_replace_regex, (char*)val))
    {
      val= glob_replace_regex->buf;
      len= strlen(val);
    }
  }

  if (glob_replace)
  {
    /* Normal replace */
    replace_strings_append(glob_replace, ds, val, len);
  }
  else
    dynstr_append_mem(ds, val, len);
}


/* Append zero-terminated string to ds, with optional replace */
void replace_dynstr_append(DYNAMIC_STRING *ds, const char *val)
{
  replace_dynstr_append_mem(ds, val, strlen(val));
}

/* Append uint to ds, with optional replace */
void replace_dynstr_append_uint(DYNAMIC_STRING *ds, uint val)
{
  char buff[22]; /* This should be enough for any int */
  char *end= longlong10_to_str(val, buff, 10);
  replace_dynstr_append_mem(ds, buff, end - buff);
}



/*
  Build a list of pointer to each line in ds_input, sort
  the list and use the sorted list to append the strings
  sorted to the output ds

  SYNOPSIS
  dynstr_append_sorted
  ds - string where the sorted output will be appended
  ds_input - string to be sorted

*/

static int comp_lines(const char **a, const char **b)
{
  return (strcmp(*a,*b));
}

void dynstr_append_sorted(DYNAMIC_STRING* ds, DYNAMIC_STRING *ds_input)
{
  unsigned i;
  char *start= ds_input->str;
  DYNAMIC_ARRAY lines;
  DBUG_ENTER("dynstr_append_sorted");

  if (!*start)
    DBUG_VOID_RETURN;  /* No input */

  my_init_dynamic_array(&lines, sizeof(const char*), 32, 32);

  /* First line is result header, skip past it */
  while (*start && *start != '\n')
    start++;
  start++; /* Skip past \n */
  dynstr_append_mem(ds, ds_input->str, start - ds_input->str);

  /* Insert line(s) in array */
  while (*start)
  {
    char* line_end= (char*)start;

    /* Find end of line */
    while (*line_end && *line_end != '\n')
      line_end++;
    *line_end= 0;

    /* Insert pointer to the line in array */
    if (insert_dynamic(&lines, (uchar*) &start))
      die("Out of memory inserting lines to sort");

    start= line_end+1;
  }

  /* Sort array */
  qsort(lines.buffer, lines.elements,
        sizeof(char**), (qsort_cmp)comp_lines);

  /* Create new result */
  for (i= 0; i < lines.elements ; i++)
  {
    const char **line= dynamic_element(&lines, i, const char**);
    dynstr_append(ds, *line);
    dynstr_append(ds, "\n");
  }

  delete_dynamic(&lines);
  DBUG_VOID_RETURN;
}<|MERGE_RESOLUTION|>--- conflicted
+++ resolved
@@ -1177,13 +1177,8 @@
 }
 
 
-<<<<<<< HEAD
 static uchar *get_var_key(const uchar* var, size_t *len,
                           my_bool __attribute__((unused)) t)
-=======
-static byte *get_var_key(const byte* var, uint* len,
-                  my_bool __attribute__((unused)) t)
->>>>>>> efcb1f95
 {
   register char* key;
   key = ((VAR*)var)->name;
@@ -3684,10 +3679,7 @@
   int con_port= opt_port;
   char *con_options;
   bool con_ssl= 0, con_compress= 0;
-<<<<<<< HEAD
-=======
   struct st_connection* con_slot;
->>>>>>> efcb1f95
 
   static DYNAMIC_STRING ds_connection_name;
   static DYNAMIC_STRING ds_host;
@@ -4419,11 +4411,7 @@
   if (!(*command_ptr= command=
         (struct st_command*) my_malloc(sizeof(*command),
                                        MYF(MY_WME|MY_ZEROFILL))) ||
-<<<<<<< HEAD
       insert_dynamic(&q_lines, (uchar*) &command))
-=======
-      insert_dynamic(&q_lines, (gptr) &command))
->>>>>>> efcb1f95
     die(NullS);
   command->type= Q_UNKNOWN;
 

--- conflicted
+++ resolved
@@ -151,17 +151,12 @@
 static int port = 0;
 static int opt_max_connect_retries;
 static my_bool opt_big_test= 0, opt_compress= 0, silent= 0, verbose = 0;
-<<<<<<< HEAD
 static my_bool tty_password= 0;
 static my_bool ps_protocol= 0, ps_protocol_enabled= 0;
 static my_bool sp_protocol= 0, sp_protocol_enabled= 0;
 static my_bool view_protocol= 0, view_protocol_enabled= 0;
 static my_bool cursor_protocol= 0, cursor_protocol_enabled= 0;
 static int parsing_disabled= 0;
-=======
-static my_bool tty_password= 0, ps_protocol= 0, ps_protocol_enabled= 0;
-static uint start_lineno= 0, *lineno;
->>>>>>> 83c87624
 const char *manager_user="root",*manager_host=0;
 char *manager_pass=0;
 int manager_port=MYSQL_MANAGER_PORT;
@@ -182,7 +177,7 @@
 static test_file file_stack[MAX_INCLUDE_DEPTH];
 static test_file* cur_file;
 static test_file* file_stack_end;
-uint start_lineno; /* Start line of query */
+uint start_lineno= 0; /* Start line of query */
 
 static char TMPDIR[FN_REFLEN];
 static char delimiter[MAX_DELIMITER]= DEFAULT_DELIMITER;
@@ -4908,28 +4903,12 @@
 
   start_lineno= 0;
 
-<<<<<<< HEAD
   /*
     The whole test has been executed _sucessfully_.
     Time to compare result or save it to record file.
     The entire output from test is now kept in ds_res.
   */
   if (ds_res.length)
-=======
-  if (!query_executed && result_file && my_stat(result_file, &res_info, 0))
-  {
-    /*
-      my_stat() successful on result file. Check if we have not run a
-      single query, but we do have a result file that contains data.
-      Note that we don't care, if my_stat() fails. For example, for a
-      non-existing or non-readable file, we assume it's fine to have
-      no query output from the test file, e.g. regarded as no error.
-    */
-    if (res_info.st_size)
-      error|= (RESULT_CONTENT_MISMATCH | RESULT_LENGTH_MISMATCH);
-  }
-  if (ds_res.length && !error)
->>>>>>> 83c87624
   {
     if (result_file)
     {

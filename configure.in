--- conflicted
+++ resolved
@@ -1047,21 +1047,8 @@
       MAX_C_OPTIMIZE="-O"
     fi
     ;;
-<<<<<<< HEAD
-  *darwin7*)
-    if test "$ac_cv_prog_gcc" = "yes"
-    then
-      FLAGS="-DHAVE_DARWIN_THREADS -D_P1003_1B_VISIBLE -DSIGNAL_WITH_VIO_CLOSE -DSIGNALS_DONT_BREAK_READ"
-      CFLAGS="$CFLAGS $FLAGS"
-      CXXFLAGS="$CXXFLAGS $FLAGS"
-      MAX_C_OPTIMIZE="-O"
-    fi
-    ;;
-  *darwin8*)
-=======
   *darwin[[7-8]]*)
     # don't forget to escape [] like above
->>>>>>> 9bbd9c10
     if test "$ac_cv_prog_gcc" = "yes"
     then
       FLAGS="-DHAVE_DARWIN_THREADS -D_P1003_1B_VISIBLE -DSIGNAL_WITH_VIO_CLOSE -DSIGNALS_DONT_BREAK_READ -DIGNORE_SIGHUP_SIGQUIT"

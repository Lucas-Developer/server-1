dnl -*- ksh -*-
dnl Process this file with autoconf to produce a configure script.

AC_PREREQ(2.52)dnl		Minimum Autoconf version required.

AC_INIT(sql/mysqld.cc)
AC_CANONICAL_SYSTEM
# The Docs Makefile.am parses this line!
<<<<<<< HEAD
# remember to also update version.c in ndb
#
# When changing major version number please also check switch statement
# in mysqlbinlog::check_master_version().
AM_INIT_AUTOMAKE(mysql, 5.1.23-rc)
=======
# remember to also change ndb version below and update version.c in ndb
AM_INIT_AUTOMAKE(mysql, 5.0.54)
>>>>>>> 59d90cde
AM_CONFIG_HEADER([include/config.h:config.h.in])

PROTOCOL_VERSION=10
DOT_FRM_VERSION=6
# See the libtool docs for information on how to do shared lib versions.
SHARED_LIB_MAJOR_VERSION=16
SHARED_LIB_VERSION=$SHARED_LIB_MAJOR_VERSION:0:0
NDB_SHARED_LIB_MAJOR_VERSION=3
NDB_SHARED_LIB_VERSION=$NDB_SHARED_LIB_MAJOR_VERSION:0:0
<<<<<<< HEAD
=======


# ndb version
NDB_VERSION_MAJOR=5
NDB_VERSION_MINOR=0
NDB_VERSION_BUILD=54
NDB_VERSION_STATUS=""

>>>>>>> 59d90cde
# Set all version vars based on $VERSION. How do we do this more elegant ?
# Remember that regexps needs to quote [ and ] since this is run through m4
MYSQL_NO_DASH_VERSION=`echo $VERSION | sed -e "s|[[a-z]]*-.*$||"`
MYSQL_BASE_VERSION=`echo $MYSQL_NO_DASH_VERSION | sed -e "s|\.[[^.]]*$||"`
MYSQL_VERSION_ID=`echo $MYSQL_NO_DASH_VERSION | sed -e 's|[[^0-9.]].*$||;s|$|.|' | sed -e 's/[[^0-9.]]//g; s/\./  /g; s/ \([[0-9]]\) / 0\\1 /g; s/ //g'`

# Add previous major version for debian package upgrade path
MYSQL_PREVIOUS_BASE_VERSION=5.0

# The port should be constant for a LONG time
MYSQL_TCP_PORT_DEFAULT=3306
MYSQL_UNIX_ADDR_DEFAULT="/tmp/mysql.sock"

dnl Include m4 
sinclude(config/ac-macros/alloca.m4)
sinclude(config/ac-macros/check_cpu.m4)
sinclude(config/ac-macros/character_sets.m4)
sinclude(config/ac-macros/compiler_flag.m4)
sinclude(config/ac-macros/plugins.m4)
sinclude(config/ac-macros/ha_ndbcluster.m4)
sinclude(config/ac-macros/large_file.m4)
sinclude(config/ac-macros/misc.m4)
sinclude(config/ac-macros/readline.m4)
sinclude(config/ac-macros/ssl.m4)
sinclude(config/ac-macros/zlib.m4)

# Remember to add a directory sql/share/LANGUAGE
AVAILABLE_LANGUAGES="\
czech danish dutch english estonian french german greek hungarian \
italian japanese korean norwegian norwegian-ny polish portuguese \
romanian russian serbian slovak spanish swedish ukrainian"

#####
#####

AC_SUBST(MYSQL_NO_DASH_VERSION)
AC_SUBST(MYSQL_BASE_VERSION)
AC_SUBST(MYSQL_VERSION_ID)
AC_SUBST(MYSQL_PREVIOUS_BASE_VERSION)
AC_SUBST(PROTOCOL_VERSION)
AC_DEFINE_UNQUOTED([PROTOCOL_VERSION], [$PROTOCOL_VERSION],
                   [mysql client protocol version])
AC_SUBST(DOT_FRM_VERSION)
AC_DEFINE_UNQUOTED([DOT_FRM_VERSION], [$DOT_FRM_VERSION],
                   [Version of .frm files])
AC_SUBST(SHARED_LIB_MAJOR_VERSION)
AC_SUBST(SHARED_LIB_VERSION)
AC_SUBST(AVAILABLE_LANGUAGES)


# Canonicalize the configuration name.

# Check whether --with-system-type or --without-system-type was given.
AC_ARG_WITH(system-type,
    [  --with-system-type      Set the system type, like "sun-solaris10"],
    [SYSTEM_TYPE="$withval"],
    [SYSTEM_TYPE="$host_vendor-$host_os"])
AC_ARG_WITH(machine-type,
    [  --with-machine-type     Set the machine type, like "powerpc"],
    [MACHINE_TYPE="$withval"],
    [MACHINE_TYPE="$host_cpu"])
AC_SUBST(SYSTEM_TYPE)
AC_DEFINE_UNQUOTED([SYSTEM_TYPE], ["$SYSTEM_TYPE"],
                   [Name of system, eg sun-solaris])
AC_SUBST(MACHINE_TYPE)
AC_DEFINE_UNQUOTED([MACHINE_TYPE], ["$MACHINE_TYPE"],
                   [Machine type name, eg sparc])

# Detect intel x86 like processor
BASE_MACHINE_TYPE=$MACHINE_TYPE
case $MACHINE_TYPE in
  i?86) BASE_MACHINE_TYPE=i386 ;;
esac

# Save some variables and the command line options for mysqlbug
SAVE_CC="$CC"
SAVE_CXX="$CXX"
SAVE_ASFLAGS="$ASFLAGS"
SAVE_CFLAGS="$CFLAGS"
SAVE_CXXFLAGS="$CXXFLAGS"
SAVE_LDFLAGS="$LDFLAGS"
SAVE_CXXLDFLAGS="$CXXLDFLAGS"
CONF_COMMAND="$0 $ac_configure_args"
AC_SUBST(CONF_COMMAND)
AC_SUBST(SAVE_CC)
AC_SUBST(SAVE_CXX)
AC_SUBST(SAVE_ASFLAGS)
AC_SUBST(SAVE_CFLAGS)
AC_SUBST(SAVE_CXXFLAGS)
AC_SUBST(SAVE_LDFLAGS)
AC_SUBST(SAVE_CXXLDFLAGS)
AC_SUBST(CXXLDFLAGS)

#AC_ARG_PROGRAM			# Automaticly invoked by AM_INIT_AUTOMAKE

AM_SANITY_CHECK
# This is needed is SUBDIRS is set
AC_PROG_MAKE_SET

##############################################################################
# The below section needs to be done before AC_PROG_CC
##############################################################################

# Hack for OS X/Darwin and Metrowerks CodeWarrior
AC_ARG_WITH(darwin-mwcc,
[  --with-darwin-mwcc      Use Metrowerks CodeWarrior wrappers on OS X/Darwin],[
 if [ "with_darwin_mwcc" = yes ] ; then
  builddir=`pwd`
  ccwrapper="$builddir/support-files/MacOSX/mwcc-wrapper"
  arwrapper="$builddir/support-files/MacOSX/mwar-wrapper"
  CC="$ccwrapper"
  CXX="$ccwrapper"
  LD="$ccwrapper"
  AR="$arwrapper"
  RANLIB=:
  export CC CXX LD AR RANLIB
  AC_SUBST(AR)
  AC_SUBST(RANLIB)
 fi
])

AM_CONDITIONAL(DARWIN_MWCC, test x$with_darwin_mwcc = xyes)

if test "x${CFLAGS-}" = x ; then
  cflags_is_set=no
else
  cflags_is_set=yes
fi

if test "x${CPPFLAGS-}" = x ; then
  cppflags_is_set=no
else
  cppflags_is_set=yes
fi

if test "x${LDFLAGS-}" = x ; then
  ldflags_is_set=no
else
  ldflags_is_set=yes
fi

################ End of section to be done before AC_PROG_CC #################

# The following hack should ensure that configure doesn't add optimizing
# or debugging flags to CFLAGS or CXXFLAGS
# C_EXTRA_FLAGS are flags that are automaticly added to both
# CFLAGS and CXXFLAGS
CFLAGS="$CFLAGS $C_EXTRA_FLAGS "
CXXFLAGS="$CXXFLAGS $C_EXTRA_FLAGS "

dnl Checks for programs.
AC_PROG_AWK
AC_PROG_CC
AC_PROG_CXX
AC_PROG_CPP

# Print version of CC and CXX compiler (if they support --version)
case $SYSTEM_TYPE in
  *netware*)
CC_VERSION=`$CC -version | grep -i version`
    ;;
  *)
CC_VERSION=`$CC --version | sed 1q`
    ;;
esac
if test $? -eq "0"
then
  AC_MSG_CHECKING("C Compiler version");
  AC_MSG_RESULT("$CC $CC_VERSION")
else
CC_VERSION=""
fi
AC_SUBST(CC_VERSION)
MYSQL_CHECK_CXX_VERSION

# Fix for sgi gcc / sgiCC which tries to emulate gcc
if test "$CC" = "sgicc"
then
  ac_cv_prog_gcc="no"
fi
if test "$CXX" = "sgi++"
then
  GXX="no"
fi

if test "$ac_cv_prog_gcc" = "yes"
then
  AS="$CC -c"
  AC_SUBST(AS)
else
  AC_PATH_PROG(AS, as, as)
fi

# Still need ranlib for readline; local static use only so no libtool.
AC_PROG_RANLIB
# We use libtool
#AC_LIBTOOL_WIN32_DLL
AC_PROG_LIBTOOL

# Ensure that we have --preserve-dup-deps defines, otherwise we get link
# problems of 'mysql' with CXX=g++
LIBTOOL="$LIBTOOL --preserve-dup-deps"
AC_SUBST(LIBTOOL)dnl

AC_SUBST(NM)dnl

# NM= "$NM -X64"
#archive_expsym_cmds= `echo "$archive_expsym_cmds" | sed -e '/"$(CC)"//'`
#archive_expsym_cmds= "$CC -q64 $archive_expsym_cmds"
#  CXXFLAGS=`echo "$CXXFLAGS -Werror" | sed -e 's/-fbranch-probabilities//; s/-Wall//; s/-ansi//; s/-pedantic//; s/-Wcheck//'`

#AC_LIBTOOL_DLOPEN AC_LIBTOOL_WIN32_DLL AC_DISABLE_FAST_INSTALL AC_DISABLE_SHARED AC_DISABLE_STATIC

# AC_PROG_INSTALL
AC_PROG_INSTALL
test -z "$INSTALL_SCRIPT" && INSTALL_SCRIPT='${INSTALL_PROGRAM}'

# Not critical since the generated file is distributed
AC_CHECK_PROGS(YACC, ['bison -y -p MYSQL'])
AC_CHECK_PROG(PDFMANUAL, pdftex, manual.pdf)
AC_CHECK_PROG(DVIS,      tex,    manual.dvi)

#check the return type of sprintf
AC_MSG_CHECKING("return type of sprintf")
AC_TRY_RUN([
  int main()
    {
      char* s = "hello";
      char buf[6];
      if((int)sprintf(buf, s) == strlen(s))
	return 0;
      
      return -1;
     }
   ],
   [AC_DEFINE(SPRINTF_RETURNS_INT, [1], [POSIX sprintf])
   AC_MSG_RESULT("int")],
   [AC_TRY_RUN([
 int main()
   {
     char* s = "hello";
     char buf[6];
     if((char*)sprintf(buf,s) == buf + strlen(s))
       return 0;
     return -1;
   }           ],
               [AC_DEFINE(SPRINTF_RETURNS_PTR, [1], [Broken sprintf])
                AC_MSG_RESULT("ptr")],
               [AC_DEFINE(SPRINTF_RETURNS_GARBAGE, [1], [Broken sprintf])
                AC_MSG_RESULT("garbage")]
   )],
   # Cross compile, assume POSIX
   [AC_DEFINE(SPRINTF_RETURNS_INT, [1], [POSIX sprintf])
    AC_MSG_RESULT("int (we assume)")]
)

AC_PATH_PROG(uname_prog, uname, no)

# We should go through this and put all the explictly system dependent
# stuff in one place
AC_MSG_CHECKING(operating system)
AC_CACHE_VAL(mysql_cv_sys_os,
[
if test "$uname_prog" != "no"; then
  mysql_cv_sys_os="`uname`"
else
  mysql_cv_sys_os="Not Solaris"
fi
])
AC_MSG_RESULT($mysql_cv_sys_os)

# This should be rewritten to use $target_os
case "$target_os" in
  sco3.2v5*) 
     CFLAGS="$CFLAGS -DSCO"
     CXXFLAGS="$CXXFLAGS -DSCO"
     LD='$(CC) $(CFLAGS)'
     case "$CFLAGS" in
       *-belf*) 
         AC_SYS_COMPILER_FLAG(-belf,sco_belf_option,CFLAGS,[],[
         case "$LDFLAGS" in
           *-belf*) ;;
           *) AC_MSG_WARN([Adding -belf option to ldflags.])
              LDFLAGS="$LDFLAGS -belf"
           ;;
         esac
         ])
       ;;
       *)
         AC_SYS_COMPILER_FLAG(-belf,sco_belf_option,CFLAGS,[],[
         case "$LDFLAGS" in
           *-belf*) ;;
           *)
	     AC_MSG_WARN([Adding -belf option to ldflags.])
             LDFLAGS="$LDFLAGS -belf"
           ;;
         esac
         ])
       ;;
     esac
  ;;
  sysv5UnixWare* | sysv5OpenUNIX8*) 
    if test "$GCC" != "yes"; then
      # Use the built-in alloca()
      CFLAGS="$CFLAGS -Kalloca"
    fi
    CXXFLAGS="$CXXFLAGS -DNO_CPLUSPLUS_ALLOCA"
  ;;
  sysv5SCO_SV6.0.0*)
    if test "$GCC" != "yes"; then
      # Use the built-in alloca()
      CFLAGS="$CFLAGS -Kalloca"
      CXXFLAGS="$CFLAGS -Kalloca"
      # Use no_implicit for templates
      CXXFLAGS="$CXXFLAGS -Tno_implicit"
      AC_DEFINE([HAVE_EXPLICIT_TEMPLATE_INSTANTIATION],
        [1], [Defined by configure. Use explicit template instantiation.])
    fi
  ;;
esac
AC_SUBST(CC)
AC_SUBST(CFLAGS)
AC_SUBST(CXX)
AC_SUBST(CXXFLAGS)
AC_SUBST(ASFLAGS)
AC_SUBST(LD)
AC_SUBST(INSTALL_SCRIPT)

export CC CXX CFLAGS LD LDFLAGS AR ARFLAGS

if test "$GCC" = "yes"
then
  # mysqld requires -fno-implicit-templates.
  # Disable exceptions as they seams to create problems with gcc and threads.
  # mysqld doesn't use run-time-type-checking, so we disable it.
  # We should use -Wno-invalid-offsetof flag to disable some warnings from gcc
  # regarding offset() usage in C++ which are done in a safe manner in the
  # server
  CXXFLAGS="$CXXFLAGS -fno-implicit-templates -fno-exceptions -fno-rtti"
  AC_DEFINE([HAVE_EXPLICIT_TEMPLATE_INSTANTIATION],
    [1], [Defined by configure. Use explicit template instantiation.])
fi

MYSQL_PROG_AR

# libmysqlclient versioning when linked with GNU ld.
if $LD --version 2>/dev/null|grep -q GNU; then
  LD_VERSION_SCRIPT="-Wl,--version-script=\$(top_builddir)/libmysql/libmysql.ver"
  AC_CONFIG_FILES(libmysql/libmysql.ver)
fi
AC_SUBST(LD_VERSION_SCRIPT)


# Avoid bug in fcntl on some versions of linux
AC_MSG_CHECKING([if we should use 'skip-external-locking' as default for $target_os])
# Any variation of Linux
if expr "$target_os" : "[[Ll]]inux.*" > /dev/null
then
  MYSQLD_DEFAULT_SWITCHES="--skip-external-locking"
  TARGET_LINUX="true"
  AC_MSG_RESULT([yes])
  AC_DEFINE([TARGET_OS_LINUX], [1], [Whether we build for Linux])
else
  MYSQLD_DEFAULT_SWITCHES=""
  TARGET_LINUX="false"
  AC_MSG_RESULT([no])
fi
AC_SUBST(MYSQLD_DEFAULT_SWITCHES)
AC_SUBST(TARGET_LINUX)

dnl Find paths to some shell programs
AC_PATH_PROG(LN, ln, ln)
# This must be able to take a -f flag like normal unix ln.
AC_PATH_PROG(LN_CP_F, ln, ln)
if ! ( expr "$SYSTEM_TYPE" : ".*netware.*" > /dev/null ); then
# If ln -f does not exists use -s (AFS systems)
if test -n "$LN_CP_F"; then
  LN_CP_F="$LN_CP_F -s"
fi
fi

AC_PATH_PROG(MV, mv, mv)
AC_PATH_PROG(RM, rm, rm)
AC_PATH_PROG(CP, cp, cp)
AC_PATH_PROG(SED, sed, sed)
AC_PATH_PROG(CMP, cmp, cmp)
AC_PATH_PROG(CHMOD, chmod, chmod)
AC_PATH_PROG(HOSTNAME, hostname, hostname)
# Check for a GNU tar named 'gtar', or 'gnutar' (MacOS X) and
# fall back to 'tar' otherwise and hope that it's a GNU tar as well
AC_CHECK_PROGS(TAR, gnutar gtar tar)

dnl We use a path for perl so the script startup works
dnl We make sure to use perl, not perl5, in hopes that the RPMs will
dnl not depend on the perl5 binary being installed (probably a bug in RPM)
AC_PATH_PROG(PERL, perl, no)
if test "$PERL" != "no" && $PERL -e 'require 5' > /dev/null 2>&1
then
  PERL5=$PERL
else
  AC_PATH_PROG(PERL5, perl5, no)
  if test "$PERL5" != no
  then
    PERL=$PERL5
    ac_cv_path_PERL=$ac_cv_path_PERL5
  fi
fi

AC_SUBST(HOSTNAME)
AC_SUBST(PERL)
AC_SUBST(PERL5)

# icheck, used for ABI check
AC_PATH_PROG(ICHECK, icheck, no)
# "icheck" is also the name of a file system check program on Tru64.
# Verify the program found is really the interface checker.
if test "x$ICHECK" != "xno"
then
  AC_MSG_CHECKING(if $ICHECK works as expected)
  echo "int foo;" > conftest.h
  $ICHECK --canonify -o conftest.ic conftest.h 2>/dev/null
  if test -f "conftest.ic"
  then
    AC_MSG_RESULT(yes)
  else
    AC_MSG_RESULT(no)
    ICHECK=no
  fi
  rm -f conftest.ic conftest.h
fi
AC_SUBST(ICHECK)

# Lock for PS
AC_PATH_PROG(PS, ps, ps)
AC_MSG_CHECKING("how to check if pid exists")
PS=$ac_cv_path_PS
# Linux style
if $PS p $$ 2> /dev/null | grep `echo $0 | sed s/\-//` > /dev/null
then
  FIND_PROC="$PS p \$\$PID | grep -v grep | grep \$\$MYSQLD > /dev/null"
# Solaris
elif $PS -fp $$ 2> /dev/null | grep $0 > /dev/null
then
  FIND_PROC="$PS -p \$\$PID | grep -v grep | grep \$\$MYSQLD > /dev/null"
# BSD style
elif $PS -uaxww 2> /dev/null | grep $0 > /dev/null
then
  FIND_PROC="$PS -uaxww | grep -v grep | grep \$\$MYSQLD | grep \" \$\$PID \" > /dev/null"
# SysV style
elif $PS -ef 2> /dev/null | grep $0 > /dev/null
then
  FIND_PROC="$PS -ef | grep -v grep | grep \$\$MYSQLD | grep \" \$\$PID \" > /dev/null"
# Do anybody use this?
elif $PS $$ 2> /dev/null | grep $0 > /dev/null
then
  FIND_PROC="$PS \$\$PID | grep -v grep | grep \$\$MYSQLD > /dev/null"
else
  case $SYSTEM_TYPE in
    *freebsd*|*dragonfly*)
      FIND_PROC="$PS p \$\$PID | grep -v grep | grep \$\$MYSQLD > /dev/null"
      ;;
    *darwin*)
      FIND_PROC="$PS -uaxww | grep -v grep | grep \$\$MYSQLD | grep \" \$\$PID \" > /dev/null"
      ;;
    *cygwin*)
      FIND_PROC="$PS -e | grep -v grep | grep \$\$MYSQLD | grep \" \$\$PID \" > /dev/null"
      ;;
    *netware*)
      FIND_PROC=
      ;;
    *)
      AC_MSG_ERROR([Could not find the right ps switches. Which OS is this ?. See the Installation chapter in the Reference Manual.])
  esac
fi
AC_SUBST(FIND_PROC)
AC_MSG_RESULT("$FIND_PROC")

# Check if a pid is valid
AC_PATH_PROG(KILL, kill, kill)
AC_MSG_CHECKING("for kill switches")
if $ac_cv_path_KILL -0 $$
then
  CHECK_PID="$ac_cv_path_KILL -0 \$\$PID > /dev/null 2> /dev/null"
elif kill -s 0 $$
then
  CHECK_PID="$ac_cv_path_KILL -s 0 \$\$PID > /dev/null 2> /dev/null"
else
  AC_MSG_WARN([kill -0 to check for pid seems to fail])
    CHECK_PID="$ac_cv_path_KILL -s SIGCONT \$\$PID > /dev/null 2> /dev/null"
fi
AC_SUBST(CHECK_PID)
AC_MSG_RESULT("$CHECK_PID")

# We need an ANSI C compiler
AM_PROG_CC_STDC

# We need an assembler, too
AM_PROG_AS
CCASFLAGS="$CCASFLAGS $ASFLAGS"

# Check if we need noexec stack for assembler
AC_CHECK_NOEXECSTACK

if test "$am_cv_prog_cc_stdc" = "no"
then
  AC_MSG_ERROR([MySQL requires an ANSI C compiler (and a C++ compiler). Try gcc. See the Installation chapter in the Reference Manual.])
fi

NOINST_LDFLAGS="-static"

static_nss=""
STATIC_NSS_FLAGS=""
OTHER_LIBC_LIB=""
AC_ARG_WITH(other-libc,
 [  --with-other-libc=DIR   Link against libc and other standard libraries 
                          installed in the specified non-standard location 
                          overriding default. Originally added to be able to
                          link against glibc 2.2 without making the user 
                          upgrade the standard libc installation.],
 [
   other_libc_include="$withval/include"
   other_libc_lib="$withval/lib"
   with_other_libc="yes"
   enable_shared="no"
   all_is_static="yes"
   CFLAGS="$CFLAGS -I$other_libc_include"
   # There seems to be a feature in gcc that treats system and libc headers
   # silently when they violatate ANSI C++ standard, but it is strict otherwise
   # since gcc cannot now recognize that our headers are libc, we work around
   # by telling it to be permissive. Note that this option only works with
   # new versions of gcc (2.95.x and above)
   CXXFLAGS="$CXXFLAGS -fpermissive -I$other_libc_include"
   if test -f "$other_libc_lib/libnss_files.a"
   then
     # libc has been compiled with --enable-static-nss
     # we need special flags, but we will have to add those later
     STATIC_NSS_FLAGS="-lc -lnss_files -lnss_dns -lresolv"
     STATIC_NSS_FLAGS="$STATIC_NSS_FLAGS $STATIC_NSS_FLAGS"
     OTHER_LIBC_LIB="-static -L$other_libc_lib"
     static_nss=1
   else
     # this is a dirty hack. We if we detect static nss glibc in the special
     # location, we do not re-direct the linker to get libraries from there
     # during check. The reason is that if we did, we would have to find a
     # way to append the special static nss flags to LIBS every time we do
     # any check - this is definitely feasible, but not worthwhile the risk
     # of breaking other things. So for our purposes it would be sufficient
     # to assume that whoever is using static NSS knows what he is doing and
     # has sensible libraries in the regular location
     LDFLAGS="$LDFLAGS -static -L$other_libc_lib "
   fi
   
   # When linking against custom libc installed separately, we want to force
   # all binary builds to be static, including the build done by configure
   # itself to test for system features.
   with_mysqld_ldflags="-all-static"
   with_client_ldflags="-all-static"
   NOINST_LDFLAGS="-all-static"
 ],
 [
  other_libc_include=
  other_libc_lib=
  with_other_libc="no"
 ]
)
AC_SUBST(NOINST_LDFLAGS)

#
# Check if we are using Linux and a glibc compiled with static nss
# (this is true on the MySQL build machines to avoid NSS problems)
#

if test "$TARGET_LINUX" = "true" -a "$static_nss" = ""
then
  tmp=`nm /usr/lib*/libc.a  | grep _nss_files_getaliasent_r`
  if test -n "$tmp"
  then
     STATIC_NSS_FLAGS="-lc -lnss_files -lnss_dns -lresolv"
     STATIC_NSS_FLAGS="$STATIC_NSS_FLAGS $STATIC_NSS_FLAGS"
     static_nss=1
  fi
fi


AC_ARG_WITH(server-suffix,
    [  --with-server-suffix    Append value to the version string.],
    [ MYSQL_SERVER_SUFFIX=`echo "$withval" | sed -e  's/^\(...................................\)..*$/\1/'` ],
    [ MYSQL_SERVER_SUFFIX= ]
    )
AC_SUBST(MYSQL_SERVER_SUFFIX)

# Set flags if we want to force to use pthreads
AC_ARG_WITH(pthread,
    [  --with-pthread          Force use of pthread library.],
    [ with_pthread=$withval ],
    [ with_pthread=no ]
    )

# Force use of thread libs LIBS
AC_ARG_WITH(named-thread-libs,
    [  --with-named-thread-libs=ARG
                          Use specified thread libraries instead of 
                          those automatically found by configure.],
    [ with_named_thread=$withval ],
    [ with_named_thread=no ]
    )

# Force use of a curses libs
AC_ARG_WITH(named-curses-libs,
    [  --with-named-curses-libs=ARG
                          Use specified curses libraries instead of 
                          those automatically found by configure.],
    [ with_named_curses=$withval ],
    [ with_named_curses=no ]
    )

# Make thread safe client
AC_ARG_ENABLE(thread-safe-client,
    [  --disable-thread-safe-client   
                          Compile the client without threads.],
    [ THREAD_SAFE_CLIENT=$enableval ],
    [ THREAD_SAFE_CLIENT=yes ]
    )

# compile with strings functions in assembler
AC_ARG_ENABLE(assembler,
    [  --enable-assembler      Use assembler versions of some string 
                          functions if available.],
    [ ENABLE_ASSEMBLER=$enableval ],
    [ ENABLE_ASSEMBLER=no ]
    )

AC_MSG_CHECKING(if we should use assembler functions)
# For now we only support assembler on i386 and sparc systems
AM_CONDITIONAL(ASSEMBLER_x86, test "$ENABLE_ASSEMBLER" = "yes" -a "$BASE_MACHINE_TYPE" = "i386" && $AS strings/strings-x86.s -o checkassembler >/dev/null 2>&1 && test -f checkassembler && (rm -f checkassembler; exit 0;))
AM_CONDITIONAL(ASSEMBLER_sparc32, test "$ENABLE_ASSEMBLER" = "yes" -a "$BASE_MACHINE_TYPE" = "sparc")
AM_CONDITIONAL(ASSEMBLER_sparc64, test "$ENABLE_ASSEMBLER" = "yes" -a "$BASE_MACHINE_TYPE" = "sparcv9")
AM_CONDITIONAL(ASSEMBLER, test "$ASSEMBLER_x86_TRUE" = "" -o "$ASSEMBLER_sparc32_TRUE" = "")

if test "$ASSEMBLER_TRUE" = ""
then
  AC_MSG_RESULT([yes])
else
  AC_MSG_RESULT([no])
fi


# Use this to set the place used for unix socket used to local communication.
AC_ARG_WITH(unix-socket-path,
    [  --with-unix-socket-path=SOCKET
                          Where to put the unix-domain socket.  SOCKET must be 
                          an absolute file name.],
    [ MYSQL_UNIX_ADDR=$withval ],
    [ MYSQL_UNIX_ADDR=$MYSQL_UNIX_ADDR_DEFAULT ]
    )
AC_SUBST(MYSQL_UNIX_ADDR)

AC_ARG_WITH(tcp-port,
    [  --with-tcp-port=port-number
                          Which port to use for MySQL services (default 3306)],
    [ MYSQL_TCP_PORT=$withval ],
    [ MYSQL_TCP_PORT=$MYSQL_TCP_PORT_DEFAULT
      # if we actually defaulted (as opposed to the pathological case of
      # --with-tcp-port=<MYSQL_TCP_PORT_DEFAULT> which might in theory
      # happen if whole batch of servers was built from a script), set
      # the default to zero to indicate that; we don't lose information
      # that way, because 0 obviously indicates that we can get the
      # default value from MYSQL_TCP_PORT. this seems really evil, but
      # testing for MYSQL_TCP_PORT==MYSQL_TCP_PORT_DEFAULT would make a
      # a port of MYSQL_TCP_PORT_DEFAULT magic even if the builder did not
      # intend it to mean "use the default, in fact, look up a good default
      # from /etc/services if you can", but really, really meant 3306 when
      # they passed in 3306. When they pass in a specific value, let them
      # have it; don't second guess user and think we know better, this will
      # just make people cross.  this makes the the logic work like this
      # (which is complicated enough):
      #
      # - if a port was set during build, use that as a default.
      #
      # - otherwise, try to look up a port in /etc/services; if that fails,
      #   use MYSQL_TCP_PORT_DEFAULT (at the time of this writing 3306)
      #
      # - allow the MYSQL_TCP_PORT environment variable to override that.
      #
      # - allow command-line parameters to override all of the above.
      #
      # the top-most MYSQL_TCP_PORT_DEFAULT is read from win/configure.js,
      # so don't mess with that.
      MYSQL_TCP_PORT_DEFAULT=0 ]
    )
AC_SUBST(MYSQL_TCP_PORT)
# We might want to document the assigned port in the manual.
AC_SUBST(MYSQL_TCP_PORT_DEFAULT)

# Use this to set the place used for unix socket used to local communication.
AC_ARG_WITH(mysqld-user,
    [  --with-mysqld-user=username   
                          What user the mysqld daemon shall be run as.],
    [ MYSQLD_USER=$withval ],
    [ MYSQLD_USER=mysql ]
    )
AC_SUBST(MYSQLD_USER)

# If we should allow LOAD DATA LOCAL
AC_MSG_CHECKING(If we should should enable LOAD DATA LOCAL by default)
AC_ARG_ENABLE(local-infile,
    [  --enable-local-infile   Enable LOAD DATA LOCAL INFILE (default: disabled)],
    [ ENABLED_LOCAL_INFILE=$enableval ],
    [ ENABLED_LOCAL_INFILE=no ]
    )
if test "$ENABLED_LOCAL_INFILE" = "yes"
then
  AC_MSG_RESULT([yes])
  AC_DEFINE([ENABLED_LOCAL_INFILE], [1],
            [If LOAD DATA LOCAL INFILE should be enabled by default])
else
  AC_MSG_RESULT([no])
fi

# If we should allow init-file, skip-grant-table and bootstrap options
AC_MSG_CHECKING(If we should should enable init-file, skip-grant-table options and bootstrap)
AC_ARG_ENABLE(grant-options,
    [  --disable-grant-options Disables the use of --init-file, --skip-grant-tables and --bootstrap options],
    [ mysql_grant_options_enabled=$enableval ],
    [ mysql_grant_options_enabled=yes ]
    )
if test "$mysql_grant_options_enabled" = "yes"
then
  AC_MSG_RESULT([yes])
else
  AC_DEFINE([DISABLE_GRANT_OPTIONS], [1],
            [Disables the use of --init-file, --skip-grant-tables and --bootstrap options])
  AC_MSG_RESULT([no])
fi

MYSQL_SYS_LARGEFILE

# Types that must be checked AFTER large file support is checked
AC_TYPE_SIZE_T

#--------------------------------------------------------------------
# Check for system header files
#--------------------------------------------------------------------

AC_HEADER_DIRENT
AC_HEADER_STDC
AC_HEADER_SYS_WAIT
AC_CHECK_HEADERS(fcntl.h float.h floatingpoint.h ieeefp.h limits.h \
 memory.h pwd.h select.h \
 stdlib.h stddef.h \
 strings.h string.h synch.h sys/mman.h sys/socket.h netinet/in.h arpa/inet.h \
 sys/timeb.h sys/types.h sys/un.h sys/vadvise.h sys/wait.h term.h \
 unistd.h utime.h sys/utime.h termio.h termios.h sched.h crypt.h alloca.h \
 sys/ioctl.h malloc.h sys/malloc.h sys/ipc.h sys/shm.h linux/config.h \
 sys/prctl.h \
 sys/resource.h sys/param.h port.h ieeefp.h)

AC_CHECK_HEADERS([xfs/xfs.h])

#--------------------------------------------------------------------
# Check for system libraries. Adds the library to $LIBS
# and defines HAVE_LIBM etc
#--------------------------------------------------------------------

AC_CHECK_LIB(m, floor, [], AC_CHECK_LIB(m, __infinity))

AC_CHECK_LIB(nsl_r, gethostbyname_r, [],
  AC_CHECK_LIB(nsl, gethostbyname_r))
AC_CHECK_FUNC(gethostbyname_r)

AC_CHECK_FUNC(setsockopt, , AC_CHECK_LIB(socket, setsockopt))
AC_CHECK_FUNC(yp_get_default_domain, ,
  AC_CHECK_LIB(nsl, yp_get_default_domain))
AC_CHECK_FUNC(p2open, , AC_CHECK_LIB(gen, p2open))
# This may get things to compile even if bind-8 is installed
AC_CHECK_FUNC(bind, , AC_CHECK_LIB(bind, bind))
# Check if crypt() exists in libc or libcrypt, sets LIBS if needed
AC_SEARCH_LIBS(crypt, crypt, AC_DEFINE(HAVE_CRYPT, 1, [crypt]))

# For the sched_yield() function on Solaris
AC_CHECK_FUNC(sched_yield, , AC_CHECK_LIB(posix4, sched_yield))

MYSQL_CHECK_ZLIB_WITH_COMPRESS

# For large pages support
if test "$TARGET_LINUX" = "true"
then
  # For SHM_HUGETLB on Linux
  AC_CHECK_DECLS(SHM_HUGETLB, 
      AC_DEFINE([HAVE_LARGE_PAGES], [1], 
                [Define if you have large pages support])
      AC_DEFINE([HUGETLB_USE_PROC_MEMINFO], [1],
                [Define if /proc/meminfo shows the huge page size (Linux only)])
      , ,
      [
#include <sys/shm.h>
      ]
  )
fi

#--------------------------------------------------------------------
# Check for TCP wrapper support
#--------------------------------------------------------------------

AC_ARG_WITH(libwrap,
[  --with-libwrap[=DIR]      Compile in libwrap (tcp_wrappers) support],[
  case "$with_libwrap" in
  no) : ;;
  yes|*)
    _cppflags=${CPPFLAGS}
    _ldflags=${LDFLAGS}

    if test "$with_libwrap" != "yes"; then
      CPPFLAGS="${CPPFLAGS} -I$with_libwrap/include"
      LDFLAGS="${LDFLAGS} -L$with_libwrap/lib"
    fi

    _libs=${LIBS}
    AC_CHECK_HEADER(tcpd.h,
      LIBS="-lwrap $LIBS"
      AC_MSG_CHECKING(for TCP wrappers library -lwrap)
      AC_TRY_LINK([#include <tcpd.h>
int allow_severity = 0;
int deny_severity  = 0;

struct request_info *req;
],[hosts_access (req)],
        AC_MSG_RESULT(yes)
        AC_DEFINE([LIBWRAP], [1], [Define if you have -lwrap])
        AC_DEFINE([HAVE_LIBWRAP], [1], [Define if have -lwrap])
	if test "$with_libwrap" != "yes"; then
	    WRAPLIBS="-L${with_libwrap}/lib"
	fi
	WRAPLIBS="${WRAPLIBS} -lwrap",
        AC_MSG_RESULT(no)
        CPPFLAGS=${_cppflags} LDFLAGS=${_ldflags}),
      CPPFLAGS=${_cppflags} LDFLAGS=${_ldflags})
    LDFLAGS=${_ldflags} LIBS=${_libs}
    ;;
  esac
])
AC_SUBST(WRAPLIBS)

if test "$TARGET_LINUX" = "true"; then
  AC_ARG_WITH(pstack,
    [  --with-pstack           Use the pstack backtrace library],
    [ USE_PSTACK=$withval ],
    [ USE_PSTACK=no ])
  pstack_libs=
  pstack_dir=
  if test "$USE_PSTACK" = yes -a "$TARGET_LINUX" = "true" -a "$BASE_MACHINE_TYPE" = "i386"
  then
    have_libiberty= have_libbfd=
    my_save_LIBS="$LIBS"
dnl I have no idea if this is a good test - can not find docs for libiberty  
    AC_CHECK_LIB([iberty], [fdmatch],
      [have_libiberty=yes
       AC_CHECK_LIB([bfd], [bfd_openr], [have_libbfd=yes], , [-liberty])])
    LIBS="$my_save_LIBS"

    if test x"$have_libiberty" = xyes -a x"$have_libbfd" = xyes
    then
      pstack_dir="pstack"
      pstack_libs="../pstack/libpstack.a -lbfd -liberty"
      # We must link staticly when using pstack
      with_mysqld_ldflags="-all-static"
      AC_SUBST([pstack_dir])
      AC_SUBST([pstack_libs])
      AC_DEFINE([USE_PSTACK], [1], [the pstack backtrace library])
dnl This check isn't needed, but might be nice to give some feedback....
dnl    AC_CHECK_HEADER(libiberty.h,
dnl      have_libiberty_h=yes,
dnl      have_libiberty_h=no)
    else
      USE_PSTACK="no"
    fi
  else
    USE_PSTACK="no"
  fi
fi
AC_MSG_CHECKING([if we should use pstack])
AC_MSG_RESULT([$USE_PSTACK])

# Check for gtty if termio.h doesn't exists
if test "$ac_cv_header_termio_h" = "no" -a "$ac_cv_header_termios_h" = "no"
then
  AC_CHECK_FUNC(gtty, , AC_CHECK_LIB(compat, gtty))
fi

# We make a special variable for non-threaded version of LIBS to avoid
# including thread libs into non-threaded version of MySQL client library.
# Later in this script LIBS will be augmented with a threads library.
NON_THREADED_LIBS="$LIBS"

AC_CHECK_TYPES([int8, uint8, int16, uint16, int32, uint32, int64, uint64,
                uchar, uint, ulong],[],[], [
#include <sys/types.h>
])
AC_CHECK_TYPES([in_addr_t], [], [], [
#include <sys/types.h>
#include <sys/socket.h>
#include <netinet/in.h>
#include <arpa/inet.h>
])
AC_CHECK_TYPES([fp_except], [], [], [
#include <sys/types.h>
#include <ieeefp.h>
])

#
# Some system specific hacks
#

MAX_C_OPTIMIZE="-O3"
MAX_CXX_OPTIMIZE="-O3"

case $SYSTEM_TYPE in
  *solaris2.7*)
    # Solaris 2.7 has a broken /usr/include/widec.h
    # Make a fixed copy in ./include
    AC_MSG_WARN([Fixing broken include files for $SYSTEM_TYPE])
    echo "  - Creating local copy of widec.h"
    if test ! -d include
    then
      mkdir ./include
    fi
    builddir=`pwd`
    sed -e "s|^#if[ 	]*!defined(lint) && !defined(__lint)|#if !defined\(lint\) \&\& !defined\(__lint\) \&\& !defined\(getwc\)|" < /usr/include/widec.h > include/widec.h
    CFLAGS="$CFLAGS -DHAVE_CURSES_H -I$builddir/include -DHAVE_RWLOCK_T"
    CXXFLAGS="$CXXFLAGS -DHAVE_CURSES_H -I$builddir/include -DHAVE_RWLOCK_T"
    ;;
  *solaris2.8*)
    # Solaris 2.8 has a broken /usr/include/widec.h
    # Make a fixed copy in ./include
    AC_MSG_WARN([Fixing broken include files for $SYSTEM_TYPE])
    echo "  - Creating local copy of widec.h"
    if test ! -d include
    then
      mkdir ./include
    fi
    builddir=`pwd`
    sed -e "s|^#if[ 	]*!defined(__lint)|#if !defined\(__lint\) \&\& !defined\(getwc\)|" < /usr/include/widec.h > include/widec.h
    CFLAGS="$CFLAGS -DHAVE_CURSES_H -I$builddir/include -DHAVE_RWLOCK_T"
    CXXFLAGS="$CXXFLAGS -DHAVE_CURSES_H -I$builddir/include -DHAVE_RWLOCK_T"
    ;;
  *solaris2.5.1*)
    AC_MSG_WARN([Enabling getpass() workaround for Solaris 2.5.1])
    CFLAGS="$CFLAGS -DHAVE_BROKEN_GETPASS -DSOLARIS -DHAVE_RWLOCK_T";
    CXXFLAGS="$CXXFLAGS -DHAVE_RWLOCK_T -DSOLARIS"
    ;;
  *solaris*)
    CFLAGS="$CFLAGS -DHAVE_RWLOCK_T"
    CXXFLAGS="$CXXFLAGS -DHAVE_RWLOCK_T"
    ;;
  *SunOS*)
    AC_MSG_WARN([Enabling getpass() workaround for SunOS])
    CFLAGS="$CFLAGS -DHAVE_BROKEN_GETPASS -DSOLARIS";
    ;;
  *hpux10.20*)
    AC_MSG_WARN([Enabling workarounds for hpux 10.20])
    CFLAGS="$CFLAGS -DHAVE_BROKEN_SNPRINTF -DSIGNALS_DONT_BREAK_READ -DDO_NOT_REMOVE_THREAD_WRAPPERS -DHPUX10 -DSIGNAL_WITH_VIO_CLOSE -DHAVE_BROKEN_PTHREAD_COND_TIMEDWAIT -DHAVE_POSIX1003_4a_MUTEX"
    CXXFLAGS="$CXXFLAGS -DHAVE_BROKEN_SNPRINTF -D_INCLUDE_LONGLONG -DSIGNALS_DONT_BREAK_READ -DDO_NOT_REMOVE_THREAD_WRAPPERS -DHPUX10 -DSIGNAL_WITH_VIO_CLOSE -DHAVE_BROKEN_PTHREAD_COND_TIMEDWAIT -DHAVE_POSIX1003_4a_MUTEX"
    if test "$with_named_thread" = "no"
    then 
      AC_MSG_WARN([Using --with-named-thread=-lpthread])
      with_named_thread="-lcma"
    fi
    ;;
  *hpux11.*)
    AC_MSG_WARN([Enabling workarounds for hpux 11])
    CFLAGS="$CFLAGS -DHPUX11  -DSNPRINTF_RETURN_TRUNC -DHAVE_BROKEN_PREAD -DDONT_USE_FINITE -DHAVE_BROKEN_GETPASS -DNO_FCNTL_NONBLOCK -DDO_NOT_REMOVE_THREAD_WRAPPERS -DHAVE_BROKEN_PTHREAD_COND_TIMEDWAIT"
    CXXFLAGS="$CXXFLAGS -DHPUX11  -DSNPRINTF_RETURN_TRUNC -DHAVE_BROKEN_PREAD -DDONT_USE_FINITE -D_INCLUDE_LONGLONG -DNO_FCNTL_NONBLOCK -DDO_NOT_REMOVE_THREAD_WRAPPERS -DHAVE_BROKEN_PTHREAD_COND_TIMEDWAIT"
    if test "$with_named_thread" = "no"
    then 
      AC_MSG_WARN([Using --with-named-thread=-lpthread])
      with_named_thread="-lpthread"
    fi
    # Fixes for HPUX 11.0 compiler
    if test "$ac_cv_prog_gcc" = "no"
    then
      CFLAGS="$CFLAGS -DHAVE_BROKEN_INLINE"
# set working flags first in line, letting override it (i. e. for debug):
      CXXFLAGS="+O2 $CXXFLAGS"
      MAX_C_OPTIMIZE=""
      MAX_CXX_OPTIMIZE=""
      ndb_cxxflags_fix="$ndb_cxxflags_fix -Aa"
    fi
    ;;
  *rhapsody*)
    if test "$ac_cv_prog_gcc" = "yes"
    then
      CPPFLAGS="$CPPFLAGS -traditional-cpp "
      CFLAGS="-DHAVE_CTHREADS_WRAPPER -DDO_NOT_REMOVE_THREAD_WRAPPERS"
      CXXFLAGS="-DHAVE_CTHREADS_WRAPPER"
      if test $with_named_curses = "no"
      then
	with_named_curses=""
      fi
    fi
    ;;
  *darwin5*)
    if test "$ac_cv_prog_gcc" = "yes"
    then
      FLAGS="-traditional-cpp -DHAVE_DARWIN5_THREADS -D_P1003_1B_VISIBLE -DSIGNAL_WITH_VIO_CLOSE -DSIGNALS_DONT_BREAK_READ -DHAVE_BROKEN_REALPATH"
      CFLAGS="$CFLAGS $FLAGS"
      CXXFLAGS="$CXXFLAGS $FLAGS"
      MAX_C_OPTIMIZE="-O"
      with_named_curses=""
    fi
    ;;
  *darwin6*)
    if test "$ac_cv_prog_gcc" = "yes"
    then
      FLAGS="-D_P1003_1B_VISIBLE -DSIGNAL_WITH_VIO_CLOSE -DSIGNALS_DONT_BREAK_READ -DHAVE_BROKEN_REALPATH -DDONT_DECLARE_CXA_PURE_VIRTUAL "
      CFLAGS="$CFLAGS $FLAGS"
      CXXFLAGS="$CXXFLAGS $FLAGS"
      MAX_C_OPTIMIZE="-O"
    fi
    ;;
  *darwin*)
    AC_DEFINE([DEFAULT_SKIP_THREAD_PRIORITY], [1], [default to skip thread priority])
    if test "$ac_cv_prog_gcc" = "yes"
    then
      FLAGS="-D_P1003_1B_VISIBLE -DSIGNAL_WITH_VIO_CLOSE -DSIGNALS_DONT_BREAK_READ -DIGNORE_SIGHUP_SIGQUIT  -DDONT_DECLARE_CXA_PURE_VIRTUAL"
      CFLAGS="$CFLAGS $FLAGS"
      CXXFLAGS="$CXXFLAGS $FLAGS"
      MAX_C_OPTIMIZE="-O"
    fi
    ;;
  *freebsd*|*dragonfly*)
    AC_MSG_WARN([Adding fix for interrupted reads])
    OSVERSION=`sysctl -a | grep osreldate | awk '{ print $2 }'`
    if test "$OSVERSION" -gt "480100" && \
       test "$OSVERSION" -lt "500000" || \
       test "$OSVERSION" -gt "500109"
    then
       CXXFLAGS="$CXXFLAGS -DMYSQLD_NET_RETRY_COUNT=1000000"
    else
       CFLAGS="$CFLAGS -DHAVE_BROKEN_REALPATH"
       CXXFLAGS="$CXXFLAGS -DMYSQLD_NET_RETRY_COUNT=1000000 -DHAVE_BROKEN_REALPATH"
    fi
    ;;
  *netbsd*)
    AC_MSG_WARN([Adding flag -Dunix])
    CFLAGS="$CFLAGS -Dunix"
    CXXFLAGS="$CXXFLAGS -Dunix"
    OVERRIDE_MT_LD_ADD="\$(top_srcdir)/mit-pthreads/obj/libpthread.a"
    ;;
  *bsdi*)
    AC_MSG_WARN([Adding fix for BSDI])
    CFLAGS="$CFLAGS -D__BSD__ -DHAVE_BROKEN_REALPATH"
    AC_DEFINE_UNQUOTED([SOCKOPT_OPTLEN_TYPE], [size_t],
                       [Last argument to get/setsockopt])
    ;;
   *sgi-irix6*)
    if test "$with_named_thread" = "no"
    then 
      AC_MSG_WARN([Using --with-named-thread=-lpthread])
      with_named_thread="-lpthread"
    fi
    CXXFLAGS="$CXXFLAGS -D_BOOL"
    ;;
    *aix4.3*)
      AC_MSG_WARN([Adding defines for AIX])
      CFLAGS="$CFLAGS -Wa,-many -DUNDEF_HAVE_INITGROUPS -DSIGNALS_DONT_BREAK_READ"
      CXXFLAGS="$CXXFLAGS -Wa,-many -DUNDEF_HAVE_INITGROUPS -DSIGNALS_DONT_BREAK_READ"
    ;;
dnl Is this the right match for DEC OSF on alpha?
    *dec-osf*)
      if test "$ac_cv_prog_gcc" = "yes" && test "$host_cpu" = "alpha"
      then
	  AC_MSG_WARN([Adding defines for DEC OSF on alpha])
	  CFLAGS="$CFLAGS -mieee"
	  CXXFLAGS="$CXXFLAGS -mieee"
      fi
      AC_MSG_WARN([Adding defines for OSF1])
      # gethostbyname_r is deprecated and doesn't work ok on OSF1
      CFLAGS="$CFLAGS -DUNDEF_HAVE_GETHOSTBYNAME_R -DSNPRINTF_RETURN_TRUNC"
      CXXFLAGS="$CXXFLAGS -DUNDEF_HAVE_GETHOSTBYNAME_R -DSNPRINTF_RETURN_TRUNC"
      # fix to handle include of <stdint.h> correctly on OSF1 with cxx compiler
      CXXFLAGS="$CXXFLAGS -I/usr/include/cxx -I/usr/include/cxx_cname -I/usr/include -I/usr/include.dtk"
    ;;
  *netware*)
    # No need for curses library so set it to null
    with_named_curses=""

    # No thread library - in LibC
    with_named_thread=""
    
    #
    # Edit Makefile.in files.
    #
    echo -n "configuring Makefile.in files for NetWare... "
    for file in sql/Makefile.in extra/Makefile.in client/Makefile.in
    do
    # echo "#### $file ####"
      filedir="`dirname $file`"
      filebase="`basename $file`"
      filesed=$filedir/$filebase.sed
      #
      # Backup and always use original file
      #
      if test -f $file.bk
      then
        cp -fp $file.bk $file
      else
        cp -fp $file $file.bk
      fi
      case $file in
        sql/Makefile.in)
          # Use gen_lex_hash.linux instead of gen_lex_hash
          # Add library dependencies to mysqld_DEPENDENCIES
          lib_DEPENDENCIES="\$(pstack_libs) \$(openssl_libs) \$(yassl_libs)"
          cat > $filesed << EOF
s,\(\./gen_lex_hash\)\$(EXEEXT),\1.linux,
s%\(mysqld_DEPENDENCIES = \)%\1$lib_DEPENDENCIES %
EOF
          ;;
        extra/Makefile.in)
          cat > $filesed << EOF
s,\(extra/comp_err\)\$(EXEEXT),\1.linux,
EOF
          ;;
        libmysql/Makefile.in)
          cat > $filesed << EOF
s,libyassl.la,.libs/libyassl.a,
s,libtaocrypt.la,.libs/libtaocrypt.a,
EOF
          ;;
        libmysql_r/Makefile.in)
          cat > $filesed << EOF
s,libyassl.la,.libs/libyassl.a,
s,libtaocrypt.la,.libs/libtaocrypt.a,
EOF
          ;;
        client/Makefile.in)
          #
          cat > $filesed << EOF
s,libmysqlclient.la,.libs/libmysqlclient.a,
EOF
          ;;
      esac
      if `sed -f $filesed $file > $file.nw`;\
      then
        mv -f $file.nw $file
        rm -f $filesed
      else
        exit 1
      fi
      # wait for file system changes to complete
      sleep 1
    done
    echo "done"

    #
    # Make sure the following files are writable.
    #
    # When the files are retrieved from some source code control systems they are read-only.
    #
    echo -n "making sure specific build files are writable... "
    for file in \
        Docs/manual.chm \
        Docs/mysql.info \
        Docs/INSTALL-BINARY \
        INSTALL-SOURCE \
        COPYING
    do
      if test -e $file; then
        chmod +w $file
      fi
    done
    echo "done"

    ;;
esac


#---START: Used in for client configure
# Check if we threads are in libc or if we should use
# -lpthread, -lpthreads or mit-pthreads
# We have to check libc last because else it fails on Solaris 2.6

with_posix_threads="no"
# Search thread lib on Linux
if test "$with_named_thread" = "no"
then
    AC_MSG_CHECKING("Linux threads")
    if test "$TARGET_LINUX" = "true"
    then
        AC_MSG_RESULT("starting")
        # use getconf to check glibc contents
        AC_MSG_CHECKING("getconf GNU_LIBPTHREAD_VERSION")
        case `getconf GNU_LIBPTHREAD_VERSION | tr abcdefghijklmnopqrstuvwxyz ABCDEFGHIJKLMNOPQRSTUVWXYZ` in
        NPTL* )
                AC_MSG_RESULT("NPTL")
                AC_DEFINE([HAVE_NPTL], [1], [NPTL threads implementation])
                with_named_thread="-lpthread"
                ;;
        LINUXTHREADS* )
                AC_MSG_RESULT("Linuxthreads")
                AC_DEFINE([HAVE_LINUXTHREADS], [1], 
                      [Whether we are using Xavier Leroy's LinuxThreads])
                with_named_thread="-lpthread"
                ;;
        * )
                AC_MSG_RESULT("unknown")
                ;;
        esac
        if test "$with_named_thread" = "no"
        then
          # old method, check headers
          # Look for LinuxThreads.
          AC_MSG_CHECKING("LinuxThreads in header file comment")
          res=`grep Linuxthreads /usr/include/pthread.h 2>/dev/null | wc -l`
          if test "$res" -gt 0
          then
            AC_MSG_RESULT("Found")
            AC_DEFINE([HAVE_LINUXTHREADS], [1],
                  [Whether we are using Xavier Leroy's LinuxThreads])
            # Linux 2.0 sanity check
            AC_TRY_COMPILE([#include <sched.h>], [int a = sched_get_priority_min(1);], ,
                  AC_MSG_ERROR([Syntax error in sched.h. Change _P to __P in the /usr/include/sched.h file. See the Installation chapter in the Reference Manual]))
            # RedHat 5.0 does not work with dynamic linking of this. -static also
            # gives a speed increase in linux so it does not hurt on other systems.
            with_named_thread="-lpthread"
          else
            AC_MSG_RESULT("Not found")
            # If this is a linux machine we should barf
            AC_MSG_ERROR([This is a Linux system without a working getconf, 
and Linuxthreads was not found. Please install it (or a new glibc) and try again.  
See the Installation chapter in the Reference Manual for more information.])
          fi
        else
            AC_MSG_RESULT("no need to check headers")
        fi
        
        AC_MSG_CHECKING("for pthread_create in -lpthread");
        ac_save_LIBS="$LIBS"
        LIBS="$LIBS -lpthread"
        AC_TRY_LINK( [#include <pthread.h>],
              [ (void) pthread_create((pthread_t*) 0,(pthread_attr_t*) 0, 0, 0); ],
              AC_MSG_RESULT("yes"),
              [ AC_MSG_RESULT("no")
                AC_MSG_ERROR([
This is a Linux system claiming to support threads, either Linuxthreads or NPTL, but linking a test program failed.  
Please install one of these (or a new glibc) and try again.  
See the Installation chapter in the Reference Manual for more information.]) ]
              )
        LIBS="$ac_save_LIBS"
    else
        AC_MSG_RESULT("no")
    fi  # "$TARGET_LINUX" 
fi  # "$with_named_thread" = "no" -a "$with_mit_threads" = "no"


# Hack for DEC-UNIX (OSF1 -> Tru64)
if test "$with_named_thread" = "no" -a "$with_mit_threads" = "no"
then
    AC_MSG_CHECKING("DEC threads post OSF/1 3.2")
    if test -f /usr/shlib/libpthread.so -a -f /usr/lib/libmach.a -a -f /usr/ccs/lib/cmplrs/cc/libexc.a
    then
      with_named_thread="-lpthread -lmach -lexc"
      CFLAGS="$CFLAGS -D_REENTRANT"
      CXXFLAGS="$CXXFLAGS -D_REENTRANT"
      AC_DEFINE(HAVE_DEC_THREADS, [1], [Whether we are using DEC threads])
      AC_MSG_RESULT("yes")
    else
      AC_MSG_RESULT("no")
    fi  # DEC threads
fi  # "$with_named_thread" = "no" -a "$with_mit_threads" = "no"


dnl This is needed because -lsocket has to come after the thread
dnl library on SCO.
AC_DEFUN([MYSQL_REMOVE_SOCKET_FROM_LIBS_HACK], [
  LIBS=`echo " $LIBS " | sed -e 's/ -lsocket / /g'`
])
# Hack for SCO UNIX
if test "$with_named_thread" = "no"
then
  AC_MSG_CHECKING("SCO threads")
  if expr "$SYSTEM_TYPE" : ".*sco.*" > /dev/null
  then
    if test -f /usr/lib/libgthreads.a -o -f /usr/lib/libgthreads.so
    then
      MYSQL_REMOVE_SOCKET_FROM_LIBS_HACK
      with_named_thread="-lgthreads -lsocket -lgthreads"
      # sched.h conflicts with fsu-threads
      touch ./include/sched.h
      touch ./include/semaphore.h

      # We must have gcc
      if expr "$CC" : ".*gcc.*"
      then
	AC_MSG_RESULT("yes")
      else
	AC_MSG_ERROR([On SCO UNIX MySQL must be compiled with gcc. See the Installation chapter in the Reference Manual.]);
      fi
      AC_MSG_RESULT("yes")
    elif test -f /usr/local/lib/libpthread.a -o -f /usr/local/lib/libpthread.so
    then
      MYSQL_REMOVE_SOCKET_FROM_LIBS_HACK
      with_named_thread="-lpthread -lsocket"
      # sched.h conflicts with fsu-threads
      # touch ./include/sched.h

      AC_MSG_CHECKING("for gcc")
      # We must have gcc
      if expr "$CC" : ".*gcc.*"
      then
	AC_MSG_RESULT("yes")
      else
	AC_MSG_ERROR([On SCO UNIX MySQL must be compiled with gcc. See the Installation chapter in the Reference Manual.]);
      fi
      AC_MSG_RESULT("yes")
    # Hack for SCO UnixWare 7.1.x
    #
    elif test "$with_named_thread" = "no"
    then
      AC_MSG_RESULT("no")
      AC_MSG_CHECKING("SCO UnixWare 7.1.x native threads")
      if expr "$SYSTEM_TYPE" : ".*sco.*" > /dev/null
      then
        if test -f /usr/lib/libthread.so -o -f /usr/lib/libthreadT.so
        then
	  MYSQL_REMOVE_SOCKET_FROM_LIBS_HACK
          if expr "$CC" : ".*gcc.*"
          then
            with_named_thread="-pthread -lsocket -lnsl"
          else
            with_named_thread="-Kthread -lsocket -lnsl"
          fi
          if expr "$SYSTEM_TYPE" : ".*unixware7.0.0" > /dev/null
          then
            AC_DEFINE(HAVE_UNIXWARE7_THREADS, [1])
          fi
          AC_MSG_RESULT("yes")
          # We must have cc
          AC_MSG_CHECKING("for gcc")
          if expr "$CC" : ".*gcc.*"
          then
	    CC="$CC -pthread -DUNIXWARE_7 -DHAVE_BROKEN_RWLOCK"
	    CXX="$CXX -pthread -DUNIXWARE_7 -DHAVE_BROKEN_RWLOCK"
          else
	    CC="$CC -Kthread -DUNIXWARE_7 -DHAVE_BROKEN_RWLOCK"
	    CXX="$CXX -Kthread -DUNIXWARE_7 -DHAVE_BROKEN_RWLOCK"
          fi
        else
          AC_MSG_ERROR([configure: error: Can't find thread libs on SCO UnixWare7. See the Installation chapter in the Reference Manual.]) 
        fi
      else
        AC_MSG_RESULT("no")
      fi
    else
      AC_MSG_ERROR([On SCO UNIX MySQL requires that the FSUThreads package is installed. See the Installation chapter in the Reference Manual.])
    fi
  else
    AC_MSG_RESULT("no")
  fi
fi

#
# Check for SCO threading libraries
#
if test "$with_named_thread" = "no"
then
  AC_MSG_CHECKING([SCO OpenServer 6, UnixWare 7 or OpenUNIX 8 native threads])
  if expr "$SYSTEM_TYPE" : ".*UnixWare.*" > /dev/null || \
     expr "$SYSTEM_TYPE" : ".*SCO_SV6.*" > /dev/null || \
     expr "$SYSTEM_TYPE" : ".*OpenUNIX.*" > /dev/null
  then
    if test -f /usr/lib/libthread.so -o -f /usr/lib/libthreadT.so
    then
      MYSQL_REMOVE_SOCKET_FROM_LIBS_HACK
      if expr "$CC" : ".*gcc.*" > /dev/null
      then
        with_named_thread="-pthread -lsocket -lnsl"
	CC="$CC -pthread -DUNIXWARE_7 -DHAVE_BROKEN_RWLOCK";
	CXX="$CXX -pthread -DUNIXWARE_7 -DHAVE_BROKEN_RWLOCK";
      else
        with_named_thread="-Kthread -lsocket -lnsl"
	CC="$CC -Kthread -DUNIXWARE_7 -DHAVE_BROKEN_RWLOCK";
	CXX="$CXX -Kthread -DUNIXWARE_7 -DHAVE_BROKEN_RWLOCK";
      fi
      if expr "$SYSTEM_TYPE" : ".*unixware7.0.0" > /dev/null
      then
        AC_DEFINE(HAVE_UNIXWARE7_THREADS, [1], [Have UnixWare 7 (or similar) almost-POSIX threading library])
      fi
      AC_MSG_RESULT(yes)
    else
      AC_MSG_ERROR([configure: error: Can't find thread library on SCO/Caldera system. See the Installation chapter in the Reference Manual.]) 
    fi
  else
    AC_MSG_RESULT(no)
  fi
fi

# Hack for Siemens UNIX
if test "$with_named_thread" = "no"
then
  AC_MSG_CHECKING("Siemens threads")
  if test -f /usr/lib/libxnet.so -a "$SYSTEM_TYPE" = "sni-sysv4"
  then
    LIBS="-lxnet $LIBS"
    NON_THREADED_LIBS="-lxnet $NON_THREADED_LIBS"
    with_named_thread="-Kthread $LDFLAGS -lxnet"
    LD_FLAGS=""
    CFLAGS="-Kthread $CFLAGS"
    CXXFLAGS="-Kthread $CXXFLAGS"
    AC_MSG_RESULT("yes")
  else
    AC_MSG_RESULT("no")
  fi
fi

# Use library named -lpthread
if test "$with_named_thread" = "no" -a "$with_pthread" = "yes"
then
    with_named_thread="-lpthread"
fi

#---END:

# Hack for Solaris >= 2.5
# We want both the new and the old interface
 
if test "$with_named_thread" = "no"
then
  AC_MSG_CHECKING("Solaris threads")
  if test -f /usr/lib/libpthread.so -a -f /usr/lib/libthread.so
  then
    with_named_thread="-lpthread -lthread"
    AC_MSG_RESULT("yes")
  else
    AC_MSG_RESULT("no")
  fi
fi

# Should we use named pthread library ?
AC_MSG_CHECKING("named thread libs:")
if test "$with_named_thread" != "no"
then
  LIBS="$with_named_thread $LIBS $with_named_thread"
  CLIENT_THREAD_LIBS="$with_named_thread"
  with_posix_threads="yes"
  AC_MSG_RESULT("$with_named_thread")
else
  AC_MSG_RESULT("no")
  # pthread_create is in standard libraries (As in BSDI 3.0)
  AC_MSG_CHECKING("for pthread_create in -libc");
  AC_TRY_LINK(
  [#include <pthread.h>],
  [ (void) pthread_create((pthread_t*) 0,(pthread_attr_t*) 0, 0, 0); ],
  with_posix_threads=yes, with_posix_threads=no)
  AC_MSG_RESULT("$with_posix_threads")
  if test "$with_posix_threads" = "no"
  then
    AC_MSG_CHECKING("for pthread_create in -lpthread");
    ac_save_LIBS="$LIBS"
    LIBS="$LIBS -lpthread"
    CLIENT_THREAD_LIBS="-lpthread"
    AC_TRY_LINK(
    [#include <pthread.h>],
    [ (void) pthread_create((pthread_t*) 0,(pthread_attr_t*) 0, 0, 0); ],
    with_posix_threads=yes, with_posix_threads=no)
    AC_MSG_RESULT("$with_posix_threads")
    if test "$with_posix_threads" = "no"
    then
      LIBS=" $ac_save_LIBS -lpthreads"
      CLIENT_THREAD_LIBS="-lpthreads"
      AC_MSG_CHECKING("for pthread_create in -lpthreads");
      AC_TRY_LINK(
      [#include <pthread.h>],
      [ pthread_create((pthread_t*) 0,(pthread_attr_t*) 0, 0, 0); ],
      with_posix_threads=yes, with_posix_threads=no)
      AC_MSG_RESULT("$with_posix_threads")
      if test "$with_posix_threads" = "no"
      then
        # This is for FreeBSD
        LIBS="$ac_save_LIBS -pthread"
        CLIENT_THREAD_LIBS="-pthread"
        AC_MSG_CHECKING("for pthread_create in -pthread");
        AC_TRY_LINK(
        [#include <pthread.h>],
        [ pthread_create((pthread_t*) 0,(pthread_attr_t*) 0, 0, 0); ],
        with_posix_threads=yes, with_posix_threads=no)
        AC_MSG_RESULT("$with_posix_threads")
      fi
    fi
  fi
fi

#---START: Used in for client configure
# Must be checked after, because strtok_r may be in -lpthread
# On AIX strtok_r is in libc_r

my_save_LIBS="$LIBS"
AC_CHECK_LIB(pthread,strtok_r)
LIBS="$my_save_LIBS"
if test "$ac_cv_lib_pthread_strtok_r" = "no"
then
  AC_CHECK_LIB(c_r,strtok_r)
  case "$with_osf32_threads---$target_os" in
    # Don't keep -lc_r in LIBS; -pthread handles it magically
    yes---* | *---freebsd* | *---hpux*) LIBS="$my_save_LIBS" ;;

  esac
  AC_CHECK_FUNCS(strtok_r pthread_init)
else
  AC_CHECK_FUNCS(strtok_r)
fi
#---END:

# dlopen, dlerror
case "$with_mysqld_ldflags " in

  *"-all-static "*)
    # No need to check for dlopen when mysqld is linked with
    # -all-static as it won't be able to load any functions.
    # NOTE! It would be better if it was possible to test if dlopen
    # can be used, but a good way to test it couldn't be found

    ;;

  *)
    # Check for dlopen, needed for user definable functions
    # This must be checked after threads on AIX
    # We only need this for mysqld, not for the clients.

    my_save_LIBS="$LIBS"
    LIBS=""
    AC_CHECK_LIB(dl,dlopen)
    LIBDL=$LIBS
    LIBS="$my_save_LIBS"
    AC_SUBST(LIBDL)

    my_save_LIBS="$LIBS"
    LIBS="$LIBS $LIBDL"
    AC_CHECK_FUNCS(dlopen dlerror)
    LIBS="$my_save_LIBS"

    ;;
esac


# System characteristics
case $SYSTEM_TYPE in
  *netware*) ;;
  *)
AC_SYS_RESTARTABLE_SYSCALLS
    ;;
esac

# Build optimized or debug version ?
# First check for gcc and g++
if test "$ac_cv_prog_gcc" = "yes"
then
  DEBUG_CFLAGS="-g"
  DEBUG_OPTIMIZE_CC="-O"
  OPTIMIZE_CFLAGS="$MAX_C_OPTIMIZE"
else
  DEBUG_CFLAGS="-g"
  DEBUG_OPTIMIZE_CC=""
  OPTIMIZE_CFLAGS="-O"
fi
if test "$ac_cv_prog_cxx_g" = "yes"
then
  DEBUG_CXXFLAGS="-g"
  DEBUG_OPTIMIZE_CXX="-O"
  OPTIMIZE_CXXFLAGS="$MAX_CXX_OPTIMIZE"
else
  DEBUG_CXXFLAGS="-g"
  DEBUG_OPTIMIZE_CXX=""
  OPTIMIZE_CXXFLAGS="-O"
fi

if expr "$SYSTEM_TYPE" : ".*netware.*" > /dev/null; then
  DEBUG_CFLAGS="-g -DDEBUG -sym internal,codeview4"
  DEBUG_CXXFLAGS="-g -DDEBUG -sym internal,codeview4"
  DEBUG_OPTIMIZE_CC="-DDEBUG"
  DEBUG_OPTIMIZE_CXX="-DDEBUG"
  OPTIMIZE_CFLAGS="-O3 -DNDEBUG"
  OPTIMIZE_CXXFLAGS="-O3 -DNDEBUG"
fi

# If the user specified CFLAGS, we won't add any optimizations
if test -n "$SAVE_CFLAGS"
then
  OPTIMIZE_CFLAGS=""
  DEBUG_OPTIMIZE_CC=""
fi
# Ditto for CXXFLAGS
if test -n "$SAVE_CXXFLAGS"
then
  OPTIMIZE_CXXFLAGS=""
  DEBUG_OPTIMIZE_CXX=""
fi

AC_ARG_WITH(debug,
    [  --with-debug            Add debug code
  --with-debug=full       Add debug code (adds memory checker, very slow)],
    [with_debug=$withval],
    [with_debug=no])
if test "$with_debug" = "yes"
then
  # Medium debug.
  AC_DEFINE([DBUG_ON], [1], [Use libdbug])
  CFLAGS="$DEBUG_CFLAGS $DEBUG_OPTIMIZE_CC -DSAFE_MUTEX $CFLAGS"
  CXXFLAGS="$DEBUG_CXXFLAGS $DEBUG_OPTIMIZE_CXX -DSAFE_MUTEX $CXXFLAGS"
elif test "$with_debug" = "full"
then
  # Full debug. Very slow in some cases
  AC_DEFINE([DBUG_ON], [1], [Use libdbug])
  CFLAGS="$DEBUG_CFLAGS -DSAFE_MUTEX -DSAFEMALLOC $CFLAGS"
  CXXFLAGS="$DEBUG_CXXFLAGS -DSAFE_MUTEX -DSAFEMALLOC $CXXFLAGS"
else
  # Optimized version. No debug
  AC_DEFINE([DBUG_OFF], [1], [Don't use libdbug])
  CFLAGS="$OPTIMIZE_CFLAGS $CFLAGS"
  CXXFLAGS="$OPTIMIZE_CXXFLAGS $CXXFLAGS"
fi

# If we should allow error injection tests
AC_ARG_WITH(error-inject,
    AC_HELP_STRING([--with-error-inject],[Enable error injection in MySQL Server]),
    [ with_error_inject=$withval ],
    [ with_error_inject=no ])

if test $with_debug != "no"
then
  if test "$with_error_inject" = "yes"
  then
    AC_DEFINE([ERROR_INJECT_SUPPORT], [1],
              [Enable error injection in MySQL Server])
  fi
fi

AC_ARG_WITH([fast-mutexes],
	    AC_HELP_STRING([--with-fast-mutexes], 
	    [Compile with fast mutexes (default is disabled)]),
	    [with_fast_mutexes=$withval], [with_fast_mutexes=no])

if test "$with_fast_mutexes" != "no"
then
  if test "$with_debug" != "no"
  then
    AC_MSG_WARN(['--with-fast-mutexes' ignored when '--with-debug' is given])
  else
    AC_DEFINE([MY_PTHREAD_FASTMUTEX], [1], 
	      [Define to 1 if you want to use fast mutexes])
  fi
fi

AC_ARG_WITH([atomic-ops],
	    AC_HELP_STRING([--with-atomic-ops=rwlocks|smp|up],
	    [Implement atomic operations using pthread rwlocks or atomic CPU
             instructions for multi-processor (default) or uniprocessor
             configuration]), , [with_atomic_ops=smp])
case "$with_atomic_ops" in
  "up") AC_DEFINE([MY_ATOMIC_MODE_DUMMY], [1],
                  [Assume single-CPU mode, no concurrency]) ;;
  "rwlocks") AC_DEFINE([MY_ATOMIC_MODE_RWLOCKS], [1],
                  [Use pthread rwlocks for atomic ops]) ;;
  "smp") ;;
   *) AC_MSG_ERROR(["$with_atomic_ops" is not a valid value for --with-atomic-ops]) ;;
esac

# Force static compilation to avoid linking problems/get more speed
AC_ARG_WITH(mysqld-ldflags,
    [  --with-mysqld-ldflags   Extra linking arguments for mysqld],
    [MYSQLD_EXTRA_LDFLAGS=$withval],
    [MYSQLD_EXTRA_LDFLAGS=])
AC_SUBST(MYSQLD_EXTRA_LDFLAGS)

AC_ARG_WITH(client-ldflags,
    [  --with-client-ldflags   Extra linking arguments for clients],
    [CLIENT_EXTRA_LDFLAGS=$withval],
    [CLIENT_EXTRA_LDFLAGS=])
AC_SUBST(CLIENT_EXTRA_LDFLAGS)

AC_ARG_WITH(mysqld-libs,
    [  --with-mysqld-libs   Extra libraries to link with for mysqld],
    [MYSQLD_EXTRA_LIBS=$withval],
    [MYSQLD_EXTRA_LIBS=])
AC_SUBST(MYSQLD_EXTRA_LIBS)

AC_ARG_WITH(lib-ccflags,
    [  --with-lib-ccflags      Extra CC options for libraries],
    [LIB_EXTRA_CCFLAGS=$withval],
    [LIB_EXTRA_CCFLAGS=])
AC_SUBST(LIB_EXTRA_CCFLAGS)

# Avoid stupid bug on some OS 
AC_ARG_WITH(low-memory,
    [  --with-low-memory       Try to use less memory to compile to avoid 
                          memory limitations.],
    [with_lowmem=$withval],
    [with_lowmem=no])
if test "$with_lowmem" = "yes"
then
  if test "$ac_cv_prog_gcc" = "yes" 
  then 
    LM_CFLAGS="-fno-inline"
  else
    LM_CFLAGS="-O0"
  fi
else
  LM_CFLAGS=""
fi
AC_SUBST(LM_CFLAGS)

AC_ARG_WITH(comment,
    [  --with-comment          Comment about compilation environment.],
    [with_comment=$withval],
    [with_comment=no])
if test "$with_comment" != "no"
then
  COMPILATION_COMMENT=$with_comment
else
  COMPILATION_COMMENT="Source distribution"
fi
AC_SUBST(COMPILATION_COMMENT)

AC_MSG_CHECKING("need of special linking flags")
if test "$TARGET_LINUX" = "true" -a "$ac_cv_prog_gcc" = "yes" -a "$all_is_static" != "yes"
then
  LDFLAGS="$LDFLAGS -rdynamic"
  AC_MSG_RESULT("-rdynamic")
else
  case "$SYSTEM_TYPE$with_mysqld_ldflags " in
  *freebsd*"-all-static "*|*dragonfly*"-all-static "*)
    AC_MSG_RESULT("none")
    ;;
  *freebsd*|*dragonfly*)
    MYSQLD_EXTRA_LDFLAGS="$MYSQLD_EXTRA_LDFLAGS -export-dynamic"
    AC_MSG_RESULT("-export-dynamic")
    ;;
  *)
    AC_MSG_RESULT("none")
    ;;
  esac
fi

dnl Checks for typedefs, structures, and compiler characteristics.
AC_C_CONST
AC_C_INLINE
AC_TYPE_OFF_T
AC_STRUCT_ST_RDEV
AC_HEADER_TIME
AC_STRUCT_TM
MYSQL_NEEDS_MYSYS_NEW
# AC_CHECK_SIZEOF return 0 when it does not find the size of a
# type. We want a error instead.
AC_CHECK_SIZEOF(char, 1)
if test "$ac_cv_sizeof_char" -eq 0
then
  AC_MSG_ERROR([No size for char type.
A likely cause for this could be that there isn't any
static libraries installed. You can verify this by checking if you have libm.a
in /lib, /usr/lib or some other standard place.  If this is the problem,
install the static libraries and try again.  If this isn't the problem,
examine config.log for possible errors.  If you want to report this, use
'scripts/mysqlbug' and include at least the last 20 rows from config.log!])
fi
AC_CHECK_SIZEOF(char*, 4)
AC_CHECK_SIZEOF(short, 2)
AC_CHECK_SIZEOF(int, 4)
if test "$ac_cv_sizeof_int" -eq 0
then
  AC_MSG_ERROR("No size for int type.")
fi
AC_CHECK_SIZEOF(long, 4)
if test "$ac_cv_sizeof_long" -eq 0
then
  AC_MSG_ERROR("No size for long type.")
fi
AC_CHECK_SIZEOF(long long, 8)
if test "$ac_cv_sizeof_long_long" -eq 0
then
  AC_MSG_ERROR("MySQL needs a long long type.")
fi
# off_t is not a builtin type
AC_CHECK_SIZEOF(off_t, 4)
if test "$ac_cv_sizeof_off_t" -eq 0
then
  AC_MSG_ERROR("MySQL needs a off_t type.")
fi

dnl
dnl check if time_t is unsigned
dnl

MYSQL_CHECK_TIME_T


# do we need #pragma interface/#pragma implementation ?
# yes if it's gcc 2.x, and not icc pretending to be gcc, and not cygwin
AC_MSG_CHECKING(the need for @%:@pragma interface/implementation)
# instead of trying to match SYSTEM_TYPE and CC_VERSION (that doesn't
# follow any standard), we'll use well-defined preprocessor macros:
AC_TRY_CPP([
#if !defined(__CYGWIN__) && !defined(__INTEL_COMPILER) && defined(__GNUC__) && (__GNUC__ < 3)
#error USE_PRAGMA_IMPLEMENTATION
#endif
],AC_MSG_RESULT(no) ,AC_MSG_RESULT(yes) ; CXXFLAGS="$CXXFLAGS -DUSE_PRAGMA_IMPLEMENTATION")

# This always gives a warning. Ignore it unless you are cross compiling
AC_C_BIGENDIAN
#---START: Used in for client configure
# Check base type of last arg to accept
MYSQL_TYPE_ACCEPT
#---END:
# Figure out what type of struct rlimit to use with setrlimit
MYSQL_TYPE_STRUCT_RLIMIT
# Find where the stack goes
MYSQL_STACK_DIRECTION
# We want to skip alloca on irix unconditionally. It may work on some version..
MYSQL_FUNC_ALLOCA
# Do struct timespec have members tv_sec or ts_sec
MYSQL_TIMESPEC_TS
# Do we have the tzname variable
MYSQL_TZNAME
# Do the c++ compiler have a bool type
MYSQL_CXX_BOOL
# Check some common bugs with gcc 2.8.# on sparc
if ! ( expr "$SYSTEM_TYPE" : ".*netware.*" > /dev/null ); then
MYSQL_CHECK_LONGLONG_TO_FLOAT
if test "$ac_cv_conv_longlong_to_float" != "yes"
then
  AC_MSG_ERROR([Your compiler cannot convert a longlong value to a float!
If you are using gcc 2.8.# you should upgrade to egcs 1.0.3 or newer and try
again]);
fi
fi
AC_CHECK_TYPES([sigset_t, off_t], [], [], [#include <sys/types.h>])
AC_CHECK_TYPES([size_t], [], [], [#include <stdio.h>])
AC_CHECK_TYPES([u_int32_t])

MYSQL_PTHREAD_YIELD

######################################################################
# For readline/libedit (We simply move the mimimum amount of stuff from
# the readline/libedit configure.in here)

dnl Checks for header files.
AC_CHECK_HEADERS(malloc.h sys/cdefs.h)

dnl Checks for library functions.
AC_FUNC_ALLOCA
AC_PROG_GCC_TRADITIONAL
AC_TYPE_SIGNAL
AC_CHECK_FUNCS(re_comp regcomp strdup)

dnl Sun compilers have their own vis.h that is about something
dnl totally different. So, not to change the libedit source, we
dnl do some additional checks before we define HAVE_VIS_H.
AC_CHECK_HEADER(vis.h,
  [AC_CHECK_FUNC(strvis,
    [AC_DEFINE([HAVE_VIS_H], [1],[Found vis.h and the strvis() function])])])

AC_CHECK_FUNCS(strlcat strlcpy)
AC_CHECK_FUNCS(issetugid)
AC_CHECK_FUNCS(fgetln)
AC_CHECK_FUNCS(getline flockfile)

# from old readline settting:

MAKE_SHELL=/bin/sh
AC_SUBST(MAKE_SHELL)

# Already-done: stdlib.h string.h unistd.h termios.h
AC_CHECK_HEADERS(varargs.h stdarg.h dirent.h locale.h ndir.h sys/dir.h \
 sys/file.h sys/ndir.h sys/ptem.h sys/pte.h sys/select.h sys/stream.h \
 sys/mman.h curses.h termcap.h termio.h termbits.h asm/termbits.h grp.h \
paths.h semaphore.h)

# Already-done: strcasecmp
AC_CHECK_FUNCS(lstat putenv select setenv setlocale strcoll tcgetattr)

AC_STAT_MACROS_BROKEN
MYSQL_SIGNAL_CHECK
MYSQL_CHECK_GETPW_FUNCS
MYSQL_HAVE_TIOCGWINSZ
MYSQL_HAVE_FIONREAD
MYSQL_HAVE_TIOCSTAT
MYSQL_STRUCT_DIRENT_D_INO
MYSQL_STRUCT_DIRENT_D_NAMLEN
MYSQL_TYPE_SIGHANDLER
MYSQL_CHECK_MULTIBYTE
if test "$with_named_curses" = "no"
then
  MYSQL_CHECK_LIB_TERMCAP
else
  TERMCAP_LIB="$with_named_curses"
fi
AC_SUBST(TERMCAP_LIB)

# Check if the termcap function 'tgoto' is already declared in
# system header files or if it need to be declared locally
AC_CHECK_DECLS(tgoto,,,[
#ifdef HAVE_CURSES_H
# include <curses.h>
#elif HAVE_NCURSES_H
# include <ncurses.h>
#endif
#ifdef HAVE_TERM_H
# include <term.h>
#endif
])

LIBEDIT_LOBJECTS=""
AC_CHECK_FUNC(strunvis, ,[LIBEDIT_LOBJECTS="$LIBEDIT_LOBJECTS unvis.o"])
AC_CHECK_FUNC(strvis,   ,[LIBEDIT_LOBJECTS="$LIBEDIT_LOBJECTS vis.o"])
AC_CHECK_FUNC(strlcpy,  ,[LIBEDIT_LOBJECTS="$LIBEDIT_LOBJECTS strlcpy.o"])
AC_CHECK_FUNC(strlcat,  ,[LIBEDIT_LOBJECTS="$LIBEDIT_LOBJECTS strlcat.o"])
AC_CHECK_FUNC(fgetln,   ,[LIBEDIT_LOBJECTS="$LIBEDIT_LOBJECTS fgetln.o"])
AC_SUBST(LIBEDIT_LOBJECTS)
enable_readline="yes"

# End of readline/libedit stuff
#########################################################################

dnl Checks for library functions.

#
# The following code disables intrinsic function support while we test for
# library functions.  This is to avoid configure problems with Intel ecc
# compiler

ORG_CFLAGS="$CFLAGS"
if test "$GCC" != "yes"; then
  AC_SYS_COMPILER_FLAG(-nolib_inline,nolib_inline,CFLAGS,[],[])
fi

#AC_FUNC_MMAP
AC_TYPE_SIGNAL
MYSQL_TYPE_QSORT
AC_FUNC_UTIME_NULL
AC_FUNC_VPRINTF

AC_CHECK_FUNCS(alarm bcmp bfill bmove bsearch bzero \
  chsize cuserid fchmod fcntl \
  fconvert fdatasync finite fpresetsticky fpsetmask fsync ftruncate \
  getcwd gethostbyaddr_r gethostbyname_r getpass getpassphrase getpwnam \
  getpwuid getrlimit getrusage getwd index initgroups isnan \
  localtime_r gethrtime gmtime_r \
  locking longjmp lrand48 madvise mallinfo memcpy memmove \
  mkstemp mlockall perror poll pread pthread_attr_create mmap mmap64 getpagesize \
  pthread_attr_getstacksize pthread_attr_setprio pthread_attr_setschedparam \
  pthread_attr_setstacksize pthread_condattr_create pthread_getsequence_np \
  pthread_key_delete pthread_rwlock_rdlock pthread_setprio \
  pthread_setprio_np pthread_setschedparam pthread_sigmask readlink \
  realpath rename rint rwlock_init setupterm \
  shmget shmat shmdt shmctl sigaction sigemptyset sigaddset \
  sighold sigset sigthreadmask port_create sleep \
  snprintf socket stpcpy strcasecmp strerror strsignal strnlen strpbrk strstr \
  strtol strtoll strtoul strtoull tell tempnam thr_setconcurrency vidattr \
  posix_fallocate)

#
#
#
case "$target" in
 *-*-aix4* | *-*-sco*)
	# (grr) aix 4.3 has a stub for clock_gettime, (returning ENOSYS)
	# and using AC_TRY_RUN is hard when cross-compiling
	# We also disable for SCO for the time being, the headers for the
	# thread library we use conflicts with other headers.
    ;;
 *) AC_CHECK_FUNCS(clock_gettime)
    ;;
esac

# Check that isinf() is available in math.h and can be used in both C and C++ 
# code
AC_MSG_CHECKING(for isinf in <math.h>)
AC_TRY_LINK([#include <math.h>], [float f = 0.0; int r = isinf(f); return r],
  AC_MSG_RESULT(yes)
  AC_MSG_CHECKING(whether isinf() can be used in C++ code)
  AC_LANG_SAVE
  AC_LANG_CPLUSPLUS
  AC_TRY_LINK([#include <math.h>], [float f = 0.0; int r = isinf(f); return r],
    AC_MSG_RESULT(yes)
    AC_DEFINE(HAVE_ISINF, [1], [isinf() macro or function]),
    AC_MSG_RESULT(no))
  AC_LANG_RESTORE,
  AC_MSG_RESULT(no))
 
CFLAGS="$ORG_CFLAGS"

# Sanity check: We chould not have any fseeko symbol unless
# large_file_support=yes
AC_CHECK_FUNC(fseeko,
[if test "$large_file_support" = no -a "$TARGET_LINUX" = "true";
then
  AC_MSG_ERROR("Found fseeko symbol but large_file_support is not enabled!");
fi]
)

# Check definition of gethostbyaddr_r (glibc2 defines this with 8 arguments)
ac_save_CXXFLAGS="$CXXFLAGS"
AC_CACHE_CHECK([style of gethost* routines], mysql_cv_gethost_style,
AC_LANG_SAVE
AC_LANG_CPLUSPLUS

# Test whether madvise() is declared in C++ code -- it is not on some
# systems, such as Solaris
AC_CHECK_DECLS(madvise, [], [], [#if HAVE_SYS_MMAN_H
#include <sys/types.h>
#include <sys/mman.h>
#endif])

# Do not treat warnings as errors if we are linking against other libc
# this is to work around gcc not being permissive on non-system includes
# with respect to ANSI C++
# We also remove the -fbranch-probabilities option as this will give warnings
# about not profiled code, which confuses configure
# We also must remove -W and -Wcheck which on icc produces warnings that
# we don't want to catch with -Werror

if test "$ac_cv_prog_gxx" = "yes" -a "$with_other_libc" = "no"
then
  CXXFLAGS=`echo "$CXXFLAGS -Werror" | sed -e 's/-fbranch-probabilities//; s/-Wall//; s/-ansi//; s/-pedantic//; s/-Wcheck//'`
fi

AC_TRY_COMPILE(
[#undef inline
#if !defined(SCO) && !defined(__osf__) && !defined(_REENTRANT)
#define _REENTRANT
#endif
#include <pthread.h>
#include <sys/types.h>
#include <sys/socket.h>
#include <netinet/in.h>
#include <arpa/inet.h>
#include <netdb.h>],
[int skr;
 struct hostent *foo = gethostbyaddr_r((const char *) 0,
  0, 0, (struct hostent *) 0, (char *) NULL,  0, &skr); return (foo == 0);],
mysql_cv_gethost_style=solaris, mysql_cv_gethost_style=other))
AC_LANG_RESTORE
CXXFLAGS="$ac_save_CXXFLAGS"
if test "$mysql_cv_gethost_style" = "solaris"
then
  AC_DEFINE([HAVE_SOLARIS_STYLE_GETHOST], [1],
            [Solaris define gethostbyaddr_r with 7 arguments. glibc2 defines this with 8 arguments])
fi

#---START: Used in for client configure

# Check definition of gethostbyname_r (glibc2.0.100 is different from Solaris)
ac_save_CXXFLAGS="$CXXFLAGS"
AC_CACHE_CHECK([style of gethostbyname_r routines], mysql_cv_gethostbyname_style,
AC_LANG_SAVE
AC_LANG_CPLUSPLUS
if test "$ac_cv_prog_gxx" = "yes" -a "$with_other_libc" = "no"
then
  CXXFLAGS=`echo "$CXXFLAGS -Werror" | sed -e 's/-fbranch-probabilities//; s/-Wall//; s/-ansi//; s/-pedantic//; s/-Wcheck//'`
fi
AC_TRY_COMPILE(
[#undef inline
#if !defined(SCO) && !defined(__osf__) && !defined(_REENTRANT)
#define _REENTRANT
#endif
#include <pthread.h>
#include <sys/types.h>
#include <sys/socket.h>
#include <netinet/in.h>
#include <arpa/inet.h>
#include <netdb.h>],
[int skr;

 skr = gethostbyname_r((const char *) 0,
  (struct hostent*) 0, (char*) 0, 0, (struct hostent **) 0, &skr);],
mysql_cv_gethostbyname_style=glibc2, mysql_cv_gethostbyname_style=other))
AC_LANG_RESTORE
CXXFLAGS="$ac_save_CXXFLAGS"
if test "$mysql_cv_gethostbyname_style" = "glibc2"
then
  AC_DEFINE([HAVE_GETHOSTBYNAME_R_GLIBC2_STYLE], [1],
            [Solaris define gethostbyname_r with 5 arguments. glibc2 defines this with 6 arguments])
fi

# Check 3rd argument of getthostbyname_r
ac_save_CXXFLAGS="$CXXFLAGS"
AC_CACHE_CHECK([3 argument to gethostbyname_r routines], mysql_cv_gethostbyname_arg,
AC_LANG_SAVE
AC_LANG_CPLUSPLUS
if test "$ac_cv_prog_gxx" = "yes" -a "$with_other_libc" = "no"
then
  CXXFLAGS=`echo "$CXXFLAGS -Werror" | sed -e 's/-fbranch-probabilities//; s/-Wall//; s/-ansi//; s/-pedantic//; s/-Wcheck//'`
fi
AC_TRY_COMPILE(
[#undef inline
#if !defined(SCO) && !defined(__osf__) && !defined(_REENTRANT)
#define _REENTRANT
#endif
#include <pthread.h>
#include <sys/types.h>
#include <sys/socket.h>
#include <netinet/in.h>
#include <arpa/inet.h>
#include <netdb.h>],
[int skr;

 skr = gethostbyname_r((const char *) 0, (struct hostent*) 0, (struct hostent_data*) 0);],
mysql_cv_gethostbyname_arg=hostent_data, mysql_cv_gethostbyname_arg=char))
AC_LANG_RESTORE
CXXFLAGS="$ac_save_CXXFLAGS"
if test "$mysql_cv_gethostbyname_arg" = "hostent_data"
then
  AC_DEFINE([HAVE_GETHOSTBYNAME_R_RETURN_INT], [1],
            [In OSF 4.0f the 3'd argument to gethostbyname_r is hostent_data *])
fi


# Check definition of pthread_getspecific
AC_CACHE_CHECK("args to pthread_getspecific", mysql_cv_getspecific_args,
AC_TRY_COMPILE(
[#if !defined(SCO) && !defined(__osf__) && !defined(_REENTRANT)
#define _REENTRANT
#endif
#define _POSIX_PTHREAD_SEMANTICS 
#include <pthread.h> ],
[ void *pthread_getspecific(pthread_key_t key);
pthread_getspecific((pthread_key_t) NULL); ],
mysql_cv_getspecific_args=POSIX, mysql_cv_getspecific_args=other))
  if test "$mysql_cv_getspecific_args" = "other"
  then
    AC_DEFINE([HAVE_NONPOSIX_PTHREAD_GETSPECIFIC], [1],
              [For some non posix threads])
  fi

  # Check definition of pthread_mutex_init
  AC_CACHE_CHECK("args to pthread_mutex_init", mysql_cv_mutex_init_args,
  AC_TRY_COMPILE(
[#if !defined(SCO) && !defined(__osf__)
#define _REENTRANT
#endif
#define _POSIX_PTHREAD_SEMANTICS 
#include <pthread.h> ],
[ 
  pthread_mutexattr_t attr;
  pthread_mutex_t mp;
  pthread_mutex_init(&mp,&attr); ],
mysql_cv_mutex_init_args=POSIX, mysql_cv_mutex_init_args=other))
  if test "$mysql_cv_mutex_init_args" = "other"
  then
    AC_DEFINE([HAVE_NONPOSIX_PTHREAD_MUTEX_INIT], [1],
              [For some non posix threads])
  fi
#---END:

#---START: Used in for client configure
# Check definition of readdir_r
AC_CACHE_CHECK("args to readdir_r", mysql_cv_readdir_r,
AC_TRY_LINK(
[#if !defined(SCO) && !defined(__osf__)
#define _REENTRANT
#endif
#define _POSIX_PTHREAD_SEMANTICS 
#include <pthread.h>
#include <dirent.h>],
[ int readdir_r(DIR *dirp, struct dirent *entry, struct dirent **result);
readdir_r((DIR *) NULL, (struct dirent *) NULL, (struct dirent **) NULL); ],
mysql_cv_readdir_r=POSIX, mysql_cv_readdir_r=other))
if test "$mysql_cv_readdir_r" = "POSIX"
then
  AC_DEFINE([HAVE_READDIR_R], [1], [POSIX readdir_r])
fi

# Check definition of posix sigwait()
AC_CACHE_CHECK("style of sigwait", mysql_cv_sigwait,
AC_TRY_LINK(
[#if !defined(SCO) && !defined(__osf__)
#define _REENTRANT
#endif
#define _POSIX_PTHREAD_SEMANTICS 
#include <pthread.h>
#include <signal.h>],
[#ifndef _AIX
sigset_t set;
int sig;
sigwait(&set,&sig);
#endif],
mysql_cv_sigwait=POSIX, mysql_cv_sigwait=other))
if test "$mysql_cv_sigwait" = "POSIX"
then
  AC_DEFINE([HAVE_SIGWAIT], [1], [POSIX sigwait])
fi

if test "$mysql_cv_sigwait" != "POSIX"
then
unset mysql_cv_sigwait
# Check definition of posix sigwait()
AC_CACHE_CHECK("style of sigwait", mysql_cv_sigwait,
AC_TRY_LINK(
[#if !defined(SCO) && !defined(__osf__)
#define _REENTRANT
#endif
#define _POSIX_PTHREAD_SEMANTICS 
#include <pthread.h>
#include <signal.h>],
[sigset_t set;
int sig;
sigwait(&set);],
mysql_cv_sigwait=NONPOSIX, mysql_cv_sigwait=other))
if test "$mysql_cv_sigwait" = "NONPOSIX"
then
  AC_DEFINE([HAVE_NONPOSIX_SIGWAIT], [1], [sigwait with one argument])
fi
fi
#---END:

# Check if pthread_attr_setscope() exists
AC_CACHE_CHECK("for pthread_attr_setscope", mysql_cv_pthread_attr_setscope,
AC_TRY_LINK(
[#if !defined(SCO) && !defined(__osf__)
#define _REENTRANT
#endif
#define _POSIX_PTHREAD_SEMANTICS 
#include <pthread.h>],
[pthread_attr_t thr_attr;
pthread_attr_setscope(&thr_attr,0);],
mysql_cv_pthread_attr_setscope=yes, mysql_cv_pthread_attr_setscope=no))
if test "$mysql_cv_pthread_attr_setscope" = "yes"
then
  AC_DEFINE([HAVE_PTHREAD_ATTR_SETSCOPE], [1], [pthread_attr_setscope])
fi

# Check for bad includes
AC_MSG_CHECKING("can netinet files be included")
AC_TRY_COMPILE(
[#include <sys/types.h>
#include <sys/socket.h>
#include <netinet/in_systm.h>
#include <netinet/in.h>
#include <netinet/ip.h>
#include <netinet/tcp.h>],
[ printf("1\n"); ],
netinet_inc=yes, netinet_inc=no)
if test "$netinet_inc" = "no"
then
  AC_DEFINE([HAVE_BROKEN_NETINET_INCLUDES], [1], [Can netinet be included])
fi
AC_MSG_RESULT("$netinet_inc")

#--------------------------------------------------------------------
# Check for requested features
#--------------------------------------------------------------------

MYSQL_CHECK_BIG_TABLES
MYSQL_CHECK_MAX_INDEXES
MYSQL_CHECK_VIO
MYSQL_CHECK_SSL

#--------------------------------------------------------------------
# Declare our plugin modules
# Has to be done late, as the plugin may need to check for existence of
# functions tested above
#--------------------------------------------------------------------

MYSQL_STORAGE_ENGINE(partition, partition, [Partition Support],
        [MySQL Partitioning Support], [max,max-no-ndb])

dnl -- ndbcluster requires partition to be enabled

MYSQL_CONFIGURE_PLUGINS([none])

# Only build client code?
AC_ARG_WITH(server,
    [  --without-server        Only build the client.],
    [with_server=$withval],
    [with_server=yes]
)

AC_ARG_WITH(embedded-server,
    [  --with-embedded-server  Build the embedded server (libmysqld).],
    [with_embedded_server=$withval],
    [with_embedded_server=no]
)

AC_ARG_WITH(query_cache,
    [  --without-query-cache   Do not build query cache.],
    [with_query_cache=$withval],
    [with_query_cache=yes]
)

if test "$with_query_cache" = "yes"
then
  AC_DEFINE([HAVE_QUERY_CACHE], [1], [If we want to have query cache])
fi

AC_ARG_WITH(geometry,
    [  --without-geometry      Do not build geometry-related parts.],
    [with_geometry=$withval],
    [with_geometry=yes]
)

if test "$with_geometry" = "yes"
then
  AC_DEFINE([HAVE_SPATIAL], [1], [Spatial extentions])
  AC_DEFINE([HAVE_RTREE_KEYS], [1], [RTree keys])
fi

AC_ARG_WITH(embedded_privilege_control,
    [  --with-embedded-privilege-control
                          Build parts to check user's privileges.
			  Only affects embedded library.],
    [with_embedded_privilege_control=$withval],
    [with_embedded_privilege_control=no]
)

if test "$with_embedded_privilege_control" = "yes"
then
  AC_DEFINE([HAVE_EMBEDDED_PRIVILEGE_CONTROL], [1],
            [Access checks in embedded library])
fi

tools_dirs=""

AC_ARG_WITH([mysqlmanager],
  AC_HELP_STRING([--with-mysqlmanager], [Build the mysqlmanager binary: yes/no (default: build if server is built.)]),,)

if test "$with_mysqlmanager" = "yes" -o \
        '(' "$with_mysqlmanager:$with_server" = ":yes" -a \
            -d "$srcdir/server-tools" ')' ; then
  tools_dirs="server-tools"
fi

AC_SUBST(tools_dirs)

#MYSQL_CHECK_CPU

libmysqld_dirs=
if test "$with_embedded_server" = "yes"
then
  libmysqld_dirs=libmysqld

  # We can't build embedded library without building the server, because
  # we depend on libmysys, libmystrings, libmyisam, etc.
  with_server=yes
fi
# XXX: We need to add @libmysqld_extra_libs@ (or whatever) so that
# mysql_config --libmysqld-libs will print out something like
# -L/path/to/lib/mysql -lmysqld -lmyisam -lmysys -lmystrings -ldbug ...
AC_SUBST([libmysqld_dirs])

# Shall we build the docs?
AC_ARG_WITH(docs,
    [  --without-docs          Skip building of the documentation.],
    [with_docs=$withval],
    [with_docs=yes]
)

if test "$with_docs" = "yes"
then
  docs_dirs="Docs"
  if test -f "$srcdir/Docs/manual.chm" ; then
    extra_docs="manual.chm"
  fi
else
  docs_dirs=""
  extra_docs=""
fi
AC_SUBST(docs_dirs)
AC_SUBST(extra_docs)

# Shall we build the man pages?
AC_ARG_WITH(man,
    [  --without-man          Skip building of the man pages.],
    [with_man=$withval],
    [with_man=yes]
)

# Don't build readline, i have it already
AC_ARG_WITH(readline,
    [  --without-readline      Use system readline instead of bundled copy.],
    [ with_readline=$withval ],
    [ with_readline=undefined ]
    )
    
AC_ARG_WITH(libedit,
    [  --without-libedit       Use system libedit instead of bundled copy.],
    [ with_libedit=$withval ],
    [ with_libedit=undefined ]
    )

if test "$with_readline/$with_libedit" = "undefined/undefined" -a ! -e "$srcdir/cmd-line-utils"
then
  with_readline=no
  with_libedit=no
fi

#
# We support next variants of compilation:
#                              --with-readline
#                |       yes      |  no  |               undefined
# --with-libedit |                |      |
# ---------------+----------------+------+----------------------------------
#       yes      |      ERROR!    |   use libedit from mysql sources
# ---------------+----------------+------+----------------------------------
#       no       | use readline   | use system readline or external libedit
#                | from mysql     | according to results of m4 tests
# ---------------+ sources (if it +      +----------------------------------
#    undefined   | is presented)  |      | use libedit from mysql sources
                   

compile_readline="no"
compile_libedit="no"

if [test "$with_libedit" = "yes"] && [test "$with_readline" = "yes"]
then
    AC_MSG_ERROR([You can not use --with-readline and --with-libedit at the same time, please choose one of it])
fi

readline_topdir=""
readline_basedir=""
readline_dir=""
readline_h_ln_cmd=""
readline_link=""
want_to_use_readline="no"

if expr "$SYSTEM_TYPE" : ".*netware.*" > /dev/null
then
    # For NetWare, do not need readline
    echo "Skipping readline"
else
    if [test "$with_libedit" = "yes"] || [test "$with_libedit" = "undefined"] && [test "$with_readline" = "undefined"]
    then
	readline_topdir="cmd-line-utils"
	readline_basedir="libedit"
	readline_dir="$readline_topdir/$readline_basedir"
	readline_link="\$(top_builddir)/cmd-line-utils/libedit/libedit.a"
	readline_h_ln_cmd="\$(LN) -s \$(top_srcdir)/cmd-line-utils/libedit/readline readline"
	compile_libedit=yes
	AC_DEFINE_UNQUOTED(HAVE_HIST_ENTRY, 1)
	AC_DEFINE_UNQUOTED(USE_LIBEDIT_INTERFACE, 1)
    elif test "$with_readline" = "yes"
    then
	readline_topdir="cmd-line-utils"
	readline_basedir="readline"
	readline_dir="$readline_topdir/$readline_basedir"
	readline_link="\$(top_builddir)/cmd-line-utils/readline/libreadline.a"
	readline_h_ln_cmd="\$(LN) -s \$(top_srcdir)/cmd-line-utils/readline readline"
	compile_readline=yes
	want_to_use_readline="yes"
	AC_DEFINE_UNQUOTED(USE_NEW_READLINE_INTERFACE, 1)
    else
	# Use system readline library
	AC_LANG_SAVE
	AC_LANG_CPLUSPLUS
	MYSQL_CHECK_LIBEDIT_INTERFACE
	MYSQL_CHECK_NEW_RL_INTERFACE
	MYSQL_CHECK_READLINE_DECLARES_HIST_ENTRY
	AC_LANG_RESTORE
	if [test "$mysql_cv_new_rl_interface" = "yes"] && [test -d "$srcdir/cmd-line-utils/readline"]
	then
	    # Use the new readline interface, but only if the package includes a bundled libreadline
	    # this way we avoid linking commercial source with GPL readline
	    readline_link="-lreadline"
	    want_to_use_readline="yes"
	elif [test "$mysql_cv_libedit_interface" = "yes"]
	then
	    # Use libedit
	    readline_link="-ledit"
	else
	   AC_MSG_ERROR([Could not find system readline or libedit libraries
	      Use --with-readline or --with-libedit to use the bundled
	      versions of libedit or readline])
	fi
    fi

    # if there is no readline, but we want to build with readline, we fail
    if [test "$want_to_use_readline" = "yes"] && [test ! -d "./cmd-line-utils/readline"]
    then
	AC_MSG_ERROR([This commercially licensed MySQL source package can't
	      be built with libreadline. Please use --with-libedit to use
	      the bundled version of libedit instead.])
    fi
fi

AC_SUBST(readline_dir)
AC_SUBST(readline_topdir)
AC_SUBST(readline_basedir)
AC_SUBST(readline_link)
AC_SUBST(readline_h_ln_cmd)



# Include man pages, if desired, adapted to the configured parts.
if test X"$with_man" = Xyes
then
  # First, create the list of all man pages present.
  MANLISTFIL=manlist.$$
  TMPLISTFIL=`echo $MANLISTFIL | sed -e 's/manlist/tmplist/'`
  if test -f $MANLISTFIL -o -f $TMPLISTFIL
  then
    echo "Temp file '$MANLISTFIL' or '$TMPLISTFIL' already exists in '`pwd`' - aborting"
    exit 1
  fi
  touch $MANLISTFIL $TMPLISTFIL

  ls $srcdir/man/*.[[18]] > $MANLISTFIL

  # Then, remove all those pages from the list which are specific to parts
  # (table handlers, features, ...) which are not configured in this run.
  AC_MSG_CHECKING("for man pages to remove")
  MAN_DROP="dropping"
  if test X"$with_plugin_ndbcluster" != Xyes
  then
    MAN_DROP="$MAN_DROP ndbcluster"
    grep -v '/ndb' $MANLISTFIL > $TMPLISTFIL ; mv -f $TMPLISTFIL $MANLISTFIL
  fi
  if test X"$with_embedded_server" != Xyes
  then
    MAN_DROP="$MAN_DROP embedded"
    grep -v 'embedded' $MANLISTFIL > $TMPLISTFIL ; mv -f $TMPLISTFIL $MANLISTFIL
  fi
  if test X"$with_plugin_innobase" != Xyes
  then
    MAN_DROP="$MAN_DROP innodb"
    grep -v 'inno' $MANLISTFIL > $TMPLISTFIL ; mv -f $TMPLISTFIL $MANLISTFIL
  fi
  AC_MSG_RESULT([$MAN_DROP])

  # Finally, split the man pages into sections 1 and 8.
  # Get rid of line breaks.
  man1_files=`sed -n -e '/\.1$/s/^.*man\///p' <$MANLISTFIL`
  man8_files=`sed -n -e '/\.8$/s/^.*man\///p' <$MANLISTFIL`

  man_dirs="man"
  man1_files=`echo $man1_files`
  man8_files=`echo $man8_files`
  rm -f $MANLISTFIL $TMPLISTFIL
else
  man_dirs=""
  man1_files=""
  man8_files=""
fi
AC_SUBST(man_dirs)
AC_SUBST(man1_files)
AC_SUBST(man8_files)

# If we have threads generate some library functions and test programs
sql_server_dirs=
sql_server=
server_scripts=

dnl This probably should be cleaned up more - for now the threaded
dnl client is just using plain-old libs.
sql_client_dirs=

AM_CONDITIONAL(THREAD_SAFE_CLIENT, test "$THREAD_SAFE_CLIENT" != "no")

if test "$THREAD_SAFE_CLIENT" = "no"
then
  sql_client_dirs="strings regex mysys dbug extra libmysql client"
else
  sql_client_dirs="strings regex mysys dbug extra libmysql libmysql_r client"
  AC_DEFINE([THREAD_SAFE_CLIENT], [1], [Should the client be thread safe])
fi

CLIENT_LIBS="$NON_THREADED_LIBS $openssl_libs $ZLIB_LIBS $STATIC_NSS_FLAGS"

AC_SUBST(CLIENT_LIBS)
AC_SUBST(CLIENT_THREAD_LIBS)
AC_SUBST(NON_THREADED_LIBS)
AC_SUBST(STATIC_NSS_FLAGS)
AC_SUBST(sql_client_dirs)

# If configuring for NetWare, build the netware directory
netware_dir=
if expr "$SYSTEM_TYPE" : ".*netware.*" > /dev/null
then
  netware_dir="netware"
fi
AC_SUBST(netware_dir)
AM_CONDITIONAL(HAVE_NETWARE, test "$netware_dir" = "netware")

if test "$with_server" != "no" -o "$THREAD_SAFE_CLIENT" != "no"
then
  AC_DEFINE([THREAD], [1],
            [Define if you want to have threaded code. This may be undef on client code])
  # Avoid _PROGRAMS names
  THREAD_LOBJECTS="thr_alarm.o thr_lock.o thr_mutex.o thr_rwlock.o my_pthread.o my_thr_init.o mf_keycache.o"
  AC_SUBST(THREAD_LOBJECTS)
fi

if test "$with_server" != "no"
then
  server_scripts="mysqld_safe mysql_install_db"
  sql_server_dirs="strings mysys dbug extra regex"

  sql_server="vio sql"
fi

# IMPORTANT - do not modify LIBS past this line - this hack is the only way
# I know to add the static NSS magic if we have static NSS libraries with
# glibc - Sasha

LDFLAGS="$LDFLAGS $OTHER_LIBC_LIB"
LIBS="$LIBS $STATIC_NSS_FLAGS"

AC_SUBST(sql_server_dirs)
AC_SUBST(sql_server)
AC_SUBST(server_scripts)

AC_SUBST(mysql_plugin_dirs)
AC_SUBST(mysql_plugin_libs)
AC_SUBST(mysql_plugin_defs)


# Now that sql_client_dirs and sql_server_dirs are stable, determine the union.
# Start with the (longer) server list, add each client item not yet present.
sql_union_dirs=" $sql_server_dirs "
for DIR in $sql_client_dirs
do
  if echo " $sql_union_dirs " | grep " $DIR " >/dev/null
  then
    :  # already present, skip
  else
    sql_union_dirs="$sql_union_dirs $DIR "
  fi
done
AC_SUBST(sql_union_dirs)

# Some usefull subst
AC_SUBST(CC)
AC_SUBST(GXX)

# Set configuration options for make_binary_distribution
case $SYSTEM_TYPE in
  *netware*)
    MAKE_BINARY_DISTRIBUTION_OPTIONS="$MAKE_BINARY_DISTRIBUTION_OPTIONS --no-strip"
    ;;
  *)
    : # no change for other platforms yet
    ;;
esac
AC_SUBST(MAKE_BINARY_DISTRIBUTION_OPTIONS)

# Output results
if test -d "$srcdir/pstack" ; then
  AC_CONFIG_FILES(pstack/Makefile pstack/aout/Makefile)
fi
if test -d "$srcdir/cmd-line-utils/readline" ; then
  AC_CONFIG_FILES(cmd-line-utils/readline/Makefile)
fi

AC_CONFIG_FILES(Makefile extra/Makefile mysys/Makefile dnl
 unittest/Makefile unittest/mytap/Makefile unittest/mytap/t/Makefile dnl
 unittest/mysys/Makefile unittest/examples/Makefile dnl
 strings/Makefile regex/Makefile storage/Makefile dnl
 man/Makefile BUILD/Makefile vio/Makefile dnl
 libmysql/Makefile libmysql_r/Makefile client/Makefile dnl
 sql/Makefile sql/share/Makefile dnl
 sql/sql_builtin.cc sql-common/Makefile dnl
 dbug/Makefile scripts/Makefile include/Makefile dnl
 tests/Makefile Docs/Makefile support-files/Makefile dnl
 support-files/MacOSX/Makefile support-files/RHEL4-SElinux/Makefile dnl
 server-tools/Makefile server-tools/instance-manager/Makefile dnl
 cmd-line-utils/Makefile cmd-line-utils/libedit/Makefile dnl
 libmysqld/Makefile libmysqld/examples/Makefile dnl
 mysql-test/Makefile dnl
 mysql-test/ndb/Makefile netware/Makefile sql-bench/Makefile dnl
 include/mysql_version.h plugin/Makefile win/Makefile)

AC_CONFIG_COMMANDS([default], , test -z "$CONFIG_HEADERS" || echo timestamp > stamp-h)

# Ensure that table handlers gets all modifications to CFLAGS/CXXFLAGS
AC_CONFIG_COMMANDS_POST(ac_configure_args="$ac_configure_args CFLAGS='$CFLAGS' CXXFLAGS='$CXXFLAGS'")

AC_OUTPUT

echo
echo "MySQL has a Web site at http://www.mysql.com/ which carries details on the"
echo "latest release, upcoming features, and other information to make your"
echo "work or play with MySQL more productive. There you can also find"
echo "information about mailing lists for MySQL discussion."
echo
echo "Remember to check the platform specific part of the reference manual for"
echo "hints about installing MySQL on your platform. Also have a look at the"
echo "files in the Docs directory."
echo
# The following text is checked in ./Do-compile to verify that configure
# ended sucessfully - don't remove it.
echo "Thank you for choosing MySQL!"
echo<|MERGE_RESOLUTION|>--- conflicted
+++ resolved
@@ -6,16 +6,11 @@
 AC_INIT(sql/mysqld.cc)
 AC_CANONICAL_SYSTEM
 # The Docs Makefile.am parses this line!
-<<<<<<< HEAD
 # remember to also update version.c in ndb
 #
 # When changing major version number please also check switch statement
 # in mysqlbinlog::check_master_version().
 AM_INIT_AUTOMAKE(mysql, 5.1.23-rc)
-=======
-# remember to also change ndb version below and update version.c in ndb
-AM_INIT_AUTOMAKE(mysql, 5.0.54)
->>>>>>> 59d90cde
 AM_CONFIG_HEADER([include/config.h:config.h.in])
 
 PROTOCOL_VERSION=10
@@ -25,17 +20,7 @@
 SHARED_LIB_VERSION=$SHARED_LIB_MAJOR_VERSION:0:0
 NDB_SHARED_LIB_MAJOR_VERSION=3
 NDB_SHARED_LIB_VERSION=$NDB_SHARED_LIB_MAJOR_VERSION:0:0
-<<<<<<< HEAD
-=======
-
-
-# ndb version
-NDB_VERSION_MAJOR=5
-NDB_VERSION_MINOR=0
-NDB_VERSION_BUILD=54
-NDB_VERSION_STATUS=""
-
->>>>>>> 59d90cde
+
 # Set all version vars based on $VERSION. How do we do this more elegant ?
 # Remember that regexps needs to quote [ and ] since this is run through m4
 MYSQL_NO_DASH_VERSION=`echo $VERSION | sed -e "s|[[a-z]]*-.*$||"`

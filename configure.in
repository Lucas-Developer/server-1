dnl -*- ksh -*-
dnl Process this file with autoconf to produce a configure script.

# Copyright (c) 2000, 2010, Oracle and/or its affiliates. All rights reserved.
#
# This program is free software; you can redistribute it and/or modify
# it under the terms of the GNU General Public License as published by
# the Free Software Foundation; version 2 of the License.
#
# This program is distributed in the hope that it will be useful,
# but WITHOUT ANY WARRANTY; without even the implied warranty of
# MERCHANTABILITY or FITNESS FOR A PARTICULAR PURPOSE.  See the
# GNU General Public License for more details.
#
# You should have received a copy of the GNU General Public License
# along with this program; if not, write to the Free Software
# Foundation, Inc., 59 Temple Place, Suite 330, Boston, MA 02111-1307 USA

# Minimum Autoconf version required.
AC_PREREQ(2.59)

dnl Various people throughout the community may parse configure.in to
dnl get the MySQL version from the source branch.  If the formatting
dnl of this line is going to be changed, please announce the change to
dnl internals@lists.mysql.com in advance of pushing the change.
dnl
dnl When changing the major version number please also check the switch
dnl statement in mysqlbinlog::check_master_version().  You may also need
dnl to update version.c in ndb.
AC_INIT([MySQL Server], [5.5.6-m3], [], [mysql])

AC_CONFIG_SRCDIR([sql/mysqld.cc])
AC_CANONICAL_SYSTEM
# USTAR format gives us the possibility to store longer path names in
# TAR files, the path name is split into two parts, a 155 chacater
# first part and a 100 character second part.
AM_INIT_AUTOMAKE([1.9 tar-ustar])
AC_PROG_LIBTOOL

AM_CONFIG_HEADER([include/config.h])

# Request support for automake silent-rules if available.
# Default to verbose output. One can use the configure-time
# option --enable-silent-rules or make V=0 to activate
# silent rules.
m4_ifdef([AM_SILENT_RULES], [AM_SILENT_RULES([no])])

PROTOCOL_VERSION=10
DOT_FRM_VERSION=6
# See the libtool docs for information on how to do shared lib versions.
SHARED_LIB_MAJOR_VERSION=16
SHARED_LIB_VERSION=$SHARED_LIB_MAJOR_VERSION:0:0
NDB_SHARED_LIB_MAJOR_VERSION=3
NDB_SHARED_LIB_VERSION=$NDB_SHARED_LIB_MAJOR_VERSION:0:0

# Set all version vars based on $VERSION. How do we do this more elegant ?
# Remember that regexps needs to quote [ and ] since this is run through m4
# We take some made up examples
#
#  VERSION                  5.1.40sp1-alpha     5.0.34a  5.5.1-m2
#  MYSQL_U_SCORE_VERSION    5.1.40sp1_alpha     5.0.34a  5.5.1_m2
#  MYSQL_NO_DASH_VERSION    5.1.40sp1           5.0.34a  5.5.1
#  MYSQL_NUMERIC_VERSION    5.1.40              5.0.34   5.5.1
#  MYSQL_BASE_VERSION       5.1                 5.0      5.5
#  MYSQL_VERSION_ID         50140               50034    50501
#
MYSQL_U_SCORE_VERSION=`echo $VERSION | sed -e "s|-|_|"`
MYSQL_NO_DASH_VERSION=`echo $VERSION | sed -e "s|-.*$||"`
MYSQL_NUMERIC_VERSION=`echo $MYSQL_NO_DASH_VERSION | sed -e "s|[[a-z]][[a-z0-9]]*$||"`
MYSQL_BASE_VERSION=`echo $MYSQL_NUMERIC_VERSION | sed -e "s|\.[[^.]]*$||"`
MYSQL_VERSION_ID=`echo $MYSQL_NUMERIC_VERSION | \
    awk -F. '{printf "%d%0.2d%0.2d", $1, $2, $3}'`
MYSQL_COPYRIGHT_YEAR=`date '+%Y'`

# Add previous major version for debian package upgrade path
MYSQL_PREVIOUS_BASE_VERSION=5.0

# The port should be constant for a LONG time
MYSQL_TCP_PORT_DEFAULT=3306
MYSQL_UNIX_ADDR_DEFAULT="/tmp/mysql.sock"

dnl Include m4 
sinclude(config/ac-macros/maintainer.m4)
sinclude(config/ac-macros/alloca.m4)
sinclude(config/ac-macros/check_cpu.m4)
sinclude(config/ac-macros/character_sets.m4)
sinclude(config/ac-macros/compiler_flag.m4)
sinclude(config/ac-macros/plugins.m4)
sinclude(config/ac-macros/dtrace.m4)
sinclude(config/ac-macros/ha_ndbcluster.m4)
sinclude(config/ac-macros/large_file.m4)
sinclude(config/ac-macros/misc.m4)
sinclude(config/ac-macros/readline.m4)
sinclude(config/ac-macros/ssl.m4)
sinclude(config/ac-macros/zlib.m4)

# Remember to add a directory sql/share/LANGUAGE
AVAILABLE_LANGUAGES="\
czech danish dutch english estonian french german greek hungarian \
italian japanese korean norwegian norwegian-ny polish portuguese \
romanian russian serbian slovak spanish swedish ukrainian"

#####
#####

AC_SUBST(MYSQL_U_SCORE_VERSION)
AC_SUBST(MYSQL_NO_DASH_VERSION)
AC_SUBST(MYSQL_BASE_VERSION)
AC_SUBST(MYSQL_VERSION_ID)
AC_SUBST(MYSQL_PREVIOUS_BASE_VERSION)
AC_SUBST(MYSQL_COPYRIGHT_YEAR)
AC_SUBST(PROTOCOL_VERSION)
AC_DEFINE_UNQUOTED([PROTOCOL_VERSION], [$PROTOCOL_VERSION],
                   [mysql client protocol version])
AC_SUBST(DOT_FRM_VERSION)
AC_DEFINE_UNQUOTED([DOT_FRM_VERSION], [$DOT_FRM_VERSION],
                   [Version of .frm files])
AC_SUBST(SHARED_LIB_MAJOR_VERSION)
AC_SUBST(SHARED_LIB_VERSION)
AC_SUBST(AVAILABLE_LANGUAGES)

# Whether the maintainer mode should be enabled.
MY_MAINTAINER_MODE

# Canonicalize the configuration name.

# Check whether --with-system-type or --without-system-type was given.
AC_ARG_WITH(system-type,
    [  --with-system-type      Set the system type, like "sun-solaris10"],
    [SYSTEM_TYPE="$withval"],
    [SYSTEM_TYPE="$host_vendor-$host_os"])
AC_ARG_WITH(machine-type,
    [  --with-machine-type     Set the machine type, like "powerpc"],
    [MACHINE_TYPE="$withval"],
    [MACHINE_TYPE="$host_cpu"])
AC_SUBST(SYSTEM_TYPE)
AC_DEFINE_UNQUOTED([SYSTEM_TYPE], ["$SYSTEM_TYPE"],
                   [Name of system, eg sun-solaris])
AC_SUBST(MACHINE_TYPE)
AC_DEFINE_UNQUOTED([MACHINE_TYPE], ["$MACHINE_TYPE"],
                   [Machine type name, eg sparc])

# Detect intel x86 like processor
BASE_MACHINE_TYPE=$MACHINE_TYPE
case $MACHINE_TYPE in
  i?86) BASE_MACHINE_TYPE=i386 ;;
esac

# Save some variables and the command line options for mysqlbug
SAVE_CC="$CC"
SAVE_CXX="$CXX"
SAVE_ASFLAGS="$ASFLAGS"
SAVE_CFLAGS="$CFLAGS"
SAVE_CXXFLAGS="$CXXFLAGS"
SAVE_LDFLAGS="$LDFLAGS"
SAVE_CXXLDFLAGS="$CXXLDFLAGS"
CONF_COMMAND="$0 $ac_configure_args"
AC_SUBST(CONF_COMMAND)
AC_SUBST(SAVE_CC)
AC_SUBST(SAVE_CXX)
AC_SUBST(SAVE_ASFLAGS)
AC_SUBST(SAVE_CFLAGS)
AC_SUBST(SAVE_CXXFLAGS)
AC_SUBST(SAVE_LDFLAGS)
AC_SUBST(SAVE_CXXLDFLAGS)
AC_SUBST(CXXLDFLAGS)

#AC_ARG_PROGRAM			# Automaticly invoked by AM_INIT_AUTOMAKE

AM_SANITY_CHECK
# This is needed is SUBDIRS is set
AC_PROG_MAKE_SET

##############################################################################
# The below section needs to be done before AC_PROG_CC
##############################################################################

# Hack for OS X/Darwin and Metrowerks CodeWarrior
AC_ARG_WITH(darwin-mwcc,
[  --with-darwin-mwcc      Use Metrowerks CodeWarrior wrappers on OS X/Darwin],[
 if [ "with_darwin_mwcc" = yes ] ; then
  builddir=`pwd`
  ccwrapper="$builddir/support-files/MacOSX/mwcc-wrapper"
  arwrapper="$builddir/support-files/MacOSX/mwar-wrapper"
  CC="$ccwrapper"
  CXX="$ccwrapper"
  LD="$ccwrapper"
  AR="$arwrapper"
  RANLIB=:
  export CC CXX LD AR RANLIB
  AC_SUBST(AR)
  AC_SUBST(RANLIB)
 fi
])

AM_CONDITIONAL(DARWIN_MWCC, test x$with_darwin_mwcc = xyes)

if test "x${CFLAGS-}" = x ; then
  cflags_is_set=no
else
  cflags_is_set=yes
fi

if test "x${CPPFLAGS-}" = x ; then
  cppflags_is_set=no
else
  cppflags_is_set=yes
fi

if test "x${LDFLAGS-}" = x ; then
  ldflags_is_set=no
else
  ldflags_is_set=yes
fi

################ End of section to be done before AC_PROG_CC #################

# The following hack should ensure that configure doesn't add optimizing
# or debugging flags to CFLAGS or CXXFLAGS
# C_EXTRA_FLAGS are flags that are automaticly added to both
# CFLAGS and CXXFLAGS
CFLAGS="$CFLAGS $C_EXTRA_FLAGS "
CXXFLAGS="$CXXFLAGS $C_EXTRA_FLAGS "

dnl Checks for programs.
AC_PROG_AWK
AC_PROG_CC
AC_PROG_CXX
AC_PROG_CPP

# Print version of CC and CXX compiler (if they support --version)
CC_VERSION=`$CC --version | sed 1q`
if test $? -eq "0"
then
  AC_MSG_CHECKING("C Compiler version")
  AC_MSG_RESULT("$CC $CC_VERSION")
else
CC_VERSION=""
fi
AC_SUBST(CC_VERSION)
MYSQL_CHECK_CXX_VERSION

# Fix for sgi gcc / sgiCC which tries to emulate gcc
if test "$CC" = "sgicc"
then
  ac_cv_prog_gcc="no"
fi
if test "$CXX" = "sgi++"
then
  GXX="no"
fi

if test "$ac_cv_prog_gcc" = "yes"
then
  AS="$CC -c"
  AC_SUBST(AS)
else
  AC_PATH_PROG(AS, as, as)
fi

# Still need ranlib for readline; local static use only so no libtool.
AC_PROG_RANLIB
# We use libtool
#AC_LIBTOOL_WIN32_DLL
AC_PROG_LIBTOOL

# Ensure that we have --preserve-dup-deps defines, otherwise we get link
# problems of 'mysql' with CXX=g++
LIBTOOL="$LIBTOOL --preserve-dup-deps"
AC_SUBST(LIBTOOL)dnl

AC_SUBST(NM)dnl

# NM= "$NM -X64"
#archive_expsym_cmds= `echo "$archive_expsym_cmds" | sed -e '/"$(CC)"//'`
#archive_expsym_cmds= "$CC -q64 $archive_expsym_cmds"
#  CXXFLAGS=`echo "$CXXFLAGS -Werror" | sed -e 's/-fbranch-probabilities//; s/-Wall//; s/-ansi//; s/-pedantic//; s/-Wcheck//'`

#AC_LIBTOOL_DLOPEN AC_LIBTOOL_WIN32_DLL AC_DISABLE_FAST_INSTALL AC_DISABLE_SHARED AC_DISABLE_STATIC

# AC_PROG_INSTALL
AC_PROG_INSTALL
test -z "$INSTALL_SCRIPT" && INSTALL_SCRIPT='${INSTALL_PROGRAM}'

# Not critical since the generated file is distributed
AC_CHECK_PROGS(YACC, ['bison -y -p MYSQL'])
AC_CHECK_PROG(PDFMANUAL, pdftex, manual.pdf)
AC_CHECK_PROG(DVIS,      tex,    manual.dvi)

AC_PATH_PROG(uname_prog, uname, no)

# We should go through this and put all the explictly system dependent
# stuff in one place
AC_MSG_CHECKING(operating system)
AC_CACHE_VAL(mysql_cv_sys_os,
[
if test "$uname_prog" != "no"; then
  mysql_cv_sys_os="`uname`"
else
  mysql_cv_sys_os="Not Solaris"
fi
])
AC_MSG_RESULT($mysql_cv_sys_os)

# This should be rewritten to use $target_os
case "$target_os" in
  sco3.2v5*) 
     CFLAGS="$CFLAGS -DSCO"
     CXXFLAGS="$CXXFLAGS -DSCO"
     LD='$(CC) $(CFLAGS)'
     case "$CFLAGS" in
       *-belf*) 
         AC_SYS_COMPILER_FLAG(-belf,sco_belf_option,CFLAGS,[],[
         case "$LDFLAGS" in
           *-belf*) ;;
           *) AC_MSG_WARN([Adding -belf option to ldflags.])
              LDFLAGS="$LDFLAGS -belf"
           ;;
         esac
         ])
       ;;
       *)
         AC_SYS_COMPILER_FLAG(-belf,sco_belf_option,CFLAGS,[],[
         case "$LDFLAGS" in
           *-belf*) ;;
           *)
	     AC_MSG_WARN([Adding -belf option to ldflags.])
             LDFLAGS="$LDFLAGS -belf"
           ;;
         esac
         ])
       ;;
     esac
  ;;
  sysv5UnixWare* | sysv5OpenUNIX8*) 
    if test "$GCC" != "yes"; then
      # Use the built-in alloca()
      CFLAGS="$CFLAGS -Kalloca"
    fi
    CXXFLAGS="$CXXFLAGS -DNO_CPLUSPLUS_ALLOCA"
  ;;
  sysv5SCO_SV6.0.0*)
    if test "$GCC" != "yes"; then
      # Use the built-in alloca()
      CFLAGS="$CFLAGS -Kalloca"
      CXXFLAGS="$CFLAGS -Kalloca"
      # Use no_implicit for templates
      CXXFLAGS="$CXXFLAGS -Tno_implicit"
      AC_DEFINE([HAVE_EXPLICIT_TEMPLATE_INSTANTIATION],
        [1], [Defined by configure. Use explicit template instantiation.])
    fi
  ;;
esac

# The following is required for portable results of floating point calculations
# on PowerPC. The same must also be done for IA-64, but this options is missing
# in the IA-64 gcc backend.

if test "$GCC" = "yes"
then
  case "$host_cpu" in
    *ppc* | *powerpc*)
      CFLAGS="$CFLAGS -mno-fused-madd"
      CXXFLAGS="$CXXFLAGS -mno-fused-madd"
    ;;
  esac
fi

AC_SUBST(CC)
AC_SUBST(CFLAGS)
AC_SUBST(CXX)
AC_SUBST(CXXFLAGS)
AC_SUBST(ASFLAGS)
AC_SUBST(LD)
AC_SUBST(INSTALL_SCRIPT)

export CC CXX CFLAGS LD LDFLAGS AR ARFLAGS

if test "$GCC" = "yes"
then
  # mysqld requires -fno-implicit-templates.
  # Disable exceptions as they seams to create problems with gcc and threads.
  # mysqld doesn't use run-time-type-checking, so we disable it.
  # We should use -Wno-invalid-offsetof flag to disable some warnings from gcc
  # regarding offset() usage in C++ which are done in a safe manner in the
  # server
  CXXFLAGS="$CXXFLAGS -fno-implicit-templates -fno-exceptions -fno-rtti"
  AC_DEFINE([HAVE_EXPLICIT_TEMPLATE_INSTANTIATION],
    [1], [Defined by configure. Use explicit template instantiation.])
fi

MYSQL_PROG_AR

# libmysqlclient versioning when linked with GNU ld.
if $LD --version 2>/dev/null| grep GNU >/dev/null 2>&1; then
  LD_VERSION_SCRIPT="-Wl,--version-script=\$(top_builddir)/libmysql/libmysql.ver"
  AC_CONFIG_FILES(libmysql/libmysql.ver)
fi
AC_SUBST(LD_VERSION_SCRIPT)


# Avoid bug in fcntl on some versions of linux
AC_MSG_CHECKING([if we should use 'skip-external-locking' as default for $target_os])
# Any variation of Linux
if expr "$target_os" : "[[Ll]]inux.*" > /dev/null
then
  MYSQLD_DEFAULT_SWITCHES="--skip-external-locking"
  TARGET_LINUX="true"
  AC_MSG_RESULT([yes])
  AC_DEFINE([TARGET_OS_LINUX], [1], [Whether we build for Linux])
else
  MYSQLD_DEFAULT_SWITCHES=""
  TARGET_LINUX="false"
  AC_MSG_RESULT([no])
fi
AC_SUBST(MYSQLD_DEFAULT_SWITCHES)
AC_SUBST(TARGET_LINUX)

dnl Find paths to some shell programs
AC_PATH_PROG(LN, ln, ln)
# This must be able to take a -f flag like normal unix ln.
AC_PATH_PROG(LN_CP_F, ln, ln)
# If ln -f does not exists use -s (AFS systems)
if test -n "$LN_CP_F"; then
  LN_CP_F="$LN_CP_F -s"
fi

AC_PATH_PROG(MV, mv, mv)
AC_PATH_PROG(RM, rm, rm)
AC_PATH_PROG(CP, cp, cp)
AC_PATH_PROG(SED, sed, sed)
AC_PATH_PROG(CMP, cmp, cmp)
AC_PATH_PROG(CHMOD, chmod, chmod)
AC_PATH_PROG(HOSTNAME, hostname, hostname)
AC_PATH_PROG(DIFF, diff, diff)
# Check for a GNU tar named 'gtar', or 'gnutar' (MacOS X) and
# fall back to 'tar' otherwise and hope that it's a GNU tar as well
AC_CHECK_PROGS(TAR, gnutar gtar tar)

dnl We use a path for perl so the script startup works
dnl We make sure to use perl, not perl5, in hopes that the RPMs will
dnl not depend on the perl5 binary being installed (probably a bug in RPM)
AC_PATH_PROG(PERL, perl, no)
if test "$PERL" != "no" && $PERL -e 'require 5' > /dev/null 2>&1
then
  PERL5=$PERL
else
  AC_PATH_PROG(PERL5, perl5, no)
  if test "$PERL5" != no
  then
    PERL=$PERL5
    ac_cv_path_PERL=$ac_cv_path_PERL5
  fi
fi

AC_SUBST(HOSTNAME)
AC_SUBST(PERL)
AC_SUBST(PERL5)

# Enable the abi_check rule only if gcc is available

if test "$GCC" != "yes" || expr "$CC" : ".*icc.*"
then
  ABI_CHECK=""
else
  ABI_CHECK="abi_check"
fi

AC_SUBST(ABI_CHECK)

# Look for PS usage.  We use double dollar-signs in FIND_PROC because this
# value is written to a makefile, which interprets away one level of
# dollar-signs.  So, interpretation stages are  m4 and then shell in autoconf,
# then Make, then shell.  The autoconf substitution uses single quotes, so 
# no unprotected single quotes should appear in the expression.
AC_PATH_PROG(PS, ps, ps)
AC_MSG_CHECKING("how to check if pid exists")
PS=$ac_cv_path_PS
# Linux style
if $PS wwwp $$ 2> /dev/null | grep -- "$0" > /dev/null
then
  FIND_PROC="$PS wwwp \$\$PID | grep -v \" grep\" | grep -v mysqld_safe | grep -- \"\$\$MYSQLD\" > /dev/null"
# Solaris
elif $PS -fp $$ 2> /dev/null | grep -- $0 > /dev/null
then
  FIND_PROC="$PS -p \$\$PID | grep -v \" grep\" | grep -v mysqld_safe | grep -- \"\$\$MYSQLD\" > /dev/null"
# BSD style
elif $PS -uaxww 2> /dev/null | grep -- $0 > /dev/null
then
  FIND_PROC="$PS -uaxww | grep -v \" grep\" | grep -v mysqld_safe | grep -- \"\$\$MYSQLD\" | grep \" \$\$PID \" > /dev/null"
# SysV style
elif $PS -ef 2> /dev/null | grep -- $0 > /dev/null
then
  FIND_PROC="$PS -ef | grep -v \" grep\" | grep -v mysqld_safe | grep -- \"\$\$MYSQLD\" | grep \" \$\$PID \" > /dev/null"
# Do anybody use this?
elif $PS $$ 2> /dev/null | grep -- $0 > /dev/null
then
  FIND_PROC="$PS \$\$PID | grep -v \" grep\" | grep -v mysqld_safe | grep -- \"\$\$MYSQLD\" > /dev/null"
else
  case $SYSTEM_TYPE in
    *freebsd*|*dragonfly*)
      FIND_PROC="$PS p \$\$PID | grep -v \" grep\" | grep -v mysqld_safe | grep -- \"\$\$MYSQLD\" > /dev/null"
      ;;
    *darwin*)
      FIND_PROC="$PS -uaxww | grep -v \" grep\" | grep -v mysqld_safe | grep -- \"\$\$MYSQLD\" | grep \" \$\$PID \" > /dev/null"
      ;;
    *cygwin*)
      FIND_PROC="$PS -e | grep -v \" grep\" | grep -v mysqld_safe | grep -- \"\$\$MYSQLD\" | grep \" \$\$PID \" > /dev/null"
      ;;
    *)
      AC_MSG_ERROR([Could not find the right ps and/or grep switches. Which OS is this?  See the Installation chapter in the Reference Manual.])
  esac
fi
AC_SUBST(FIND_PROC)
AC_MSG_RESULT("$FIND_PROC")

# Check if a pid is valid
AC_PATH_PROG(KILL, kill, kill)
AC_MSG_CHECKING("for kill switches")
if $ac_cv_path_KILL -0 $$
then
  CHECK_PID="$ac_cv_path_KILL -0 \$\$PID > /dev/null 2> /dev/null"
elif kill -s 0 $$
then
  CHECK_PID="$ac_cv_path_KILL -s 0 \$\$PID > /dev/null 2> /dev/null"
else
  AC_MSG_WARN([kill -0 to check for pid seems to fail])
    CHECK_PID="$ac_cv_path_KILL -s SIGCONT \$\$PID > /dev/null 2> /dev/null"
fi
AC_SUBST(CHECK_PID)
AC_MSG_RESULT("$CHECK_PID")

# We need an ANSI C compiler
AM_PROG_CC_STDC

# We need an assembler, too
AM_PROG_AS
CCASFLAGS="$CCASFLAGS $ASFLAGS"

# Check if we need noexec stack for assembler
AC_CHECK_NOEXECSTACK

if test "$am_cv_prog_cc_stdc" = "no"
then
  AC_MSG_ERROR([MySQL requires an ANSI C compiler (and a C++ compiler). Try gcc. See the Installation chapter in the Reference Manual.])
fi

NOINST_LDFLAGS="-static"

static_nss=""
STATIC_NSS_FLAGS=""
OTHER_LIBC_LIB=""
AC_ARG_WITH(other-libc,
 [  --with-other-libc=DIR   Link against libc and other standard libraries 
                          installed in the specified non-standard location 
                          overriding default. Originally added to be able to
                          link against glibc 2.2 without making the user 
                          upgrade the standard libc installation.],
 [
   other_libc_include="$withval/include"
   other_libc_lib="$withval/lib"
   with_other_libc="yes"
   enable_shared="no"
   all_is_static="yes"
   CFLAGS="$CFLAGS -I$other_libc_include"
   # There seems to be a feature in gcc that treats system and libc headers
   # silently when they violatate ANSI C++ standard, but it is strict otherwise
   # since gcc cannot now recognize that our headers are libc, we work around
   # by telling it to be permissive. Note that this option only works with
   # new versions of gcc (2.95.x and above)
   CXXFLAGS="$CXXFLAGS -fpermissive -I$other_libc_include"
   if test -f "$other_libc_lib/libnss_files.a"
   then
     # libc has been compiled with --enable-static-nss
     # we need special flags, but we will have to add those later
     STATIC_NSS_FLAGS="-lc -lnss_files -lnss_dns -lresolv"
     STATIC_NSS_FLAGS="$STATIC_NSS_FLAGS $STATIC_NSS_FLAGS"
     OTHER_LIBC_LIB="-static -L$other_libc_lib"
     static_nss=1
   else
     # this is a dirty hack. We if we detect static nss glibc in the special
     # location, we do not re-direct the linker to get libraries from there
     # during check. The reason is that if we did, we would have to find a
     # way to append the special static nss flags to LIBS every time we do
     # any check - this is definitely feasible, but not worthwhile the risk
     # of breaking other things. So for our purposes it would be sufficient
     # to assume that whoever is using static NSS knows what he is doing and
     # has sensible libraries in the regular location
     LDFLAGS="$LDFLAGS -static -L$other_libc_lib "
   fi
   
   # When linking against custom libc installed separately, we want to force
   # all binary builds to be static, including the build done by configure
   # itself to test for system features.
   with_mysqld_ldflags="-all-static"
   with_client_ldflags="-all-static"
   NOINST_LDFLAGS="-all-static"
 ],
 [
  other_libc_include=
  other_libc_lib=
  with_other_libc="no"
 ]
)
AC_SUBST(NOINST_LDFLAGS)

#
# Check if we are using Linux and a glibc compiled with static nss
# (this is true on the MySQL build machines to avoid NSS problems)
#
AC_CHECK_TOOL([NM], [nm]) 

if test "$TARGET_LINUX" = "true" -a "$static_nss" = ""
then
  tmp=`$NM ${other_libc_lib:-/usr/lib*}/libc.a | grep _nss_files_getaliasent_r1`
  if test -n "$tmp"
  then
     STATIC_NSS_FLAGS="-lc -lnss_files -lnss_dns -lresolv"
     STATIC_NSS_FLAGS="$STATIC_NSS_FLAGS $STATIC_NSS_FLAGS"
     static_nss=1
  fi
fi

AC_ARG_WITH(server-suffix,
    [  --with-server-suffix    Append value to the version string.],
    [ MYSQL_SERVER_SUFFIX=`echo "$withval" | sed -e  's/^\(...................................\)..*$/\1/'` ],
    [ MYSQL_SERVER_SUFFIX= ]
    )
AC_SUBST(MYSQL_SERVER_SUFFIX)

# Set flags if we want to force to use pthreads
AC_ARG_WITH(pthread,
    [  --with-pthread          Force use of pthread library.],
    [ with_pthread=$withval ],
    [ with_pthread=no ]
    )

# Force use of thread libs LIBS
AC_ARG_WITH(named-thread-libs,
    [  --with-named-thread-libs=ARG
                          Use specified thread libraries instead of 
                          those automatically found by configure.],
    [ with_named_thread=$withval ],
    [ with_named_thread=no ]
    )

# Force use of a curses libs
AC_ARG_WITH(named-curses-libs,
    [  --with-named-curses-libs=ARG
                          Use specified curses libraries instead of 
                          those automatically found by configure.],
    [ with_named_curses=$withval ],
    [ with_named_curses=no ]
    )

# Make thread safe client
AC_ARG_ENABLE(thread-safe-client,
    [  --disable-thread-safe-client   
                          Compile the client without threads.],
    [ THREAD_SAFE_CLIENT=$enableval ],
    [ THREAD_SAFE_CLIENT=yes ]
    )

# compile with strings functions in assembler
AC_ARG_ENABLE(assembler,
    [  --enable-assembler      Use assembler versions of some string 
                          functions if available.],
    [ ENABLE_ASSEMBLER=$enableval ],
    [ ENABLE_ASSEMBLER=no ]
    )

AC_MSG_CHECKING(if we should use assembler functions)
# For now we only support assembler on i386 and sparc systems
AM_CONDITIONAL(ASSEMBLER_x86, test "$ENABLE_ASSEMBLER" = "yes" -a "$BASE_MACHINE_TYPE" = "i386" && $AS strings/strings-x86.s -o checkassembler >/dev/null 2>&1 && test -f checkassembler && (rm -f checkassembler; exit 0;))
AM_CONDITIONAL(ASSEMBLER_sparc64, test "$ENABLE_ASSEMBLER" = "yes" -a "$BASE_MACHINE_TYPE" = "sparcv9")
AM_CONDITIONAL(ASSEMBLER, test "$ASSEMBLER_x86_TRUE" = "")

if test "$ASSEMBLER_TRUE" = ""
then
  AC_MSG_RESULT([yes])
else
  AC_MSG_RESULT([no])
fi

# Add query profiler
AC_MSG_CHECKING(if SHOW PROFILE should be enabled.)
AC_ARG_ENABLE(profiling,
    AS_HELP_STRING([--enable-profiling], [Enable profiling of query lifetime.]),
    [ ENABLED_PROFILING=$enableval ],
    [ ENABLED_PROFILING=no ])

AC_DEFINE([ENABLED_PROFILING], [1], [If SHOW PROFILE should be enabled])
if test "$ENABLED_PROFILING" = "yes"
then
  AC_MSG_RESULT([yes]) 
else
  AC_MSG_RESULT([no])
fi

# Use this to set the place used for unix socket used to local communication.
AC_ARG_WITH(unix-socket-path,
    [  --with-unix-socket-path=SOCKET
                          Where to put the unix-domain socket.  SOCKET must be 
                          an absolute file name.],
    [ MYSQL_UNIX_ADDR=$withval ],
    [ MYSQL_UNIX_ADDR=$MYSQL_UNIX_ADDR_DEFAULT ]
    )
AC_SUBST(MYSQL_UNIX_ADDR)

AC_ARG_WITH(tcp-port,
    [  --with-tcp-port=port-number
                          Which port to use for MySQL services (default 3306)],
    [ MYSQL_TCP_PORT=$withval ],
    [ MYSQL_TCP_PORT=$MYSQL_TCP_PORT_DEFAULT
      # if we actually defaulted (as opposed to the pathological case of
      # --with-tcp-port=<MYSQL_TCP_PORT_DEFAULT> which might in theory
      # happen if whole batch of servers was built from a script), set
      # the default to zero to indicate that; we don't lose information
      # that way, because 0 obviously indicates that we can get the
      # default value from MYSQL_TCP_PORT. this seems really evil, but
      # testing for MYSQL_TCP_PORT==MYSQL_TCP_PORT_DEFAULT would make a
      # a port of MYSQL_TCP_PORT_DEFAULT magic even if the builder did not
      # intend it to mean "use the default, in fact, look up a good default
      # from /etc/services if you can", but really, really meant 3306 when
      # they passed in 3306. When they pass in a specific value, let them
      # have it; don't second guess user and think we know better, this will
      # just make people cross.  this makes the the logic work like this
      # (which is complicated enough):
      #
      # - if a port was set during build, use that as a default.
      #
      # - otherwise, try to look up a port in /etc/services; if that fails,
      #   use MYSQL_TCP_PORT_DEFAULT (at the time of this writing 3306)
      #
      # - allow the MYSQL_TCP_PORT environment variable to override that.
      #
      # - allow command-line parameters to override all of the above.
      #
      # the top-most MYSQL_TCP_PORT_DEFAULT is read from win/configure.js,
      # so don't mess with that.
      MYSQL_TCP_PORT_DEFAULT=0 ]
    )
AC_SUBST(MYSQL_TCP_PORT)
# We might want to document the assigned port in the manual.
AC_SUBST(MYSQL_TCP_PORT_DEFAULT)

# Use this to set the place used for unix socket used to local communication.
AC_ARG_WITH(mysqld-user,
    [  --with-mysqld-user=username   
                          What user the mysqld daemon shall be run as.],
    [ MYSQLD_USER=$withval ],
    [ MYSQLD_USER=mysql ]
    )
AC_SUBST(MYSQLD_USER)

# If we should allow LOAD DATA LOCAL
AC_MSG_CHECKING(If we should should enable LOAD DATA LOCAL by default)
AC_ARG_ENABLE(local-infile,
    [  --enable-local-infile   Enable LOAD DATA LOCAL INFILE (default: disabled)],
    [ ENABLED_LOCAL_INFILE=$enableval ],
    [ ENABLED_LOCAL_INFILE=no ]
    )
if test "$ENABLED_LOCAL_INFILE" = "yes"
then
  AC_MSG_RESULT([yes])
  AC_DEFINE([ENABLED_LOCAL_INFILE], [1],
            [If LOAD DATA LOCAL INFILE should be enabled by default])
else
  AC_MSG_RESULT([no])
fi

# If we should allow init-file, skip-grant-table and bootstrap options
AC_MSG_CHECKING(If we should should enable init-file, skip-grant-table options and bootstrap)
AC_ARG_ENABLE(grant-options,
    [  --disable-grant-options Disables the use of --init-file, --skip-grant-tables and --bootstrap options],
    [ mysql_grant_options_enabled=$enableval ],
    [ mysql_grant_options_enabled=yes ]
    )
if test "$mysql_grant_options_enabled" = "yes"
then
  AC_MSG_RESULT([yes])
else
  AC_DEFINE([DISABLE_GRANT_OPTIONS], [1],
            [Disables the use of --init-file, --skip-grant-tables and --bootstrap options])
  AC_MSG_RESULT([no])
fi

MYSQL_SYS_LARGEFILE

# Types that must be checked AFTER large file support is checked
AC_TYPE_SIZE_T

#--------------------------------------------------------------------
# Check for system header files
#--------------------------------------------------------------------

AC_HEADER_DIRENT
AC_HEADER_STDC
AC_HEADER_SYS_WAIT
AC_CHECK_HEADERS(fcntl.h fenv.h float.h floatingpoint.h fpu_control.h \
 ieeefp.h limits.h memory.h pwd.h select.h poll.h \
 stdlib.h stddef.h \
 strings.h string.h synch.h sys/mman.h sys/socket.h netinet/in.h arpa/inet.h \
 sys/timeb.h sys/types.h sys/un.h sys/vadvise.h sys/wait.h term.h \
 unistd.h utime.h sys/utime.h termio.h termios.h sched.h crypt.h alloca.h \
 sys/ioctl.h malloc.h sys/malloc.h sys/ipc.h sys/shm.h linux/config.h \
 sys/prctl.h sys/resource.h sys/param.h port.h ieeefp.h \
 execinfo.h)

AC_CHECK_HEADERS([xfs/xfs.h])

#--------------------------------------------------------------------
# Check for system libraries. Adds the library to $LIBS
# and defines HAVE_LIBM etc
#--------------------------------------------------------------------

AC_CHECK_LIB(m, floor, [], AC_CHECK_LIB(m, __infinity))

AC_CHECK_LIB(nsl_r, gethostbyname_r, [],
  AC_CHECK_LIB(nsl, gethostbyname_r))
AC_CHECK_FUNC(gethostbyname_r)

AC_SEARCH_LIBS(setsockopt, socket)
# This may get things to compile even if bind-8 is installed
AC_SEARCH_LIBS(bind, bind)
# Check if crypt() exists in libc or libcrypt, sets LIBS if needed
AC_SEARCH_LIBS(crypt, crypt, AC_DEFINE(HAVE_CRYPT, 1, [crypt]))
# See if we need a library for address lookup.
AC_SEARCH_LIBS(inet_aton, [socket nsl resolv])

# For the sched_yield() function on Solaris
AC_SEARCH_LIBS(sched_yield, posix4, 
  AC_DEFINE(HAVE_SCHED_YIELD, 1, [sched_yield]))

MYSQL_CHECK_ZLIB_WITH_COMPRESS

# For large pages support
if test "$TARGET_LINUX" = "true"
then
  # For SHM_HUGETLB on Linux
  AC_CHECK_DECLS(SHM_HUGETLB, 
      AC_DEFINE([HAVE_LARGE_PAGES], [1], 
                [Define if you have large pages support])
      AC_DEFINE([HAVE_LARGE_PAGE_OPTION], [1], 
                [Define if you have large page option])
      AC_DEFINE([HUGETLB_USE_PROC_MEMINFO], [1],
                [Define if /proc/meminfo shows the huge page size (Linux only)])
      , ,
      [
#include <sys/shm.h>
      ]
  )
else
# For large pages support on Solaris
AC_CHECK_DECLS(MHA_MAPSIZE_VA,
      AC_DEFINE([HAVE_SOLARIS_LARGE_PAGES], [1],
                [Define to 1 if you have large pages support])
      AC_DEFINE([HAVE_LARGE_PAGE_OPTION], [1], 
                [Define if you have large page option])
      , ,
      [
#include <sys/mman.h>
      ]
)
fi

dnl Use of ALARMs to wakeup on timeout on sockets
dnl
dnl This feature makes use of a mutex and is a scalability hog we
dnl try to avoid using. However we need support for SO_SNDTIMEO and
dnl SO_RCVTIMEO socket options for this to work. So we will check
dnl if this feature is supported by a simple AC_RUN_IFELSE macro. However
dnl on some OS's there is support for setting those variables but
dnl they are silently ignored. For those OS's we will not attempt
dnl o use SO_SNDTIMEO and SO_RCVTIMEO even if it is said to work.
dnl See Bug#29093 for the problem with SO_SND/RCVTIMEO on HP/UX.
dnl To use alarm is simple, simply avoid setting anything.


AC_CACHE_CHECK([whether SO_SNDTIMEO and SO_RCVTIMEO work],
  [mysql_cv_socket_timeout],
  [AC_RUN_IFELSE(
    [AC_LANG_PROGRAM([[
      #include <sys/types.h>
      #include <sys/socket.h>
      #include <sys/time.h>
    ]],[[
      int fd = socket(AF_INET, SOCK_STREAM, 0);
      struct timeval tv;
      int ret= 0;
      tv.tv_sec= 2;
      tv.tv_usec= 0;
      ret|= setsockopt(fd, SOL_SOCKET, SO_SNDTIMEO, &tv, sizeof(tv));
      ret|= setsockopt(fd, SOL_SOCKET, SO_RCVTIMEO, &tv, sizeof(tv));
      return !!ret;
    ]])],
    [mysql_cv_socket_timeout=yes],
    [mysql_cv_socket_timeout=no],
    [mysql_cv_socket_timeout=no
     AC_MSG_WARN([Socket timeout options disabled due to cross-compiling])])
  ])

use_alarm=yes

if test "$mysql_cv_socket_timeout" = yes; then
  case $SYSTEM_TYPE in
    dnl We trust the result from the following systems
    *solaris*) use_alarm=no ;;
    *freebsd*) use_alarm=no ;;
    *darwin*)  use_alarm=no ;;
    *)
      dnl We trust the result from Linux also
      if test "$TARGET_LINUX" = "true"; then
        use_alarm=no
      fi
      dnl We trust no one else for the moment
      dnl (Windows is hardcoded to not use alarms)
      ;;
  esac
fi

AC_ARG_WITH(alarm,
    AS_HELP_STRING([--with-alarm], [Use alarm to implement socket timeout.]),
    [use_alarm=$withval], [])

AC_MSG_CHECKING(whether to use alarms to implement socket timeout)
if test "$use_alarm" = no ; then
  AC_DEFINE([NO_ALARM], [1], [No need to use alarm for socket timeout])
  AC_DEFINE([SIGNAL_WITH_VIO_CLOSE], [1], [Need to use vio close for kill connection])
fi
AC_MSG_RESULT($use_alarm)

#--------------------------------------------------------------------
# Check for IPv6 support
#--------------------------------------------------------------------

AC_CHECK_HEADERS(netinet/in6.h)

AC_CHECK_TYPES([struct sockaddr_in6, struct in6_addr],
                [have_in6_types=yes],
                [have_in6_types=no], 
  [[
    #ifdef WIN32
      #include <winsock2.h>
    #else
      #include <sys/types.h>
      #include <netinet/in.h>
      #include <sys/socket.h>
    #endif

    #ifdef HAVE_NETINET_IN6_H
      #include <netinet/in6.h>
    #endif
  ]])

AC_MSG_CHECKING([for IPv6 support])

AC_ARG_ENABLE(ipv6,
  AS_HELP_STRING([--disable-ipv6], [Disable support for IPv6 networking]),
  [disable_ipv6=yes], [disable_ipv6=no])

if test x"$disable_ipv6" = xyes -o x"$have_in6_types" = xno; then
  AC_MSG_RESULT([no])
else
  AC_DEFINE([HAVE_IPV6], [1], [Define if IPv6 networking support is present])
  AC_MSG_RESULT([yes])
fi

#--------------------------------------------------------------------------
# Check if struct sockaddr_in::sin_len is available
#--------------------------------------------------------------------------

AC_CACHE_CHECK(
  [if sockaddr_in::sin_len is available],
  mysql_cv_have_sockaddr_in_sin_len,
  AC_TRY_COMPILE(
    [
      #ifdef WIN32
        #include <winsock2.h>
      #else
        #include <sys/types.h>
        #include <netinet/in.h>
        #include <sys/socket.h>
      #endif
    ],
    [unsigned int i = sizeof(((struct sockaddr_in *) 0)->sin_len)],
    mysql_cv_have_sockaddr_in_sin_len=yes,
    mysql_cv_have_sockaddr_in_sin_len=no))

if test "$mysql_cv_have_sockaddr_in_sin_len" = "yes"; then
  AC_DEFINE(
    [HAVE_SOCKADDR_IN_SIN_LEN],
    [1],
    [If sockaddr_in::sin_len is available])
fi

#--------------------------------------------------------------------------
# Check if struct sockaddr_in6::sin6_len is available
#--------------------------------------------------------------------------

AC_CACHE_CHECK(
  [if sockaddr_in6::sin6_len is available],
  mysql_cv_have_sockaddr_in6_sin6_len,
  AC_TRY_COMPILE(
    [
      #ifdef WIN32
        #include <winsock2.h>
      #else
        #include <sys/types.h>
        #include <netinet/in.h>
        #include <sys/socket.h>
      #endif

      #ifdef HAVE_NETINET_IN6_H
        #include <netinet/in6.h>
      #endif
    ],
    [unsigned int i = sizeof(((struct sockaddr_in6 *) 0)->sin6_len)],
    mysql_cv_have_sockaddr_in6_sin6_len=yes,
    mysql_cv_have_sockaddr_in6_sin6_len=no))

if test "$mysql_cv_have_sockaddr_in_sin6_len" = "yes"; then
  AC_DEFINE(
    [HAVE_SOCKADDR_IN6_SIN6_LEN],
    [1],
    [If sockaddr_in6::sin6_len is available])
fi

#--------------------------------------------------------------------
# Check for TCP wrapper support
#--------------------------------------------------------------------

AC_ARG_WITH(libwrap,
[  --with-libwrap[=DIR]      Compile in libwrap (tcp_wrappers) support],[
  case "$with_libwrap" in
  no) : ;;
  yes|*)
    _cppflags=${CPPFLAGS}
    _ldflags=${LDFLAGS}

    if test "$with_libwrap" != "yes"; then
      CPPFLAGS="${CPPFLAGS} -I$with_libwrap/include"
      LDFLAGS="${LDFLAGS} -L$with_libwrap/lib"
    fi

    _libs=${LIBS}
    AC_CHECK_HEADER(tcpd.h,
      LIBS="-lwrap $LIBS"
      AC_MSG_CHECKING(for TCP wrappers library -lwrap)
      AC_TRY_LINK([#include <tcpd.h>
int allow_severity = 0;
int deny_severity  = 0;

struct request_info *req;
],[hosts_access (req)],
        AC_MSG_RESULT(yes)
        AC_DEFINE([LIBWRAP], [1], [Define if you have -lwrap])
        AC_DEFINE([HAVE_LIBWRAP], [1], [Define if have -lwrap])
	if test "$with_libwrap" != "yes"; then
	    WRAPLIBS="-L${with_libwrap}/lib"
	fi
	WRAPLIBS="${WRAPLIBS} -lwrap",
        AC_MSG_RESULT(no)
        CPPFLAGS=${_cppflags} LDFLAGS=${_ldflags}),
      CPPFLAGS=${_cppflags} LDFLAGS=${_ldflags})
    LDFLAGS=${_ldflags} LIBS=${_libs}
    ;;
  esac
])
AC_SUBST(WRAPLIBS)

if test "$TARGET_LINUX" = "true"; then
  AC_ARG_WITH(pstack,
    [  --with-pstack           Use the pstack backtrace library],
    [ USE_PSTACK=$withval ],
    [ USE_PSTACK=no ])
  pstack_libs=
  pstack_dir=
  if test "$USE_PSTACK" = yes -a "$TARGET_LINUX" = "true" -a "$BASE_MACHINE_TYPE" = "i386"
  then
    have_libiberty= have_libbfd=
    my_save_LIBS="$LIBS"
dnl I have no idea if this is a good test - can not find docs for libiberty  
    AC_CHECK_LIB([iberty], [fdmatch],
      [have_libiberty=yes
       AC_CHECK_LIB([bfd], [bfd_openr], [have_libbfd=yes], , [-liberty])])
    LIBS="$my_save_LIBS"

    if test x"$have_libiberty" = xyes -a x"$have_libbfd" = xyes
    then
      pstack_dir="pstack"
      pstack_libs="../pstack/libpstack.a -lbfd -liberty"
      # We must link staticly when using pstack
      with_mysqld_ldflags="-all-static"
      AC_SUBST([pstack_dir])
      AC_SUBST([pstack_libs])
      AC_DEFINE([USE_PSTACK], [1], [the pstack backtrace library])
dnl This check isn't needed, but might be nice to give some feedback....
dnl    AC_CHECK_HEADER(libiberty.h,
dnl      have_libiberty_h=yes,
dnl      have_libiberty_h=no)
    else
      USE_PSTACK="no"
    fi
  else
    USE_PSTACK="no"
  fi
fi
AC_MSG_CHECKING([if we should use pstack])
AC_MSG_RESULT([$USE_PSTACK])

# Check for gtty if termio.h doesn't exists
if test "$ac_cv_header_termio_h" = "no" -a "$ac_cv_header_termios_h" = "no"
then
  AC_SEARCH_LIBS(gtty, compat)
fi

# We make a special variable for non-threaded version of LIBS to avoid
# including thread libs into non-threaded version of MySQL client library.
# Later in this script LIBS will be augmented with a threads library.
NON_THREADED_LIBS="$LIBS"

AC_CHECK_TYPES([int8, uint8, int16, uint16, int32, uint32, int64, uint64,
                uchar, uint, ulong],[],[], [
#include <sys/types.h>
])
AC_CHECK_TYPES([fp_except], [], [], [
#include <sys/types.h>
#include <ieeefp.h>
])

#
# Some system specific hacks
#

MAX_C_OPTIMIZE="-O3"
MAX_CXX_OPTIMIZE="-O3"

case $SYSTEM_TYPE in
  *solaris2.7*)
    # Solaris 2.7 has a broken /usr/include/widec.h
    # Make a fixed copy in ./include
    AC_MSG_WARN([Fixing broken include files for $SYSTEM_TYPE])
    echo "  - Creating local copy of widec.h"
    if test ! -d include
    then
      mkdir ./include
    fi
    builddir=`pwd`
    sed -e "s|^#if[ 	]*!defined(lint) && !defined(__lint)|#if !defined\(lint\) \&\& !defined\(__lint\) \&\& !defined\(getwc\)|" < /usr/include/widec.h > include/widec.h
    CFLAGS="$CFLAGS -DHAVE_CURSES_H -I$builddir/include -DHAVE_RWLOCK_T"
    CXXFLAGS="$CXXFLAGS -DHAVE_CURSES_H -I$builddir/include -DHAVE_RWLOCK_T"
    ;;
  *solaris2.8*)
    # Solaris 2.8 has a broken /usr/include/widec.h
    # Make a fixed copy in ./include
    AC_MSG_WARN([Fixing broken include files for $SYSTEM_TYPE])
    echo "  - Creating local copy of widec.h"
    if test ! -d include
    then
      mkdir ./include
    fi
    builddir=`pwd`
    sed -e "s|^#if[ 	]*!defined(__lint)|#if !defined\(__lint\) \&\& !defined\(getwc\)|" < /usr/include/widec.h > include/widec.h
    CFLAGS="$CFLAGS -DHAVE_CURSES_H -I$builddir/include -DHAVE_RWLOCK_T"
    CXXFLAGS="$CXXFLAGS -DHAVE_CURSES_H -I$builddir/include -DHAVE_RWLOCK_T"
    ;;
  *solaris2.5.1*)
    AC_MSG_WARN([Enabling getpass() workaround for Solaris 2.5.1])
    CFLAGS="$CFLAGS -DHAVE_BROKEN_GETPASS -DSOLARIS -DHAVE_RWLOCK_T";
    CXXFLAGS="$CXXFLAGS -DHAVE_RWLOCK_T -DSOLARIS"
    ;;
  *solaris*)
    CFLAGS="$CFLAGS -DHAVE_RWLOCK_T"
    CXXFLAGS="$CXXFLAGS -DHAVE_RWLOCK_T"
    ;;
  *SunOS*)
    AC_MSG_WARN([Enabling getpass() workaround for SunOS])
    CFLAGS="$CFLAGS -DHAVE_BROKEN_GETPASS -DSOLARIS";
    ;;
  *hpux10.20*)
    AC_MSG_WARN([Enabling workarounds for hpux 10.20])
    CFLAGS="$CFLAGS -DHAVE_BROKEN_SNPRINTF -DSIGNALS_DONT_BREAK_READ -DDO_NOT_REMOVE_THREAD_WRAPPERS -DHPUX10 -DSIGNAL_WITH_VIO_CLOSE -DHAVE_BROKEN_PTHREAD_COND_TIMEDWAIT -DHAVE_POSIX1003_4a_MUTEX"
    CXXFLAGS="$CXXFLAGS -DHAVE_BROKEN_SNPRINTF -D_INCLUDE_LONGLONG -DSIGNALS_DONT_BREAK_READ -DDO_NOT_REMOVE_THREAD_WRAPPERS -DHPUX10 -DSIGNAL_WITH_VIO_CLOSE -DHAVE_BROKEN_PTHREAD_COND_TIMEDWAIT -DHAVE_POSIX1003_4a_MUTEX"
    if test "$with_named_thread" = "no"
    then 
      AC_MSG_WARN([Using --with-named-thread=-lpthread])
      with_named_thread="-lcma"
    fi
    ;;
  *hpux11.*)
    AC_MSG_WARN([Enabling workarounds for hpux 11])
    CFLAGS="$CFLAGS -DHPUX11  -DSNPRINTF_RETURN_TRUNC -DHAVE_BROKEN_PREAD -DHAVE_BROKEN_GETPASS -DNO_FCNTL_NONBLOCK -DDO_NOT_REMOVE_THREAD_WRAPPERS -DHAVE_BROKEN_PTHREAD_COND_TIMEDWAIT"
    CXXFLAGS="$CXXFLAGS -DHPUX11  -DSNPRINTF_RETURN_TRUNC -DHAVE_BROKEN_PREAD -D_INCLUDE_LONGLONG -DNO_FCNTL_NONBLOCK -DDO_NOT_REMOVE_THREAD_WRAPPERS -DHAVE_BROKEN_PTHREAD_COND_TIMEDWAIT"
    if test "$with_named_thread" = "no"
    then 
      AC_MSG_WARN([Using --with-named-thread=-lpthread])
      with_named_thread="-lpthread"
    fi
    # Fixes for HPUX 11.0 compiler
    if test "$ac_cv_prog_gcc" = "no"
    then
# set working flags first in line, letting override it (i. e. for debug):
      CXXFLAGS="+O2 $CXXFLAGS"
      MAX_C_OPTIMIZE=""
      MAX_CXX_OPTIMIZE=""
      ndb_cxxflags_fix="$ndb_cxxflags_fix -Aa"
    fi
    ;;
  *rhapsody*)
    if test "$ac_cv_prog_gcc" = "yes"
    then
      CPPFLAGS="$CPPFLAGS -traditional-cpp "
      CFLAGS="-DHAVE_CTHREADS_WRAPPER -DDO_NOT_REMOVE_THREAD_WRAPPERS"
      CXXFLAGS="-DHAVE_CTHREADS_WRAPPER"
      if test $with_named_curses = "no"
      then
	with_named_curses=""
      fi
    fi
    ;;
  *darwin5*)
    if test "$ac_cv_prog_gcc" = "yes"
    then
      FLAGS="-traditional-cpp -DHAVE_DARWIN5_THREADS -D_P1003_1B_VISIBLE -DSIGNAL_WITH_VIO_CLOSE -DSIGNALS_DONT_BREAK_READ -DHAVE_BROKEN_REALPATH"
      CFLAGS="$CFLAGS $FLAGS"
      CXXFLAGS="$CXXFLAGS $FLAGS"
      MAX_C_OPTIMIZE="-O"
      with_named_curses=""
    fi
    ;;
  *darwin6*)
    if test "$ac_cv_prog_gcc" = "yes"
    then
      FLAGS="-D_P1003_1B_VISIBLE -DSIGNAL_WITH_VIO_CLOSE -DSIGNALS_DONT_BREAK_READ -DHAVE_BROKEN_REALPATH -DDONT_DECLARE_CXA_PURE_VIRTUAL "
      CFLAGS="$CFLAGS $FLAGS"
      CXXFLAGS="$CXXFLAGS $FLAGS"
      MAX_C_OPTIMIZE="-O"
    fi
    ;;
  *darwin*)
    if test "$ac_cv_prog_gcc" = "yes"
    then
      FLAGS="-D_P1003_1B_VISIBLE -DSIGNAL_WITH_VIO_CLOSE -DSIGNALS_DONT_BREAK_READ -DIGNORE_SIGHUP_SIGQUIT  -DDONT_DECLARE_CXA_PURE_VIRTUAL"
      CFLAGS="$CFLAGS $FLAGS"
      CXXFLAGS="$CXXFLAGS $FLAGS"
      MAX_C_OPTIMIZE="-O"
    fi
    ;;
  *freebsd*|*dragonfly*)
    dnl These dependencies have not really been checked for some time
    OSVERSION=`sysctl -a | grep osreldate | awk '{ print $2 }'`
    if test "$OSVERSION" -gt "600000"
    then
       # Post user-level threads, MYSQLD_NET_RETRY_COUNT is not needed any more
       :
    elif test "$OSVERSION" -gt "480100" && \
       test "$OSVERSION" -lt "500000" || \
       test "$OSVERSION" -gt "500109"
    then
       AC_MSG_WARN([Adding fix for interrupted reads])
       CXXFLAGS="$CXXFLAGS -DMYSQLD_NET_RETRY_COUNT=1000000"
    else
       AC_MSG_WARN([Adding fix for interrupted reads and broken realpath])
       CFLAGS="$CFLAGS -DHAVE_BROKEN_REALPATH"
       CXXFLAGS="$CXXFLAGS -DMYSQLD_NET_RETRY_COUNT=1000000 -DHAVE_BROKEN_REALPATH"
    fi
    ;;
  *netbsd*)
    AC_MSG_WARN([Adding flag -Dunix])
    CFLAGS="$CFLAGS -Dunix"
    CXXFLAGS="$CXXFLAGS -Dunix"
    OVERRIDE_MT_LD_ADD="\$(top_srcdir)/mit-pthreads/obj/libpthread.a"
    ;;
  *bsdi*)
    AC_MSG_WARN([Adding fix for BSDI])
    CFLAGS="$CFLAGS -D__BSD__ -DHAVE_BROKEN_REALPATH"
    AC_DEFINE_UNQUOTED([SOCKOPT_OPTLEN_TYPE], [size_t],
                       [Last argument to get/setsockopt])
    ;;
   *sgi-irix6*)
    if test "$with_named_thread" = "no"
    then 
      AC_MSG_WARN([Using --with-named-thread=-lpthread])
      with_named_thread="-lpthread"
    fi
    CXXFLAGS="$CXXFLAGS -D_BOOL"
    ;;
    *aix4.3*)
      AC_MSG_WARN([Adding defines for AIX])
      CFLAGS="$CFLAGS -Wa,-many -DUNDEF_HAVE_INITGROUPS -DSIGNALS_DONT_BREAK_READ"
      CXXFLAGS="$CXXFLAGS -Wa,-many -DUNDEF_HAVE_INITGROUPS -DSIGNALS_DONT_BREAK_READ"
    ;;
dnl Is this the right match for DEC OSF on alpha?
    *dec-osf*)
      if test "$ac_cv_prog_gcc" = "yes" && test "$host_cpu" = "alpha"
      then
	  AC_MSG_WARN([Adding defines for DEC OSF on alpha])
	  CFLAGS="$CFLAGS -mieee"
	  CXXFLAGS="$CXXFLAGS -mieee"
      fi
      AC_MSG_WARN([Adding defines for OSF1])
      # gethostbyname_r is deprecated and doesn't work ok on OSF1
      CFLAGS="$CFLAGS -DUNDEF_HAVE_GETHOSTBYNAME_R -DSNPRINTF_RETURN_TRUNC"
      CXXFLAGS="$CXXFLAGS -DUNDEF_HAVE_GETHOSTBYNAME_R -DSNPRINTF_RETURN_TRUNC"
      # fix to handle include of <stdint.h> correctly on OSF1 with cxx compiler
      CXXFLAGS="$CXXFLAGS -I/usr/include/cxx -I/usr/include/cxx_cname -I/usr/include -I/usr/include.dtk"
    ;;
esac


#---START: Used in for client configure
# Check if we threads are in libc or if we should use
# -lpthread, -lpthreads or mit-pthreads
# We have to check libc last because else it fails on Solaris 2.6

with_posix_threads="no"
# Search thread lib on Linux
if test "$with_named_thread" = "no"
then
    AC_MSG_CHECKING("Linux threads")
    if test "$TARGET_LINUX" = "true"
    then
        AC_MSG_RESULT("starting")
        # use getconf to check glibc contents
        AC_MSG_CHECKING("getconf GNU_LIBPTHREAD_VERSION")
        case `getconf GNU_LIBPTHREAD_VERSION | tr abcdefghijklmnopqrstuvwxyz ABCDEFGHIJKLMNOPQRSTUVWXYZ` in
        NPTL* )
                AC_MSG_RESULT("NPTL")
                AC_DEFINE([HAVE_NPTL], [1], [NPTL threads implementation])
                with_named_thread="-lpthread"
                ;;
        LINUXTHREADS* )
                AC_MSG_RESULT("Linuxthreads")
                AC_DEFINE([HAVE_LINUXTHREADS], [1], 
                      [Whether we are using Xavier Leroy's LinuxThreads])
                with_named_thread="-lpthread"
                ;;
        * )
                AC_MSG_RESULT("unknown")
                ;;
        esac
        if test "$with_named_thread" = "no"
        then
          # old method, check headers
          # Look for LinuxThreads.
          AC_MSG_CHECKING("LinuxThreads in header file comment")
          res=`grep Linuxthreads /usr/include/pthread.h 2>/dev/null | wc -l`
          if test "$res" -gt 0
          then
            AC_MSG_RESULT("Found")
            AC_DEFINE([HAVE_LINUXTHREADS], [1],
                  [Whether we are using Xavier Leroy's LinuxThreads])
            # Linux 2.0 sanity check
            AC_TRY_COMPILE([#include <sched.h>], [int a = sched_get_priority_min(1);], ,
                  AC_MSG_ERROR([Syntax error in sched.h. Change _P to __P in the /usr/include/sched.h file. See the Installation chapter in the Reference Manual]))
            # RedHat 5.0 does not work with dynamic linking of this. -static also
            # gives a speed increase in linux so it does not hurt on other systems.
            with_named_thread="-lpthread"
          else
            AC_MSG_RESULT("Not found")
            # If this is a linux machine we should barf
            AC_MSG_ERROR([This is a Linux system without a working getconf, 
and Linuxthreads was not found. Please install it (or a new glibc) and try again.  
See the Installation chapter in the Reference Manual for more information.])
          fi
        else
            AC_MSG_RESULT("no need to check headers")
        fi
        
        AC_MSG_CHECKING("for pthread_create in -lpthread")
        ac_save_LIBS="$LIBS"
        LIBS="$LIBS -lpthread"
        AC_TRY_LINK( [#include <pthread.h>],
              [ (void) pthread_create((pthread_t*) 0,(pthread_attr_t*) 0, 0, 0); ],
              AC_MSG_RESULT("yes"),
              [ AC_MSG_RESULT("no")
                AC_MSG_ERROR([
This is a Linux system claiming to support threads, either Linuxthreads or NPTL, but linking a test program failed.  
Please install one of these (or a new glibc) and try again.  
See the Installation chapter in the Reference Manual for more information.]) ]
              )
        LIBS="$ac_save_LIBS"
    else
        AC_MSG_RESULT("no")
    fi  # "$TARGET_LINUX" 
fi  # "$with_named_thread" = "no" -a "$with_mit_threads" = "no"


# Hack for DEC-UNIX (OSF1 -> Tru64)
if test "$with_named_thread" = "no" -a "$with_mit_threads" = "no"
then
    AC_MSG_CHECKING("DEC threads post OSF/1 3.2")
    if test -f /usr/shlib/libpthread.so -a -f /usr/lib/libmach.a -a -f /usr/ccs/lib/cmplrs/cc/libexc.a
    then
      with_named_thread="-lpthread -lmach -lexc"
      CFLAGS="$CFLAGS -D_REENTRANT"
      CXXFLAGS="$CXXFLAGS -D_REENTRANT"
      AC_DEFINE(HAVE_DEC_THREADS, [1], [Whether we are using DEC threads])
      AC_MSG_RESULT("yes")
    else
      AC_MSG_RESULT("no")
    fi  # DEC threads
fi  # "$with_named_thread" = "no" -a "$with_mit_threads" = "no"


dnl This is needed because -lsocket has to come after the thread
dnl library on SCO.
AC_DEFUN([MYSQL_REMOVE_SOCKET_FROM_LIBS_HACK], [
  LIBS=`echo " $LIBS " | sed -e 's/ -lsocket / /g'`
])
# Hack for SCO UNIX
if test "$with_named_thread" = "no"
then
  AC_MSG_CHECKING("SCO threads")
  if expr "$SYSTEM_TYPE" : ".*sco.*" > /dev/null
  then
    if test -f /usr/lib/libgthreads.a -o -f /usr/lib/libgthreads.so
    then
      MYSQL_REMOVE_SOCKET_FROM_LIBS_HACK
      with_named_thread="-lgthreads -lsocket -lgthreads"
      # sched.h conflicts with fsu-threads
      touch ./include/sched.h
      touch ./include/semaphore.h

      # We must have gcc
      if expr "$CC" : ".*gcc.*"
      then
	AC_MSG_RESULT("yes")
      else
	AC_MSG_ERROR([On SCO UNIX MySQL must be compiled with gcc. See the Installation chapter in the Reference Manual.])
      fi
      AC_MSG_RESULT("yes")
    elif test -f /usr/local/lib/libpthread.a -o -f /usr/local/lib/libpthread.so
    then
      MYSQL_REMOVE_SOCKET_FROM_LIBS_HACK
      with_named_thread="-lpthread -lsocket"
      # sched.h conflicts with fsu-threads
      # touch ./include/sched.h

      AC_MSG_CHECKING("for gcc")
      # We must have gcc
      if expr "$CC" : ".*gcc.*"
      then
	AC_MSG_RESULT("yes")
      else
	AC_MSG_ERROR([On SCO UNIX MySQL must be compiled with gcc. See the Installation chapter in the Reference Manual.])
      fi
      AC_MSG_RESULT("yes")
    # Hack for SCO UnixWare 7.1.x
    #
    elif test "$with_named_thread" = "no"
    then
      AC_MSG_RESULT("no")
      AC_MSG_CHECKING("SCO UnixWare 7.1.x native threads")
      if expr "$SYSTEM_TYPE" : ".*sco.*" > /dev/null
      then
        if test -f /usr/lib/libthread.so -o -f /usr/lib/libthreadT.so
        then
	  MYSQL_REMOVE_SOCKET_FROM_LIBS_HACK
          if expr "$CC" : ".*gcc.*"
          then
            with_named_thread="-pthread -lsocket -lnsl"
          else
            with_named_thread="-Kthread -lsocket -lnsl"
          fi
          if expr "$SYSTEM_TYPE" : ".*unixware7.0.0" > /dev/null
          then
            AC_DEFINE(HAVE_UNIXWARE7_THREADS, [1])
          fi
          AC_MSG_RESULT("yes")
          # We must have cc
          AC_MSG_CHECKING("for gcc")
          if expr "$CC" : ".*gcc.*"
          then
	    CC="$CC -pthread -DUNIXWARE_7 -DHAVE_BROKEN_RWLOCK"
	    CXX="$CXX -pthread -DUNIXWARE_7 -DHAVE_BROKEN_RWLOCK"
          else
	    CC="$CC -Kthread -DUNIXWARE_7 -DHAVE_BROKEN_RWLOCK"
	    CXX="$CXX -Kthread -DUNIXWARE_7 -DHAVE_BROKEN_RWLOCK"
          fi
        else
          AC_MSG_ERROR([configure: error: Can't find thread libs on SCO UnixWare7. See the Installation chapter in the Reference Manual.]) 
        fi
      else
        AC_MSG_RESULT("no")
      fi
    else
      AC_MSG_ERROR([On SCO UNIX MySQL requires that the FSUThreads package is installed. See the Installation chapter in the Reference Manual.])
    fi
  else
    AC_MSG_RESULT("no")
  fi
fi

#
# Check for SCO threading libraries
#
if test "$with_named_thread" = "no"
then
  AC_MSG_CHECKING([SCO OpenServer 6, UnixWare 7 or OpenUNIX 8 native threads])
  if expr "$SYSTEM_TYPE" : ".*UnixWare.*" > /dev/null || \
     expr "$SYSTEM_TYPE" : ".*SCO_SV6.*" > /dev/null || \
     expr "$SYSTEM_TYPE" : ".*OpenUNIX.*" > /dev/null
  then
    if test -f /usr/lib/libthread.so -o -f /usr/lib/libthreadT.so
    then
      MYSQL_REMOVE_SOCKET_FROM_LIBS_HACK
      if expr "$CC" : ".*gcc.*" > /dev/null
      then
        with_named_thread="-pthread -lsocket -lnsl"
	CC="$CC -pthread -DUNIXWARE_7 -DHAVE_BROKEN_RWLOCK";
	CXX="$CXX -pthread -DUNIXWARE_7 -DHAVE_BROKEN_RWLOCK";
      else
        with_named_thread="-Kthread -lsocket -lnsl"
	CC="$CC -Kthread -DUNIXWARE_7 -DHAVE_BROKEN_RWLOCK";
	CXX="$CXX -Kthread -DUNIXWARE_7 -DHAVE_BROKEN_RWLOCK";
      fi
      if expr "$SYSTEM_TYPE" : ".*unixware7.0.0" > /dev/null
      then
        AC_DEFINE(HAVE_UNIXWARE7_THREADS, [1], [Have UnixWare 7 (or similar) almost-POSIX threading library])
      fi
      AC_MSG_RESULT(yes)
    else
      AC_MSG_ERROR([configure: error: Can't find thread library on SCO/Caldera system. See the Installation chapter in the Reference Manual.]) 
    fi
  else
    AC_MSG_RESULT(no)
  fi
fi

# Hack for Siemens UNIX
if test "$with_named_thread" = "no"
then
  AC_MSG_CHECKING("Siemens threads")
  if test -f /usr/lib/libxnet.so -a "$SYSTEM_TYPE" = "sni-sysv4"
  then
    LIBS="-lxnet $LIBS"
    NON_THREADED_LIBS="-lxnet $NON_THREADED_LIBS"
    with_named_thread="-Kthread $LDFLAGS -lxnet"
    LD_FLAGS=""
    CFLAGS="-Kthread $CFLAGS"
    CXXFLAGS="-Kthread $CXXFLAGS"
    AC_MSG_RESULT("yes")
  else
    AC_MSG_RESULT("no")
  fi
fi

# Use library named -lpthread
if test "$with_named_thread" = "no" -a "$with_pthread" = "yes"
then
    with_named_thread="-lpthread"
fi

#---END:

# Hack for Solaris >= 2.5
# We want both the new and the old interface
 
if test "$with_named_thread" = "no"
then
  AC_MSG_CHECKING("Solaris threads")
  if test -f /usr/lib/libpthread.so -a -f /usr/lib/libthread.so
  then
    with_named_thread="-lpthread -lthread"
    AC_MSG_RESULT("yes")
  else
    AC_MSG_RESULT("no")
  fi
fi

# Should we use named pthread library ?
AC_MSG_CHECKING("named thread libs:")
if test "$with_named_thread" != "no"
then
  LIBS="$with_named_thread $LIBS $with_named_thread"
  CLIENT_THREAD_LIBS="$with_named_thread"
  with_posix_threads="yes"
  AC_MSG_RESULT("$with_named_thread")
else
  AC_MSG_RESULT("no")
  # pthread_create is in standard libraries (As in BSDI 3.0)
  AC_MSG_CHECKING("for pthread_create in -libc");
  AC_TRY_LINK(
  [#include <pthread.h>],
  [ (void) pthread_create((pthread_t*) 0,(pthread_attr_t*) 0, 0, 0); ],
  with_posix_threads=yes, with_posix_threads=no)
  AC_MSG_RESULT("$with_posix_threads")
  if test "$with_posix_threads" = "no"
  then
    AC_MSG_CHECKING("for pthread_create in -lpthread")
    ac_save_LIBS="$LIBS"
    LIBS="$LIBS -lpthread"
    CLIENT_THREAD_LIBS="-lpthread"
    AC_TRY_LINK(
    [#include <pthread.h>],
    [ (void) pthread_create((pthread_t*) 0,(pthread_attr_t*) 0, 0, 0); ],
    with_posix_threads=yes, with_posix_threads=no)
    AC_MSG_RESULT("$with_posix_threads")
    if test "$with_posix_threads" = "no"
    then
      LIBS=" $ac_save_LIBS -lpthreads"
      CLIENT_THREAD_LIBS="-lpthreads"
      AC_MSG_CHECKING("for pthread_create in -lpthreads")
      AC_TRY_LINK(
      [#include <pthread.h>],
      [ pthread_create((pthread_t*) 0,(pthread_attr_t*) 0, 0, 0); ],
      with_posix_threads=yes, with_posix_threads=no)
      AC_MSG_RESULT("$with_posix_threads")
      if test "$with_posix_threads" = "no"
      then
        # This is for FreeBSD
        LIBS="$ac_save_LIBS -pthread"
        CLIENT_THREAD_LIBS="-pthread"
        AC_MSG_CHECKING("for pthread_create in -pthread")
        AC_TRY_LINK(
        [#include <pthread.h>],
        [ pthread_create((pthread_t*) 0,(pthread_attr_t*) 0, 0, 0); ],
        with_posix_threads=yes, with_posix_threads=no)
        AC_MSG_RESULT("$with_posix_threads")
      fi
    fi
  fi
fi

#---START: Used in for client configure
# Must be checked after, because strtok_r may be in -lpthread
# On AIX strtok_r is in libc_r

my_save_LIBS="$LIBS"
AC_CHECK_LIB(pthread,strtok_r)
LIBS="$my_save_LIBS"
if test "$ac_cv_lib_pthread_strtok_r" = "no"
then
  AC_CHECK_LIB(c_r,strtok_r)
  case "$with_osf32_threads---$target_os" in
    # Don't keep -lc_r in LIBS; -pthread handles it magically
    yes---* | *---freebsd* | *---hpux*) LIBS="$my_save_LIBS" ;;

  esac
  AC_CHECK_FUNCS(strtok_r pthread_init)
else
  AC_CHECK_FUNCS(strtok_r)
fi
#---END:

# dlopen, dlerror
case "$with_mysqld_ldflags " in

  *"-all-static "*)
    # No need to check for dlopen when mysqld is linked with
    # -all-static as it won't be able to load any functions.
    # NOTE! It would be better if it was possible to test if dlopen
    # can be used, but a good way to test it couldn't be found

    ;;

  *)
    # Check for dlopen, needed for user definable functions
    # This must be checked after threads on AIX
    # We only need this for mysqld, not for the clients.

    my_save_LIBS="$LIBS"
    LIBS=""
    AC_CHECK_LIB(dl,dlopen)
    LIBDL=$LIBS
    LIBS="$my_save_LIBS"
    AC_SUBST(LIBDL)

    my_save_LIBS="$LIBS"
    LIBS="$LIBS $LIBDL"
    AC_CHECK_FUNCS(dlopen dlerror)
    LIBS="$my_save_LIBS"

    ;;
esac


# System characteristics
AC_SYS_RESTARTABLE_SYSCALLS

# Build optimized or debug version ?
# First check for gcc and g++
if test "$GCC" = "yes"
then
  DEBUG_CFLAGS="-g"
  DEBUG_OPTIMIZE_CC="-O"
  OPTIMIZE_CFLAGS="$MAX_C_OPTIMIZE"
else
  DEBUG_CFLAGS="-g"
  DEBUG_OPTIMIZE_CC=""
  case $SYSTEM_TYPE in                               
    *solaris*)
      OPTIMIZE_CFLAGS="-O1"
      ;;
    *)
      OPTIMIZE_CFLAGS="-O"
      ;;
  esac
fi
if test "$GXX" = "yes"
then
  DEBUG_CXXFLAGS="-g"
  DEBUG_OPTIMIZE_CXX="-O"
  OPTIMIZE_CXXFLAGS="$MAX_CXX_OPTIMIZE"
else
  DEBUG_OPTIMIZE_CXX=""
  case $SYSTEM_TYPE in
    *solaris*)
      DEBUG_CXXFLAGS="-g0"
      OPTIMIZE_CXXFLAGS="-O1"
      ;;
    *)
      DEBUG_CXXFLAGS="-g"
      OPTIMIZE_CXXFLAGS="-O"
      ;;
  esac
fi

# If the user specified CFLAGS, we won't add any optimizations
if test -n "$SAVE_CFLAGS"
then
  OPTIMIZE_CFLAGS=""
  DEBUG_OPTIMIZE_CC=""
fi
# Ditto for CXXFLAGS
if test -n "$SAVE_CXXFLAGS"
then
  OPTIMIZE_CXXFLAGS=""
  DEBUG_OPTIMIZE_CXX=""
fi

AC_ARG_WITH(debug,
    [AS_HELP_STRING([--with-debug], [Add debug code @<:@default=no@:>@])],
    [with_debug=$withval],
    [with_debug=no])
if test "$with_debug" = "yes"
then
  AC_DEFINE([DBUG_ON], [1], [Use libdbug])
  CFLAGS="$DEBUG_CFLAGS $DEBUG_OPTIMIZE_CC -DSAFE_MUTEX $CFLAGS"
  CXXFLAGS="$DEBUG_CXXFLAGS $DEBUG_OPTIMIZE_CXX -DSAFE_MUTEX $CXXFLAGS"
<<<<<<< HEAD
elif test "$with_debug" = "full"
then
  # Full debug. Very slow in some cases
  AC_DEFINE([DBUG_ON], [1], [Use libdbug])
  CFLAGS="$DEBUG_CFLAGS -DSAFE_MUTEX $CFLAGS"
  CXXFLAGS="$DEBUG_CXXFLAGS -DSAFE_MUTEX $CXXFLAGS"
=======
>>>>>>> c187598c
else
  # Optimized version. No debug
  AC_DEFINE([DBUG_OFF], [1], [Don't use libdbug])
  CFLAGS="$OPTIMIZE_CFLAGS $CFLAGS"
  CXXFLAGS="$OPTIMIZE_CXXFLAGS $CXXFLAGS"
fi

AC_ARG_WITH([valgrind],
  [AS_HELP_STRING([--with-valgrind],
    [Valgrind instrumentation @<:@default=no@:>@])],
    [], [with_valgrind=no])

if test "$with_valgrind" != "no"
then
  AC_CHECK_HEADERS([valgrind/valgrind.h valgrind/memcheck.h],
    [AC_DEFINE([HAVE_VALGRIND], [1], [Define for Valgrind support])])
fi

# Debug Sync Facility. NOTE: depends on 'with_debug'. Must be behind it.
AC_MSG_CHECKING(if Debug Sync Facility should be enabled.)
AC_ARG_ENABLE(debug_sync,
              AS_HELP_STRING([--enable-debug-sync],
                             [Build a version with Debug Sync Facility]),
              [ enable_debug_sync=$enableval ],
              [ enable_debug_sync=$with_debug ])

if test "$enable_debug_sync" != "no"
then
  AC_DEFINE([ENABLED_DEBUG_SYNC], [1],
            [If Debug Sync Facility should be enabled])
  AC_MSG_RESULT([yes]) 
else
  AC_MSG_RESULT([no])
fi

AC_ARG_WITH([fast-mutexes],
	    AC_HELP_STRING([--with-fast-mutexes], 
	    [Compile with fast mutexes (default is disabled)]),
	    [with_fast_mutexes=$withval], [with_fast_mutexes=no])

if test "$with_fast_mutexes" != "no"
then
  if test "$with_debug" != "no"
  then
    AC_MSG_WARN(['--with-fast-mutexes' ignored when '--with-debug' is given])
  else
    AC_DEFINE([MY_PTHREAD_FASTMUTEX], [1], 
	      [Define to 1 if you want to use fast mutexes])
  fi
fi

AC_ARG_WITH([atomic-ops],
            AS_HELP_STRING([--with-atomic-ops=rwlocks|smp|up],
            [Implement atomic operations using pthread rwlocks or atomic CPU
             instructions for multi-processor or uniprocessor
             configuration. By default gcc built-in sync functions are used,
             if available and 'smp' configuration otherwise.]))
case "$with_atomic_ops" in
  "up") AC_DEFINE([MY_ATOMIC_MODE_DUMMY], [1],
                  [Assume single-CPU mode, no concurrency]) ;;
  "rwlocks") AC_DEFINE([MY_ATOMIC_MODE_RWLOCKS], [1],
                  [Use pthread rwlocks for atomic ops]) ;;
  "smp") ;;
  "")
   ;;
   *) AC_MSG_ERROR(["$with_atomic_ops" is not a valid value for --with-atomic-ops]) ;;
esac

AC_CACHE_CHECK([whether the compiler provides atomic builtins],
               [mysql_cv_gcc_atomic_builtins],
  [AC_RUN_IFELSE(
     [AC_LANG_PROGRAM(
        [
        ],
     [[
        int foo= -10; int bar= 10;
        long long int foo64= -10; long long int bar64= 10;
        if (!__sync_fetch_and_add(&foo, bar) || foo)
          return -1;
        bar= __sync_lock_test_and_set(&foo, bar);
        if (bar || foo != 10)
          return -1;
        bar= __sync_val_compare_and_swap(&bar, foo, 15);
        if (bar)
          return -1;
        if (!__sync_fetch_and_add(&foo64, bar64) || foo64)
          return -1;
        bar64= __sync_lock_test_and_set(&foo64, bar64);
        if (bar64 || foo64 != 10)
          return -1;
        bar64= __sync_val_compare_and_swap(&bar64, foo, 15);
        if (bar64)
          return -1;
        return 0;
     ]]
     )],
   [mysql_cv_gcc_atomic_builtins=yes],
   [mysql_cv_gcc_atomic_builtins=no],
   [mysql_cv_gcc_atomic_builtins=no]
)])
if test "x$mysql_cv_gcc_atomic_builtins" = xyes; then
  AC_DEFINE(HAVE_GCC_ATOMIC_BUILTINS, 1,
            [Define to 1 if compiler provides atomic builtins.])
fi

AC_CACHE_CHECK([whether the OS provides atomic_* functions like Solaris],
               [mysql_cv_solaris_atomic],
  [AC_RUN_IFELSE(
     [AC_LANG_PROGRAM(
        [[
        #include <atomic.h>
        ]],
     [[
        int foo = -10; int bar = 10;
        int64_t foo64 = -10; int64_t bar64 = 10;
        if (atomic_add_int_nv((uint_t *)&foo, bar) || foo)
          return -1;
        bar = atomic_swap_uint((uint_t *)&foo, (uint_t)bar);
        if (bar || foo != 10)
          return -1;
        bar = atomic_cas_uint((uint_t *)&bar, (uint_t)foo, 15);
        if (bar)
          return -1;
        if (atomic_add_64_nv((volatile uint64_t *)&foo64, bar64) || foo64)
          return -1;
        bar64 = atomic_swap_64((volatile uint64_t *)&foo64, (uint64_t)bar64);
        if (bar64 || foo64 != 10)
          return -1;
        bar64 = atomic_cas_64((volatile uint64_t *)&bar64, (uint_t)foo64, 15);
        if (bar64)
          return -1;
        atomic_or_64((volatile uint64_t *)&bar64, 0);
        return 0;
     ]]
     )],
   [mysql_cv_solaris_atomic=yes],
   [mysql_cv_solaris_atomic=no],
   [mysql_cv_solaris_atomic=no]
)])
if test "x$mysql_cv_solaris_atomic" = xyes; then
  AC_DEFINE(HAVE_SOLARIS_ATOMIC, 1,
            [Define to 1 if OS provides atomic_* functions like Solaris.])
fi

# Force static compilation to avoid linking problems/get more speed
AC_ARG_WITH(mysqld-ldflags,
    [  --with-mysqld-ldflags   Extra linking arguments for mysqld],
    [MYSQLD_EXTRA_LDFLAGS=$withval],
    [MYSQLD_EXTRA_LDFLAGS=])
AC_SUBST(MYSQLD_EXTRA_LDFLAGS)

AC_ARG_WITH(client-ldflags,
    [  --with-client-ldflags   Extra linking arguments for clients],
    [CLIENT_EXTRA_LDFLAGS=$withval],
    [CLIENT_EXTRA_LDFLAGS=])
AC_SUBST(CLIENT_EXTRA_LDFLAGS)

AC_ARG_WITH(mysqld-libs,
    [  --with-mysqld-libs   Extra libraries to link with for mysqld],
    [MYSQLD_EXTRA_LIBS=$withval],
    [MYSQLD_EXTRA_LIBS=])
AC_SUBST(MYSQLD_EXTRA_LIBS)

AC_ARG_WITH(lib-ccflags,
    [  --with-lib-ccflags      Extra CC options for libraries],
    [LIB_EXTRA_CCFLAGS=$withval],
    [LIB_EXTRA_CCFLAGS=])
AC_SUBST(LIB_EXTRA_CCFLAGS)

# Avoid stupid bug on some OS 
AC_ARG_WITH(low-memory,
    [  --with-low-memory       Try to use less memory to compile to avoid 
                          memory limitations.],
    [with_lowmem=$withval],
    [with_lowmem=no])
if test "$with_lowmem" = "yes"
then
  if test "$ac_cv_prog_gcc" = "yes" 
  then 
    LM_CFLAGS="-fno-inline"
  else
    LM_CFLAGS="-O0"
  fi
else
  LM_CFLAGS=""
fi
AC_SUBST(LM_CFLAGS)

AC_ARG_WITH(comment,
    [  --with-comment          Comment about compilation environment.],
    [with_comment=$withval],
    [with_comment=no])
if test "$with_comment" != "no"
then
  COMPILATION_COMMENT=$with_comment
else
  COMPILATION_COMMENT="Source distribution"
fi
AC_SUBST(COMPILATION_COMMENT)

AC_MSG_CHECKING("need of special linking flags")
if test "$TARGET_LINUX" = "true" -a "$ac_cv_prog_gcc" = "yes" -a "$all_is_static" != "yes"
then
  LDFLAGS="$LDFLAGS -rdynamic"
  AC_MSG_RESULT("-rdynamic")
else
  case "$SYSTEM_TYPE$with_mysqld_ldflags " in
  *freebsd*"-all-static "*|*dragonfly*"-all-static "*)
    AC_MSG_RESULT("none")
    ;;
  *freebsd*|*dragonfly*)
    MYSQLD_EXTRA_LDFLAGS="$MYSQLD_EXTRA_LDFLAGS -export-dynamic"
    AC_MSG_RESULT("-export-dynamic")
    ;;
  *)
    AC_MSG_RESULT("none")
    ;;
  esac
fi

dnl Checks for typedefs, structures, and compiler characteristics.
AC_C_CONST
AC_C_INLINE
AS_IF([test "x$ac_cv_c_inline" = "xno"],
 [AC_MSG_WARN([The C compiler does not support inline. Beware that unused
 functions might not be eliminated the object files.])])
AC_TYPE_OFF_T
AC_STRUCT_ST_RDEV
AC_HEADER_TIME
AC_STRUCT_TM
MYSQL_NEEDS_MYSYS_NEW
# AC_CHECK_SIZEOF return 0 when it does not find the size of a
# type. We want a error instead.
AC_CHECK_SIZEOF(char, 1)
if test "$ac_cv_sizeof_char" -eq 0
then
  AC_MSG_ERROR([No size for char type.
A likely cause for this could be that there isn't any
static libraries installed. You can verify this by checking if you have libm.a
in /lib, /usr/lib or some other standard place.  If this is the problem,
install the static libraries and try again.  If this isn't the problem,
examine config.log for possible errors.  If you want to report this, use
'scripts/mysqlbug' and include at least the last 20 rows from config.log!])
fi
AC_CHECK_SIZEOF(char*, 4)
AC_CHECK_SIZEOF(short, 2)
AC_CHECK_SIZEOF(int, 4)
if test "$ac_cv_sizeof_int" -eq 0
then
  AC_MSG_ERROR("No size for int type.")
fi
AC_CHECK_SIZEOF(long, 4)
if test "$ac_cv_sizeof_long" -eq 0
then
  AC_MSG_ERROR("No size for long type.")
fi
AC_CHECK_SIZEOF(long long, 8)
if test "$ac_cv_sizeof_long_long" -eq 0
then
  AC_MSG_ERROR("MySQL needs a long long type.")
fi
# off_t is not a builtin type
AC_CHECK_SIZEOF(off_t, 4)
if test "$ac_cv_sizeof_off_t" -eq 0
then
  AC_MSG_ERROR("MySQL needs a off_t type.")
fi

dnl
dnl check if time_t is unsigned
dnl

MYSQL_CHECK_TIME_T


# do we need #pragma interface/#pragma implementation ?
# yes if it's gcc 2.x, and not icc pretending to be gcc, and not cygwin
AC_MSG_CHECKING(the need for @%:@pragma interface/implementation)
# instead of trying to match SYSTEM_TYPE and CC_VERSION (that doesn't
# follow any standard), we'll use well-defined preprocessor macros:
AC_TRY_CPP([
#if !defined(__CYGWIN__) && !defined(__INTEL_COMPILER) && defined(__GNUC__) && (__GNUC__ < 3)
#error USE_PRAGMA_IMPLEMENTATION
#endif
],AC_MSG_RESULT(no) ,AC_MSG_RESULT(yes) ; CXXFLAGS="$CXXFLAGS -DUSE_PRAGMA_IMPLEMENTATION")

# This always gives a warning. Ignore it unless you are cross compiling
AC_C_BIGENDIAN
#---START: Used in for client configure
# Check base type of last arg to accept
MYSQL_TYPE_ACCEPT
#---END:
# Figure out what type of struct rlimit to use with setrlimit
MYSQL_TYPE_STRUCT_RLIMIT
# Find where the stack goes
MYSQL_STACK_DIRECTION
# We want to skip alloca on irix unconditionally. It may work on some version..
MYSQL_FUNC_ALLOCA
# Do struct timespec have members tv_sec or ts_sec
MYSQL_TIMESPEC_TS
# Do we have the tzname variable
MYSQL_TZNAME
# Do the c++ compiler have a bool type
MYSQL_CXX_BOOL
# Check some common bugs with gcc 2.8.# on sparc
MYSQL_CHECK_LONGLONG_TO_FLOAT
if test "$ac_cv_conv_longlong_to_float" != "yes"
then
  AC_MSG_ERROR([Your compiler cannot convert a longlong value to a float!
                If you are using gcc 2.8.# you should upgrade to egcs 1.0.3
                or newer and try again])
fi
AC_CHECK_TYPES([sigset_t, off_t], [], [], [#include <sys/types.h>])
AC_CHECK_TYPES([size_t], [], [], [#include <stdio.h>])
AC_CHECK_TYPES([u_int32_t])

MYSQL_PTHREAD_YIELD

######################################################################
# For readline/libedit (We simply move the mimimum amount of stuff from
# the readline/libedit configure.in here)

dnl Checks for header files.
AC_CHECK_HEADERS(malloc.h sys/cdefs.h)

dnl Checks for library functions.
AC_FUNC_ALLOCA
AC_PROG_GCC_TRADITIONAL
AC_TYPE_SIGNAL
AC_CHECK_FUNCS(re_comp regcomp strdup)

dnl Sun compilers have their own vis.h that is about something
dnl totally different. So, not to change the libedit source, we
dnl do some additional checks before we define HAVE_VIS_H.
AC_CHECK_HEADER(vis.h,
  [AC_CHECK_FUNC(strvis,
    [AC_DEFINE([HAVE_VIS_H], [1],[Found vis.h and the strvis() function])])])

AC_CHECK_FUNCS(strlcat strlcpy)
AC_CHECK_FUNCS(issetugid)
AC_CHECK_FUNCS(fgetln)
AC_CHECK_FUNCS(getline flockfile)

# from old readline settting:

MAKE_SHELL=/bin/sh
AC_SUBST(MAKE_SHELL)

# Already-done: stdlib.h string.h unistd.h termios.h
AC_CHECK_HEADERS(varargs.h stdarg.h dirent.h locale.h ndir.h sys/dir.h \
 sys/file.h sys/ndir.h sys/ptem.h sys/pte.h sys/select.h sys/stream.h \
 sys/mman.h curses.h termcap.h termio.h termbits.h asm/termbits.h grp.h \
paths.h semaphore.h langinfo.h)

# Already-done: strcasecmp
AC_CHECK_FUNCS(lstat putenv select setenv setlocale strcoll tcgetattr)
AC_CHECK_FUNCS(nl_langinfo)

AC_STAT_MACROS_BROKEN
MYSQL_SIGNAL_CHECK
MYSQL_CHECK_GETPW_FUNCS
MYSQL_HAVE_TIOCGWINSZ
MYSQL_HAVE_FIONREAD
MYSQL_HAVE_TIOCSTAT
MYSQL_STRUCT_DIRENT_D_INO
MYSQL_STRUCT_DIRENT_D_NAMLEN
MYSQL_TYPE_SIGHANDLER
MYSQL_CHECK_MULTIBYTE
if test "$with_named_curses" = "no"
then
  MYSQL_CHECK_LIB_TERMCAP
else
  TERMCAP_LIB="$with_named_curses"
fi
AC_SUBST(TERMCAP_LIB)

# Check if the termcap function 'tgoto' is already declared in
# system header files or if it need to be declared locally
AC_CHECK_DECLS(tgoto,,,[
#ifdef HAVE_CURSES_H
# include <curses.h>
#elif HAVE_NCURSES_H
# include <ncurses.h>
#endif
#ifdef HAVE_TERM_H
# include <term.h>
#endif
])

LIBEDIT_LOBJECTS=""
AC_CHECK_FUNC(strunvis, ,[LIBEDIT_LOBJECTS="$LIBEDIT_LOBJECTS unvis.o"])
AC_CHECK_FUNC(strvis,   ,[LIBEDIT_LOBJECTS="$LIBEDIT_LOBJECTS vis.o"])
AC_CHECK_FUNC(strlcpy,  ,[LIBEDIT_LOBJECTS="$LIBEDIT_LOBJECTS strlcpy.o"])
AC_CHECK_FUNC(strlcat,  ,[LIBEDIT_LOBJECTS="$LIBEDIT_LOBJECTS strlcat.o"])
AC_CHECK_FUNC(fgetln,   ,[LIBEDIT_LOBJECTS="$LIBEDIT_LOBJECTS fgetln.o"])
AC_SUBST(LIBEDIT_LOBJECTS)
enable_readline="yes"

# End of readline/libedit stuff
#########################################################################

dnl Checks for library functions.

#
# The following code disables intrinsic function support while we test for
# library functions.  This is to avoid configure problems with Intel ecc
# compiler

ORG_CFLAGS="$CFLAGS"
if test "$GCC" != "yes"; then
  AC_SYS_COMPILER_FLAG(-nolib_inline,nolib_inline,CFLAGS,[],[])
fi

#AC_FUNC_MMAP
AC_TYPE_SIGNAL
MYSQL_TYPE_QSORT
AC_FUNC_UTIME_NULL
AC_FUNC_VPRINTF

AC_CHECK_FUNCS(alarm bfill bmove bsearch bzero \
  chsize cuserid fchmod fcntl \
  fdatasync fesetround finite fpresetsticky fpsetmask fsync ftruncate \
  getcwd gethostbyaddr_r gethostbyname_r getpass getpassphrase getpwnam \
  getpwuid getrlimit getrusage getwd index initgroups isnan \
  localtime_r gethrtime gmtime_r \
  locking longjmp lrand48 madvise mallinfo memcpy memmove \
  mkstemp mlockall perror poll pread pthread_attr_create mmap mmap64 getpagesize \
  pthread_attr_getstacksize pthread_attr_setstacksize pthread_condattr_create \
  pthread_getsequence_np pthread_key_delete pthread_rwlock_rdlock \
  pthread_rwlockattr_setkind_np pthread_sigmask \
  readlink realpath rename rint rwlock_init setupterm \
  shmget shmat shmdt shmctl sigaction sigemptyset sigaddset \
  sighold sigset sigthreadmask port_create sleep thr_yield \
  snprintf socket stpcpy strcasecmp strerror strsignal strnlen strpbrk strstr \
  strtol strtoll strtoul strtoull tell tempnam thr_setconcurrency vidattr \
  posix_fallocate backtrace backtrace_symbols backtrace_symbols_fd printstack)

#
#
#
case "$target" in
 *-*-aix4* | *-*-sco*)
	# (grr) aix 4.3 has a stub for clock_gettime, (returning ENOSYS)
	# and using AC_TRY_RUN is hard when cross-compiling
	# We also disable for SCO for the time being, the headers for the
	# thread library we use conflicts with other headers.
    ;;
 *) AC_CHECK_FUNCS(clock_gettime)
    ;;
esac

case "$mysql_cv_sys_os" in
 OS400) # i5/OS (OS/400) emits a SIGILL (Function not implemented) when
        # unsupported priority values are passed to pthread_setschedprio.
        # Since the only supported value is 1, treat it as inexistent.
    ;;
 SunOS) # Bug#42599 error: `pthread_setschedprio' was not declared in this scope
        # In some installations, the pthread.h header used by GCC does not
        # declare the pthread_setscheprio prototype, but the function is
        # implemented. Since the function is used in C++ code, ensure that
        # the function prototype is present.
     AC_MSG_CHECKING([whether pthread_setschedprio is declared])
     AC_LANG_PUSH([C++])
     AC_COMPILE_IFELSE([
       AC_LANG_PROGRAM([#include <pthread.h>],
                      [(void)(pthread_setschedprio);])],
       [ac_cv_func_pthread_setschedprio=yes],
       [ac_cv_func_pthread_setschedprio=no])
     AC_LANG_POP([C++])
     AC_MSG_RESULT([$ac_cv_func_pthread_setschedprio])
     if test "$ac_cv_func_pthread_setschedprio" = yes; then
       AC_DEFINE(HAVE_PTHREAD_SETSCHEDPRIO, 1,
                 [Define to 1 if you have the `pthread_setschedprio' function.])
     fi
    ;;
 *) AC_CHECK_FUNCS(pthread_setschedprio)
    ;;
esac

# Check that isinf() is available in math.h and can be used in both C and C++ 
# code
AC_MSG_CHECKING(for isinf in <math.h>)
AC_TRY_LINK([#include <math.h>], [float f = 0.0; int r = isinf(f); return r],
  AC_MSG_RESULT(yes)
  AC_MSG_CHECKING(whether isinf() is safe to use in C code)
  AC_TRY_RUN([
#include <math.h>
int main()
{
  double a= 10.0;
  double b= 1e308;

  return !isinf(a * b);
}
],
  [AC_MSG_RESULT(yes)],
  [AC_MSG_RESULT(no)
   AC_DEFINE([HAVE_BROKEN_ISINF], [1],
             [Define to 1 if isinf() uses 80-bit register for intermediate values])
  ],
  [
# Let's be optimistic when cross-compiling, since the only compiler known
# to be affected by this isinf() bug is GCC 4.3 on 32-bit x86.
   AC_MSG_RESULT([[cross-compiling, assuming 'yes']])
  ])
  AC_MSG_CHECKING(whether isinf() can be used in C++ code)
  AC_LANG_SAVE
  AC_LANG_CPLUSPLUS
  AC_TRY_LINK([#include <math.h>], [float f = 0.0; int r = isinf(f); return r],
    AC_MSG_RESULT(yes)
    AC_DEFINE(HAVE_ISINF, [1], [isinf() macro or function]),
    AC_MSG_RESULT(no))
  AC_LANG_RESTORE,
  AC_MSG_RESULT(no))
 
CFLAGS="$ORG_CFLAGS"

# Sanity check: We chould not have any fseeko symbol unless
# large_file_support=yes
AC_CHECK_FUNC(fseeko,
[if test "$large_file_support" = no -a "$TARGET_LINUX" = "true";
then
  AC_MSG_ERROR("Found fseeko symbol but large_file_support is not enabled!")
fi]
)

# Check definition of gethostbyaddr_r (glibc2 defines this with 8 arguments)
ac_save_CXXFLAGS="$CXXFLAGS"
AC_CACHE_CHECK([style of gethost* routines], mysql_cv_gethost_style,
AC_LANG_SAVE
AC_LANG_CPLUSPLUS

# Test whether madvise() is declared in C++ code -- it is not on some
# systems, such as Solaris
AC_CHECK_DECLS(madvise, [], [], [#if HAVE_SYS_MMAN_H
#include <sys/types.h>
#include <sys/mman.h>
#endif])

# Do not treat warnings as errors if we are linking against other libc
# this is to work around gcc not being permissive on non-system includes
# with respect to ANSI C++
# We also remove the -fbranch-probabilities option as this will give warnings
# about not profiled code, which confuses configure
# We also must remove -W and -Wcheck which on icc produces warnings that
# we don't want to catch with -Werror

if test "$ac_cv_prog_gxx" = "yes" -a "$with_other_libc" = "no"
then
  CXXFLAGS=`echo "$CXXFLAGS -Werror" | sed -e 's/-fbranch-probabilities//; s/-Wall//; s/-ansi//; s/-pedantic//; s/-Wcheck//'`
fi

AC_TRY_COMPILE(
[#undef inline
#if !defined(SCO) && !defined(__osf__) && !defined(_REENTRANT)
#define _REENTRANT
#endif
#include <pthread.h>
#include <sys/types.h>
#include <sys/socket.h>
#include <netinet/in.h>
#include <arpa/inet.h>
#include <netdb.h>],
[int skr;
 struct hostent *foo = gethostbyaddr_r((const char *) 0,
  0, 0, (struct hostent *) 0, (char *) NULL,  0, &skr); return (foo == 0);],
mysql_cv_gethost_style=solaris, mysql_cv_gethost_style=other))
AC_LANG_RESTORE
CXXFLAGS="$ac_save_CXXFLAGS"
if test "$mysql_cv_gethost_style" = "solaris"
then
  AC_DEFINE([HAVE_SOLARIS_STYLE_GETHOST], [1],
            [Solaris define gethostbyaddr_r with 7 arguments. glibc2 defines this with 8 arguments])
fi

#---START: Used in for client configure

# Check definition of gethostbyname_r (glibc2.0.100 is different from Solaris)
ac_save_CXXFLAGS="$CXXFLAGS"
AC_CACHE_CHECK([style of gethostbyname_r routines], mysql_cv_gethostbyname_style,
AC_LANG_SAVE
AC_LANG_CPLUSPLUS
if test "$ac_cv_prog_gxx" = "yes" -a "$with_other_libc" = "no"
then
  CXXFLAGS=`echo "$CXXFLAGS -Werror" | sed -e 's/-fbranch-probabilities//; s/-Wall//; s/-ansi//; s/-pedantic//; s/-Wcheck//'`
fi
AC_TRY_COMPILE(
[#undef inline
#if !defined(SCO) && !defined(__osf__) && !defined(_REENTRANT)
#define _REENTRANT
#endif
#include <pthread.h>
#include <sys/types.h>
#include <sys/socket.h>
#include <netinet/in.h>
#include <arpa/inet.h>
#include <netdb.h>],
[int skr;

 skr = gethostbyname_r((const char *) 0,
  (struct hostent*) 0, (char*) 0, 0, (struct hostent **) 0, &skr);],
mysql_cv_gethostbyname_style=glibc2, mysql_cv_gethostbyname_style=other))
AC_LANG_RESTORE
CXXFLAGS="$ac_save_CXXFLAGS"
if test "$mysql_cv_gethostbyname_style" = "glibc2"
then
  AC_DEFINE([HAVE_GETHOSTBYNAME_R_GLIBC2_STYLE], [1],
            [Solaris define gethostbyname_r with 5 arguments. glibc2 defines this with 6 arguments])
fi

# Check 3rd argument of getthostbyname_r
ac_save_CXXFLAGS="$CXXFLAGS"
AC_CACHE_CHECK([3 argument to gethostbyname_r routines], mysql_cv_gethostbyname_arg,
AC_LANG_SAVE
AC_LANG_CPLUSPLUS
if test "$ac_cv_prog_gxx" = "yes" -a "$with_other_libc" = "no"
then
  CXXFLAGS=`echo "$CXXFLAGS -Werror" | sed -e 's/-fbranch-probabilities//; s/-Wall//; s/-ansi//; s/-pedantic//; s/-Wcheck//'`
fi
AC_TRY_COMPILE(
[#undef inline
#if !defined(SCO) && !defined(__osf__) && !defined(_REENTRANT)
#define _REENTRANT
#endif
#include <pthread.h>
#include <sys/types.h>
#include <sys/socket.h>
#include <netinet/in.h>
#include <arpa/inet.h>
#include <netdb.h>],
[int skr;

 skr = gethostbyname_r((const char *) 0, (struct hostent*) 0, (struct hostent_data*) 0);],
mysql_cv_gethostbyname_arg=hostent_data, mysql_cv_gethostbyname_arg=char))
AC_LANG_RESTORE
CXXFLAGS="$ac_save_CXXFLAGS"
if test "$mysql_cv_gethostbyname_arg" = "hostent_data"
then
  AC_DEFINE([HAVE_GETHOSTBYNAME_R_RETURN_INT], [1],
            [In OSF 4.0f the 3'd argument to gethostbyname_r is hostent_data *])
fi


# Check definition of pthread_getspecific
AC_CACHE_CHECK("args to pthread_getspecific", mysql_cv_getspecific_args,
AC_TRY_COMPILE(
[#if !defined(SCO) && !defined(__osf__) && !defined(_REENTRANT)
#define _REENTRANT
#endif
#define _POSIX_PTHREAD_SEMANTICS 
#include <pthread.h> ],
[ void *pthread_getspecific(pthread_key_t key);
pthread_getspecific((pthread_key_t) NULL); ],
mysql_cv_getspecific_args=POSIX, mysql_cv_getspecific_args=other))
  if test "$mysql_cv_getspecific_args" = "other"
  then
    AC_DEFINE([HAVE_NONPOSIX_PTHREAD_GETSPECIFIC], [1],
              [For some non posix threads])
  fi

  # Check definition of pthread_mutex_init
  AC_CACHE_CHECK("args to pthread_mutex_init", mysql_cv_mutex_init_args,
  AC_TRY_COMPILE(
[#if !defined(SCO) && !defined(__osf__)
#define _REENTRANT
#endif
#define _POSIX_PTHREAD_SEMANTICS 
#include <pthread.h> ],
[ 
  pthread_mutexattr_t attr;
  pthread_mutex_t mp;
  pthread_mutex_init(&mp,&attr); ],
mysql_cv_mutex_init_args=POSIX, mysql_cv_mutex_init_args=other))
  if test "$mysql_cv_mutex_init_args" = "other"
  then
    AC_DEFINE([HAVE_NONPOSIX_PTHREAD_MUTEX_INIT], [1],
              [For some non posix threads])
  fi
#---END:

#---START: Used in for client configure
# Check definition of readdir_r
AC_CACHE_CHECK("args to readdir_r", mysql_cv_readdir_r,
AC_TRY_LINK(
[#if !defined(SCO) && !defined(__osf__)
#define _REENTRANT
#endif
#define _POSIX_PTHREAD_SEMANTICS 
#include <pthread.h>
#include <dirent.h>],
[ int readdir_r(DIR *dirp, struct dirent *entry, struct dirent **result);
readdir_r((DIR *) NULL, (struct dirent *) NULL, (struct dirent **) NULL); ],
mysql_cv_readdir_r=POSIX, mysql_cv_readdir_r=other))
if test "$mysql_cv_readdir_r" = "POSIX"
then
  AC_DEFINE([HAVE_READDIR_R], [1], [POSIX readdir_r])
fi

# Check definition of posix sigwait()
AC_CACHE_CHECK("style of sigwait", mysql_cv_sigwait,
AC_TRY_LINK(
[#if !defined(SCO) && !defined(__osf__)
#define _REENTRANT
#endif
#define _POSIX_PTHREAD_SEMANTICS 
#include <pthread.h>
#include <signal.h>],
[#ifndef _AIX
sigset_t set;
int sig;
sigwait(&set,&sig);
#endif],
mysql_cv_sigwait=POSIX, mysql_cv_sigwait=other))
if test "$mysql_cv_sigwait" = "POSIX"
then
  AC_DEFINE([HAVE_SIGWAIT], [1], [POSIX sigwait])
fi

if test "$mysql_cv_sigwait" != "POSIX"
then
unset mysql_cv_sigwait
# Check definition of posix sigwait()
AC_CACHE_CHECK("style of sigwait", mysql_cv_sigwait,
AC_TRY_LINK(
[#if !defined(SCO) && !defined(__osf__)
#define _REENTRANT
#endif
#define _POSIX_PTHREAD_SEMANTICS 
#include <pthread.h>
#include <signal.h>],
[sigset_t set;
int sig;
sigwait(&set);],
mysql_cv_sigwait=NONPOSIX, mysql_cv_sigwait=other))
if test "$mysql_cv_sigwait" = "NONPOSIX"
then
  AC_DEFINE([HAVE_NONPOSIX_SIGWAIT], [1], [sigwait with one argument])
fi
fi
#---END:

#Check for x86 PAUSE instruction
AC_MSG_CHECKING("for x86 PAUSE instruction")
# We have to actually try running the test program, because of a bug
# in Solaris on x86_64, where it wrongly reports that PAUSE is not
# supported when trying to run an application.  See
# http://bugs.opensolaris.org/bugdatabase/printableBug.do?bug_id=6478684
AC_TRY_RUN([
    int main() {
      __asm__ __volatile__ ("pause");
      return 0;
    }
  ],
  [x86_pause_exists=yes],
  [x86_pause_exists=no],
  [x86_pause_exists=no]  # Cross-compile, assume no PAUSE instruction
)
AC_TRY_RUN([
    int main() {
      __asm__ __volatile__ ("rep; nop");
      return 0;
    }
  ],
  [x86_fake_pause_exists=yes],
  [x86_fake_pause_exists=no],
  [x86_fake_pause_exists=no]  # Cross-compile, assume no x86 NOP instruction
)
if test "$x86_pause_exists" = "yes"
then
  AC_DEFINE([HAVE_PAUSE_INSTRUCTION], [1], [Does x86 PAUSE instruction exist])
else
  if test "$x86_fake_pause_exists" = "yes"
  then
    AC_DEFINE([HAVE_FAKE_PAUSE_INSTRUCTION], [1], [Does x86 NOP instruction exist])
  fi
fi

# Check if pthread_attr_setscope() exists
AC_CACHE_CHECK("for pthread_attr_setscope", mysql_cv_pthread_attr_setscope,
AC_TRY_LINK(
[#if !defined(SCO) && !defined(__osf__)
#define _REENTRANT
#endif
#define _POSIX_PTHREAD_SEMANTICS 
#include <pthread.h>],
[pthread_attr_t thr_attr;
pthread_attr_setscope(&thr_attr,0);],
mysql_cv_pthread_attr_setscope=yes, mysql_cv_pthread_attr_setscope=no))
if test "$mysql_cv_pthread_attr_setscope" = "yes"
then
  AC_DEFINE([HAVE_PTHREAD_ATTR_SETSCOPE], [1], [pthread_attr_setscope])
fi

# Check for bad includes
AC_MSG_CHECKING("can netinet files be included")
AC_TRY_COMPILE(
[#include <sys/types.h>
#include <sys/socket.h>
#include <netinet/in_systm.h>
#include <netinet/in.h>
#include <netinet/ip.h>
#include <netinet/tcp.h>],
[ printf("1\n"); ],
netinet_inc=yes, netinet_inc=no)
if test "$netinet_inc" = "no"
then
  AC_DEFINE([HAVE_BROKEN_NETINET_INCLUDES], [1], [Can netinet be included])
fi
AC_MSG_RESULT("$netinet_inc")

AC_CACHE_CHECK([support for weak symbols], mysql_cv_weak_symbol,
[AC_TRY_LINK([],[
  extern void __attribute__((weak)) foo(void);
], [mysql_cv_weak_symbol=yes], [mysql_cv_weak_symbol=no])])

if test "x$mysql_cv_weak_symbol" = xyes; then
  AC_DEFINE(HAVE_WEAK_SYMBOL, 1,
            [Define to 1 if compiler supports weak symbol attribute.])
fi

AC_CACHE_CHECK([whether __bss_start is defined], mysql_cv_bss_start,
[AC_TRY_LINK([],[
  extern char *__bss_start;
  return __bss_start ? 1 : 0;
], [mysql_cv_bss_start=yes], [mysql_cv_bss_start=no])])

if test "x$mysql_cv_bss_start" = xyes; then
  AC_DEFINE(HAVE_BSS_START, 1,
            [Define to 1 if compiler defines __bss_start.])
fi

AC_LANG_SAVE
AC_LANG_CPLUSPLUS
AC_CHECK_HEADERS(cxxabi.h)
AC_CACHE_CHECK([for abi::__cxa_demangle], mysql_cv_cxa_demangle,
[AC_TRY_LINK([#include <cxxabi.h>], [
  char *foo= 0; int bar= 0;
  foo= abi::__cxa_demangle(foo, foo, 0, &bar);
], [mysql_cv_cxa_demangle=yes], [mysql_cv_cxa_demangle=no])])
AC_LANG_RESTORE

if test "x$mysql_cv_cxa_demangle" = xyes; then
  AC_DEFINE(HAVE_ABI_CXA_DEMANGLE, 1,
            [Define to 1 if you have the `abi::__cxa_demangle' function.])
fi

#--------------------------------------------------------------------
# Check for requested features
#--------------------------------------------------------------------

MYSQL_CHECK_BIG_TABLES
MYSQL_CHECK_MAX_INDEXES
MYSQL_CHECK_VIO
MYSQL_CHECK_SSL

#--------------------------------------------------------------------
# Declare our plugin modules
# Has to be done late, as the plugin may need to check for existence of
# functions tested above
#--------------------------------------------------------------------

MYSQL_STORAGE_ENGINE(partition, partition, [Partition Support],
        [MySQL Partitioning Support], [max,max-no-ndb])

dnl -- ndbcluster requires partition to be enabled

MYSQL_CONFIGURE_PLUGINS([none])

# Only build client code?
AC_ARG_WITH(server,
    [  --without-server        Only build the client.],
    [with_server=$withval],
    [with_server=yes]
)

AC_ARG_WITH(embedded-server,
    [  --with-embedded-server  Build the embedded server (libmysqld).],
    [with_embedded_server=$withval],
    [with_embedded_server=no]
)

AC_ARG_WITH(query_cache,
    [  --without-query-cache   Do not build query cache.],
    [with_query_cache=$withval],
    [with_query_cache=yes]
)

if test "$with_query_cache" = "yes"
then
  AC_DEFINE([HAVE_QUERY_CACHE], [1], [If we want to have query cache])
fi

AC_ARG_WITH(geometry,
    [  --without-geometry      Do not build geometry-related parts.],
    [with_geometry=$withval],
    [with_geometry=yes]
)

if test "$with_geometry" = "yes"
then
  AC_DEFINE([HAVE_SPATIAL], [1], [Spatial extentions])
  AC_DEFINE([HAVE_RTREE_KEYS], [1], [RTree keys])
fi

AC_ARG_WITH(embedded_privilege_control,
    [  --with-embedded-privilege-control
                          Build parts to check user's privileges.
			  Only affects embedded library.],
    [with_embedded_privilege_control=$withval],
    [with_embedded_privilege_control=no]
)

if test "$with_embedded_privilege_control" = "yes"
then
  AC_DEFINE([HAVE_EMBEDDED_PRIVILEGE_CONTROL], [1],
            [Access checks in embedded library])
fi

#MYSQL_CHECK_CPU

libmysqld_dirs=
if test "$with_embedded_server" = "yes"
then
  libmysqld_dirs=libmysqld

  # We can't build embedded library without building the server, because
  # we depend on libmysys, libmystrings, libmyisam, etc.
  with_server=yes
fi
# XXX: We need to add @libmysqld_extra_libs@ (or whatever) so that
# mysql_config --libmysqld-libs will print out something like
# -L/path/to/lib/mysql -lmysqld -lmyisam -lmysys -lmystrings -ldbug ...
AC_SUBST([libmysqld_dirs])

# Shall we build the docs?
AC_ARG_WITH(docs,
    [  --without-docs          Skip building of the documentation.],
    [with_docs=$withval],
    [with_docs=yes]
)

if test "$with_docs" = "yes"
then
  docs_dirs="Docs"
  if test -f "$srcdir/Docs/manual.chm" ; then
    extra_docs="manual.chm"
  fi
else
  docs_dirs=""
  extra_docs=""
fi
AC_SUBST(docs_dirs)
AC_SUBST(extra_docs)

# Shall we build the man pages?
AC_ARG_WITH(man,
    [  --without-man          Skip building of the man pages.],
    [with_man=$withval],
    [with_man=yes]
)

# Don't build readline, i have it already
AC_ARG_WITH(readline,
    [  --without-readline      Use system readline instead of bundled copy.],
    [ with_readline=$withval ],
    [ with_readline=undefined ]
    )
    
AC_ARG_WITH(libedit,
    [  --without-libedit       Use system libedit instead of bundled copy.],
    [ with_libedit=$withval ],
    [ with_libedit=undefined ]
    )

if test "$with_readline/$with_libedit" = "undefined/undefined" -a ! -e "$srcdir/cmd-line-utils"
then
  with_readline=no
  with_libedit=no
fi

#
# We support next variants of compilation:
#                              --with-readline
#                |       yes      |  no  |               undefined
# --with-libedit |                |      |
# ---------------+----------------+------+----------------------------------
#       yes      |      ERROR!    |   use libedit from mysql sources
# ---------------+----------------+------+----------------------------------
#       no       | use readline   | use system readline or external libedit
#                | from mysql     | according to results of m4 tests
# ---------------+ sources (if it +      +----------------------------------
#    undefined   | is presented)  |      | use libedit from mysql sources
                   

compile_readline="no"
compile_libedit="no"

if [test "$with_libedit" = "yes"] && [test "$with_readline" = "yes"]
then
    AC_MSG_ERROR([You can not use --with-readline and --with-libedit at the same time, please choose one of it])
fi

readline_topdir=""
readline_basedir=""
readline_dir=""
readline_h_ln_cmd=""
readline_link=""
want_to_use_readline="no"

if [test "$with_libedit" = "yes"] || [test "$with_libedit" = "undefined"] && [test "$with_readline" = "undefined"]
then
    readline_topdir="cmd-line-utils"
    readline_basedir="libedit"
    readline_dir="$readline_topdir/$readline_basedir"
    readline_link="\$(top_builddir)/cmd-line-utils/libedit/libedit.a"
    readline_h_ln_cmd="\$(LN) -s \$(top_srcdir)/cmd-line-utils/libedit/readline readline"
    compile_libedit=yes
    AC_DEFINE_UNQUOTED(HAVE_HIST_ENTRY, 1)
    AC_DEFINE_UNQUOTED(USE_LIBEDIT_INTERFACE, 1)
elif test "$with_readline" = "yes"
then
    readline_topdir="cmd-line-utils"
    readline_basedir="readline"
    readline_dir="$readline_topdir/$readline_basedir"
    readline_link="\$(top_builddir)/cmd-line-utils/readline/libreadline.a"
    readline_h_ln_cmd="\$(LN) -s \$(top_srcdir)/cmd-line-utils/readline readline"
    compile_readline=yes
    want_to_use_readline="yes"
    AC_DEFINE_UNQUOTED(USE_NEW_READLINE_INTERFACE, 1)
else
    # Use system readline library
    AC_LANG_SAVE
    AC_LANG_CPLUSPLUS
    MYSQL_CHECK_LIBEDIT_INTERFACE
    MYSQL_CHECK_NEW_RL_INTERFACE
    MYSQL_CHECK_READLINE_DECLARES_HIST_ENTRY
    AC_LANG_RESTORE
    if [test "$mysql_cv_new_rl_interface" = "yes"] && [test -d "$srcdir/cmd-line-utils/readline"]
    then
        # Use the new readline interface, but only if the package includes a bundled libreadline
        # this way we avoid linking commercial source with GPL readline
        readline_link="-lreadline"
        want_to_use_readline="yes"
    elif [test "$mysql_cv_libedit_interface" = "yes"]
    then
        # Use libedit
        readline_link="-ledit"
    else
        AC_MSG_ERROR([Could not find system readline or libedit libraries
          Use --with-readline or --with-libedit to use the bundled
          versions of libedit or readline])
    fi
fi

# if there is no readline, but we want to build with readline, we fail
if [test "$want_to_use_readline" = "yes"] && [test ! -d "$srcdir/cmd-line-utils/readline"]
then
    AC_MSG_ERROR([This commercially licensed MySQL source package can't
          be built with libreadline. Please use --with-libedit to use
          the bundled version of libedit instead.])
fi

AC_SUBST(readline_dir)
AC_SUBST(readline_topdir)
AC_SUBST(readline_basedir)
AC_SUBST(readline_link)
AC_SUBST(readline_h_ln_cmd)



# Include man pages, if desired, adapted to the configured parts.
if test X"$with_man" = Xyes
then
  # First, create the list of all man pages present.
  MANLISTFIL=manlist.$$
  TMPLISTFIL=`echo $MANLISTFIL | sed -e 's/manlist/tmplist/'`
  if test -f $MANLISTFIL -o -f $TMPLISTFIL
  then
    echo "Temp file '$MANLISTFIL' or '$TMPLISTFIL' already exists in '`pwd`' - aborting"
    exit 1
  fi
  touch $MANLISTFIL $TMPLISTFIL

  ls $srcdir/man/*.[[18]] > $MANLISTFIL

  # Then, remove all those pages from the list which are specific to parts
  # (table handlers, features, ...) which are not configured in this run.
  AC_MSG_CHECKING("for man pages to remove")
  MAN_DROP="dropping"
  if test X"$with_plugin_ndbcluster" != Xyes
  then
    MAN_DROP="$MAN_DROP ndbcluster"
    grep -v '/ndb' $MANLISTFIL > $TMPLISTFIL ; mv -f $TMPLISTFIL $MANLISTFIL
  fi
  if test X"$with_embedded_server" != Xyes
  then
    MAN_DROP="$MAN_DROP embedded"
    grep -v 'embedded' $MANLISTFIL > $TMPLISTFIL ; mv -f $TMPLISTFIL $MANLISTFIL
  fi
  if test X"$with_plugin_innobase" != Xyes
  then
    MAN_DROP="$MAN_DROP innodb"
    grep -v 'inno' $MANLISTFIL > $TMPLISTFIL ; mv -f $TMPLISTFIL $MANLISTFIL
  fi
  AC_MSG_RESULT([$MAN_DROP])

  # Finally, split the man pages into sections 1 and 8.
  # Get rid of line breaks.
  man1_files=`sed -n -e '/\.1$/s/^.*man\///p' <$MANLISTFIL`
  man8_files=`sed -n -e '/\.8$/s/^.*man\///p' <$MANLISTFIL`

  man_dirs="man"
  man1_files=`echo $man1_files`
  man8_files=`echo $man8_files`
  rm -f $MANLISTFIL $TMPLISTFIL
else
  man_dirs=""
  man1_files=""
  man8_files=""
fi
AC_SUBST(man_dirs)
AC_SUBST(man1_files)
AC_SUBST(man8_files)

# If we have threads generate some library functions and test programs
sql_server_dirs=
sql_server=
server_scripts=

dnl This probably should be cleaned up more - for now the threaded
dnl client is just using plain-old libs.
sql_client_dirs="strings mysys dbug extra regex libmysql"

AM_CONDITIONAL(THREAD_SAFE_CLIENT, test "$THREAD_SAFE_CLIENT" != "no")

if test "$THREAD_SAFE_CLIENT" != "no"
then
  sql_client_dirs="$sql_client_dirs libmysql_r"
  AC_DEFINE([THREAD_SAFE_CLIENT], [1], [Should the client be thread safe])
fi
sql_client_dirs="$sql_client_dirs client"

CLIENT_LIBS="$NON_THREADED_LIBS $openssl_libs $ZLIB_LIBS $STATIC_NSS_FLAGS"

AC_SUBST(CLIENT_LIBS)
AC_SUBST(CLIENT_THREAD_LIBS)
AC_SUBST(NON_THREADED_LIBS)
AC_SUBST(STATIC_NSS_FLAGS)
AC_SUBST(sql_client_dirs)

if test "$with_server" != "no" -o "$THREAD_SAFE_CLIENT" != "no"
then
  AC_DEFINE([THREAD], [1],
            [Define if you want to have threaded code. This may be undef on client code])
  # Avoid _PROGRAMS names
  THREAD_LOBJECTS="thr_alarm.o thr_lock.o thr_mutex.o thr_rwlock.o my_pthread.o my_thr_init.o mf_keycache.o"
  AC_SUBST(THREAD_LOBJECTS)
fi
AM_CONDITIONAL(NEED_THREAD, test "$with_server" != "no" -o "$THREAD_SAFE_CLIENT" != "no")

if test "$with_server" != "no"
then
  server_scripts="mysqld_safe mysql_install_db"
  sql_server_dirs="strings mysys dbug extra regex storage plugin"

  sql_server="vio sql"
fi

# "innochecksum" is not in the "innobase/" subdirectory, but should be switched
AM_CONDITIONAL([BUILD_INNODB_TOOLS], [test X"$with_plugin_innobase" = Xyes])

# IMPORTANT - do not modify LIBS past this line - this hack is the only way
# I know to add the static NSS magic if we have static NSS libraries with
# glibc - Sasha

LDFLAGS="$LDFLAGS $OTHER_LIBC_LIB"
LIBS="$LIBS $STATIC_NSS_FLAGS"

AC_SUBST(sql_server_dirs)
AC_SUBST(sql_server)
AC_SUBST(server_scripts)

AC_SUBST(mysql_plugin_dirs)
AC_SUBST(mysql_plugin_libs)
AC_SUBST(mysql_optional_plugins)
AC_SUBST(mysql_mandatory_plugins)

# Now that sql_client_dirs and sql_server_dirs are stable, determine the union.
# We support client-only builds by "--without-server", but not vice versa,
# so we start with the client list, then add each server item not yet present.
sql_union_dirs=" $sql_client_dirs "
for DIR in $sql_server_dirs
do
  if echo " $sql_union_dirs " | grep " $DIR " >/dev/null
  then
    :  # already present, skip
  else
    sql_union_dirs="$sql_union_dirs $DIR "
  fi
done
AC_SUBST(sql_union_dirs)

#
# Setup maintainer mode options by the end to not disturb
# system and other checks.
#
MY_MAINTAINER_MODE_SETUP

# Some usefull subst
AC_SUBST(CC)
AC_SUBST(GXX)

# Set configuration options for make_binary_distribution
AC_SUBST(MAKE_BINARY_DISTRIBUTION_OPTIONS)

#--------------------------------------------------------------------
# Support for WL#2373 (Use cycle counter for timing)
#--------------------------------------------------------------------

AC_CHECK_HEADERS(time.h)
AC_CHECK_HEADERS(sys/time.h)
AC_CHECK_HEADERS(sys/times.h)
AC_CHECK_HEADERS(asm/msr.h)
#msr.h has rdtscll()

AC_CHECK_HEADERS(ia64intrin.h)

AC_CHECK_FUNCS(times)
AC_CHECK_FUNCS(gettimeofday)
AC_CHECK_FUNCS(read_real_time)
# This should work on AIX.

AC_CHECK_FUNCS(ftime)
# This is still a normal call for milliseconds.

AC_CHECK_FUNCS(time)
# We can use time() on Macintosh if there is no ftime().

AC_CHECK_FUNCS(rdtscll)
# I doubt that we'll ever reach the check for this.

# When compiling with Sun Studio C / C++ we need to include
# my_timer_cycles.il, an "inline templates" separate file,
# on the command line. It has assembly code, "rd %tick" for
# SPARC or "rdtsc" for x86.
RDTSC_SPARC_ASSEMBLY=""
case $CC_VERSION in
  *Sun*C*)
    RDTSC_SPARC_ASSEMBLY="my_timer_cycles.il"
    ;;
esac
case $CXX_VERSION in
  *Sun*C++*)
    RDTSC_SPARC_ASSEMBLY="my_timer_cycles.il"
    ;;
esac

AC_SUBST([RDTSC_SPARC_ASSEMBLY])


#--------------------------------------------------------------------
# Output results
#--------------------------------------------------------------------

if test -d "$srcdir/pstack" ; then
  AC_CONFIG_FILES(pstack/Makefile pstack/aout/Makefile)
fi
if test -d "$srcdir/cmd-line-utils/readline" ; then
  AC_CONFIG_FILES(cmd-line-utils/readline/Makefile)
fi

AC_CONFIG_FILES(Makefile extra/Makefile mysys/Makefile dnl
 unittest/Makefile unittest/mytap/Makefile unittest/mytap/t/Makefile dnl
 unittest/mysys/Makefile unittest/strings/Makefile dnl
 unittest/examples/Makefile dnl
 strings/Makefile regex/Makefile storage/Makefile dnl
 man/Makefile BUILD/Makefile vio/Makefile dnl
 libmysql/Makefile libmysql_r/Makefile client/Makefile dnl
 sql/Makefile sql/share/Makefile dnl
 sql/sql_builtin.cc sql-common/Makefile libservices/Makefile dnl
 dbug/Makefile scripts/Makefile include/Makefile dnl
 tests/Makefile Docs/Makefile support-files/Makefile dnl
 support-files/MacOSX/Makefile support-files/RHEL4-SElinux/Makefile dnl
 cmd-line-utils/Makefile cmd-line-utils/libedit/Makefile dnl
 libmysqld/Makefile libmysqld/examples/Makefile dnl
 mysql-test/Makefile mysql-test/lib/My/SafeProcess/Makefile dnl
 sql-bench/Makefile include/mysql_version.h plugin/Makefile win/Makefile dnl
 cmake/Makefile packaging/Makefile
 )

AC_CONFIG_COMMANDS([default], , test -z "$CONFIG_HEADERS" || echo timestamp > stamp-h)

# Ensure that table handlers gets all modifications to CFLAGS/CXXFLAGS
AC_CONFIG_COMMANDS_POST(ac_configure_args="$ac_configure_args CFLAGS='$CFLAGS' CXXFLAGS='$CXXFLAGS'")

AC_OUTPUT

# The first line "Thank you ..." is checked in ./Do-compile to verify that configure
# ended sucessfully - don't remove it.
echo
echo "Thank you for choosing MySQL!"
echo
echo "Remember to check the platform specific part of the reference manual"
echo "for hints about installing MySQL on your platform."
echo "Also have a look at the files in the Docs directory."
echo<|MERGE_RESOLUTION|>--- conflicted
+++ resolved
@@ -1740,15 +1740,6 @@
   AC_DEFINE([DBUG_ON], [1], [Use libdbug])
   CFLAGS="$DEBUG_CFLAGS $DEBUG_OPTIMIZE_CC -DSAFE_MUTEX $CFLAGS"
   CXXFLAGS="$DEBUG_CXXFLAGS $DEBUG_OPTIMIZE_CXX -DSAFE_MUTEX $CXXFLAGS"
-<<<<<<< HEAD
-elif test "$with_debug" = "full"
-then
-  # Full debug. Very slow in some cases
-  AC_DEFINE([DBUG_ON], [1], [Use libdbug])
-  CFLAGS="$DEBUG_CFLAGS -DSAFE_MUTEX $CFLAGS"
-  CXXFLAGS="$DEBUG_CXXFLAGS -DSAFE_MUTEX $CXXFLAGS"
-=======
->>>>>>> c187598c
 else
   # Optimized version. No debug
   AC_DEFINE([DBUG_OFF], [1], [Don't use libdbug])

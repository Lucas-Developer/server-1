--- conflicted
+++ resolved
@@ -238,7 +238,6 @@
   const char *u_keyword;        /* Keyword for current macro */
 } CODE_STATE;
 
-<<<<<<< HEAD
 /*
   The test below is so we could call functions with DBUG_ENTER before
   my_thread_init().
@@ -256,37 +255,12 @@
 static void DBUGCloseFile(CODE_STATE *cs, FILE *fp);
         /* Push current debug settings */
 static void PushState(CODE_STATE *cs);
+	/* Free memory associated with debug state. */
+static void FreeState (struct state *state);
         /* Test for tracing enabled */
 static BOOLEAN DoTrace(CODE_STATE *cs);
 
         /* Test to see if file is writable */
-=======
-	/* Parse a debug command string */
-static struct link *ListParse(char *ctlp);
-	/* Make a fresh copy of a string */
-static char *StrDup(const char *str);
-	/* Open debug output stream */
-static void DBUGOpenFile(const char *name, int append);
-#ifndef THREAD
-	/* Open profile output stream */
-static FILE *OpenProfile(const char *name);
-	/* Profile if asked for it */
-static BOOLEAN DoProfile(void);
-#endif
-	/* Return current user time (ms) */
-#ifndef THREAD
-static unsigned long Clock (void);
-#endif
-	/* Close debug output stream */
-static void CloseFile(FILE *fp);
-	/* Push current debug state */
-static void PushState(void);
-	/* Free memory associated with debug state. */
-static void FreeState (struct state *state);
-	/* Test for tracing enabled */
-static BOOLEAN DoTrace(CODE_STATE *state);
-	/* Test to see if file is writable */
->>>>>>> a046322b
 #if !(!defined(HAVE_ACCESS) || defined(MSDOS))
 static BOOLEAN Writable(char *pathname);
         /* Change file owner and group */
@@ -761,7 +735,6 @@
 
 void _db_pop_()
 {
-<<<<<<< HEAD
   struct settings *discard;
   CODE_STATE *cs=0;
 
@@ -769,34 +742,9 @@
 
   discard= cs->stack;
   if (discard->next != NULL)
-=======
-  reg1 struct state *discard;
-  discard = stack;
-  if (discard != NULL && discard -> next_state != NULL) {
-    stack = discard -> next_state;
-    _db_fp_ = stack -> out_file;
-    _db_pfp_ = stack -> prof_file;
+  {
+    cs->stack= discard->next;
     FreeState(discard);
-    if (!(stack->flags & DEBUG_ON))
-      _db_on_=0;
-  }
-  else
->>>>>>> a046322b
-  {
-    cs->stack= discard->next;
-    if (!is_shared(discard, keywords))
-      FreeList(discard->keywords);
-    if (!is_shared(discard, functions))
-      FreeList(discard->functions);
-    if (!is_shared(discard, processes))
-      FreeList(discard->processes);
-    if (!is_shared(discard, p_functions))
-      FreeList(discard->p_functions);
-    if (!is_shared(discard, out_file))
-      DBUGCloseFile(cs, discard->out_file);
-    if (discard->prof_file)
-      DBUGCloseFile(cs, discard->prof_file);
-    free((char *) discard);
   }
 }
 
@@ -1486,22 +1434,19 @@
 static void FreeState (
 struct state *state)
 {
-  if (state -> keywords != NULL) {
-    FreeList (state -> keywords);
-  }
-  if (state -> functions != NULL) {
-    FreeList (state -> functions);
-  }
-  if (state -> processes != NULL) {
-    FreeList (state -> processes);
-  }
-  if (state -> p_functions != NULL) {
-    FreeList (state -> p_functions);
-  }
-  CloseFile (state -> out_file);
-  if (state -> prof_file)
-    CloseFile (state -> prof_file);
-  free ((char *) state);
+  if (!is_shared(state, keywords))
+    FreeList(state->keywords);
+  if (!is_shared(state, functions))
+    FreeList(state->functions);
+  if (!is_shared(state, processes))
+    FreeList(state->processes);
+  if (!is_shared(state, p_functions))
+    FreeList(state->p_functions);
+  if (!is_shared(state, out_file))
+    DBUGCloseFile(cs, state->out_file);
+  if (state->prof_file)
+    DBUGCloseFile(cs, state->prof_file);
+  free((char *) state);
 }
 
 

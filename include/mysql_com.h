/* Copyright (C) 2000 MySQL AB

   This program is free software; you can redistribute it and/or modify
   it under the terms of the GNU General Public License as published by
   the Free Software Foundation; version 2 of the License.

   This program is distributed in the hope that it will be useful,
   but WITHOUT ANY WARRANTY; without even the implied warranty of
   MERCHANTABILITY or FITNESS FOR A PARTICULAR PURPOSE.  See the
   GNU General Public License for more details.

   You should have received a copy of the GNU General Public License
   along with this program; if not, write to the Free Software
   Foundation, Inc., 59 Temple Place, Suite 330, Boston, MA  02111-1307  USA */

/*
** Common definition between mysql server & client
*/

#ifndef _mysql_com_h
#define _mysql_com_h

#define HOSTNAME_LENGTH 60
#define SYSTEM_CHARSET_MBMAXLEN 3
#define NAME_CHAR_LEN	64              /* Field/table name length */
#define USERNAME_CHAR_LENGTH 16
#define NAME_LEN                (NAME_CHAR_LEN*SYSTEM_CHARSET_MBMAXLEN)
#define USERNAME_LENGTH         (USERNAME_CHAR_LENGTH*SYSTEM_CHARSET_MBMAXLEN)

<<<<<<< HEAD
#define MYSQL50_TABLE_NAME_PREFIX         "#mysql50#"
#define MYSQL50_TABLE_NAME_PREFIX_LENGTH  (sizeof(MYSQL50_TABLE_NAME_PREFIX)-1)
#define SAFE_NAME_LEN (NAME_LEN + MYSQL50_TABLE_NAME_PREFIX_LENGTH)
=======
/*
  MDEV-4088

  MySQL (and MariaDB 5.x before the fix) was using the first character of the
  server version string (as sent in the first handshake protocol packet) to
  decide on the replication event formats. And for 10.x the first character
  is "1", which the slave thought comes from some ancient 1.x version
  (ignoring the fact that the first ever MySQL version was 3.x).

  To support replication to these old clients, we fake the version in the
  first handshake protocol packet to start from "5.5.5-" (for example,
  it might be "5.5.5-10.0.1-MariaDB-debug-log".

  On the client side we remove this fake version prefix to restore the
  correct server version. The version "5.5.5" did not support
  pluggable authentication, so any version starting from "5.5.5-" and
  claiming to support pluggable auth, must be using this fake prefix.
*/
#ifdef EMBEDDED_LIBRARY
#define RPL_VERSION_HACK ""
#else
/* this version must be the one that *does not* support pluggable auth */
#define RPL_VERSION_HACK "5.5.5-"
#endif
>>>>>>> 7b55b59b

#define SERVER_VERSION_LENGTH 60
#define SQLSTATE_LENGTH 5
#define LIST_PROCESS_HOST_LEN 64

/*
  USER_HOST_BUFF_SIZE -- length of string buffer, that is enough to contain
  username and hostname parts of the user identifier with trailing zero in
  MySQL standard format:
  user_name_part@host_name_part\0
*/
#define USER_HOST_BUFF_SIZE HOSTNAME_LENGTH + USERNAME_LENGTH + 2

#define LOCAL_HOST	"localhost"
#define LOCAL_HOST_NAMEDPIPE "."


#if defined(__WIN__) && !defined( _CUSTOMCONFIG_)
#define MYSQL_NAMEDPIPE "MySQL"
#define MYSQL_SERVICENAME "MySQL"
#endif /* __WIN__ */

/*
  You should add new commands to the end of this list, otherwise old
  servers won't be able to handle them as 'unsupported'.
*/

enum enum_server_command
{
  COM_SLEEP, COM_QUIT, COM_INIT_DB, COM_QUERY, COM_FIELD_LIST,
  COM_CREATE_DB, COM_DROP_DB, COM_REFRESH, COM_SHUTDOWN, COM_STATISTICS,
  COM_PROCESS_INFO, COM_CONNECT, COM_PROCESS_KILL, COM_DEBUG, COM_PING,
  COM_TIME, COM_DELAYED_INSERT, COM_CHANGE_USER, COM_BINLOG_DUMP,
  COM_TABLE_DUMP, COM_CONNECT_OUT, COM_REGISTER_SLAVE,
  COM_STMT_PREPARE, COM_STMT_EXECUTE, COM_STMT_SEND_LONG_DATA, COM_STMT_CLOSE,
  COM_STMT_RESET, COM_SET_OPTION, COM_STMT_FETCH, COM_DAEMON,
  /* don't forget to update const char *command_name[] in sql_parse.cc */

  /* Must be last */
  COM_END
};

/* sql type stored in .frm files for virtual fields */
#define MYSQL_TYPE_VIRTUAL 245
/*
  Length of random string sent by server on handshake; this is also length of
  obfuscated password, recieved from client
*/
#define SCRAMBLE_LENGTH 20
#define SCRAMBLE_LENGTH_323 8
/* length of password stored in the db: new passwords are preceeded with '*' */
#define SCRAMBLED_PASSWORD_CHAR_LENGTH (SCRAMBLE_LENGTH*2+1)
#define SCRAMBLED_PASSWORD_CHAR_LENGTH_323 (SCRAMBLE_LENGTH_323*2)


#define NOT_NULL_FLAG	1		/* Field can't be NULL */
#define PRI_KEY_FLAG	2		/* Field is part of a primary key */
#define UNIQUE_KEY_FLAG 4		/* Field is part of a unique key */
#define MULTIPLE_KEY_FLAG 8		/* Field is part of a key */
#define BLOB_FLAG	16		/* Field is a blob */
#define UNSIGNED_FLAG	32		/* Field is unsigned */
#define ZEROFILL_FLAG	64		/* Field is zerofill */
#define BINARY_FLAG	128		/* Field is binary   */

/* The following are only sent to new clients */
#define ENUM_FLAG	256		/* field is an enum */
#define AUTO_INCREMENT_FLAG 512		/* field is a autoincrement field */
#define TIMESTAMP_FLAG	1024		/* Field is a timestamp */
#define SET_FLAG	2048		/* field is a set */
#define NO_DEFAULT_VALUE_FLAG 4096	/* Field doesn't have default value */
#define ON_UPDATE_NOW_FLAG 8192         /* Field is set to NOW on UPDATE */
#define NUM_FLAG	32768		/* Field is num (for clients) */
#define PART_KEY_FLAG	16384		/* Intern; Part of some key */
#define GROUP_FLAG	32768		/* Intern: Group field */
#define UNIQUE_FLAG	65536		/* Intern: Used by sql_yacc */
#define BINCMP_FLAG	131072		/* Intern: Used by sql_yacc */
#define GET_FIXED_FIELDS_FLAG (1 << 18) /* Used to get fields in item tree */
#define FIELD_IN_PART_FUNC_FLAG (1 << 19)/* Field part of partition func */
#define FIELD_IN_ADD_INDEX (1<< 20)	/* Intern: Field used in ADD INDEX */
#define FIELD_IS_RENAMED (1<< 21)       /* Intern: Field is being renamed */

#define REFRESH_GRANT		1	/* Refresh grant tables */
#define REFRESH_LOG		2	/* Start on new log file */
#define REFRESH_TABLES		4	/* close all tables */
#define REFRESH_HOSTS		8	/* Flush host cache */
#define REFRESH_STATUS		16	/* Flush status variables */
#define REFRESH_THREADS		32	/* Flush thread cache */
#define REFRESH_SLAVE           64      /* Reset master info and restart slave
					   thread */
#define REFRESH_MASTER          128     /* Remove all bin logs in the index
					   and truncate the index */
#define REFRESH_TABLE_STATS     256     /* Refresh table stats hash table */
#define REFRESH_INDEX_STATS     512     /* Refresh index stats hash table */
#define REFRESH_USER_STATS      1024    /* Refresh user stats hash table */
#define REFRESH_SLOW_QUERY_LOG  4096    /* Flush slow query log and rotate*/
#define REFRESH_CLIENT_STATS    8192    /* Refresh client stats hash table */

/* The following can't be set with mysql_refresh() */
#define REFRESH_READ_LOCK	16384	/* Lock tables for read */
#define REFRESH_FAST		32768	/* Intern flag */

/* RESET (remove all queries) from query cache */
#define REFRESH_QUERY_CACHE	65536
#define REFRESH_QUERY_CACHE_FREE 0x20000L /* pack query cache */
#define REFRESH_DES_KEY_FILE	0x40000L
#define REFRESH_USER_RESOURCES	0x80000L

#define CLIENT_LONG_PASSWORD	1	/* new more secure passwords */
#define CLIENT_FOUND_ROWS	2	/* Found instead of affected rows */
#define CLIENT_LONG_FLAG	4	/* Get all column flags */
#define CLIENT_CONNECT_WITH_DB	8	/* One can specify db on connect */
#define CLIENT_NO_SCHEMA	16	/* Don't allow database.table.column */
#define CLIENT_COMPRESS		32	/* Can use compression protocol */
#define CLIENT_ODBC		64	/* Odbc client */
#define CLIENT_LOCAL_FILES	128	/* Can use LOAD DATA LOCAL */
#define CLIENT_IGNORE_SPACE	256	/* Ignore spaces before '(' */
#define CLIENT_PROTOCOL_41	512	/* New 4.1 protocol */
#define CLIENT_INTERACTIVE	1024	/* This is an interactive client */
#define CLIENT_SSL              2048	/* Switch to SSL after handshake */
#define CLIENT_IGNORE_SIGPIPE   4096    /* IGNORE sigpipes */
#define CLIENT_TRANSACTIONS	8192	/* Client knows about transactions */
#define CLIENT_RESERVED         16384   /* Old flag for 4.1 protocol  */
#define CLIENT_SECURE_CONNECTION 32768  /* New 4.1 authentication */
#define CLIENT_MULTI_STATEMENTS (1UL << 16) /* Enable/disable multi-stmt support */
#define CLIENT_MULTI_RESULTS    (1UL << 17) /* Enable/disable multi-results */

#define CLIENT_PLUGIN_AUTH  (1UL << 19) /* Client supports plugin authentication */

#define CLIENT_SSL_VERIFY_SERVER_CERT (1UL << 30)
#define CLIENT_REMEMBER_OPTIONS (1UL << 31)

#ifdef HAVE_COMPRESS
#define CAN_CLIENT_COMPRESS CLIENT_COMPRESS
#else
#define CAN_CLIENT_COMPRESS 0
#endif

/* Gather all possible capabilites (flags) supported by the server */
#define CLIENT_ALL_FLAGS  (CLIENT_LONG_PASSWORD | \
                           CLIENT_FOUND_ROWS | \
                           CLIENT_LONG_FLAG | \
                           CLIENT_CONNECT_WITH_DB | \
                           CLIENT_NO_SCHEMA | \
                           CLIENT_COMPRESS | \
                           CLIENT_ODBC | \
                           CLIENT_LOCAL_FILES | \
                           CLIENT_IGNORE_SPACE | \
                           CLIENT_PROTOCOL_41 | \
                           CLIENT_INTERACTIVE | \
                           CLIENT_SSL | \
                           CLIENT_IGNORE_SIGPIPE | \
                           CLIENT_TRANSACTIONS | \
                           CLIENT_RESERVED | \
                           CLIENT_SECURE_CONNECTION | \
                           CLIENT_MULTI_STATEMENTS | \
                           CLIENT_MULTI_RESULTS | \
                           CLIENT_SSL_VERIFY_SERVER_CERT | \
                           CLIENT_REMEMBER_OPTIONS | \
                           CLIENT_PLUGIN_AUTH)

/*
  Switch off the flags that are optional and depending on build flags
  If any of the optional flags is supported by the build it will be switched
  on before sending to the client during the connection handshake.
*/
#define CLIENT_BASIC_FLAGS (((CLIENT_ALL_FLAGS & ~CLIENT_SSL) \
                                               & ~CLIENT_COMPRESS) \
                                               & ~CLIENT_SSL_VERIFY_SERVER_CERT)

#define SERVER_STATUS_IN_TRANS     1	/* Transaction has started */
#define SERVER_STATUS_AUTOCOMMIT   2	/* Server in auto_commit mode */
#define SERVER_MORE_RESULTS_EXISTS 8    /* Multi query - next query exists */
#define SERVER_QUERY_NO_GOOD_INDEX_USED 16
#define SERVER_QUERY_NO_INDEX_USED      32
/**
  The server was able to fulfill the clients request and opened a
  read-only non-scrollable cursor for a query. This flag comes
  in reply to COM_STMT_EXECUTE and COM_STMT_FETCH commands.
*/
#define SERVER_STATUS_CURSOR_EXISTS 64
/**
  This flag is sent when a read-only cursor is exhausted, in reply to
  COM_STMT_FETCH command.
*/
#define SERVER_STATUS_LAST_ROW_SENT 128
#define SERVER_STATUS_DB_DROPPED        256 /* A database was dropped */
#define SERVER_STATUS_NO_BACKSLASH_ESCAPES 512
/**
  Sent to the client if after a prepared statement reprepare
  we discovered that the new statement returns a different 
  number of result set columns.
*/
#define SERVER_STATUS_METADATA_CHANGED 1024

/**
  Server status flags that must be cleared when starting
  execution of a new SQL statement.
  Flags from this set are only added to the
  current server status by the execution engine, but 
  never removed -- the execution engine expects them 
  to disappear automagically by the next command.
*/
#define SERVER_STATUS_CLEAR_SET (SERVER_QUERY_NO_GOOD_INDEX_USED| \
                                 SERVER_QUERY_NO_INDEX_USED|\
                                 SERVER_MORE_RESULTS_EXISTS|\
                                 SERVER_STATUS_METADATA_CHANGED)

#define MYSQL_ERRMSG_SIZE	512
#define NET_READ_TIMEOUT	30		/* Timeout on read */
#define NET_WRITE_TIMEOUT	60		/* Timeout on write */
#define NET_WAIT_TIMEOUT	8*60*60		/* Wait for new query */

#define ONLY_KILL_QUERY         1


struct st_vio;					/* Only C */
typedef struct st_vio Vio;

#define MAX_TINYINT_WIDTH       3       /* Max width for a TINY w.o. sign */
#define MAX_SMALLINT_WIDTH      5       /* Max width for a SHORT w.o. sign */
#define MAX_MEDIUMINT_WIDTH     8       /* Max width for a INT24 w.o. sign */
#define MAX_INT_WIDTH           10      /* Max width for a LONG w.o. sign */
#define MAX_BIGINT_WIDTH        20      /* Max width for a LONGLONG */
#define MAX_CHAR_WIDTH		255	/* Max length for a CHAR colum */
#define MAX_BLOB_WIDTH		16777216	/* Default width for blob */

typedef struct st_net {
#if !defined(CHECK_EMBEDDED_DIFFERENCES) || !defined(EMBEDDED_LIBRARY)
  Vio *vio;
  unsigned char *buff,*buff_end,*write_pos,*read_pos;
  my_socket fd;					/* For Perl DBI/dbd */
  /*
    The following variable is set if we are doing several queries in one
    command ( as in LOAD TABLE ... FROM MASTER ),
    and do not want to confuse the client with OK at the wrong time
  */
  unsigned long remain_in_buf,length, buf_length, where_b;
  unsigned long max_packet,max_packet_size;
  unsigned int pkt_nr,compress_pkt_nr;
  unsigned int write_timeout, read_timeout, retry_count;
  int fcntl;
  unsigned int *return_status;
  unsigned char reading_or_writing;
  char save_char;
  char net_skip_rest_factor;
  my_bool unused; /* Please remove with the next incompatible ABI change */
  my_bool compress;
  my_bool unused1; /* Please remove with the next incompatible ABI change. */
  /*
    Pointer to query object in query cache, do not equal NULL (0) for
    queries in cache that have not stored its results yet
  */
#endif
  /*
    'query_cache_query' should be accessed only via query cache
    functions and methods to maintain proper locking.
  */
  unsigned char *query_cache_query;
  unsigned int last_errno;
  unsigned char error; 
  my_bool unused2; /* Please remove with the next incompatible ABI change. */
  my_bool return_errno;
  /** Client library error message buffer. Actually belongs to struct MYSQL. */
  char last_error[MYSQL_ERRMSG_SIZE];
  /** Client library sqlstate buffer. Set along with the error message. */
  char sqlstate[SQLSTATE_LENGTH+1];
  void *extension;
} NET;


#define packet_error (~(unsigned long) 0)

enum enum_field_types { MYSQL_TYPE_DECIMAL, MYSQL_TYPE_TINY,
			MYSQL_TYPE_SHORT,  MYSQL_TYPE_LONG,
			MYSQL_TYPE_FLOAT,  MYSQL_TYPE_DOUBLE,
			MYSQL_TYPE_NULL,   MYSQL_TYPE_TIMESTAMP,
			MYSQL_TYPE_LONGLONG,MYSQL_TYPE_INT24,
			MYSQL_TYPE_DATE,   MYSQL_TYPE_TIME,
			MYSQL_TYPE_DATETIME, MYSQL_TYPE_YEAR,
			MYSQL_TYPE_NEWDATE, MYSQL_TYPE_VARCHAR,
			MYSQL_TYPE_BIT,
                        MYSQL_TYPE_NEWDECIMAL=246,
			MYSQL_TYPE_ENUM=247,
			MYSQL_TYPE_SET=248,
			MYSQL_TYPE_TINY_BLOB=249,
			MYSQL_TYPE_MEDIUM_BLOB=250,
			MYSQL_TYPE_LONG_BLOB=251,
			MYSQL_TYPE_BLOB=252,
			MYSQL_TYPE_VAR_STRING=253,
			MYSQL_TYPE_STRING=254,
			MYSQL_TYPE_GEOMETRY=255

};

/* For backward compatibility */
#define CLIENT_MULTI_QUERIES    CLIENT_MULTI_STATEMENTS    
#define FIELD_TYPE_DECIMAL     MYSQL_TYPE_DECIMAL
#define FIELD_TYPE_NEWDECIMAL  MYSQL_TYPE_NEWDECIMAL
#define FIELD_TYPE_TINY        MYSQL_TYPE_TINY
#define FIELD_TYPE_SHORT       MYSQL_TYPE_SHORT
#define FIELD_TYPE_LONG        MYSQL_TYPE_LONG
#define FIELD_TYPE_FLOAT       MYSQL_TYPE_FLOAT
#define FIELD_TYPE_DOUBLE      MYSQL_TYPE_DOUBLE
#define FIELD_TYPE_NULL        MYSQL_TYPE_NULL
#define FIELD_TYPE_TIMESTAMP   MYSQL_TYPE_TIMESTAMP
#define FIELD_TYPE_LONGLONG    MYSQL_TYPE_LONGLONG
#define FIELD_TYPE_INT24       MYSQL_TYPE_INT24
#define FIELD_TYPE_DATE        MYSQL_TYPE_DATE
#define FIELD_TYPE_TIME        MYSQL_TYPE_TIME
#define FIELD_TYPE_DATETIME    MYSQL_TYPE_DATETIME
#define FIELD_TYPE_YEAR        MYSQL_TYPE_YEAR
#define FIELD_TYPE_NEWDATE     MYSQL_TYPE_NEWDATE
#define FIELD_TYPE_ENUM        MYSQL_TYPE_ENUM
#define FIELD_TYPE_SET         MYSQL_TYPE_SET
#define FIELD_TYPE_TINY_BLOB   MYSQL_TYPE_TINY_BLOB
#define FIELD_TYPE_MEDIUM_BLOB MYSQL_TYPE_MEDIUM_BLOB
#define FIELD_TYPE_LONG_BLOB   MYSQL_TYPE_LONG_BLOB
#define FIELD_TYPE_BLOB        MYSQL_TYPE_BLOB
#define FIELD_TYPE_VAR_STRING  MYSQL_TYPE_VAR_STRING
#define FIELD_TYPE_STRING      MYSQL_TYPE_STRING
#define FIELD_TYPE_CHAR        MYSQL_TYPE_TINY
#define FIELD_TYPE_INTERVAL    MYSQL_TYPE_ENUM
#define FIELD_TYPE_GEOMETRY    MYSQL_TYPE_GEOMETRY
#define FIELD_TYPE_BIT         MYSQL_TYPE_BIT


/* Shutdown/kill enums and constants */ 

/* Bits for THD::killable. */
#define MYSQL_SHUTDOWN_KILLABLE_CONNECT    (unsigned char)(1 << 0)
#define MYSQL_SHUTDOWN_KILLABLE_TRANS      (unsigned char)(1 << 1)
#define MYSQL_SHUTDOWN_KILLABLE_LOCK_TABLE (unsigned char)(1 << 2)
#define MYSQL_SHUTDOWN_KILLABLE_UPDATE     (unsigned char)(1 << 3)

enum mysql_enum_shutdown_level {
  /*
    We want levels to be in growing order of hardness (because we use number
    comparisons). Note that DEFAULT does not respect the growing property, but
    it's ok.
  */
  SHUTDOWN_DEFAULT = 0,
  /* wait for existing connections to finish */
  SHUTDOWN_WAIT_CONNECTIONS= MYSQL_SHUTDOWN_KILLABLE_CONNECT,
  /* wait for existing trans to finish */
  SHUTDOWN_WAIT_TRANSACTIONS= MYSQL_SHUTDOWN_KILLABLE_TRANS,
  /* wait for existing updates to finish (=> no partial MyISAM update) */
  SHUTDOWN_WAIT_UPDATES= MYSQL_SHUTDOWN_KILLABLE_UPDATE,
  /* flush InnoDB buffers and other storage engines' buffers*/
  SHUTDOWN_WAIT_ALL_BUFFERS= (MYSQL_SHUTDOWN_KILLABLE_UPDATE << 1),
  /* don't flush InnoDB buffers, flush other storage engines' buffers*/
  SHUTDOWN_WAIT_CRITICAL_BUFFERS= (MYSQL_SHUTDOWN_KILLABLE_UPDATE << 1) + 1,
  /* Now the 2 levels of the KILL command */
#if MYSQL_VERSION_ID >= 50000
  KILL_QUERY= 254,
#endif
  KILL_CONNECTION= 255
};


enum enum_cursor_type
{
  CURSOR_TYPE_NO_CURSOR= 0,
  CURSOR_TYPE_READ_ONLY= 1,
  CURSOR_TYPE_FOR_UPDATE= 2,
  CURSOR_TYPE_SCROLLABLE= 4
};


/* options for mysql_set_option */
enum enum_mysql_set_option
{
  MYSQL_OPTION_MULTI_STATEMENTS_ON,
  MYSQL_OPTION_MULTI_STATEMENTS_OFF
};

#define net_new_transaction(net) ((net)->pkt_nr=0)

#ifdef __cplusplus
extern "C" {
#endif

my_bool	my_net_init(NET *net, Vio* vio);
void	my_net_local_init(NET *net);
void	net_end(NET *net);
  void	net_clear(NET *net, my_bool clear_buffer);
my_bool net_realloc(NET *net, size_t length);
my_bool	net_flush(NET *net);
my_bool	my_net_write(NET *net,const unsigned char *packet, size_t len);
my_bool	net_write_command(NET *net,unsigned char command,
			  const unsigned char *header, size_t head_len,
			  const unsigned char *packet, size_t len);
int	net_real_write(NET *net,const unsigned char *packet, size_t len);
unsigned long my_net_read(NET *net);

#ifdef _global_h
void my_net_set_write_timeout(NET *net, uint timeout);
void my_net_set_read_timeout(NET *net, uint timeout);
#endif

/*
  The following function is not meant for normal usage
  Currently it's used internally by manager.c
*/
struct sockaddr;
int my_connect(my_socket s, const struct sockaddr *name, unsigned int namelen,
	       unsigned int timeout);
struct my_rnd_struct;

#ifdef __cplusplus
}
#endif

  /* The following is for user defined functions */

enum Item_result
{
  STRING_RESULT=0, REAL_RESULT, INT_RESULT, ROW_RESULT, DECIMAL_RESULT
#ifdef MYSQL_SERVER
  ,IMPOSSIBLE_RESULT  /* Yes, we know this is ugly, don't tell us */
#endif
};

typedef struct st_udf_args
{
  unsigned int arg_count;		/* Number of arguments */
  enum Item_result *arg_type;		/* Pointer to item_results */
  char **args;				/* Pointer to argument */
  unsigned long *lengths;		/* Length of string arguments */
  char *maybe_null;			/* Set to 1 for all maybe_null args */
  char **attributes;                    /* Pointer to attribute name */
  unsigned long *attribute_lengths;     /* Length of attribute arguments */
  void *extension;
} UDF_ARGS;

  /* This holds information about the result */

typedef struct st_udf_init
{
  my_bool maybe_null;          /* 1 if function can return NULL */
  unsigned int decimals;       /* for real functions */
  unsigned long max_length;    /* For string functions */
  char *ptr;                   /* free pointer for function data */
  my_bool const_item;          /* 1 if function always returns the same value */
  void *extension;
} UDF_INIT;
/* 
  TODO: add a notion for determinism of the UDF. 
  See Item_udf_func::update_used_tables ()
*/

  /* Constants when using compression */
#define NET_HEADER_SIZE 4		/* standard header size */
#define COMP_HEADER_SIZE 3		/* compression header extra size */

  /* Prototypes to password functions */

#ifdef __cplusplus
extern "C" {
#endif

/*
  These functions are used for authentication by client and server and
  implemented in sql/password.c
*/

void create_random_string(char *to, unsigned int length,
                          struct my_rnd_struct *rand_st);

void hash_password(unsigned long *to, const char *password, unsigned int password_len);
void make_scrambled_password_323(char *to, const char *password);
void scramble_323(char *to, const char *message, const char *password);
my_bool check_scramble_323(const unsigned char *reply, const char *message,
                           unsigned long *salt);
void get_salt_from_password_323(unsigned long *res, const char *password);
void make_password_from_salt_323(char *to, const unsigned long *salt);

void make_scrambled_password(char *to, const char *password);
void scramble(char *to, const char *message, const char *password);
my_bool check_scramble(const unsigned char *reply, const char *message,
                       const unsigned char *hash_stage2);
void get_salt_from_password(unsigned char *res, const char *password);
void make_password_from_salt(char *to, const unsigned char *hash_stage2);
char *octet2hex(char *to, const char *str, unsigned int len);

/* end of password.c */

char *get_tty_password(const char *opt_message);
void get_tty_password_buff(const char *opt_message, char *to, size_t length);
const char *mysql_errno_to_sqlstate(unsigned int mysql_errno);

/* Some other useful functions */

my_bool my_thread_init(void);
void my_thread_end(void);

#ifdef _global_h
ulong STDCALL net_field_length(uchar **packet);
my_ulonglong net_field_length_ll(uchar **packet);
uchar *net_store_length(uchar *pkg, ulonglong length);
#endif

#ifdef __cplusplus
}
#endif

#define NULL_LENGTH ((unsigned long) ~0) /* For net_store_length */
#define MYSQL_STMT_HEADER       4
#define MYSQL_LONG_DATA_HEADER  6

#endif<|MERGE_RESOLUTION|>--- conflicted
+++ resolved
@@ -27,11 +27,10 @@
 #define NAME_LEN                (NAME_CHAR_LEN*SYSTEM_CHARSET_MBMAXLEN)
 #define USERNAME_LENGTH         (USERNAME_CHAR_LENGTH*SYSTEM_CHARSET_MBMAXLEN)
 
-<<<<<<< HEAD
 #define MYSQL50_TABLE_NAME_PREFIX         "#mysql50#"
 #define MYSQL50_TABLE_NAME_PREFIX_LENGTH  (sizeof(MYSQL50_TABLE_NAME_PREFIX)-1)
 #define SAFE_NAME_LEN (NAME_LEN + MYSQL50_TABLE_NAME_PREFIX_LENGTH)
-=======
+
 /*
   MDEV-4088
 
@@ -56,7 +55,6 @@
 /* this version must be the one that *does not* support pluggable auth */
 #define RPL_VERSION_HACK "5.5.5-"
 #endif
->>>>>>> 7b55b59b
 
 #define SERVER_VERSION_LENGTH 60
 #define SQLSTATE_LENGTH 5

/******************************************************
The transaction lock system

(c) 1996 Innobase Oy

Created 5/7/1996 Heikki Tuuri
*******************************************************/

#ifndef lock0lock_h
#define lock0lock_h

#include "univ.i"
#include "trx0types.h"
#include "rem0types.h"
#include "dict0types.h"
#include "que0types.h"
#include "page0types.h"
#include "lock0types.h"
#include "read0types.h"
#include "hash0hash.h"

extern ibool	lock_print_waits;
/* Buffer for storing information about the most recent deadlock error */
extern FILE*	lock_latest_err_file;

/*************************************************************************
Gets the size of a lock struct. */

ulint
lock_get_size(void);
/*===============*/
			/* out: size in bytes */
/*************************************************************************
Creates the lock system at database start. */

void
lock_sys_create(
/*============*/
	ulint	n_cells);	/* in: number of slots in lock hash table */
/*************************************************************************
Checks if some transaction has an implicit x-lock on a record in a secondary
index. */

trx_t*
lock_sec_rec_some_has_impl_off_kernel(
/*==================================*/
				/* out: transaction which has the x-lock, or
				NULL */
	rec_t*		rec,	/* in: user record */
	dict_index_t*	index);	/* in: secondary index */
/*************************************************************************
Checks if some transaction has an implicit x-lock on a record in a clustered
index. */
UNIV_INLINE
trx_t*
lock_clust_rec_some_has_impl(
/*=========================*/
				/* out: transaction which has the x-lock, or
				NULL */
	rec_t*		rec,	/* in: user record */
	dict_index_t*	index);	/* in: clustered index */
/*****************************************************************
Resets the lock bits for a single record. Releases transactions
waiting for lock requests here. */

void
lock_rec_reset_and_release_wait(
/*============================*/
	rec_t*	rec);	/* in: record whose locks bits should be reset */
/*****************************************************************
Makes a record to inherit the locks of another record as gap type
locks, but does not reset the lock bits of the other record. Also
waiting lock requests on rec are inherited as GRANTED gap locks. */

void
lock_rec_inherit_to_gap(
/*====================*/
	rec_t*	heir,	/* in: record which inherits */
	rec_t*	rec);	/* in: record from which inherited; does NOT reset
			the locks on this record */
/*****************************************************************
Updates the lock table when we have reorganized a page. NOTE: we copy
also the locks set on the infimum of the page; the infimum may carry
locks if an update of a record is occurring on the page, and its locks
were temporarily stored on the infimum. */

void
lock_move_reorganize_page(
/*======================*/
	page_t*	page,		/* in: old index page */
	page_t*	new_page);	/* in: reorganized page */
/*****************************************************************
Moves the explicit locks on user records to another page if a record
list end is moved to another page. */

void
lock_move_rec_list_end(
/*===================*/
	page_t*	new_page,	/* in: index page to move to */
	page_t*	page,		/* in: index page */
	rec_t*	rec);		/* in: record on page: this is the
				first record moved */
/*****************************************************************
Moves the explicit locks on user records to another page if a record
list start is moved to another page. */

void
lock_move_rec_list_start(
/*=====================*/
	page_t*	new_page,	/* in: index page to move to */
	page_t*	page,		/* in: index page */
	rec_t*	rec,		/* in: record on page: this is the
				first record NOT copied */
	rec_t*	old_end);	/* in: old previous-to-last record on
				new_page before the records were copied */
/*****************************************************************
Updates the lock table when a page is split to the right. */

void
lock_update_split_right(
/*====================*/
	page_t*	right_page,	/* in: right page */
	page_t*	left_page);	/* in: left page */
/*****************************************************************
Updates the lock table when a page is merged to the right. */

void
lock_update_merge_right(
/*====================*/
	rec_t*	orig_succ,	/* in: original successor of infimum
				on the right page before merge */
	page_t*	left_page);	/* in: merged index page which will be
				discarded */
/*****************************************************************
Updates the lock table when the root page is copied to another in
btr_root_raise_and_insert. Note that we leave lock structs on the
root page, even though they do not make sense on other than leaf
pages: the reason is that in a pessimistic update the infimum record
of the root page will act as a dummy carrier of the locks of the record
to be updated. */

void
lock_update_root_raise(
/*===================*/
	page_t*	new_page,	/* in: index page to which copied */
	page_t*	root);		/* in: root page */
/*****************************************************************
Updates the lock table when a page is copied to another and the original page
is removed from the chain of leaf pages, except if page is the root! */

void
lock_update_copy_and_discard(
/*=========================*/
	page_t*	new_page,	/* in: index page to which copied */
	page_t*	page);		/* in: index page; NOT the root! */
/*****************************************************************
Updates the lock table when a page is split to the left. */

void
lock_update_split_left(
/*===================*/
	page_t*	right_page,	/* in: right page */
	page_t*	left_page);	/* in: left page */
/*****************************************************************
Updates the lock table when a page is merged to the left. */

void
lock_update_merge_left(
/*===================*/
	page_t*	left_page,	/* in: left page to which merged */
	rec_t*	orig_pred,	/* in: original predecessor of supremum
				on the left page before merge */
	page_t*	right_page);	/* in: merged index page which will be
				discarded */
/*****************************************************************
Resets the original locks on heir and replaces them with gap type locks
inherited from rec. */

void
lock_rec_reset_and_inherit_gap_locks(
/*=================================*/
	rec_t*	heir,	/* in: heir record */
	rec_t*	rec);	/* in: record */
/*****************************************************************
Updates the lock table when a page is discarded. */

void
lock_update_discard(
/*================*/
	rec_t*	heir,	/* in: record which will inherit the locks */
	page_t*	page);	/* in: index page which will be discarded */
/*****************************************************************
Updates the lock table when a new user record is inserted. */

void
lock_update_insert(
/*===============*/
	rec_t*	rec);	/* in: the inserted record */
/*****************************************************************
Updates the lock table when a record is removed. */

void
lock_update_delete(
/*===============*/
	rec_t*	rec);	/* in: the record to be removed */
/*************************************************************************
Stores on the page infimum record the explicit locks of another record.
This function is used to store the lock state of a record when it is
updated and the size of the record changes in the update. The record
is in such an update moved, perhaps to another page. The infimum record
acts as a dummy carrier record, taking care of lock releases while the
actual record is being moved. */

void
lock_rec_store_on_page_infimum(
/*===========================*/
	rec_t*	rec);	/* in: record whose lock state is stored
			on the infimum record of the same page; lock
			bits are reset on the record */
/*************************************************************************
Restores the state of explicit lock requests on a single record, where the
state was stored on the infimum of the page. */

void
lock_rec_restore_from_page_infimum(
/*===============================*/
	rec_t*	rec,	/* in: record whose lock state is restored */
	page_t*	page);	/* in: page (rec is not necessarily on this page)
			whose infimum stored the lock state; lock bits are
			reset on the infimum */ 
/*************************************************************************
Returns TRUE if there are explicit record locks on a page. */

ibool
lock_rec_expl_exist_on_page(
/*========================*/
			/* out: TRUE if there are explicit record locks on
			the page */
	ulint	space,	/* in: space id */
	ulint	page_no);/* in: page number */
/*************************************************************************
Checks if locks of other transactions prevent an immediate insert of
a record. If they do, first tests if the query thread should anyway
be suspended for some reason; if not, then puts the transaction and
the query thread to the lock wait state and inserts a waiting request
for a gap x-lock to the lock queue. */

ulint
lock_rec_insert_check_and_lock(
/*===========================*/
				/* out: DB_SUCCESS, DB_LOCK_WAIT,
				DB_DEADLOCK, or DB_QUE_THR_SUSPENDED */
	ulint		flags,	/* in: if BTR_NO_LOCKING_FLAG bit is set,
				does nothing */
	rec_t*		rec,	/* in: record after which to insert */
	dict_index_t*	index,	/* in: index */
	que_thr_t*	thr,	/* in: query thread */
	ibool*		inherit);/* out: set to TRUE if the new inserted
				record maybe should inherit LOCK_GAP type
				locks from the successor record */
/*************************************************************************
Checks if locks of other transactions prevent an immediate modify (update,
delete mark, or delete unmark) of a clustered index record. If they do,
first tests if the query thread should anyway be suspended for some
reason; if not, then puts the transaction and the query thread to the
lock wait state and inserts a waiting request for a record x-lock to the
lock queue. */

ulint
lock_clust_rec_modify_check_and_lock(
/*=================================*/
				/* out: DB_SUCCESS, DB_LOCK_WAIT,
				DB_DEADLOCK, or DB_QUE_THR_SUSPENDED */
	ulint		flags,	/* in: if BTR_NO_LOCKING_FLAG bit is set,
				does nothing */
	rec_t*		rec,	/* in: record which should be modified */
	dict_index_t*	index,	/* in: clustered index */
	que_thr_t*	thr);	/* in: query thread */
/*************************************************************************
Checks if locks of other transactions prevent an immediate modify
(delete mark or delete unmark) of a secondary index record. */

ulint
lock_sec_rec_modify_check_and_lock(
/*===============================*/
				/* out: DB_SUCCESS, DB_LOCK_WAIT,
				DB_DEADLOCK, or DB_QUE_THR_SUSPENDED */
	ulint		flags,	/* in: if BTR_NO_LOCKING_FLAG bit is set,
				does nothing */
	rec_t*		rec,	/* in: record which should be modified;
				NOTE: as this is a secondary index, we
				always have to modify the clustered index
				record first: see the comment below */
	dict_index_t*	index,	/* in: secondary index */
	que_thr_t*	thr);	/* in: query thread */
/*************************************************************************
Like the counterpart for a clustered index below, but now we read a
secondary index record. */

ulint
lock_sec_rec_read_check_and_lock(
/*=============================*/
				/* out: DB_SUCCESS, DB_LOCK_WAIT,
				DB_DEADLOCK, or DB_QUE_THR_SUSPENDED */
	ulint		flags,	/* in: if BTR_NO_LOCKING_FLAG bit is set,
				does nothing */
	rec_t*		rec,	/* in: user record or page supremum record
				which should be read or passed over by a read
				cursor */
	dict_index_t*	index,	/* in: secondary index */
	ulint		mode,	/* in: mode of the lock which the read cursor
				should set on records: LOCK_S or LOCK_X; the
				latter is possible in SELECT FOR UPDATE */
	ulint		gap_mode,/* in: LOCK_ORDINARY, LOCK_GAP, or
				LOCK_REC_NOT_GAP */
	que_thr_t*	thr);	/* in: query thread */
/*************************************************************************
Checks if locks of other transactions prevent an immediate read, or passing
over by a read cursor, of a clustered index record. If they do, first tests
if the query thread should anyway be suspended for some reason; if not, then
puts the transaction and the query thread to the lock wait state and inserts a
waiting request for a record lock to the lock queue. Sets the requested mode
lock on the record. */

ulint
lock_clust_rec_read_check_and_lock(
/*===============================*/
				/* out: DB_SUCCESS, DB_LOCK_WAIT,
				DB_DEADLOCK, or DB_QUE_THR_SUSPENDED */
	ulint		flags,	/* in: if BTR_NO_LOCKING_FLAG bit is set,
				does nothing */
	rec_t*		rec,	/* in: user record or page supremum record
				which should be read or passed over by a read
				cursor */
	dict_index_t*	index,	/* in: clustered index */
	ulint		mode,	/* in: mode of the lock which the read cursor
				should set on records: LOCK_S or LOCK_X; the
				latter is possible in SELECT FOR UPDATE */
	ulint		gap_mode,/* in: LOCK_ORDINARY, LOCK_GAP, or
				LOCK_REC_NOT_GAP */
	que_thr_t*	thr);	/* in: query thread */
/*************************************************************************
Checks that a record is seen in a consistent read. */

ibool
lock_clust_rec_cons_read_sees(
/*==========================*/
				/* out: TRUE if sees, or FALSE if an earlier
				version of the record should be retrieved */
	rec_t*		rec,	/* in: user record which should be read or
				passed over by a read cursor */
	dict_index_t*	index,	/* in: clustered index */
	read_view_t*	view);	/* in: consistent read view */
/*************************************************************************
Checks that a non-clustered index record is seen in a consistent read. */

ulint
lock_sec_rec_cons_read_sees(
/*========================*/
				/* out: TRUE if certainly sees, or FALSE if an
				earlier version of the clustered index record
				might be needed: NOTE that a non-clustered
				index page contains so little information on
				its modifications that also in the case FALSE,
				the present version of rec may be the right,
				but we must check this from the clustered
				index record */
	rec_t*		rec,	/* in: user record which should be read or
				passed over by a read cursor */
	dict_index_t*	index,	/* in: non-clustered index */
	read_view_t*	view);	/* in: consistent read view */
/*************************************************************************
Locks the specified database table in the mode given. If the lock cannot
be granted immediately, the query thread is put to wait. */

ulint
lock_table(
/*=======*/
				/* out: DB_SUCCESS, DB_LOCK_WAIT,
				DB_DEADLOCK, or DB_QUE_THR_SUSPENDED */
	ulint		flags,	/* in: if BTR_NO_LOCKING_FLAG bit is set,
				does nothing;
				if LOCK_TABLE_EXP bits are set,
				creates an explicit table lock */
	dict_table_t*	table,	/* in: database table in dictionary cache */
	ulint		mode,	/* in: lock mode */
	que_thr_t*	thr);	/* in: query thread */
/*************************************************************************
Checks if there are any locks set on the table. */

ibool
lock_is_on_table(
/*=============*/
				/* out: TRUE if there are lock(s) */
	dict_table_t*	table);	/* in: database table in dictionary cache */
/*************************************************************************
Releases a table lock.
Releases possible other transactions waiting for this lock. */

void
lock_table_unlock(
/*==============*/
	lock_t*	lock);	/* in: lock */
/*************************************************************************
Releases an auto-inc lock a transaction possibly has on a table.
Releases possible other transactions waiting for this lock. */

void
lock_table_unlock_auto_inc(
/*=======================*/
	trx_t*	trx);	/* in: transaction */
/*************************************************************************
Releases transaction locks, and releases possible other transactions waiting
because of these locks. */

void
lock_release_off_kernel(
/*====================*/
	trx_t*	trx);	/* in: transaction */
/*************************************************************************
Releases table locks explicitly requested with LOCK TABLES (indicated by
lock type LOCK_TABLE_EXP), and releases possible other transactions waiting
because of these locks. */

void
lock_release_tables_off_kernel(
/*===========================*/
	trx_t*	trx);	/* in: transaction */
/*************************************************************************
Cancels a waiting lock request and releases possible other transactions
waiting behind it. */

void
lock_cancel_waiting_and_release(
/*============================*/
	lock_t*	lock);	/* in: waiting lock request */
/*************************************************************************
Resets all locks, both table and record locks, on a table to be dropped.
No lock is allowed to be a wait lock. */

void
lock_reset_all_on_table(
/*====================*/
	dict_table_t*	table);	/* in: table to be dropped */
/*************************************************************************
Calculates the fold value of a page file address: used in inserting or
searching for a lock in the hash table. */
UNIV_INLINE
ulint
lock_rec_fold(
/*===========*/
			/* out: folded value */
	ulint	space,	/* in: space */
	ulint	page_no);/* in: page number */
/*************************************************************************
Calculates the hash value of a page file address: used in inserting or
searching for a lock in the hash table. */
UNIV_INLINE
ulint
lock_rec_hash(
/*==========*/
			/* out: hashed value */
	ulint	space,	/* in: space */
	ulint	page_no);/* in: page number */
/*************************************************************************
Gets the source table of an ALTER TABLE transaction.  The table must be
covered by an IX or IS table lock. */

dict_table_t*
lock_get_src_table(
/*===============*/
				/* out: the source table of transaction,
				if it is covered by an IX or IS table lock;
				dest if there is no source table, and
				NULL if the transaction is locking more than
				two tables or an inconsistency is found */
	trx_t*		trx,	/* in: transaction */
	dict_table_t*	dest,	/* in: destination of ALTER TABLE */
	ulint*		mode);	/* out: lock mode of the source table */
/*************************************************************************
Determine if the given table is exclusively "owned" by the given
transaction, i.e., transaction holds LOCK_IX and possibly LOCK_AUTO_INC
on the table. */

ibool
lock_is_table_exclusive(
<<<<<<< HEAD
/*=================*/
=======
/*====================*/
>>>>>>> 521ac46b
				/* out: TRUE if table is only locked by trx,
				with LOCK_IX, and possibly LOCK_AUTO_INC */
	dict_table_t*	table,	/* in: table */
	trx_t*		trx);	/* in: transaction */
/*************************************************************************
Checks that a transaction id is sensible, i.e., not in the future. */

ibool
lock_check_trx_id_sanity(
/*=====================*/
					/* out: TRUE if ok */
	dulint		trx_id,		/* in: trx id */
	rec_t*		rec,		/* in: user record */
	dict_index_t*	index,		/* in: clustered index */
	ibool		has_kernel_mutex);/* in: TRUE if the caller owns the
					kernel mutex */
/*************************************************************************
Validates the lock queue on a single record. */

ibool
lock_rec_queue_validate(
/*====================*/
				/* out: TRUE if ok */
	rec_t*		rec,	/* in: record to look at */
	dict_index_t*	index);	/* in: index, or NULL if not known */
/*************************************************************************
Prints info of a table lock. */

void
lock_table_print(
/*=============*/
	FILE*	file,	/* in: file where to print */
	lock_t*	lock);	/* in: table type lock */
/*************************************************************************
Prints info of a record lock. */

void
lock_rec_print(
/*===========*/
	FILE*	file,	/* in: file where to print */
	lock_t*	lock);	/* in: record type lock */
/*************************************************************************
Prints info of locks for all transactions. */

void
lock_print_info(
/*============*/
	FILE*	file);	/* in: file where to print */
/*************************************************************************
Validates the lock queue on a table. */

ibool
lock_table_queue_validate(
/*======================*/
				/* out: TRUE if ok */
	dict_table_t*	table);	/* in: table */
/*************************************************************************
Validates the record lock queues on a page. */

ibool
lock_rec_validate_page(
/*===================*/
			/* out: TRUE if ok */
	ulint	space,	/* in: space id */
	ulint	page_no);/* in: page number */
/*************************************************************************
Validates the lock system. */

ibool
lock_validate(void);
/*===============*/
			/* out: TRUE if ok */

/* The lock system */
extern lock_sys_t*	lock_sys;

/* Lock modes and types */
/* Basic modes */
#define	LOCK_NONE	0	/* this flag is used elsewhere to note
				consistent read */
#define	LOCK_IS		2	/* intention shared */
#define	LOCK_IX		3	/* intention exclusive */
#define	LOCK_S		4	/* shared */
#define	LOCK_X		5	/* exclusive */
#define	LOCK_AUTO_INC	6	/* locks the auto-inc counter of a table
				in an exclusive mode */
#define LOCK_MODE_MASK	0xFUL	/* mask used to extract mode from the
				type_mode field in a lock */
/* Lock types */
#define LOCK_TABLE	16	/* these type values should be so high that */
#define	LOCK_REC	32	/* they can be ORed to the lock mode */
#define LOCK_TABLE_EXP	80	/* explicit table lock (80 = 16 + 64) */
#define LOCK_TYPE_MASK	0xF0UL	/* mask used to extract lock type from the
				type_mode field in a lock */
/* Waiting lock flag */
#define LOCK_WAIT	256	/* this wait bit should be so high that
				it can be ORed to the lock mode and type;
				when this bit is set, it means that the
				lock has not yet been granted, it is just
				waiting for its turn in the wait queue */
/* Precise modes */
#define LOCK_ORDINARY	0	/* this flag denotes an ordinary next-key lock
				in contrast to LOCK_GAP or LOCK_REC_NOT_GAP */ 
#define LOCK_GAP	512	/* this gap bit should be so high that
				it can be ORed to the other flags;
				when this bit is set, it means that the
				lock holds only on the gap before the record;
				for instance, an x-lock on the gap does not
				give permission to modify the record on which
				the bit is set; locks of this type are created
				when records are removed from the index chain
				of records */
#define LOCK_REC_NOT_GAP 1024 	/* this bit means that the lock is only on
				the index record and does NOT block inserts
				to the gap before the index record; this is
				used in the case when we retrieve a record
				with a unique key, and is also used in
				locking plain SELECTs (not part of UPDATE
				or DELETE) when the user has set the READ
				COMMITTED isolation level */
#define LOCK_INSERT_INTENTION 2048 /* this bit is set when we place a waiting
				gap type record lock request in order to let
				an insert of an index record to wait until
				there are no conflicting locks by other
				transactions on the gap; note that this flag
				remains set when the waiting lock is granted,
				or if the lock is inherited to a neighboring
				record */
				
/* When lock bits are reset, the following flags are available: */
#define LOCK_RELEASE_WAIT	1
#define LOCK_NOT_RELEASE_WAIT	2

/* Lock operation struct */
typedef struct lock_op_struct	lock_op_t;
struct lock_op_struct{
	dict_table_t*	table;	/* table to be locked */
	ulint		mode;	/* lock mode */
};

#define LOCK_OP_START		1
#define LOCK_OP_COMPLETE	2

/* The lock system struct */
struct lock_sys_struct{
	hash_table_t*	rec_hash;	/* hash table of the record locks */
};

/* The lock system */
extern lock_sys_t*	lock_sys;


#ifndef UNIV_NONINL
#include "lock0lock.ic"
#endif

#endif <|MERGE_RESOLUTION|>--- conflicted
+++ resolved
@@ -484,11 +484,7 @@
 
 ibool
 lock_is_table_exclusive(
-<<<<<<< HEAD
-/*=================*/
-=======
 /*====================*/
->>>>>>> 521ac46b
 				/* out: TRUE if table is only locked by trx,
 				with LOCK_IX, and possibly LOCK_AUTO_INC */
 	dict_table_t*	table,	/* in: table */

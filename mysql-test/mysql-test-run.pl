--- conflicted
+++ resolved
@@ -1349,12 +1349,9 @@
   $ENV{'LD_LIBRARY_PATH'}=
     "$extra_ld_library_paths" .
       ($ENV{'LD_LIBRARY_PATH'} ? ":$ENV{'LD_LIBRARY_PATH'}" : "");
-<<<<<<< HEAD
   $ENV{'DYLD_LIBRARY_PATH'}=
     "$extra_ld_library_paths" .
       ($ENV{'DYLD_LIBRARY_PATH'} ? ":$ENV{'DYLD_LIBRARY_PATH'}" : "");
-=======
-
   # --------------------------------------------------------------------------
   # Add the path where libndbclient can be found
   # --------------------------------------------------------------------------
@@ -1369,7 +1366,6 @@
     (mtr_path_exists("$glob_basedir/libmysql_r/.libs") ?  "$glob_basedir/libmysql_r/.libs" : "") .
       ($ENV{'LD_LIBRARY_PATH'} ? ":$ENV{'LD_LIBRARY_PATH'}" : "");
 
->>>>>>> 6138410c
 
   # --------------------------------------------------------------------------
   # Also command lines in .opt files may contain env vars

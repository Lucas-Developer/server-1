drop table if exists t1,t2;
create table t1 (i int, j int, empty_string char(10), bool char(1), d date);
insert into t1 values (1,2,"","Y","2002-03-03"), (3,4,"","N","2002-03-04"), (5,6,"","Y","2002-03-04"), (7,8,"","N","2002-03-05");
select count(*) from t1 procedure analyse();
Field_name	Min_value	Max_value	Min_length	Max_length	Empties_or_zeros	Nulls	Avg_value_or_avg_length	Std	Optimal_fieldtype
count(*)	4	4	1	1	0	0	4.0000	0.0000	ENUM('4') NOT NULL
select * from t1 procedure analyse();
Field_name	Min_value	Max_value	Min_length	Max_length	Empties_or_zeros	Nulls	Avg_value_or_avg_length	Std	Optimal_fieldtype
test.t1.i	1	7	1	1	0	0	4.0000	2.2361	ENUM('1','3','5','7') NOT NULL
test.t1.j	2	8	1	1	0	0	5.0000	2.2361	ENUM('2','4','6','8') NOT NULL
test.t1.empty_string			0	0	4	0	0.0000	NULL	CHAR(0) NOT NULL
test.t1.bool	N	Y	1	1	0	0	1.0000	NULL	ENUM('N','Y') NOT NULL
test.t1.d	2002-03-03	2002-03-05	10	10	0	0	10.0000	NULL	ENUM('2002-03-03','2002-03-04','2002-03-05') NOT NULL
select * from t1 procedure analyse(2);
Field_name	Min_value	Max_value	Min_length	Max_length	Empties_or_zeros	Nulls	Avg_value_or_avg_length	Std	Optimal_fieldtype
test.t1.i	1	7	1	1	0	0	4.0000	2.2361	TINYINT(1) UNSIGNED NOT NULL
test.t1.j	2	8	1	1	0	0	5.0000	2.2361	TINYINT(1) UNSIGNED NOT NULL
test.t1.empty_string			0	0	4	0	0.0000	NULL	CHAR(0) NOT NULL
test.t1.bool	N	Y	1	1	0	0	1.0000	NULL	ENUM('N','Y') NOT NULL
test.t1.d	2002-03-03	2002-03-05	10	10	0	0	10.0000	NULL	ENUM('2002-03-03','2002-03-04','2002-03-05') NOT NULL
create table t2 select * from t1 procedure analyse();
ERROR HY000: Incorrect usage of PROCEDURE and non-SELECT
drop table t1;
EXPLAIN SELECT 1 FROM (SELECT 1) a PROCEDURE ANALYSE();
ERROR HY000: Incorrect usage of PROCEDURE and subquery
<<<<<<< HEAD
create table t1 (a int not null);
create table t2 select * from t1 where 0=1 procedure analyse();
show create table t2;
Table	Create Table
t2	CREATE TABLE `t2` (
  `Field_name` varbinary(255) NOT NULL DEFAULT '',
  `Min_value` varbinary(255) DEFAULT NULL,
  `Max_value` varbinary(255) DEFAULT NULL,
  `Min_length` bigint(11) NOT NULL DEFAULT '0',
  `Max_length` bigint(11) NOT NULL DEFAULT '0',
  `Empties_or_zeros` bigint(11) NOT NULL DEFAULT '0',
  `Nulls` bigint(11) NOT NULL DEFAULT '0',
  `Avg_value_or_avg_length` varbinary(255) NOT NULL DEFAULT '',
  `Std` varbinary(255) DEFAULT NULL,
  `Optimal_fieldtype` varbinary(64) NOT NULL DEFAULT ''
) ENGINE=MyISAM DEFAULT CHARSET=latin1
select * from t1 where 0=1 procedure analyse();
Field_name	Min_value	Max_value	Min_length	Max_length	Empties_or_zeros	Nulls	Avg_value_or_avg_length	Std	Optimal_fieldtype
insert into t1 values(1);
drop table t2;
create table t2 select * from t1 where 0=1 procedure analyse();
show create table t2;
Table	Create Table
t2	CREATE TABLE `t2` (
  `Field_name` varbinary(255) NOT NULL DEFAULT '',
  `Min_value` varbinary(255) DEFAULT NULL,
  `Max_value` varbinary(255) DEFAULT NULL,
  `Min_length` bigint(11) NOT NULL DEFAULT '0',
  `Max_length` bigint(11) NOT NULL DEFAULT '0',
  `Empties_or_zeros` bigint(11) NOT NULL DEFAULT '0',
  `Nulls` bigint(11) NOT NULL DEFAULT '0',
  `Avg_value_or_avg_length` varbinary(255) NOT NULL DEFAULT '',
  `Std` varbinary(255) DEFAULT NULL,
  `Optimal_fieldtype` varbinary(64) NOT NULL DEFAULT ''
) ENGINE=MyISAM DEFAULT CHARSET=latin1
select * from t2;
Field_name	Min_value	Max_value	Min_length	Max_length	Empties_or_zeros	Nulls	Avg_value_or_avg_length	Std	Optimal_fieldtype
insert into t2 select * from t1 procedure analyse();
select * from t2;
Field_name	Min_value	Max_value	Min_length	Max_length	Empties_or_zeros	Nulls	Avg_value_or_avg_length	Std	Optimal_fieldtype
test.t1.a	1	1	1	1	0	0	1.0000	0.0000	ENUM('1') NOT NULL
insert into t1 values(2);
drop table t2;
create table t2 select * from t1 where 0=1 procedure analyse();
show create table t2;
Table	Create Table
t2	CREATE TABLE `t2` (
  `Field_name` varbinary(255) NOT NULL DEFAULT '',
  `Min_value` varbinary(255) DEFAULT NULL,
  `Max_value` varbinary(255) DEFAULT NULL,
  `Min_length` bigint(11) NOT NULL DEFAULT '0',
  `Max_length` bigint(11) NOT NULL DEFAULT '0',
  `Empties_or_zeros` bigint(11) NOT NULL DEFAULT '0',
  `Nulls` bigint(11) NOT NULL DEFAULT '0',
  `Avg_value_or_avg_length` varbinary(255) NOT NULL DEFAULT '',
  `Std` varbinary(255) DEFAULT NULL,
  `Optimal_fieldtype` varbinary(64) NOT NULL DEFAULT ''
) ENGINE=MyISAM DEFAULT CHARSET=latin1
select * from t2;
Field_name	Min_value	Max_value	Min_length	Max_length	Empties_or_zeros	Nulls	Avg_value_or_avg_length	Std	Optimal_fieldtype
insert into t2 select * from t1 procedure analyse();
select * from t2;
Field_name	Min_value	Max_value	Min_length	Max_length	Empties_or_zeros	Nulls	Avg_value_or_avg_length	Std	Optimal_fieldtype
test.t1.a	1	2	1	1	0	0	1.5000	0.5000	ENUM('1','2') NOT NULL
drop table t1,t2;
=======
>>>>>>> fc80944c
create table t1 (v varchar(128));
insert into t1 values ('abc'),('abc\'def\\hij\"klm\0opq'),('\''),('\"'),('\\'),('a\0'),('b\''),('c\"'),('d\\'),('\'b'),('\"c'),('\\d'),('a\0\0\0b'),('a\'\'\'\'b'),('a\"\"\"\"b'),('a\\\\\\\\b'),('\'\0\\\"'),('\'\''),('\"\"'),('\\\\'),('The\ZEnd');
select * from t1 procedure analyse();
Field_name	Min_value	Max_value	Min_length	Max_length	Empties_or_zeros	Nulls	Avg_value_or_avg_length	Std	Optimal_fieldtype
test.t1.v	"	\\	1	19	0	0	3.7619	NULL	ENUM('"','""','"c','\'\0\\"','\'','\'\'','\'b','a\0\0\0b','a\0','a""""b','a\'\'\'\'b','abc','abc\'def\\hij"klm\0opq','a\\\\\\\\b','b\'','c"','d\\','The\ZEnd','\\','\\d','\\\\') NOT NULL
drop table t1;
create table t1 (df decimal(5,1));
insert into t1 values(1.1);
insert into t1 values(2.2);
select * from t1 procedure analyse();
Field_name	Min_value	Max_value	Min_length	Max_length	Empties_or_zeros	Nulls	Avg_value_or_avg_length	Std	Optimal_fieldtype
test.t1.df	1.1	2.2	13	13	0	0	1.65000	0.55000	ENUM('1.1','2.2') NOT NULL
drop table t1;
create table t1 (d double);
insert into t1 values (100000);
select * from t1 procedure analyse (1,1);
Field_name	Min_value	Max_value	Min_length	Max_length	Empties_or_zeros	Nulls	Avg_value_or_avg_length	Std	Optimal_fieldtype
test.t1.d	100000	100000	6	6	0	0	100000	0	MEDIUMINT(6) UNSIGNED NOT NULL
drop table t1;
create table t1 (product varchar(32), country_id int not null, year int,
profit int);
insert into t1  values ( 'Computer', 2,2000, 1200),
( 'TV', 1, 1999, 150),
( 'Calculator', 1, 1999,50),
( 'Computer', 1, 1999,1500),
( 'Computer', 1, 2000,1500),
( 'TV', 1, 2000, 150),
( 'TV', 2, 2000, 100),
( 'TV', 2, 2000, 100),
( 'Calculator', 1, 2000,75),
( 'Calculator', 2, 2000,75),
( 'TV', 1, 1999, 100),
( 'Computer', 1, 1999,1200),
( 'Computer', 2, 2000,1500),
( 'Calculator', 2, 2000,75),
( 'Phone', 3, 2003,10)
;
create table t2 (country_id int primary key, country char(20) not null);
insert into t2 values (1, 'USA'),(2,'India'), (3,'Finland');
select product, sum(profit),avg(profit) from t1 group by product with rollup procedure analyse();
Field_name	Min_value	Max_value	Min_length	Max_length	Empties_or_zeros	Nulls	Avg_value_or_avg_length	Std	Optimal_fieldtype
test.t1.product	Computer	TV	2	8	0	0	4.2500	NULL	ENUM('Computer','Phone','TV') NOT NULL
sum(profit)	10	6900	11	11	0	0	1946.2500	2867.6719	ENUM('10','275','600','6900') NOT NULL
avg(profit)	10.0000	1380.0000	16	16	0	0	394.68750000	570.20033144	ENUM('10.0000','68.7500','120.0000','1380.0000') NOT NULL
drop table t1,t2;
create table t1 (f1 double(10,5), f2 char(10), f3 double(10,5));
insert into t1 values (5.999, "5.9999", 5.99999), (9.555, "9.5555", 9.55555);
select f1 from t1 procedure analyse(1, 1);
Field_name	Min_value	Max_value	Min_length	Max_length	Empties_or_zeros	Nulls	Avg_value_or_avg_length	Std	Optimal_fieldtype
test.t1.f1	5.99900	9.55500	7	7	0	0	7.77700	1.77800	FLOAT(4,3) NOT NULL
select f2 from t1 procedure analyse(1, 1);
Field_name	Min_value	Max_value	Min_length	Max_length	Empties_or_zeros	Nulls	Avg_value_or_avg_length	Std	Optimal_fieldtype
test.t1.f2	5.9999	9.5555	6	6	0	0	6.0000	NULL	FLOAT(5,4) UNSIGNED NOT NULL
select f3 from t1 procedure analyse(1, 1);
Field_name	Min_value	Max_value	Min_length	Max_length	Empties_or_zeros	Nulls	Avg_value_or_avg_length	Std	Optimal_fieldtype
test.t1.f3	5.99999	9.55555	7	7	0	0	7.77777	1.77778	FLOAT(6,5) NOT NULL
drop table t1;
CREATE TABLE t1(a INT,b INT,c INT,d INT,e INT,f INT,g INT,h INT,i INT,j INT,k INT);
INSERT INTO t1 VALUES ();
SELECT * FROM (SELECT * FROM t1) d PROCEDURE ANALYSE();
ERROR HY000: Incorrect usage of PROCEDURE and subquery
DROP TABLE t1;
End of 4.1 tests
#
# Bug #48293: crash with procedure analyse, view with > 10 columns, 
#  having clause...
#
CREATE TABLE t1(a INT, b INT, c INT, d INT, e INT,
f INT, g INT, h INT, i INT, j INT,k INT);
INSERT INTO t1 VALUES (),();
CREATE ALGORITHM=TEMPTABLE VIEW v1 AS SELECT * FROM t1;
#should have a derived table
EXPLAIN SELECT * FROM v1;
id	select_type	table	type	possible_keys	key	key_len	ref	rows	Extra
1	PRIMARY	<derived2>	ALL	NULL	NULL	NULL	NULL	2	
2	DERIVED	t1	ALL	NULL	NULL	NULL	NULL	2	
#should not crash
SELECT * FROM v1 PROCEDURE analyse();
ERROR HY000: Incorrect usage of PROCEDURE and view
#should not crash
SELECT * FROM t1 a, v1, t1 b PROCEDURE analyse();
ERROR HY000: Incorrect usage of PROCEDURE and view
#should not crash
SELECT * FROM (SELECT * FROM t1 having a > 1) x PROCEDURE analyse();
ERROR HY000: Incorrect usage of PROCEDURE and subquery
#should not crash
SELECT * FROM t1 a, (SELECT * FROM t1 having a > 1) x, t1 b PROCEDURE analyse();
ERROR HY000: Incorrect usage of PROCEDURE and subquery
#should not crash
SELECT 1 FROM t1 group by a having a > 1 order by 1 PROCEDURE analyse();
ERROR HY000: Can't use ORDER clause with this procedure
DROP VIEW v1;
DROP TABLE t1;
CREATE TABLE t1(a INT);
INSERT INTO t1 VALUES (1),(2);
# should not crash
CREATE TABLE t2 SELECT 1 FROM t1, t1 t3 GROUP BY t3.a PROCEDURE ANALYSE();
ERROR HY000: Incorrect usage of PROCEDURE and non-SELECT
DROP TABLE t1;
End of 5.0 tests<|MERGE_RESOLUTION|>--- conflicted
+++ resolved
@@ -23,74 +23,6 @@
 drop table t1;
 EXPLAIN SELECT 1 FROM (SELECT 1) a PROCEDURE ANALYSE();
 ERROR HY000: Incorrect usage of PROCEDURE and subquery
-<<<<<<< HEAD
-create table t1 (a int not null);
-create table t2 select * from t1 where 0=1 procedure analyse();
-show create table t2;
-Table	Create Table
-t2	CREATE TABLE `t2` (
-  `Field_name` varbinary(255) NOT NULL DEFAULT '',
-  `Min_value` varbinary(255) DEFAULT NULL,
-  `Max_value` varbinary(255) DEFAULT NULL,
-  `Min_length` bigint(11) NOT NULL DEFAULT '0',
-  `Max_length` bigint(11) NOT NULL DEFAULT '0',
-  `Empties_or_zeros` bigint(11) NOT NULL DEFAULT '0',
-  `Nulls` bigint(11) NOT NULL DEFAULT '0',
-  `Avg_value_or_avg_length` varbinary(255) NOT NULL DEFAULT '',
-  `Std` varbinary(255) DEFAULT NULL,
-  `Optimal_fieldtype` varbinary(64) NOT NULL DEFAULT ''
-) ENGINE=MyISAM DEFAULT CHARSET=latin1
-select * from t1 where 0=1 procedure analyse();
-Field_name	Min_value	Max_value	Min_length	Max_length	Empties_or_zeros	Nulls	Avg_value_or_avg_length	Std	Optimal_fieldtype
-insert into t1 values(1);
-drop table t2;
-create table t2 select * from t1 where 0=1 procedure analyse();
-show create table t2;
-Table	Create Table
-t2	CREATE TABLE `t2` (
-  `Field_name` varbinary(255) NOT NULL DEFAULT '',
-  `Min_value` varbinary(255) DEFAULT NULL,
-  `Max_value` varbinary(255) DEFAULT NULL,
-  `Min_length` bigint(11) NOT NULL DEFAULT '0',
-  `Max_length` bigint(11) NOT NULL DEFAULT '0',
-  `Empties_or_zeros` bigint(11) NOT NULL DEFAULT '0',
-  `Nulls` bigint(11) NOT NULL DEFAULT '0',
-  `Avg_value_or_avg_length` varbinary(255) NOT NULL DEFAULT '',
-  `Std` varbinary(255) DEFAULT NULL,
-  `Optimal_fieldtype` varbinary(64) NOT NULL DEFAULT ''
-) ENGINE=MyISAM DEFAULT CHARSET=latin1
-select * from t2;
-Field_name	Min_value	Max_value	Min_length	Max_length	Empties_or_zeros	Nulls	Avg_value_or_avg_length	Std	Optimal_fieldtype
-insert into t2 select * from t1 procedure analyse();
-select * from t2;
-Field_name	Min_value	Max_value	Min_length	Max_length	Empties_or_zeros	Nulls	Avg_value_or_avg_length	Std	Optimal_fieldtype
-test.t1.a	1	1	1	1	0	0	1.0000	0.0000	ENUM('1') NOT NULL
-insert into t1 values(2);
-drop table t2;
-create table t2 select * from t1 where 0=1 procedure analyse();
-show create table t2;
-Table	Create Table
-t2	CREATE TABLE `t2` (
-  `Field_name` varbinary(255) NOT NULL DEFAULT '',
-  `Min_value` varbinary(255) DEFAULT NULL,
-  `Max_value` varbinary(255) DEFAULT NULL,
-  `Min_length` bigint(11) NOT NULL DEFAULT '0',
-  `Max_length` bigint(11) NOT NULL DEFAULT '0',
-  `Empties_or_zeros` bigint(11) NOT NULL DEFAULT '0',
-  `Nulls` bigint(11) NOT NULL DEFAULT '0',
-  `Avg_value_or_avg_length` varbinary(255) NOT NULL DEFAULT '',
-  `Std` varbinary(255) DEFAULT NULL,
-  `Optimal_fieldtype` varbinary(64) NOT NULL DEFAULT ''
-) ENGINE=MyISAM DEFAULT CHARSET=latin1
-select * from t2;
-Field_name	Min_value	Max_value	Min_length	Max_length	Empties_or_zeros	Nulls	Avg_value_or_avg_length	Std	Optimal_fieldtype
-insert into t2 select * from t1 procedure analyse();
-select * from t2;
-Field_name	Min_value	Max_value	Min_length	Max_length	Empties_or_zeros	Nulls	Avg_value_or_avg_length	Std	Optimal_fieldtype
-test.t1.a	1	2	1	1	0	0	1.5000	0.5000	ENUM('1','2') NOT NULL
-drop table t1,t2;
-=======
->>>>>>> fc80944c
 create table t1 (v varchar(128));
 insert into t1 values ('abc'),('abc\'def\\hij\"klm\0opq'),('\''),('\"'),('\\'),('a\0'),('b\''),('c\"'),('d\\'),('\'b'),('\"c'),('\\d'),('a\0\0\0b'),('a\'\'\'\'b'),('a\"\"\"\"b'),('a\\\\\\\\b'),('\'\0\\\"'),('\'\''),('\"\"'),('\\\\'),('The\ZEnd');
 select * from t1 procedure analyse();

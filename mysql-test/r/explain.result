--- conflicted
+++ resolved
@@ -29,12 +29,8 @@
 Key column 'foo' doesn't exist in table
 drop table t1;
 explain select 1;
-<<<<<<< HEAD
 id	select_type	table	type	possible_keys	key	key_len	ref	rows	Extra
 1	SIMPLE	NULL	NULL	NULL	NULL	NULL	NULL	NULL	No tables used
-=======
-Comment
-No tables used
 create table t1 (a int not null);
 explain select count(*) from t1;
 Comment
@@ -47,5 +43,4 @@
 explain select count(*) from t1;
 Comment
 Select tables optimized away
-drop table t1;
->>>>>>> 133ed0bf
+drop table t1;
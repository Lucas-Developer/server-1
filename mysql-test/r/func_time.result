--- conflicted
+++ resolved
@@ -1347,7 +1347,12 @@
 Warning	1292	Truncated incorrect time value: ''
 Warning	1292	Truncated incorrect time value: ''
 DROP TABLE t1;
-<<<<<<< HEAD
+#
+# Bug#11766112  59151:UNINITIALIZED VALUES IN EXTRACT_DATE_TIME WITH STR_TO_DATE(SPACE(..) ...
+#
+SELECT STR_TO_DATE(SPACE(2),'1');
+STR_TO_DATE(SPACE(2),'1')
+0000-00-00
 End of 5.1 tests
 #
 # Bug#57039: constant subtime expression returns incorrect result.
@@ -1388,13 +1393,4 @@
 insert into t1 values ('00:00:00'),('00:01:00');
 select 1 from t1 where 1 < some (select cast(a as datetime) from t1);
 1
-drop table t1;
-=======
-#
-# Bug#11766112  59151:UNINITIALIZED VALUES IN EXTRACT_DATE_TIME WITH STR_TO_DATE(SPACE(..) ...
-#
-SELECT STR_TO_DATE(SPACE(2),'1');
-STR_TO_DATE(SPACE(2),'1')
-0000-00-00
-End of 5.1 tests
->>>>>>> d499851b
+drop table t1;
--- conflicted
+++ resolved
@@ -671,7 +671,15 @@
 select (asWKT(geomfromwkb((0x010100000000000000000024400000000000002440))));
 (asWKT(geomfromwkb((0x010100000000000000000024400000000000002440))))
 POINT(10 10)
-<<<<<<< HEAD
+create table t1 (g GEOMETRY);
+select * from t1;
+Catalog	Database	Table	Table_alias	Column	Column_alias	Type	Length	Max length	Is_null	Flags	Decimals	Charsetnr
+def	test	t1	t1	g	g	255	4294967295	0	Y	144	0	63
+g
+select asbinary(g) from t1;
+Catalog	Database	Table	Table_alias	Column	Column_alias	Type	Length	Max length	Is_null	Flags	Decimals	Charsetnr
+def					asbinary(g)	252	8192	0	Y	128	0	63
+asbinary(g)
 create table t1 (s1 geometry not null,s2 char(100));
 create trigger t1_bu before update on t1 for each row set new.s1 = null;
 insert into t1 values (null,null);
@@ -694,15 +702,4 @@
 alter table t1 add primary key pti(pt);
 ERROR 42000: BLOB/TEXT column 'pt' used in key specification without a key length
 alter table t1 add primary key pti(pt(20));
-=======
-create table t1 (g GEOMETRY);
-select * from t1;
-Catalog	Database	Table	Table_alias	Column	Column_alias	Type	Length	Max length	Is_null	Flags	Decimals	Charsetnr
-def	test	t1	t1	g	g	255	4294967295	0	Y	144	0	63
-g
-select asbinary(g) from t1;
-Catalog	Database	Table	Table_alias	Column	Column_alias	Type	Length	Max length	Is_null	Flags	Decimals	Charsetnr
-def					asbinary(g)	252	8192	0	Y	128	0	63
-asbinary(g)
->>>>>>> 752b826e
 drop table t1;
--- conflicted
+++ resolved
@@ -503,7 +503,6 @@
 NULL	9
 	3
 b	1
-<<<<<<< HEAD
 drop table t1;
 create table t1 (a int not null, b int not null);
 insert into t1 values (1,1),(1,2),(3,1),(3,2),(2,2),(2,1);
@@ -530,7 +529,6 @@
 t1	ALL	NULL	NULL	NULL	NULL	6	Using temporary
 t2	ALL	a	NULL	NULL	NULL	4	Using where
 drop table t1,t2;
-=======
 a	MAX(b)	INTERVAL (MAX(b), 1,3,10,30,39,40,50,60,100,1000)
 1	4	2
 10	43	6
@@ -548,5 +546,4 @@
 10	43	NULL
 a	MAX(b)	MAKE_SET(MAX(b), 'a', 'b', 'c', 'd', 'e', 'f', 'g', 'h')
 1	4	c
-10	43	a,b,d,f
->>>>>>> f2299ee7
+10	43	a,b,d,f
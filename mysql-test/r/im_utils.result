SHOW VARIABLES LIKE 'server_id';
Variable_name	Value
server_id	1
SHOW INSTANCES;
instance_name	state
mysqld1	online
mysqld2	offline
SHOW INSTANCE OPTIONS mysqld1;
option_name	value
instance_name	VALUE
socket	VALUE
pid-file	VALUE
port	VALUE
datadir	VALUE
log	VALUE
log-error	VALUE
log-slow-queries	VALUE
language	VALUE
character-sets-dir	VALUE
basedir	VALUE
server_id	VALUE
skip-stack-trace	VALUE
skip-innodb	VALUE
skip-ndbcluster	VALUE
<<<<<<< HEAD
log-output	VALUE
=======
skip-bdb	VALUE
>>>>>>> 08258603
SHOW INSTANCE OPTIONS mysqld2;
option_name	value
instance_name	VALUE
socket	VALUE
pid-file	VALUE
port	VALUE
datadir	VALUE
log	VALUE
log-error	VALUE
log-slow-queries	VALUE
language	VALUE
character-sets-dir	VALUE
basedir	VALUE
server_id	VALUE
skip-stack-trace	VALUE
skip-innodb	VALUE
skip-ndbcluster	VALUE
<<<<<<< HEAD
nonguarded	VALUE
log-output	VALUE
=======
skip-bdb	VALUE
>>>>>>> 08258603
START INSTANCE mysqld2;
Success: the process has been started.
STOP INSTANCE mysqld2;
Success: the process has been stopped.
SHOW mysqld1 LOG FILES;
Logfile	Path	File size
ERROR LOG	PATH	FILE_SIZE
GENERAL LOG	PATH	FILE_SIZE
SLOW LOG	PATH	FILE_SIZE
SHOW mysqld2 LOG FILES;
Logfile	Path	File size
ERROR LOG	PATH	FILE_SIZE
GENERAL LOG	PATH	FILE_SIZE
SLOW LOG	PATH	FILE_SIZE
SHOW mysqld1 LOG ERROR 10;
Log
LOG_DATA
SHOW mysqld1 LOG SLOW 10;
Log
LOG_DATA
SHOW mysqld1 LOG GENERAL 10;
Log
LOG_DATA
SHOW mysqld1 LOG ERROR 10, 2;
Log
LOG_DATA
SHOW mysqld1 LOG SLOW 10, 2;
Log
LOG_DATA
SHOW mysqld1 LOG GENERAL 10, 2;
Log
LOG_DATA
SHOW mysqld2 LOG ERROR 10;
Log
LOG_DATA
SHOW mysqld2 LOG SLOW 10;
Log
LOG_DATA
SHOW mysqld2 LOG GENERAL 10;
Log
LOG_DATA
SHOW mysqld2 LOG ERROR 10, 2;
Log
LOG_DATA
SHOW mysqld2 LOG SLOW 10, 2;
Log
LOG_DATA
SHOW mysqld2 LOG GENERAL 10, 2;
Log
LOG_DATA<|MERGE_RESOLUTION|>--- conflicted
+++ resolved
@@ -22,11 +22,8 @@
 skip-stack-trace	VALUE
 skip-innodb	VALUE
 skip-ndbcluster	VALUE
-<<<<<<< HEAD
+skip-bdb	VALUE
 log-output	VALUE
-=======
-skip-bdb	VALUE
->>>>>>> 08258603
 SHOW INSTANCE OPTIONS mysqld2;
 option_name	value
 instance_name	VALUE
@@ -44,12 +41,9 @@
 skip-stack-trace	VALUE
 skip-innodb	VALUE
 skip-ndbcluster	VALUE
-<<<<<<< HEAD
+skip-bdb	VALUE
 nonguarded	VALUE
 log-output	VALUE
-=======
-skip-bdb	VALUE
->>>>>>> 08258603
 START INSTANCE mysqld2;
 Success: the process has been started.
 STOP INSTANCE mysqld2;

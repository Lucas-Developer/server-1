--- conflicted
+++ resolved
@@ -1632,33 +1632,6 @@
   CONSTRAINT `t2_ibfk_2` FOREIGN KEY (`b`) REFERENCES `t1` (`id`)
 ) ENGINE=InnoDB DEFAULT CHARSET=latin1
 drop table t2, t1;
-<<<<<<< HEAD
-flush status;
-show status like "binlog_cache_use";
-Variable_name	Value
-Binlog_cache_use	0
-show status like "binlog_cache_disk_use";
-Variable_name	Value
-Binlog_cache_disk_use	0
-create table t1 (a int) engine=innodb;
-show status like "binlog_cache_use";
-Variable_name	Value
-Binlog_cache_use	1
-show status like "binlog_cache_disk_use";
-Variable_name	Value
-Binlog_cache_disk_use	1
-begin;
-delete from t1;
-commit;
-show status like "binlog_cache_use";
-Variable_name	Value
-Binlog_cache_use	2
-show status like "binlog_cache_disk_use";
-Variable_name	Value
-Binlog_cache_disk_use	1
-drop table t1;
-=======
->>>>>>> 496e35ad
 create table t1 (c char(10), index (c,c)) engine=innodb;
 ERROR 42S21: Duplicate column name 'c'
 create table t1 (c1 char(10), c2 char(10), index (c1,c2,c1)) engine=innodb;
@@ -1781,11 +1754,7 @@
 Innodb_rows_deleted	70
 show status like "Innodb_rows_inserted";
 Variable_name	Value
-<<<<<<< HEAD
-Innodb_rows_inserted	3083
-=======
-Innodb_rows_inserted	29727
->>>>>>> 496e35ad
+Innodb_rows_inserted	1083
 show status like "Innodb_rows_updated";
 Variable_name	Value
 Innodb_rows_updated	886

--- conflicted
+++ resolved
@@ -52,12 +52,8 @@
 update t1 set b=b+100 where a=4;
 ERROR HY000: Got error 299 'Operation not allowed or aborted due to single user mode' from NDBCLUSTER
 COMMIT;
-<<<<<<< HEAD
 ERROR HY000: Got error 4350 'Transaction already aborted' from NDBCLUSTER
-=======
-ERROR HY000: Got error 4350 'Transaction already aborted' from ndbcluster
 create table t2 (a int) engine myisam;
 alter table t2 add column (b int);
 drop table t2;
->>>>>>> 5f1abd8c
 drop table t1;
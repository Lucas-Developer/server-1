drop table if exists t1,t2;
set @sav_dpi= @@div_precision_increment;
set div_precision_increment= 5;
show variables like 'div_precision_increment';
Variable_name	Value
div_precision_increment	5
create table t1 (product varchar(32), country_id int not null, year int, profit int);
insert into t1  values ( 'Computer', 2,2000, 1200),
( 'TV', 1, 1999, 150),
( 'Calculator', 1, 1999,50),
( 'Computer', 1, 1999,1500),
( 'Computer', 1, 2000,1500),
( 'TV', 1, 2000, 150),
( 'TV', 2, 2000, 100),
( 'TV', 2, 2000, 100),
( 'Calculator', 1, 2000,75),
( 'Calculator', 2, 2000,75),
( 'TV', 1, 1999, 100),
( 'Computer', 1, 1999,1200),
( 'Computer', 2, 2000,1500),
( 'Calculator', 2, 2000,75),
( 'Phone', 3, 2003,10)
;
create table t2 (country_id int primary key, country char(20) not null);
insert into t2 values (1, 'USA'),(2,'India'), (3,'Finland');
select product, sum(profit) from t1 group by product;
product	sum(profit)
Calculator	275
Computer	6900
Phone	10
TV	600
select product, sum(profit) from t1 group by product with rollup;
product	sum(profit)
Calculator	275
Computer	6900
Phone	10
TV	600
NULL	7785
select product, sum(profit) from t1 group by 1 with rollup;
product	sum(profit)
Calculator	275
Computer	6900
Phone	10
TV	600
NULL	7785
select product, sum(profit),avg(profit) from t1 group by product with rollup;
product	sum(profit)	avg(profit)
Calculator	275	68.75000
Computer	6900	1380.00000
Phone	10	10.00000
TV	600	120.00000
NULL	7785	519.00000
select product, country_id , year, sum(profit) from t1 group by product, country_id, year;
product	country_id	year	sum(profit)
Calculator	1	1999	50
Calculator	1	2000	75
Calculator	2	2000	150
Computer	1	1999	2700
Computer	1	2000	1500
Computer	2	2000	2700
Phone	3	2003	10
TV	1	1999	250
TV	1	2000	150
TV	2	2000	200
select product, country_id , year, sum(profit) from t1 group by product, country_id, year with rollup;
product	country_id	year	sum(profit)
Calculator	1	1999	50
Calculator	1	2000	75
Calculator	1	NULL	125
Calculator	2	2000	150
Calculator	2	NULL	150
Calculator	NULL	NULL	275
Computer	1	1999	2700
Computer	1	2000	1500
Computer	1	NULL	4200
Computer	2	2000	2700
Computer	2	NULL	2700
Computer	NULL	NULL	6900
Phone	3	2003	10
Phone	3	NULL	10
Phone	NULL	NULL	10
TV	1	1999	250
TV	1	2000	150
TV	1	NULL	400
TV	2	2000	200
TV	2	NULL	200
TV	NULL	NULL	600
NULL	NULL	NULL	7785
explain extended select product, country_id , year, sum(profit) from t1 group by product, country_id, year with rollup;
id	select_type	table	type	possible_keys	key	key_len	ref	rows	Extra
1	SIMPLE	t1	ALL	NULL	NULL	NULL	NULL	15	Using filesort
Warnings:
Note	1003	select `test`.`t1`.`product` AS `product`,`test`.`t1`.`country_id` AS `country_id`,`test`.`t1`.`year` AS `year`,sum(`test`.`t1`.`profit`) AS `sum(profit)` from `test`.`t1` group by `test`.`t1`.`product`,`test`.`t1`.`country_id`,`test`.`t1`.`year` with rollup
select product, country_id , sum(profit) from t1 group by product desc, country_id with rollup;
product	country_id	sum(profit)
TV	1	400
TV	2	200
TV	NULL	600
Phone	3	10
Phone	NULL	10
Computer	1	4200
Computer	2	2700
Computer	NULL	6900
Calculator	1	125
Calculator	2	150
Calculator	NULL	275
NULL	NULL	7785
select product, country_id , year, sum(profit) from t1 group by product, country_id, year with rollup limit 5;
product	country_id	year	sum(profit)
Calculator	1	1999	50
Calculator	1	2000	75
Calculator	1	NULL	125
Calculator	2	2000	150
Calculator	2	NULL	150
select product, country_id , year, sum(profit) from t1 group by product, country_id, year with rollup limit 3,3;
product	country_id	year	sum(profit)
Calculator	2	2000	150
Calculator	2	NULL	150
Calculator	NULL	NULL	275
select product, country_id, count(*), count(distinct year) from t1 group by product, country_id;
product	country_id	count(*)	count(distinct year)
Calculator	1	2	2
Calculator	2	2	1
Computer	1	3	2
Computer	2	2	1
Phone	3	1	1
TV	1	3	2
TV	2	2	1
select product, country_id, count(*), count(distinct year) from t1 group by product, country_id with rollup;
product	country_id	count(*)	count(distinct year)
Calculator	1	2	2
Calculator	2	2	1
Calculator	NULL	4	2
Computer	1	3	2
Computer	2	2	1
Computer	NULL	5	2
Phone	3	1	1
Phone	NULL	1	1
TV	1	3	2
TV	2	2	1
TV	NULL	5	2
NULL	NULL	15	3
select product, country_id , year, sum(profit) from t1 group by product, country_id, year with rollup having country_id = 1;
product	country_id	year	sum(profit)
Calculator	1	1999	50
Calculator	1	2000	75
Calculator	1	NULL	125
Computer	1	1999	2700
Computer	1	2000	1500
Computer	1	NULL	4200
TV	1	1999	250
TV	1	2000	150
TV	1	NULL	400
select product, country_id , year, sum(profit) from t1 group by product, country_id, year with rollup having sum(profit) > 200;
product	country_id	year	sum(profit)
Calculator	NULL	NULL	275
Computer	1	1999	2700
Computer	1	2000	1500
Computer	1	NULL	4200
Computer	2	2000	2700
Computer	2	NULL	2700
Computer	NULL	NULL	6900
TV	1	1999	250
TV	1	NULL	400
TV	NULL	NULL	600
NULL	NULL	NULL	7785
select product, country_id , year, sum(profit) from t1 group by product, country_id, year with rollup having sum(profit) > 7000;
product	country_id	year	sum(profit)
NULL	NULL	NULL	7785
select concat(product,':',country_id) as 'prod', concat(":",year,":") as 'year',1+1, sum(profit)/count(*) from t1 group by 1,2 with rollup;
prod	year	1+1	sum(profit)/count(*)
Calculator:1	:1999:	2	50.00000
Calculator:1	:2000:	2	75.00000
Calculator:1	NULL	2	62.50000
Calculator:2	:2000:	2	75.00000
Calculator:2	NULL	2	75.00000
Computer:1	:1999:	2	1350.00000
Computer:1	:2000:	2	1500.00000
Computer:1	NULL	2	1400.00000
Computer:2	:2000:	2	1350.00000
Computer:2	NULL	2	1350.00000
Phone:3	:2003:	2	10.00000
Phone:3	NULL	2	10.00000
TV:1	:1999:	2	125.00000
TV:1	:2000:	2	150.00000
TV:1	NULL	2	133.33333
TV:2	:2000:	2	100.00000
TV:2	NULL	2	100.00000
NULL	NULL	2	519.00000
select product, sum(profit)/count(*) from t1 group by product with rollup;
product	sum(profit)/count(*)
Calculator	68.75000
Computer	1380.00000
Phone	10.00000
TV	120.00000
NULL	519.00000
select left(product,4) as prod, sum(profit)/count(*) from t1 group by prod with rollup;
prod	sum(profit)/count(*)
Calc	68.75000
Comp	1380.00000
Phon	10.00000
TV	120.00000
NULL	519.00000
select concat(product,':',country_id), 1+1, sum(profit)/count(*) from t1 group by concat(product,':',country_id) with rollup;
concat(product,':',country_id)	1+1	sum(profit)/count(*)
Calculator:1	2	62.50000
Calculator:2	2	75.00000
Computer:1	2	1400.00000
Computer:2	2	1350.00000
Phone:3	2	10.00000
TV:1	2	133.33333
TV:2	2	100.00000
NULL	2	519.00000
select product, country , year, sum(profit) from t1,t2 where t1.country_id=t2.country_id group by product, country, year with rollup;
product	country	year	sum(profit)
Calculator	India	2000	150
Calculator	India	NULL	150
Calculator	USA	1999	50
Calculator	USA	2000	75
Calculator	USA	NULL	125
Calculator	NULL	NULL	275
Computer	India	2000	2700
Computer	India	NULL	2700
Computer	USA	1999	2700
Computer	USA	2000	1500
Computer	USA	NULL	4200
Computer	NULL	NULL	6900
Phone	Finland	2003	10
Phone	Finland	NULL	10
Phone	NULL	NULL	10
TV	India	2000	200
TV	India	NULL	200
TV	USA	1999	250
TV	USA	2000	150
TV	USA	NULL	400
TV	NULL	NULL	600
NULL	NULL	NULL	7785
select product, `sum` from (select product, sum(profit) as 'sum' from t1 group by product with rollup) as tmp where product is null;
product	sum
NULL	7785
select product from t1 where exists (select product, country_id , sum(profit) from t1 as t2 where t1.product=t2.product group by product, country_id with rollup having sum(profit) > 6000);
product
Computer
Computer
Computer
Computer
Computer
select product, country_id , year, sum(profit) from t1 group by product, country_id, year having country_id is NULL;
product	country_id	year	sum(profit)
select concat(':',product,':'), sum(profit),avg(profit) from t1 group by product with rollup;
concat(':',product,':')	sum(profit)	avg(profit)
:Calculator:	275	68.75000
:Computer:	6900	1380.00000
:Phone:	10	10.00000
:TV:	600	120.00000
NULL	7785	519.00000
select product, country_id , year, sum(profit) from t1 group by product, country_id, year with cube;
ERROR 42000: This version of MySQL doesn't yet support 'CUBE'
explain select product, country_id , year, sum(profit) from t1 group by product, country_id, year with cube;
ERROR 42000: This version of MySQL doesn't yet support 'CUBE'
select product, country_id , year, sum(profit) from t1 group by product, country_id, year with cube union all select product, country_id , year, sum(profit) from t1 group by product, country_id, year with rollup;
ERROR 42000: This version of MySQL doesn't yet support 'CUBE'
drop table t1,t2;
CREATE TABLE t1 (i int);
INSERT INTO t1 VALUES(100);
CREATE TABLE t2 (i int);
INSERT INTO t2 VALUES (100),(200);
SELECT i, COUNT(*) FROM t1 GROUP BY i WITH ROLLUP;
i	COUNT(*)
100	1
NULL	1
SELECT t1.i, t2.i, COUNT(*) FROM t1,t2 GROUP BY t1.i,t2.i WITH ROLLUP;
i	i	COUNT(*)
100	100	1
100	200	1
100	NULL	2
NULL	NULL	2
drop table t1,t2;
CREATE TABLE user_day(
user_id INT NOT NULL,
date DATE NOT NULL,
UNIQUE INDEX user_date (user_id, date)
);
INSERT INTO user_day VALUES
(1, '2004-06-06' ),
(1, '2004-06-07' ),
(2, '2004-06-06' );
SELECT
d.date AS day,
COUNT(d.user_id) as sample,
COUNT(next_day.user_id) AS not_cancelled
FROM user_day d
LEFT JOIN user_day next_day 
ON next_day.user_id=d.user_id AND 
next_day.date= DATE_ADD( d.date, interval 1 day )
GROUP BY day;
day	sample	not_cancelled
2004-06-06	2	1
2004-06-07	1	0
SELECT
d.date AS day,
COUNT(d.user_id) as sample,
COUNT(next_day.user_id) AS not_cancelled
FROM user_day d
LEFT JOIN user_day next_day 
ON next_day.user_id=d.user_id AND 
next_day.date= DATE_ADD( d.date, interval 1 day )
GROUP BY day
WITH ROLLUP;
day	sample	not_cancelled
2004-06-06	2	1
2004-06-07	1	0
NULL	3	1
DROP TABLE user_day;
CREATE TABLE t1 (a int, b int);
INSERT INTO t1 VALUES
(1,4),
(2,2), (2,2),
(4,1), (4,1), (4,1), (4,1),
(2,1), (2,1);
SELECT SUM(b) FROM t1 GROUP BY a WITH ROLLUP;
SUM(b)
4
6
4
14
SELECT DISTINCT SUM(b) FROM t1 GROUP BY a WITH ROLLUP;
SUM(b)
4
6
14
SELECT SUM(b), COUNT(DISTINCT b) FROM t1 GROUP BY a WITH ROLLUP;
SUM(b)	COUNT(DISTINCT b)
4	1
6	2
4	1
14	3
SELECT DISTINCT SUM(b), COUNT(DISTINCT b) FROM t1 GROUP BY a WITH ROLLUP;
SUM(b)	COUNT(DISTINCT b)
4	1
6	2
14	3
SELECT SUM(b), COUNT(*) FROM t1 GROUP BY a WITH ROLLUP;
SUM(b)	COUNT(*)
4	1
6	4
4	4
14	9
SELECT DISTINCT SUM(b), COUNT(*) FROM t1 GROUP BY a WITH ROLLUP;
SUM(b)	COUNT(*)
4	1
6	4
4	4
14	9
SELECT SUM(b), COUNT(DISTINCT b), COUNT(*) FROM t1 GROUP BY a WITH ROLLUP;
SUM(b)	COUNT(DISTINCT b)	COUNT(*)
4	1	1
6	2	4
4	1	4
14	3	9
SELECT DISTINCT SUM(b), COUNT(DISTINCT b), COUNT(*) FROM t1
GROUP BY a WITH ROLLUP;
SUM(b)	COUNT(DISTINCT b)	COUNT(*)
4	1	1
6	2	4
4	1	4
14	3	9
SELECT a, sum(b) FROM t1 GROUP BY a,b WITH ROLLUP;
a	sum(b)
1	4
1	4
2	2
2	4
2	6
4	4
4	4
NULL	14
SELECT DISTINCT a, sum(b) FROM t1 GROUP BY a,b WITH ROLLUP;
a	sum(b)
1	4
2	2
2	4
2	6
4	4
NULL	14
SELECT b, a, sum(b) FROM t1 GROUP BY a,b WITH ROLLUP;
b	a	sum(b)
4	1	4
NULL	1	4
1	2	2
2	2	4
NULL	2	6
1	4	4
NULL	4	4
NULL	NULL	14
SELECT DISTINCT b,a, sum(b) FROM t1 GROUP BY a,b WITH ROLLUP;
b	a	sum(b)
4	1	4
NULL	1	4
1	2	2
2	2	4
NULL	2	6
1	4	4
NULL	4	4
NULL	NULL	14
ALTER TABLE t1 ADD COLUMN c INT;
SELECT a,b,sum(c) FROM t1 GROUP BY a,b,c WITH ROLLUP;
a	b	sum(c)
1	4	NULL
1	4	NULL
1	NULL	NULL
2	1	NULL
2	1	NULL
2	2	NULL
2	2	NULL
2	NULL	NULL
4	1	NULL
4	1	NULL
4	NULL	NULL
NULL	NULL	NULL
SELECT distinct a,b,sum(c) FROM t1 GROUP BY a,b,c WITH ROLLUP;
a	b	sum(c)
1	4	NULL
1	NULL	NULL
2	1	NULL
2	2	NULL
2	NULL	NULL
4	1	NULL
4	NULL	NULL
NULL	NULL	NULL
DROP TABLE t1;
CREATE TABLE t1 (a int, b int);
INSERT INTO t1 VALUES
(1,4),
(2,2), (2,2),
(4,1), (4,1), (4,1), (4,1),
(2,1), (2,1);
SELECT a, SUM(b) FROM t1 GROUP BY a WITH ROLLUP LIMIT 1;
a	SUM(b)
1	4
SELECT SQL_CALC_FOUND_ROWS a, SUM(b) FROM t1 GROUP BY a WITH ROLLUP LIMIT 1;
a	SUM(b)
1	4
DROP TABLE t1;
CREATE TABLE t1 (a int(11) NOT NULL);
INSERT INTO t1 VALUES (1),(2);
SELECT a, SUM(a) m FROM  t1 GROUP BY a WITH ROLLUP;
a	m
1	1
2	2
NULL	3
SELECT * FROM ( SELECT a, SUM(a) m FROM  t1 GROUP BY a WITH ROLLUP ) t2;
a	m
1	1
2	2
NULL	3
DROP TABLE t1;
set div_precision_increment= @sav_dpi;
CREATE TABLE t1 (a int(11));
INSERT INTO t1 VALUES (1),(2);
SELECT a, SUM(a), SUM(a)+1 FROM (SELECT a FROM t1 UNION select 2) d 
GROUP BY a;
a	SUM(a)	SUM(a)+1
1	1	2
2	2	3
SELECT a, SUM(a), SUM(a)+1 FROM (SELECT a FROM t1 UNION select 2) d 
GROUP BY a WITH ROLLUP;
a	SUM(a)	SUM(a)+1
1	1	2
2	2	3
NULL	3	4
SELECT a, SUM(a), SUM(a)+1 FROM (SELECT 1 a UNION select 2) d 
GROUP BY a;
a	SUM(a)	SUM(a)+1
1	1	2
2	2	3
SELECT a, SUM(a), SUM(a)+1 FROM (SELECT 1 a UNION select 2) d 
GROUP BY a WITH ROLLUP;
a	SUM(a)	SUM(a)+1
1	1	2
2	2	3
NULL	3	4
SELECT a, SUM(a), SUM(a)+1, CONCAT(SUM(a),'x'), SUM(a)+SUM(a), SUM(a)
FROM (SELECT 1 a, 2 b UNION SELECT 2,3 UNION SELECT 5,6 ) d
GROUP BY a WITH ROLLUP;
a	SUM(a)	SUM(a)+1	CONCAT(SUM(a),'x')	SUM(a)+SUM(a)	SUM(a)
1	1	2	1x	2	1
2	2	3	2x	4	2
5	5	6	5x	10	5
NULL	8	9	8x	16	8
DROP TABLE t1;
CREATE TABLE t1 (a int(11));
INSERT INTO t1 VALUES (1),(2);
SELECT a, a+1, SUM(a) FROM t1 GROUP BY a WITH ROLLUP;
a	a+1	SUM(a)
1	2	1
2	3	2
NULL	NULL	3
SELECT a+1 FROM t1 GROUP BY a WITH ROLLUP;
a+1
2
3
NULL
SELECT a+SUM(a) FROM t1 GROUP BY a WITH ROLLUP;
a+SUM(a)
2
4
NULL
SELECT a, a+1 as b FROM t1 GROUP BY a WITH ROLLUP HAVING b > 2;
a	b
2	3
SELECT a, a+1 as b FROM t1 GROUP BY a WITH ROLLUP HAVING a IS NULL;
a	b
NULL	NULL
SELECT a, a+1 as b FROM t1 GROUP BY a WITH ROLLUP HAVING b IS NULL;
a	b
NULL	NULL
SELECT IFNULL(a, 'TEST') FROM t1 GROUP BY a WITH ROLLUP;
IFNULL(a, 'TEST')
1
2
TEST
CREATE TABLE t2 (a int, b int);
INSERT INTO t2 VALUES
(1,4),
(2,2), (2,2),
(4,1), (4,1), (4,1), (4,1),
(2,1), (2,1);
SELECT a,b,SUM(b) FROM t2 GROUP BY a,b WITH ROLLUP;
a	b	SUM(b)
1	4	4
1	NULL	4
2	1	2
2	2	4
2	NULL	6
4	1	4
4	NULL	4
NULL	NULL	14
SELECT a,b,SUM(b), a+b as c FROM t2
GROUP BY a,b WITH ROLLUP HAVING c IS NULL;
a	b	SUM(b)	c
1	NULL	4	NULL
2	NULL	6	NULL
4	NULL	4	NULL
NULL	NULL	14	NULL
SELECT IFNULL(a, 'TEST'), COALESCE(b, 'TEST') FROM t2 
GROUP BY a, b WITH ROLLUP;
IFNULL(a, 'TEST')	COALESCE(b, 'TEST')
1	4
1	TEST
2	1
2	2
2	TEST
4	1
4	TEST
TEST	TEST
DROP TABLE t1,t2;
CREATE TABLE t1 (a INT(10) NOT NULL, b INT(10) NOT NULL);
INSERT INTO t1 VALUES (1, 1);
INSERT INTO t1 VALUES (1, 2);
SELECT a, b, a AS c, COUNT(*) AS count FROM t1 GROUP BY a, b, c WITH ROLLUP;
a	b	c	count
1	1	1	1
1	1	NULL	1
1	2	1	1
1	2	NULL	1
1	NULL	NULL	2
NULL	NULL	NULL	2
DROP TABLE t1;
CREATE TABLE t1 (a int(11) NOT NULL);
INSERT INTO t1 VALUES (1),(2);
SELECT * FROM (SELECT a, a + 1, COUNT(*) FROM t1 GROUP BY a WITH ROLLUP) t;
a	a + 1	COUNT(*)
1	2	1
2	3	1
NULL	NULL	2
SELECT * FROM (SELECT a, LENGTH(a), COUNT(*) FROM t1 GROUP BY a WITH ROLLUP) t;
a	LENGTH(a)	COUNT(*)
1	1	1
2	1	1
NULL	NULL	2
DROP TABLE t1;
<<<<<<< HEAD
CREATE TABLE t1(id int, type char(1));
INSERT INTO t1 VALUES
(1,"A"),(2,"C"),(3,"A"),(4,"A"),(5,"B"),
(6,"B"),(7,"A"),(8,"C"),(9,"A"),(10,"C");
CREATE VIEW v1 AS SELECT * FROM t1;
SELECT type FROM t1 GROUP BY type WITH ROLLUP;
type
A
B
C
NULL
SELECT type FROM v1 GROUP BY type WITH ROLLUP;
type
A
B
C
NULL
EXPLAIN SELECT type FROM v1 GROUP BY type WITH ROLLUP;
id	select_type	table	type	possible_keys	key	key_len	ref	rows	Extra
1	PRIMARY	t1	ALL	NULL	NULL	NULL	NULL	10	Using filesort
DROP VIEW v1;
DROP TABLE t1;
CREATE TABLE t1 (a int(11) NOT NULL);
INSERT INTO t1 VALUES (1),(2);
CREATE VIEW v1 AS
SELECT a, LENGTH(a), COUNT(*) FROM t1 GROUP BY a WITH ROLLUP;
DESC v1;
Field	Type	Null	Key	Default	Extra
a	bigint(11)	YES		NULL	
LENGTH(a)	bigint(10)	YES		NULL	
COUNT(*)	bigint(21)	NO		0	
SELECT * FROM v1;
a	LENGTH(a)	COUNT(*)
1	1	1
2	1	1
NULL	NULL	2
DROP VIEW v1;
DROP TABLE t1;
=======
create table t1 ( a varchar(9), b int );
insert into t1 values('a',1),(null,2);
select a, max(b) from t1 group by a with rollup;
a	max(b)
NULL	2
a	1
NULL	2
select distinct a, max(b) from t1 group by a with rollup;
a	max(b)
NULL	2
a	1
drop table t1;
>>>>>>> 9577158d
<|MERGE_RESOLUTION|>--- conflicted
+++ resolved
@@ -580,7 +580,18 @@
 2	1	1
 NULL	NULL	2
 DROP TABLE t1;
-<<<<<<< HEAD
+create table t1 ( a varchar(9), b int );
+insert into t1 values('a',1),(null,2);
+select a, max(b) from t1 group by a with rollup;
+a	max(b)
+NULL	2
+a	1
+NULL	2
+select distinct a, max(b) from t1 group by a with rollup;
+a	max(b)
+NULL	2
+a	1
+drop table t1;
 CREATE TABLE t1(id int, type char(1));
 INSERT INTO t1 VALUES
 (1,"A"),(2,"C"),(3,"A"),(4,"A"),(5,"B"),
@@ -618,18 +629,4 @@
 2	1	1
 NULL	NULL	2
 DROP VIEW v1;
-DROP TABLE t1;
-=======
-create table t1 ( a varchar(9), b int );
-insert into t1 values('a',1),(null,2);
-select a, max(b) from t1 group by a with rollup;
-a	max(b)
-NULL	2
-a	1
-NULL	2
-select distinct a, max(b) from t1 group by a with rollup;
-a	max(b)
-NULL	2
-a	1
-drop table t1;
->>>>>>> 9577158d
+DROP TABLE t1;
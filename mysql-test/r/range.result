drop table if exists t1, t2;
CREATE TABLE t1 (
event_date date DEFAULT '0000-00-00' NOT NULL,
type int(11) DEFAULT '0' NOT NULL,
event_id int(11) DEFAULT '0' NOT NULL,
PRIMARY KEY (event_date,type,event_id)
);
INSERT INTO t1 VALUES ('1999-07-10',100100,24), ('1999-07-11',100100,25),
('1999-07-13',100600,0), ('1999-07-13',100600,4), ('1999-07-13',100600,26),
('1999-07-14',100600,10), ('1999-07-15',100600,16), ('1999-07-15',100800,45),
('1999-07-15',101000,47), ('1999-07-16',100800,46), ('1999-07-20',100600,5),
('1999-07-20',100600,27), ('1999-07-21',100600,11), ('1999-07-22',100600,17),
('1999-07-23',100100,39), ('1999-07-24',100100,39), ('1999-07-24',100500,40),
('1999-07-25',100100,39), ('1999-07-27',100600,1), ('1999-07-27',100600,6),
('1999-07-27',100600,28), ('1999-07-28',100600,12), ('1999-07-29',100500,41),
('1999-07-29',100600,18), ('1999-07-30',100500,41), ('1999-07-31',100500,41),
('1999-08-01',100700,34), ('1999-08-03',100600,7), ('1999-08-03',100600,29),
('1999-08-04',100600,13), ('1999-08-05',100500,42), ('1999-08-05',100600,19),
('1999-08-06',100500,42), ('1999-08-07',100500,42), ('1999-08-08',100500,42),
('1999-08-10',100600,2), ('1999-08-10',100600,9), ('1999-08-10',100600,30),
('1999-08-11',100600,14), ('1999-08-12',100600,20), ('1999-08-17',100500,8),
('1999-08-17',100600,31), ('1999-08-18',100600,15), ('1999-08-19',100600,22),
('1999-08-24',100600,3), ('1999-08-24',100600,32), ('1999-08-27',100500,43),
('1999-08-31',100600,33), ('1999-09-17',100100,37), ('1999-09-18',100100,37),
('1999-09-19',100100,37), ('2000-12-18',100700,38);
select event_date,type,event_id from t1 WHERE event_date >= "1999-07-01" AND event_date < "1999-07-15" AND (type=100600 OR type=100100) ORDER BY event_date;
event_date	type	event_id
1999-07-10	100100	24
1999-07-11	100100	25
1999-07-13	100600	0
1999-07-13	100600	4
1999-07-13	100600	26
1999-07-14	100600	10
explain select event_date,type,event_id from t1 WHERE type = 100601 and event_date >= "1999-07-01" AND event_date < "1999-07-15" AND (type=100600 OR type=100100) ORDER BY event_date;
id	select_type	table	type	possible_keys	key	key_len	ref	rows	Extra
1	SIMPLE	NULL	NULL	NULL	NULL	NULL	NULL	NULL	Impossible WHERE
select event_date,type,event_id from t1 WHERE event_date >= "1999-07-01" AND event_date <= "1999-07-15" AND (type=100600 OR type=100100) or event_date >= "1999-07-01" AND event_date <= "1999-07-15" AND type=100099;
event_date	type	event_id
1999-07-10	100100	24
1999-07-11	100100	25
1999-07-13	100600	0
1999-07-13	100600	4
1999-07-13	100600	26
1999-07-14	100600	10
1999-07-15	100600	16
drop table t1;
CREATE TABLE t1 (
PAPER_ID smallint(6) DEFAULT '0' NOT NULL,
YEAR smallint(6) DEFAULT '0' NOT NULL,
ISSUE smallint(6) DEFAULT '0' NOT NULL,
CLOSED tinyint(4) DEFAULT '0' NOT NULL,
ISS_DATE date DEFAULT '0000-00-00' NOT NULL,
PRIMARY KEY (PAPER_ID,YEAR,ISSUE)
);
INSERT INTO t1 VALUES (3,1999,34,0,'1999-07-12'), (1,1999,111,0,'1999-03-23'),
(1,1999,222,0,'1999-03-23'), (3,1999,33,0,'1999-07-12'),
(3,1999,32,0,'1999-07-12'), (3,1999,31,0,'1999-07-12'),
(3,1999,30,0,'1999-07-12'), (3,1999,29,0,'1999-07-12'),
(3,1999,28,0,'1999-07-12'), (1,1999,40,1,'1999-05-01'),
(1,1999,41,1,'1999-05-01'), (1,1999,42,1,'1999-05-01'),
(1,1999,46,1,'1999-05-01'), (1,1999,47,1,'1999-05-01'),
(1,1999,48,1,'1999-05-01'), (1,1999,49,1,'1999-05-01'),
(1,1999,50,0,'1999-05-01'), (1,1999,51,0,'1999-05-01'),
(1,1999,200,0,'1999-06-28'), (1,1999,52,0,'1999-06-28'),
(1,1999,53,0,'1999-06-28'), (1,1999,54,0,'1999-06-28'),
(1,1999,55,0,'1999-06-28'), (1,1999,56,0,'1999-07-01'),
(1,1999,57,0,'1999-07-01'), (1,1999,58,0,'1999-07-01'),
(1,1999,59,0,'1999-07-01'), (1,1999,60,0,'1999-07-01'),
(3,1999,35,0,'1999-07-12');
select YEAR,ISSUE from t1 where PAPER_ID=3 and (YEAR>1999 or (YEAR=1999 and ISSUE>28))  order by YEAR,ISSUE;
YEAR	ISSUE
1999	29
1999	30
1999	31
1999	32
1999	33
1999	34
1999	35
check table t1;
Table	Op	Msg_type	Msg_text
test.t1	check	status	OK
repair table t1;
Table	Op	Msg_type	Msg_text
test.t1	repair	status	OK
drop table t1;
CREATE TABLE t1 (
id int(11) NOT NULL auto_increment,
parent_id int(11) DEFAULT '0' NOT NULL,
level tinyint(4) DEFAULT '0' NOT NULL,
PRIMARY KEY (id),
KEY parent_id (parent_id),
KEY level (level)
);
INSERT INTO t1 VALUES (1,0,0), (3,1,1), (4,1,1), (8,2,2), (9,2,2), (17,3,2),
(22,4,2), (24,4,2), (28,5,2), (29,5,2), (30,5,2), (31,6,2), (32,6,2), (33,6,2),
(203,7,2), (202,7,2), (20,3,2), (157,0,0), (193,5,2), (40,7,2), (2,1,1),
(15,2,2), (6,1,1), (34,6,2), (35,6,2), (16,3,2), (7,1,1), (36,7,2), (18,3,2),
(26,5,2), (27,5,2), (183,4,2), (38,7,2), (25,5,2), (37,7,2), (21,4,2),
(19,3,2), (5,1,1), (179,5,2);
SELECT * FROM t1 WHERE level = 1 AND parent_id = 1;
id	parent_id	level
3	1	1
4	1	1
2	1	1
6	1	1
7	1	1
5	1	1
SELECT * FROM t1 WHERE level = 1 AND parent_id = 1 order by id;
id	parent_id	level
2	1	1
3	1	1
4	1	1
5	1	1
6	1	1
7	1	1
drop table t1;
create table t1(
Satellite		varchar(25)	not null,
SensorMode		varchar(25)	not null,
FullImageCornersUpperLeftLongitude	double	not null,
FullImageCornersUpperRightLongitude	double	not null,
FullImageCornersUpperRightLatitude	double	not null,
FullImageCornersLowerRightLatitude	double	not null,
index two (Satellite, SensorMode, FullImageCornersUpperLeftLongitude, FullImageCornersUpperRightLongitude, FullImageCornersUpperRightLatitude, FullImageCornersLowerRightLatitude));
insert into t1 values("OV-3","PAN1",91,-92,40,50);
insert into t1 values("OV-4","PAN1",91,-92,40,50);
select * from t1 where t1.Satellite = "OV-3" and t1.SensorMode = "PAN1" and t1.FullImageCornersUpperLeftLongitude > -90.000000 and t1.FullImageCornersUpperRightLongitude < -82.000000;
Satellite	SensorMode	FullImageCornersUpperLeftLongitude	FullImageCornersUpperRightLongitude	FullImageCornersUpperRightLatitude	FullImageCornersLowerRightLatitude
OV-3	PAN1	91	-92	40	50
drop table t1;
create table t1 ( aString char(100) not null default "", key aString (aString(10)) );
insert t1 (aString) values ( "believe in myself" ), ( "believe" ), ("baaa" ), ( "believe in love");
select * from t1 where aString < "believe in myself" order by aString;
aString
baaa
believe
believe in love
select * from t1 where aString > "believe in love" order by aString;
aString
believe in myself
alter table t1 drop key aString;
select * from t1 where aString < "believe in myself" order by aString;
aString
baaa
believe
believe in love
select * from t1 where aString > "believe in love" order by aString;
aString
believe in myself
drop table t1;
CREATE TABLE t1 (
t1ID int(10) unsigned NOT NULL auto_increment,
art char(1) binary NOT NULL default '',
KNR char(5) NOT NULL default '',
RECHNR char(6) NOT NULL default '',
POSNR char(2) NOT NULL default '',
ARTNR char(10) NOT NULL default '',
TEX char(70) NOT NULL default '',
PRIMARY KEY  (t1ID),
KEY IdxArt (art),
KEY IdxKnr (KNR),
KEY IdxArtnr (ARTNR)
) TYPE=MyISAM;
INSERT INTO t1 (art) VALUES ('j'),('J'),('j'),('J'),('j'),('J'),('j'),('J'),('j'),('J'),
('j'),('J'),('j'),('J'),('j'),('J'),('j'),('J'),('j'),('J'),('j'),('J'),('j'),('J'),('j'),('J'),
('j'),('J'),('j'),('J'),('j'),('J'),('j'),('J'),('j'),('J'),('j'),('J'),('j'),('J'),('j'),('J'),
('j'),('J'),('j'),('J'),('j'),('J'),('j'),('J'),('j'),('J'),('j'),('J'),('j'),('J'),('j'),('J'),
('j'),('J'),('j'),('J'),('j'),('J'),('j'),('J'),('j'),('J'),('j'),('J'),('j'),('J'),('j'),('J'),
('j'),('J'),('j'),('J'),('j'),('J'),('j'),('J'),('j'),('J'),('j'),('J'),('j'),('J'),('j'),('J'),
('j'),('J'),('j'),('J'),('j'),('J'),('j'),('J'),('j'),('J'),('j'),('J'),('j'),('J'),('j'),('J'),
('j'),('J'),('j'),('J'),('j'),('J'),('j'),('J'),('j'),('J'),('j'),('J'),('j'),('J'),('j'),('J'),
('j'),('J'),('j'),('J'),('j'),('J'),('j'),('J'),('j'),('J'),('j'),('J'),('j'),('J'),('j'),('J'),
('j'),('J'),('j'),('J'),('j'),('J'),('j'),('J'),('j'),('J'),('j'),('J'),('j'),('J'),('j'),('J'),
('j'),('J'),('j'),('J'),('j'),('J'),('j'),('J'),('j'),('J'),('j'),('J'),('j'),('J'),('j'),('J'),
('j'),('J'),('j'),('J'),('j'),('J'),('j'),('J'),('j'),('J'),('j'),('J'),('j'),('J'),('j'),('J'),
('j'),('J'),('j'),('J'),('j'),('J'),('j'),('J'),('j'),('J'),('j'),('J'),('j'),('J'),('j'),('J'),
('j'),('J'),('j'),('J'),('j'),('J'),('j'),('J'),('j'),('J'),('j'),('J'),('j'),('J'),('j'),('J'),
('j'),('J'),('j'),('J'),('j'),('J'),('j'),('J'),('j'),('J'),('j'),('J'),('j'),('J'),('j'),('J'),
('j'),('J'),('j'),('J'),('j'),('J'),('j'),('J'),('j'),('J'),('j'),('J'),('j'),('J'),('j'),('J'),
('j'),('J'),('j'),('J'),('j'),('J'),('j'),('J'),('j'),('J'),('j'),('J'),('j'),('J'),('j'),('J'),
('j'),('J'),('j'),('J'),('j'),('J'),('j'),('J'),('j'),('J'),('j'),('J'),('j'),('J'),('j'),('J'),
('j'),('J'),('j'),('J'),('j'),('J'),('j'),('J'),('j'),('J'),('j'),('J'),('j'),('J'),('j'),('J'),
('j'),('J'),('j'),('J'),('j'),('J'),('j'),('J'),('j'),('J'),('j'),('J'),('j'),('J'),('j'),('J'),
('j'),('J'),('j'),('J'),('j'),('J'),('j'),('J'),('j'),('J'),('j'),('J'),('j'),('J'),('j'),('J'),
('j'),('J'),('j'),('J'),('j'),('J'),('j'),('J'),('j'),('J'),('j'),('J'),('j'),('J'),('j'),('J'),
('j'),('J'),('j'),('J'),('j'),('J'),('j'),('J'),('j'),('J'),('j'),('J'),('j'),('J'),('j'),('J'),
('j'),('J'),('j'),('J'),('j'),('J'),('j'),('J'),('j'),('J'),('j'),('J'),('j'),('J'),('j'),('J'),
('j'),('J'),('j'),('J'),('j'),('J'),('j'),('J'),('j'),('J'),('j'),('J'),('j'),('J'),('j'),('J'),
('j'),('J'),('j'),('J'),('j'),('J'),('j'),('J'),('j'),('J'),('j'),('J'),('j'),('J'),('j'),('J'),
('j'),('J'),('j'),('J'),('j'),('J'),('j'),('J'),('j'),('J'),('j'),('J'),('j'),('J'),('j'),('J'),
('j'),('j'),('j'),('j'),('j'),('j'),('j'),('j'),('j'),('j'),('j'),('j'),('j'),('j'),('j'),('j'),
('j'),('j'),('j'),('j'),('j'),('j'),('j'),('j'),('j'),('j'),('j'),('j'),('j'),('j'),('j'),('j'),
('j'),('j'),('j'),('j'),('j'),('j'),('j'),('j'),('j'),('j'),('j'),('j'),('j'),('j'),('j'),('j'),
('j'),('j'),('j'),('j'),('j'),('j'),('j'),('j'),('j'),('j'),('j'),('j'),('j'),('j'),('j'),('j'),
('j'),('j'),('j'),('j'),('j'),('j'),('j'),('j'),('j'),('j'),('j'),('j'),('j'),('j'),('j'),('j'),
('j'),('j'),('j'),('j'),('j'),('j'),('j'),('j'),('j'),('j'),('j'),('j'),('j'),('j'),('j'),('j'),
('j'),('j'),('j'),('j'),('j'),('j'),('j'),('j'),('j'),('j'),('j'),('j'),('j'),('j'),('j'),('j'),
('j'),('j'),('j'),('j'),('j'),('j'),('j'),('j'),('j'),('j'),('j'),('j'),('j'),('j'),('j'),('j'),
('j'),('j'),('j'),('j'),('j'),('j'),('j'),('j'),('j'),('j'),('j'),('j'),('j'),('j'),('j'),('j'),
('j'),('j'),('j'),('j'),('j'),('j'),('j'),('j'),('j'),('j'),('j'),('j'),('j'),('j'),('j'),('j'),
('j'),('j'),('j'),('j'),('j'),('j'),('j'),('j'),('j'),('j'),('j'),('j'),('j'),('j'),('j'),('j');
select count(*) from t1 where upper(art) = 'J';
count(*)
213
select count(*) from t1 where art = 'J' or art = 'j';
count(*)
602
select count(*) from t1 where art = 'j' or art = 'J';
count(*)
602
select count(*) from t1 where art = 'j';
count(*)
389
select count(*) from t1 where art = 'J';
count(*)
213
drop table t1;
create table t1 (x int, y int, index(x), index(y));
insert into t1 (x) values (1),(2),(3),(4),(5),(6),(7),(8),(9);
update t1 set y=x;
explain select * from t1, t1 t2 where t1.y = 2 and t2.x between 7 and t1.y+0;
id	select_type	table	type	possible_keys	key	key_len	ref	rows	Extra
1	SIMPLE	t1	ref	y	y	5	const	1	Using where
1	SIMPLE	t2	range	x	x	5	NULL	4	Using where
explain select * from t1, t1 t2 where t1.y = 2 and t2.x >= 7 and t2.x <= t1.y+0;
id	select_type	table	type	possible_keys	key	key_len	ref	rows	Extra
1	SIMPLE	t1	ref	y	y	5	const	1	Using where
1	SIMPLE	t2	range	x	x	5	NULL	4	Using where
explain select * from t1, t1 t2 where t1.y = 2 and t2.x between t1.y-1 and t1.y+1;
id	select_type	table	type	possible_keys	key	key_len	ref	rows	Extra
1	SIMPLE	t1	ref	y	y	5	const	1	Using where
1	SIMPLE	t2	ALL	x	NULL	NULL	NULL	9	Range checked for each record (index map: 0x1)
explain select * from t1, t1 t2 where t1.y = 2 and t2.x >= t1.y-1 and t2.x <= t1.y+1;
id	select_type	table	type	possible_keys	key	key_len	ref	rows	Extra
1	SIMPLE	t1	ref	y	y	5	const	1	Using where
1	SIMPLE	t2	ALL	x	NULL	NULL	NULL	9	Range checked for each record (index map: 0x1)
explain select * from t1, t1 t2 where t1.y = 2 and t2.x between 0 and t1.y;
id	select_type	table	type	possible_keys	key	key_len	ref	rows	Extra
1	SIMPLE	t1	ref	y	y	5	const	1	Using where
1	SIMPLE	t2	ALL	x	NULL	NULL	NULL	9	Using where
explain select * from t1, t1 t2 where t1.y = 2 and t2.x >= 0 and t2.x <= t1.y;
id	select_type	table	type	possible_keys	key	key_len	ref	rows	Extra
1	SIMPLE	t1	ref	y	y	5	const	1	Using where
1	SIMPLE	t2	range	x	x	5	NULL	2	Using where
explain select count(*) from t1 where x in (1);
id	select_type	table	type	possible_keys	key	key_len	ref	rows	Extra
1	SIMPLE	t1	range	x	x	5	NULL	1	Using where; Using index
explain select count(*) from t1 where x in (1,2);
id	select_type	table	type	possible_keys	key	key_len	ref	rows	Extra
1	SIMPLE	t1	range	x	x	5	NULL	2	Using where; Using index
drop table t1;
CREATE TABLE t1 (key1 int(11) NOT NULL default '0', KEY i1 (key1), KEY i2 (key1));
INSERT INTO t1 VALUES (0),(0),(1),(1);
CREATE TABLE t2 (keya int(11) NOT NULL default '0', KEY j1 (keya));
INSERT INTO t2 VALUES (0),(0),(1),(1),(2),(2);
explain select * from t1, t2 where (t1.key1 <t2.keya + 1) and t2.keya=3;
id	select_type	table	type	possible_keys	key	key_len	ref	rows	Extra
1	SIMPLE	t2	ref	j1	j1	4	const	1	Using where; Using index
1	SIMPLE	t1	ALL	i1,i2	NULL	NULL	NULL	4	Range checked for each record (index map: 0x3)
explain select * from t1 force index(i2), t2 where (t1.key1 <t2.keya + 1) and t2.keya=3;
id	select_type	table	type	possible_keys	key	key_len	ref	rows	Extra
1	SIMPLE	t2	ref	j1	j1	4	const	1	Using where; Using index
1	SIMPLE	t1	ALL	i2	NULL	NULL	NULL	4	Range checked for each record (index map: 0x2)
DROP TABLE t1,t2;
CREATE TABLE t1 (
a int(11) default NULL,
b int(11) default NULL,
KEY a (a),
KEY b (b)
) TYPE=MyISAM;
INSERT INTO t1 VALUES
(1,1),(2,1),(3,1),(4,1),(5,1),(6,1),(7,1),(8,1),(9,1),(10,2),(10,2),
(13,2),(14,2),(15,2),(16,2),(17,3),(17,3),(16,3),(17,3),(19,3),(20,3),
(21,4),(22,5),(23,5),(24,5),(25,5),(26,5),(30,5),(31,5),(32,5),(33,5),
(33,5),(33,5),(33,5),(33,5),(34,5),(35,5);
EXPLAIN SELECT * FROM t1 WHERE a IN(1,2) AND b=5;
id	select_type	table	type	possible_keys	key	key_len	ref	rows	Extra
1	SIMPLE	t1	range	a,b	a	5	NULL	2	Using where
SELECT * FROM t1 WHERE a IN(1,2) AND b=5;
a	b
DROP TABLE t1;
<<<<<<< HEAD
create  table t1 (id int(10) primary key);
insert into t1 values (1),(2),(3),(4),(5),(6),(7),(8),(9);
select id from t1 where id in (2,5,9) ;
id
2
5
9
select id from t1 where id=2 or id=5 or id=9 ;
id
2
5
9
drop table t1;
create table t1 ( id1 int not null, id2 int not null, idnull int null, c char(20), primary key (id1,id2));
insert into t1 values (0,1,NULL,"aaa"), (1,1,NULL,"aaa"), (2,1,NULL,"aaa"),
(3,1,NULL,"aaa"), (4,1,NULL,"aaa"), (5,1,NULL,"aaa"),
(6,1,NULL,"aaa"), (7,1,NULL,"aaa"), (8,1,NULL,"aaa"),
(9,1,NULL,"aaa"), (10,1,NULL,"aaa"), (11,1,NULL,"aaa"),
(12,1,NULL,"aaa"), (13,1,NULL,"aaa"), (14,1,NULL,"aaa"),
(15,1,NULL,"aaa"), (16,1,NULL,"aaa"), (17,1,NULL,"aaa"),
(18,1,NULL,"aaa"), (19,1,NULL,"aaa"), (20,1,NULL,"aaa");
select a.id1, b.idnull from t1 as a, t1 as b where a.id2=1 and a.id1=1 and b.id1=a.idnull order by b.id2 desc limit 1;
id1	idnull
drop table t1;
create table t1 (
id int not null auto_increment,
name char(1) not null,
uid int not null,
primary key (id),
index uid_index (uid));
create table t2 (
id int not null auto_increment,
name char(1) not null,
uid int not null,
primary key (id),
index uid_index (uid));
insert into t1(id, uid, name) values(1, 0, ' ');
insert into t1(uid, name) values(0, ' ');
insert into t2(uid, name) select uid, name from t1;
insert into t1(uid, name) select uid, name from t2;
insert into t2(uid, name) select uid, name from t1;
insert into t1(uid, name) select uid, name from t2;
insert into t2(uid, name) select uid, name from t1;
insert into t1(uid, name) select uid, name from t2;
insert into t2(uid, name) select uid, name from t1;
insert into t1(uid, name) select uid, name from t2;
insert into t2(uid, name) select uid, name from t1;
insert into t1(uid, name) select uid, name from t2;
insert into t2(uid, name) select uid, name from t1;
insert into t2(uid, name) select uid, name from t1;
insert into t2(uid, name) select uid, name from t1;
insert into t2(uid, name) select uid, name from t1;
insert into t1(uid, name) select uid, name from t2;
delete from t2;
insert into t2(uid, name) values 
(1, CHAR(64+1)),
(2, CHAR(64+2)),
(3, CHAR(64+3)),
(4, CHAR(64+4)),
(5, CHAR(64+5)),
(6, CHAR(64+6)),
(7, CHAR(64+7)),
(8, CHAR(64+8)),
(9, CHAR(64+9)),
(10, CHAR(64+10)),
(11, CHAR(64+11)),
(12, CHAR(64+12)),
(13, CHAR(64+13)),
(14, CHAR(64+14)),
(15, CHAR(64+15)),
(16, CHAR(64+16)),
(17, CHAR(64+17)),
(18, CHAR(64+18)),
(19, CHAR(64+19)),
(20, CHAR(64+20)),
(21, CHAR(64+21)),
(22, CHAR(64+22)),
(23, CHAR(64+23)),
(24, CHAR(64+24)),
(25, CHAR(64+25)),
(26, CHAR(64+26));
insert into t1(uid, name) select uid, name from t2;
delete from t2;
insert into t2(id, uid, name) select id, uid, name from t1;
select count(*) from t1;
count(*)
1026
select count(*) from t2;
count(*)
1026
explain select * from t1, t2  where t1.uid=t2.uid AND t1.uid > 0;
id	select_type	table	type	possible_keys	key	key_len	ref	rows	Extra
1	SIMPLE	t1	range	uid_index	uid_index	4	NULL	128	Using where
1	SIMPLE	t2	ref	uid_index	uid_index	4	test.t1.uid	38	
explain select * from t1, t2  where t1.uid=t2.uid AND t1.uid != 0;
id	select_type	table	type	possible_keys	key	key_len	ref	rows	Extra
1	SIMPLE	t1	range	uid_index	uid_index	4	NULL	129	Using where
1	SIMPLE	t2	ref	uid_index	uid_index	4	test.t1.uid	38	
select * from t1, t2  where t1.uid=t2.uid AND t1.uid > 0;
id	name	uid	id	name	uid
1001	A	1	1001	A	1
1002	B	2	1002	B	2
1003	C	3	1003	C	3
1004	D	4	1004	D	4
1005	E	5	1005	E	5
1006	F	6	1006	F	6
1007	G	7	1007	G	7
1008	H	8	1008	H	8
1009	I	9	1009	I	9
1010	J	10	1010	J	10
1011	K	11	1011	K	11
1012	L	12	1012	L	12
1013	M	13	1013	M	13
1014	N	14	1014	N	14
1015	O	15	1015	O	15
1016	P	16	1016	P	16
1017	Q	17	1017	Q	17
1018	R	18	1018	R	18
1019	S	19	1019	S	19
1020	T	20	1020	T	20
1021	U	21	1021	U	21
1022	V	22	1022	V	22
1023	W	23	1023	W	23
1024	X	24	1024	X	24
1025	Y	25	1025	Y	25
1026	Z	26	1026	Z	26
select * from t1, t2  where t1.uid=t2.uid AND t1.uid != 0;
id	name	uid	id	name	uid
1001	A	1	1001	A	1
1002	B	2	1002	B	2
1003	C	3	1003	C	3
1004	D	4	1004	D	4
1005	E	5	1005	E	5
1006	F	6	1006	F	6
1007	G	7	1007	G	7
1008	H	8	1008	H	8
1009	I	9	1009	I	9
1010	J	10	1010	J	10
1011	K	11	1011	K	11
1012	L	12	1012	L	12
1013	M	13	1013	M	13
1014	N	14	1014	N	14
1015	O	15	1015	O	15
1016	P	16	1016	P	16
1017	Q	17	1017	Q	17
1018	R	18	1018	R	18
1019	S	19	1019	S	19
1020	T	20	1020	T	20
1021	U	21	1021	U	21
1022	V	22	1022	V	22
1023	W	23	1023	W	23
1024	X	24	1024	X	24
1025	Y	25	1025	Y	25
1026	Z	26	1026	Z	26
drop table t1,t2;
=======
CREATE TABLE t1 (a int, b int, c int, INDEX (c,a,b));
INSERT INTO t1 VALUES (1,0,0),(1,0,0),(1,0,0);
INSERT INTO t1 VALUES (0,1,0),(0,1,0),(0,1,0);
SELECT COUNT(*) FROM t1 WHERE (c=0 and a=1) or (c=0 and b=1);
COUNT(*)
6
SELECT COUNT(*) FROM t1 WHERE (c=0 and b=1) or (c=0 and a=1);
COUNT(*)
6
DROP TABLE t1;
>>>>>>> 1976b25d
<|MERGE_RESOLUTION|>--- conflicted
+++ resolved
@@ -279,7 +279,16 @@
 SELECT * FROM t1 WHERE a IN(1,2) AND b=5;
 a	b
 DROP TABLE t1;
-<<<<<<< HEAD
+CREATE TABLE t1 (a int, b int, c int, INDEX (c,a,b));
+INSERT INTO t1 VALUES (1,0,0),(1,0,0),(1,0,0);
+INSERT INTO t1 VALUES (0,1,0),(0,1,0),(0,1,0);
+SELECT COUNT(*) FROM t1 WHERE (c=0 and a=1) or (c=0 and b=1);
+COUNT(*)
+6
+SELECT COUNT(*) FROM t1 WHERE (c=0 and b=1) or (c=0 and a=1);
+COUNT(*)
+6
+DROP TABLE t1;
 create  table t1 (id int(10) primary key);
 insert into t1 values (1),(2),(3),(4),(5),(6),(7),(8),(9);
 select id from t1 where id in (2,5,9) ;
@@ -434,16 +443,4 @@
 1024	X	24	1024	X	24
 1025	Y	25	1025	Y	25
 1026	Z	26	1026	Z	26
-drop table t1,t2;
-=======
-CREATE TABLE t1 (a int, b int, c int, INDEX (c,a,b));
-INSERT INTO t1 VALUES (1,0,0),(1,0,0),(1,0,0);
-INSERT INTO t1 VALUES (0,1,0),(0,1,0),(0,1,0);
-SELECT COUNT(*) FROM t1 WHERE (c=0 and a=1) or (c=0 and b=1);
-COUNT(*)
-6
-SELECT COUNT(*) FROM t1 WHERE (c=0 and b=1) or (c=0 and a=1);
-COUNT(*)
-6
-DROP TABLE t1;
->>>>>>> 1976b25d
+drop table t1,t2;
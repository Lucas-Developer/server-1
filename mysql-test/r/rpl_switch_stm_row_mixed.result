stop slave;
drop table if exists t1,t2,t3,t4,t5,t6,t7,t8,t9;
reset master;
reset slave;
drop table if exists t1,t2,t3,t4,t5,t6,t7,t8,t9;
start slave;
drop database if exists mysqltest1;
create database mysqltest1;
use mysqltest1;
show global variables like "binlog_format%";
Variable_name	Value
binlog_format	ROW
show session variables like "binlog_format%";
Variable_name	Value
binlog_format	ROW
select @@global.binlog_format, @@session.binlog_format;
@@global.binlog_format	@@session.binlog_format
ROW	ROW
CREATE TABLE t1 (a varchar(100));
prepare stmt1 from 'insert into t1 select concat(UUID(),?)';
set @string="emergency_1_";
insert into t1 values("work_2_");
execute stmt1 using @string;
deallocate prepare stmt1;
prepare stmt1 from 'insert into t1 select ?';
insert into t1 values(concat(UUID(),"work_3_"));
execute stmt1 using @string;
deallocate prepare stmt1;
insert into t1 values(concat("for_4_",UUID()));
insert into t1 select "yesterday_5_";
create temporary table tmp(a char(100));
insert into tmp values("see_6_");
set binlog_format=statement;
ERROR HY000: Cannot switch out of the row-based binary log format when the session has open temporary tables
insert into t1 select * from tmp;
drop temporary table tmp;
set binlog_format=statement;
show global variables like "binlog_format%";
Variable_name	Value
binlog_format	ROW
show session variables like "binlog_format%";
Variable_name	Value
binlog_format	STATEMENT
select @@global.binlog_format, @@session.binlog_format;
@@global.binlog_format	@@session.binlog_format
ROW	STATEMENT
set global binlog_format=statement;
show global variables like "binlog_format%";
Variable_name	Value
binlog_format	STATEMENT
show session variables like "binlog_format%";
Variable_name	Value
binlog_format	STATEMENT
select @@global.binlog_format, @@session.binlog_format;
@@global.binlog_format	@@session.binlog_format
STATEMENT	STATEMENT
prepare stmt1 from 'insert into t1 select ?';
set @string="emergency_7_";
insert into t1 values("work_8_");
execute stmt1 using @string;
deallocate prepare stmt1;
prepare stmt1 from 'insert into t1 select ?';
insert into t1 values("work_9_");
execute stmt1 using @string;
deallocate prepare stmt1;
insert into t1 values("for_10_");
insert into t1 select "yesterday_11_";
set binlog_format=default;
select @@global.binlog_format, @@session.binlog_format;
@@global.binlog_format	@@session.binlog_format
STATEMENT	STATEMENT
set global binlog_format=default;
ERROR 42000: Variable 'binlog_format' doesn't have a default value
select @@global.binlog_format, @@session.binlog_format;
@@global.binlog_format	@@session.binlog_format
STATEMENT	STATEMENT
prepare stmt1 from 'insert into t1 select ?';
set @string="emergency_12_";
insert into t1 values("work_13_");
execute stmt1 using @string;
deallocate prepare stmt1;
prepare stmt1 from 'insert into t1 select ?';
insert into t1 values("work_14_");
execute stmt1 using @string;
deallocate prepare stmt1;
insert into t1 values("for_15_");
insert into t1 select "yesterday_16_";
set binlog_format=mixed;
select @@global.binlog_format, @@session.binlog_format;
@@global.binlog_format	@@session.binlog_format
STATEMENT	MIXED
set global binlog_format=mixed;
select @@global.binlog_format, @@session.binlog_format;
@@global.binlog_format	@@session.binlog_format
MIXED	MIXED
prepare stmt1 from 'insert into t1 select concat(UUID(),?)';
set @string="emergency_17_";
insert into t1 values("work_18_");
execute stmt1 using @string;
deallocate prepare stmt1;
prepare stmt1 from 'insert into t1 select ?';
insert into t1 values(concat(UUID(),"work_19_"));
execute stmt1 using @string;
deallocate prepare stmt1;
insert into t1 values(concat("for_20_",UUID()));
insert into t1 select "yesterday_21_";
prepare stmt1 from 'insert into t1 select ?';
insert into t1 values(concat(UUID(),"work_22_"));
execute stmt1 using @string;
deallocate prepare stmt1;
insert into t1 values(concat("for_23_",UUID()));
insert into t1 select "yesterday_24_";
create table t2 select rpad(UUID(),100,' ');
create table t3 select 1 union select UUID();
create table t4 select * from t1 where 3 in (select 1 union select 2 union select UUID() union select 3);
create table t5 select * from t1 where 3 in (select 1 union select 2 union select curdate() union select 3);
insert into t5 select UUID() from t1 where 3 in (select 1 union select 2 union select 3 union select * from t4);
create procedure foo()
begin
insert into t1 values("work_25_");
insert into t1 values(concat("for_26_",UUID()));
insert into t1 select "yesterday_27_";
end|
create procedure foo2()
begin
insert into t1 values(concat("emergency_28_",UUID()));
insert into t1 values("work_29_");
insert into t1 values(concat("for_30_",UUID()));
set session binlog_format=row; # accepted for stored procs
insert into t1 values("more work_31_");
set session binlog_format=mixed;
end|
create function foo3() returns bigint unsigned
begin
set session binlog_format=row; # rejected for stored funcs
insert into t1 values("alarm");
return 100;
end|
create procedure foo4(x varchar(100))
begin
insert into t1 values(concat("work_250_",x));
insert into t1 select "yesterday_270_";
end|
call foo();
call foo2();
call foo4("hello");
call foo4(UUID());
call foo4("world");
select foo3();
ERROR HY000: Cannot change the binary logging format inside a stored function or trigger
select * from t1 where a="alarm";
a
<<<<<<< HEAD
insert delayed into t2 values("delay_1_");
insert delayed into t2 values(concat("delay_2_",UUID()));
Warnings:
Warning	1265	Data truncated for column 'UUID()' at row 1
insert delayed into t2 values("delay_3_"),(concat("delay_4_",UUID())),("delay_5_");
Warnings:
Warning	1265	Data truncated for column 'UUID()' at row 2
insert delayed into t2 values("delay_6_");
create table t12 (a int, b float);
insert delayed into t12 values(1,rand());
set @a=2.345;
insert delayed into t12 values(2,@a);
=======
drop function foo3;
create function foo3() returns bigint unsigned
begin
insert into t1 values("foo3_32_");
call foo();
return 100;
end|
insert into t2 select foo3();
prepare stmt1 from 'insert into t2 select foo3()';
execute stmt1;
execute stmt1;
deallocate prepare stmt1;
create function foo4() returns bigint unsigned
begin
insert into t2 select foo3();
return 100;
end|
select foo4();
foo4()
100
prepare stmt1 from 'select foo4()';
execute stmt1;
foo4()
100
execute stmt1;
foo4()
100
deallocate prepare stmt1;
create function foo5() returns bigint unsigned
begin
insert into t2 select UUID();
return 100;
end|
select foo5();
foo5()
100
prepare stmt1 from 'select foo5()';
execute stmt1;
foo5()
100
execute stmt1;
foo5()
100
deallocate prepare stmt1;
create function foo6(x varchar(100)) returns bigint unsigned
begin
insert into t2 select x;
return 100;
end|
select foo6("foo6_1_");
foo6("foo6_1_")
100
select foo6(concat("foo6_2_",UUID()));
foo6(concat("foo6_2_",UUID()))
100
prepare stmt1 from 'select foo6(concat("foo6_3_",UUID()))';
execute stmt1;
foo6(concat("foo6_3_",UUID()))
100
execute stmt1;
foo6(concat("foo6_3_",UUID()))
100
deallocate prepare stmt1;
create view v1 as select uuid();
create table t11 (data varchar(255));
insert into t11 select * from v1;
insert into t11 select TABLE_NAME from INFORMATION_SCHEMA.TABLES where TABLE_SCHEMA='mysqltest1' and TABLE_NAME IN ('v1','t11');
prepare stmt1 from "insert into t11 select TABLE_NAME from INFORMATION_SCHEMA.TABLES where TABLE_SCHEMA='mysqltest1' and TABLE_NAME IN ('v1','t11')";
execute stmt1;
execute stmt1;
deallocate prepare stmt1;
create trigger t11_bi before insert on t11 for each row
begin
set NEW.data = concat(NEW.data,UUID());
end|
insert into t11 values("try_560_");
create table t20 select * from t1;
create table t21 select * from t2;
create table t22 select * from t3;
drop table t1,t2,t3;
create table t1 (a int primary key auto_increment, b varchar(100));
create table t2 (a int primary key auto_increment, b varchar(100));
create table t3 (b varchar(100));
create function f (x varchar(100)) returns int deterministic
begin
insert into t1 values(null,x);
insert into t2 values(null,x);
return 1;
end|
select f("try_41_");
f("try_41_")
1
use mysqltest1;
insert into t2 values(2,null),(3,null),(4,null);
delete from t2 where a>=2;
select f("try_42_");
f("try_42_")
1
insert into t2 values(3,null),(4,null);
delete from t2 where a>=3;
prepare stmt1 from 'select f(?)';
set @string="try_43_";
insert into t1 values(null,"try_44_");
execute stmt1 using @string;
f(?)
1
deallocate prepare stmt1;
create table t12 select * from t1;
drop table t1;
create table t1 (a int, b varchar(100), key(a));
select f("try_45_");
f("try_45_")
1
create table t13 select * from t1;
drop table t1;
create table t1 (a int primary key auto_increment, b varchar(100));
drop function f;
truncate table t2;
create function f1 (x varchar(100)) returns int deterministic
begin
insert into t1 values(null,x);
return 1;
end|
create function f2 (x varchar(100)) returns int deterministic
begin
insert into t2 values(null,x);
return 1;
end|
select f1("try_46_"),f2("try_47_");
f1("try_46_")	f2("try_47_")
1	1
insert into t2 values(2,null),(3,null),(4,null);
delete from t2 where a>=2;
select f1("try_48_"),f2("try_49_");
f1("try_48_")	f2("try_49_")
1	1
insert into t3 values(concat("try_50_",f1("try_51_"),f2("try_52_")));
drop function f2;
create function f2 (x varchar(100)) returns int deterministic
begin
declare y int;
insert into t1 values(null,x);
set y = (select count(*) from t2);
return y;
end|
select f1("try_53_"),f2("try_54_");
f1("try_53_")	f2("try_54_")
1	3
drop function f2;
create trigger t1_bi before insert on t1 for each row
begin
insert into t2 values(null,"try_55_");
end|
insert into t1 values(null,"try_56_");
alter table t1 modify a int, drop primary key;
insert into t1 values(null,"try_57_");
CREATE TEMPORARY TABLE t15 SELECT UUID();
create table t16 like t15;
INSERT INTO t16 SELECT * FROM t15;
insert into t16 values("try_65_");
drop table t15;
insert into t16 values("try_66_");
>>>>>>> 81a80049
select count(*) from t1;
count(*)
7
select count(*) from t2;
count(*)
<<<<<<< HEAD
7
=======
5
>>>>>>> 81a80049
select count(*) from t3;
count(*)
1
select count(*) from t4;
count(*)
29
select count(*) from t5;
count(*)
58
<<<<<<< HEAD
select count(*) from t12;
count(*)
2
=======
select count(*) from t11;
count(*)
8
select count(*) from t20;
count(*)
66
select count(*) from t21;
count(*)
14
select count(*) from t22;
count(*)
2
select count(*) from t12;
count(*)
4
select count(*) from t13;
count(*)
1
select count(*) from t16;
count(*)
3
>>>>>>> 81a80049
show binlog events from 102;
Log_name	Pos	Event_type	Server_id	End_log_pos	Info
master-bin.000001	#	Query	1	#	drop database if exists mysqltest1
master-bin.000001	#	Query	1	#	create database mysqltest1
master-bin.000001	#	Query	1	#	use `mysqltest1`; CREATE TABLE t1 (a varchar(100))
master-bin.000001	#	Table_map	1	#	table_id: # (mysqltest1.t1)
master-bin.000001	#	Write_rows	1	#	table_id: # flags: STMT_END_F
master-bin.000001	#	Table_map	1	#	table_id: # (mysqltest1.t1)
master-bin.000001	#	Write_rows	1	#	table_id: # flags: STMT_END_F
master-bin.000001	#	Table_map	1	#	table_id: # (mysqltest1.t1)
master-bin.000001	#	Write_rows	1	#	table_id: # flags: STMT_END_F
master-bin.000001	#	Table_map	1	#	table_id: # (mysqltest1.t1)
master-bin.000001	#	Write_rows	1	#	table_id: # flags: STMT_END_F
master-bin.000001	#	Table_map	1	#	table_id: # (mysqltest1.t1)
master-bin.000001	#	Write_rows	1	#	table_id: # flags: STMT_END_F
master-bin.000001	#	Table_map	1	#	table_id: # (mysqltest1.t1)
master-bin.000001	#	Write_rows	1	#	table_id: # flags: STMT_END_F
master-bin.000001	#	Table_map	1	#	table_id: # (mysqltest1.t1)
master-bin.000001	#	Write_rows	1	#	table_id: # flags: STMT_END_F
<<<<<<< HEAD
master-bin.000001	#	Query	1	#	use `mysqltest1`; insert into t1 values("work")
master-bin.000001	#	User var	1	#	@`string`=_latin1 0x656D657267656E6379 COLLATE latin1_swedish_ci
=======
master-bin.000001	#	Query	1	#	use `mysqltest1`; insert into t1 values("work_8_")
master-bin.000001	#	User var	1	#	@`string`=_latin1 0x656D657267656E63795F375F COLLATE latin1_swedish_ci
>>>>>>> 81a80049
master-bin.000001	#	Query	1	#	use `mysqltest1`; insert into t1 select @'string'
master-bin.000001	#	Query	1	#	use `mysqltest1`; insert into t1 values("work_9_")
master-bin.000001	#	User var	1	#	@`string`=_latin1 0x656D657267656E63795F375F COLLATE latin1_swedish_ci
master-bin.000001	#	Query	1	#	use `mysqltest1`; insert into t1 select @'string'
master-bin.000001	#	Query	1	#	use `mysqltest1`; insert into t1 values("for_10_")
master-bin.000001	#	Query	1	#	use `mysqltest1`; insert into t1 select "yesterday_11_"
master-bin.000001	#	Query	1	#	use `mysqltest1`; insert into t1 values("work_13_")
master-bin.000001	#	User var	1	#	@`string`=_latin1 0x656D657267656E63795F31325F COLLATE latin1_swedish_ci
master-bin.000001	#	Query	1	#	use `mysqltest1`; insert into t1 select @'string'
master-bin.000001	#	Query	1	#	use `mysqltest1`; insert into t1 values("work_14_")
master-bin.000001	#	User var	1	#	@`string`=_latin1 0x656D657267656E63795F31325F COLLATE latin1_swedish_ci
master-bin.000001	#	Query	1	#	use `mysqltest1`; insert into t1 select @'string'
master-bin.000001	#	Query	1	#	use `mysqltest1`; insert into t1 values("for_15_")
master-bin.000001	#	Query	1	#	use `mysqltest1`; insert into t1 select "yesterday_16_"
master-bin.000001	#	Query	1	#	use `mysqltest1`; insert into t1 values("work_18_")
master-bin.000001	#	Table_map	1	#	table_id: # (mysqltest1.t1)
master-bin.000001	#	Write_rows	1	#	table_id: # flags: STMT_END_F
master-bin.000001	#	Table_map	1	#	table_id: # (mysqltest1.t1)
master-bin.000001	#	Write_rows	1	#	table_id: # flags: STMT_END_F
master-bin.000001	#	User var	1	#	@`string`=_latin1 0x656D657267656E63795F31375F COLLATE latin1_swedish_ci
master-bin.000001	#	Query	1	#	use `mysqltest1`; insert into t1 select @'string'
master-bin.000001	#	Table_map	1	#	table_id: # (mysqltest1.t1)
master-bin.000001	#	Write_rows	1	#	table_id: # flags: STMT_END_F
master-bin.000001	#	Query	1	#	use `mysqltest1`; insert into t1 select "yesterday_21_"
master-bin.000001	#	Table_map	1	#	table_id: # (mysqltest1.t1)
master-bin.000001	#	Write_rows	1	#	table_id: # flags: STMT_END_F
master-bin.000001	#	User var	1	#	@`string`=_latin1 0x656D657267656E63795F31375F COLLATE latin1_swedish_ci
master-bin.000001	#	Query	1	#	use `mysqltest1`; insert into t1 select @'string'
master-bin.000001	#	Table_map	1	#	table_id: # (mysqltest1.t1)
master-bin.000001	#	Write_rows	1	#	table_id: # flags: STMT_END_F
master-bin.000001	#	Query	1	#	use `mysqltest1`; insert into t1 select "yesterday_24_"
master-bin.000001	#	Query	1	#	use `mysqltest1`; CREATE TABLE `t2` (
  `rpad(UUID(),100,' ')` varchar(100) CHARACTER SET utf8 NOT NULL DEFAULT ''
)
master-bin.000001	#	Table_map	1	#	table_id: # (mysqltest1.t2)
master-bin.000001	#	Write_rows	1	#	table_id: # flags: STMT_END_F
master-bin.000001	#	Query	1	#	use `mysqltest1`; COMMIT
master-bin.000001	#	Query	1	#	use `mysqltest1`; CREATE TABLE `t3` (
  `1` varbinary(108) NOT NULL DEFAULT ''
)
master-bin.000001	#	Table_map	1	#	table_id: # (mysqltest1.t3)
master-bin.000001	#	Write_rows	1	#	table_id: # flags: STMT_END_F
master-bin.000001	#	Query	1	#	use `mysqltest1`; COMMIT
master-bin.000001	#	Query	1	#	use `mysqltest1`; CREATE TABLE `t4` (
  `a` varchar(100) DEFAULT NULL
)
master-bin.000001	#	Table_map	1	#	table_id: # (mysqltest1.t4)
master-bin.000001	#	Write_rows	1	#	table_id: # flags: STMT_END_F
master-bin.000001	#	Query	1	#	use `mysqltest1`; COMMIT
master-bin.000001	#	Query	1	#	use `mysqltest1`; create table t5 select * from t1 where 3 in (select 1 union select 2 union select curdate() union select 3)
master-bin.000001	#	Table_map	1	#	table_id: # (mysqltest1.t5)
master-bin.000001	#	Write_rows	1	#	table_id: #
master-bin.000001	#	Write_rows	1	#	table_id: # flags: STMT_END_F
master-bin.000001	#	Query	1	#	use `mysqltest1`; CREATE DEFINER=`root`@`localhost` procedure foo()
begin
insert into t1 values("work_25_");
insert into t1 values(concat("for_26_",UUID()));
insert into t1 select "yesterday_27_";
end
master-bin.000001	#	Query	1	#	use `mysqltest1`; CREATE DEFINER=`root`@`localhost` procedure foo2()
begin
insert into t1 values(concat("emergency_28_",UUID()));
insert into t1 values("work_29_");
insert into t1 values(concat("for_30_",UUID()));
set session binlog_format=row; # accepted for stored procs
insert into t1 values("more work_31_");
set session binlog_format=mixed;
end
master-bin.000001	#	Query	1	#	use `mysqltest1`; CREATE DEFINER=`root`@`localhost` function foo3() returns bigint unsigned
begin
set session binlog_format=row; # rejected for stored funcs
insert into t1 values("alarm");
return 100;
end
master-bin.000001	#	Query	1	#	use `mysqltest1`; CREATE DEFINER=`root`@`localhost` procedure foo4(x varchar(100))
begin
insert into t1 values(concat("work_250_",x));
insert into t1 select "yesterday_270_";
end
master-bin.000001	#	Query	1	#	use `mysqltest1`; insert into t1 values("work_25_")
master-bin.000001	#	Table_map	1	#	table_id: # (mysqltest1.t1)
master-bin.000001	#	Write_rows	1	#	table_id: # flags: STMT_END_F
master-bin.000001	#	Query	1	#	use `mysqltest1`; insert into t1 select "yesterday_27_"
master-bin.000001	#	Table_map	1	#	table_id: # (mysqltest1.t1)
master-bin.000001	#	Write_rows	1	#	table_id: # flags: STMT_END_F
master-bin.000001	#	Query	1	#	use `mysqltest1`; insert into t1 values("work_29_")
master-bin.000001	#	Table_map	1	#	table_id: # (mysqltest1.t1)
master-bin.000001	#	Write_rows	1	#	table_id: # flags: STMT_END_F
master-bin.000001	#	Table_map	1	#	table_id: # (mysqltest1.t1)
master-bin.000001	#	Write_rows	1	#	table_id: # flags: STMT_END_F
master-bin.000001	#	Query	1	#	use `mysqltest1`; insert into t1 values(concat("work_250_", NAME_CONST('x',...
master-bin.000001	#	Query	1	#	use `mysqltest1`; insert into t1 select "yesterday_270_"
master-bin.000001	#	Query	1	#	use `mysqltest1`; insert into t1 values(concat("work_250_", NAME_CONST('x',...
master-bin.000001	#	Query	1	#	use `mysqltest1`; insert into t1 select "yesterday_270_"
master-bin.000001	#	Query	1	#	use `mysqltest1`; insert into t1 values(concat("work_250_", NAME_CONST('x',...
master-bin.000001	#	Query	1	#	use `mysqltest1`; insert into t1 select "yesterday_270_"
master-bin.000001	#	Query	1	#	use `mysqltest1`; drop function foo3
master-bin.000001	#	Query	1	#	use `mysqltest1`; CREATE DEFINER=`root`@`localhost` function foo3() returns bigint unsigned
begin
insert into t1 values("foo3_32_");
call foo();
return 100;
end
master-bin.000001	#	Table_map	1	#	table_id: # (mysqltest1.t2)
master-bin.000001	#	Table_map	1	#	table_id: # (mysqltest1.t1)
master-bin.000001	#	Table_map	1	#	table_id: # (mysqltest1.t1)
master-bin.000001	#	Write_rows	1	#	table_id: #
master-bin.000001	#	Write_rows	1	#	table_id: # flags: STMT_END_F
master-bin.000001	#	Table_map	1	#	table_id: # (mysqltest1.t2)
master-bin.000001	#	Table_map	1	#	table_id: # (mysqltest1.t1)
master-bin.000001	#	Table_map	1	#	table_id: # (mysqltest1.t1)
master-bin.000001	#	Write_rows	1	#	table_id: #
master-bin.000001	#	Write_rows	1	#	table_id: # flags: STMT_END_F
master-bin.000001	#	Table_map	1	#	table_id: # (mysqltest1.t2)
master-bin.000001	#	Table_map	1	#	table_id: # (mysqltest1.t1)
master-bin.000001	#	Table_map	1	#	table_id: # (mysqltest1.t1)
master-bin.000001	#	Write_rows	1	#	table_id: #
master-bin.000001	#	Write_rows	1	#	table_id: # flags: STMT_END_F
master-bin.000001	#	Query	1	#	use `mysqltest1`; CREATE DEFINER=`root`@`localhost` function foo4() returns bigint unsigned
begin
insert into t2 select foo3();
return 100;
end
master-bin.000001	#	Table_map	1	#	table_id: # (mysqltest1.t2)
master-bin.000001	#	Table_map	1	#	table_id: # (mysqltest1.t1)
master-bin.000001	#	Table_map	1	#	table_id: # (mysqltest1.t1)
master-bin.000001	#	Write_rows	1	#	table_id: #
master-bin.000001	#	Write_rows	1	#	table_id: # flags: STMT_END_F
master-bin.000001	#	Table_map	1	#	table_id: # (mysqltest1.t2)
master-bin.000001	#	Table_map	1	#	table_id: # (mysqltest1.t1)
master-bin.000001	#	Table_map	1	#	table_id: # (mysqltest1.t1)
master-bin.000001	#	Write_rows	1	#	table_id: #
master-bin.000001	#	Write_rows	1	#	table_id: # flags: STMT_END_F
master-bin.000001	#	Table_map	1	#	table_id: # (mysqltest1.t2)
master-bin.000001	#	Table_map	1	#	table_id: # (mysqltest1.t1)
master-bin.000001	#	Table_map	1	#	table_id: # (mysqltest1.t1)
master-bin.000001	#	Write_rows	1	#	table_id: #
master-bin.000001	#	Write_rows	1	#	table_id: # flags: STMT_END_F
master-bin.000001	#	Query	1	#	use `mysqltest1`; CREATE DEFINER=`root`@`localhost` function foo5() returns bigint unsigned
begin
insert into t2 select UUID();
return 100;
end
master-bin.000001	#	Table_map	1	#	table_id: # (mysqltest1.t2)
master-bin.000001	#	Write_rows	1	#	table_id: # flags: STMT_END_F
master-bin.000001	#	Table_map	1	#	table_id: # (mysqltest1.t2)
master-bin.000001	#	Write_rows	1	#	table_id: # flags: STMT_END_F
master-bin.000001	#	Table_map	1	#	table_id: # (mysqltest1.t2)
master-bin.000001	#	Write_rows	1	#	table_id: # flags: STMT_END_F
master-bin.000001	#	Query	1	#	use `mysqltest1`; CREATE DEFINER=`root`@`localhost` function foo6(x varchar(100)) returns bigint unsigned
begin
insert into t2 select x;
return 100;
end
master-bin.000001	#	Query	1	#	use `mysqltest1`; SELECT `foo6`(_latin1'foo6_1_')
master-bin.000001	#	Table_map	1	#	table_id: # (mysqltest1.t2)
master-bin.000001	#	Write_rows	1	#	table_id: # flags: STMT_END_F
master-bin.000001	#	Table_map	1	#	table_id: # (mysqltest1.t2)
master-bin.000001	#	Write_rows	1	#	table_id: # flags: STMT_END_F
master-bin.000001	#	Table_map	1	#	table_id: # (mysqltest1.t2)
master-bin.000001	#	Write_rows	1	#	table_id: # flags: STMT_END_F
master-bin.000001	#	Query	1	#	use `mysqltest1`; CREATE ALGORITHM=UNDEFINED DEFINER=`root`@`localhost` SQL SECURITY DEFINER VIEW `v1` AS select uuid()
master-bin.000001	#	Query	1	#	use `mysqltest1`; create table t11 (data varchar(255))
master-bin.000001	#	Table_map	1	#	table_id: # (mysqltest1.t11)
master-bin.000001	#	Write_rows	1	#	table_id: # flags: STMT_END_F
master-bin.000001	#	Query	1	#	use `mysqltest1`; insert into t11 select TABLE_NAME from INFORMATION_SCHEMA.TABLES where TABLE_SCHEMA='mysqltest1' and TABLE_NAME IN ('v1','t11')
master-bin.000001	#	Query	1	#	use `mysqltest1`; insert into t11 select TABLE_NAME from INFORMATION_SCHEMA.TABLES where TABLE_SCHEMA='mysqltest1' and TABLE_NAME IN ('v1','t11')
master-bin.000001	#	Query	1	#	use `mysqltest1`; insert into t11 select TABLE_NAME from INFORMATION_SCHEMA.TABLES where TABLE_SCHEMA='mysqltest1' and TABLE_NAME IN ('v1','t11')
master-bin.000001	#	Query	1	#	use `mysqltest1`; CREATE DEFINER=`root`@`localhost` trigger t11_bi before insert on t11 for each row
begin
set NEW.data = concat(NEW.data,UUID());
end
master-bin.000001	#	Table_map	1	#	table_id: # (mysqltest1.t11)
master-bin.000001	#	Write_rows	1	#	table_id: # flags: STMT_END_F
master-bin.000001	#	Query	1	#	use `mysqltest1`; create table t20 select * from t1
master-bin.000001	#	Query	1	#	use `mysqltest1`; create table t21 select * from t2
master-bin.000001	#	Query	1	#	use `mysqltest1`; create table t22 select * from t3
master-bin.000001	#	Query	1	#	use `mysqltest1`; drop table t1,t2,t3
master-bin.000001	#	Query	1	#	use `mysqltest1`; create table t1 (a int primary key auto_increment, b varchar(100))
master-bin.000001	#	Query	1	#	use `mysqltest1`; create table t2 (a int primary key auto_increment, b varchar(100))
master-bin.000001	#	Query	1	#	use `mysqltest1`; create table t3 (b varchar(100))
master-bin.000001	#	Query	1	#	use `mysqltest1`; CREATE DEFINER=`root`@`localhost` function f (x varchar(100)) returns int deterministic
begin
insert into t1 values(null,x);
insert into t2 values(null,x);
return 1;
end
master-bin.000001	#	Table_map	1	#	table_id: # (mysqltest1.t2)
master-bin.000001	#	Table_map	1	#	table_id: # (mysqltest1.t1)
master-bin.000001	#	Write_rows	1	#	table_id: #
master-bin.000001	#	Write_rows	1	#	table_id: # flags: STMT_END_F
master-bin.000001	#	Table_map	1	#	table_id: # (mysqltest1.t2)
master-bin.000001	#	Table_map	1	#	table_id: # (mysqltest1.t1)
master-bin.000001	#	Write_rows	1	#	table_id: #
master-bin.000001	#	Write_rows	1	#	table_id: # flags: STMT_END_F
master-bin.000001	#	Intvar	1	#	INSERT_ID=3
master-bin.000001	#	Query	1	#	use `mysqltest1`; insert into t1 values(null,"try_44_")
master-bin.000001	#	Table_map	1	#	table_id: # (mysqltest1.t2)
master-bin.000001	#	Table_map	1	#	table_id: # (mysqltest1.t1)
master-bin.000001	#	Write_rows	1	#	table_id: #
master-bin.000001	#	Write_rows	1	#	table_id: # flags: STMT_END_F
master-bin.000001	#	Query	1	#	use `mysqltest1`; create table t12 select * from t1
master-bin.000001	#	Query	1	#	use `mysqltest1`; drop table t1
master-bin.000001	#	Query	1	#	use `mysqltest1`; create table t1 (a int, b varchar(100), key(a))
master-bin.000001	#	Intvar	1	#	INSERT_ID=4
master-bin.000001	#	Query	1	#	use `mysqltest1`; SELECT `f`(_latin1'try_45_')
master-bin.000001	#	Query	1	#	use `mysqltest1`; create table t13 select * from t1
master-bin.000001	#	Query	1	#	use `mysqltest1`; drop table t1
master-bin.000001	#	Query	1	#	use `mysqltest1`; create table t1 (a int primary key auto_increment, b varchar(100))
master-bin.000001	#	Query	1	#	use `mysqltest1`; drop function f
master-bin.000001	#	Query	1	#	use `mysqltest1`; truncate table t2
master-bin.000001	#	Query	1	#	use `mysqltest1`; CREATE DEFINER=`root`@`localhost` function f1 (x varchar(100)) returns int deterministic
begin
insert into t1 values(null,x);
return 1;
end
master-bin.000001	#	Query	1	#	use `mysqltest1`; CREATE DEFINER=`root`@`localhost` function f2 (x varchar(100)) returns int deterministic
begin
insert into t2 values(null,x);
return 1;
end
master-bin.000001	#	Table_map	1	#	table_id: # (mysqltest1.t1)
master-bin.000001	#	Table_map	1	#	table_id: # (mysqltest1.t2)
master-bin.000001	#	Write_rows	1	#	table_id: #
master-bin.000001	#	Write_rows	1	#	table_id: # flags: STMT_END_F
master-bin.000001	#	Table_map	1	#	table_id: # (mysqltest1.t1)
master-bin.000001	#	Table_map	1	#	table_id: # (mysqltest1.t2)
master-bin.000001	#	Write_rows	1	#	table_id: #
master-bin.000001	#	Write_rows	1	#	table_id: # flags: STMT_END_F
master-bin.000001	#	Table_map	1	#	table_id: # (mysqltest1.t3)
master-bin.000001	#	Table_map	1	#	table_id: # (mysqltest1.t1)
master-bin.000001	#	Table_map	1	#	table_id: # (mysqltest1.t2)
master-bin.000001	#	Write_rows	1	#	table_id: #
master-bin.000001	#	Write_rows	1	#	table_id: #
master-bin.000001	#	Write_rows	1	#	table_id: # flags: STMT_END_F
master-bin.000001	#	Query	1	#	use `mysqltest1`; drop function f2
master-bin.000001	#	Query	1	#	use `mysqltest1`; CREATE DEFINER=`root`@`localhost` function f2 (x varchar(100)) returns int deterministic
begin
declare y int;
insert into t1 values(null,x);
set y = (select count(*) from t2);
return y;
end
master-bin.000001	#	Intvar	1	#	INSERT_ID=4
master-bin.000001	#	Query	1	#	use `mysqltest1`; SELECT `f1`(_latin1'try_53_')
master-bin.000001	#	Intvar	1	#	INSERT_ID=5
master-bin.000001	#	Query	1	#	use `mysqltest1`; SELECT `f2`(_latin1'try_54_')
master-bin.000001	#	Query	1	#	use `mysqltest1`; drop function f2
master-bin.000001	#	Query	1	#	use `mysqltest1`; CREATE DEFINER=`root`@`localhost` trigger t1_bi before insert on t1 for each row
begin
insert into t2 values(null,"try_55_");
end
master-bin.000001	#	Table_map	1	#	table_id: # (mysqltest1.t1)
master-bin.000001	#	Table_map	1	#	table_id: # (mysqltest1.t2)
master-bin.000001	#	Write_rows	1	#	table_id: #
master-bin.000001	#	Write_rows	1	#	table_id: # flags: STMT_END_F
master-bin.000001	#	Query	1	#	use `mysqltest1`; alter table t1 modify a int, drop primary key
master-bin.000001	#	Query	1	#	use `mysqltest1`; insert into t1 values(null,"try_57_")
master-bin.000001	#	Query	1	#	use `mysqltest1`; CREATE TEMPORARY TABLE `t15` (
  `UUID()` varchar(36) CHARACTER SET utf8 NOT NULL DEFAULT ''
)
master-bin.000001	#	Query	1	#	use `mysqltest1`; COMMIT
master-bin.000001	#	Query	1	#	use `mysqltest1`; CREATE TABLE `t16` (
  `UUID()` varchar(36) CHARACTER SET utf8 NOT NULL DEFAULT ''
)
master-bin.000001	#	Table_map	1	#	table_id: # (mysqltest1.t16)
master-bin.000001	#	Write_rows	1	#	table_id: # flags: STMT_END_F
master-bin.000001	#	Table_map	1	#	table_id: # (mysqltest1.t16)
master-bin.000001	#	Write_rows	1	#	table_id: # flags: STMT_END_F
<<<<<<< HEAD
master-bin.000001	#	Table_map	1	#	table_id: # (mysqltest1.t2)
master-bin.000001	#	Write_rows	1	#	table_id: # flags: STMT_END_F
master-bin.000001	#	Table_map	1	#	table_id: # (mysqltest1.t2)
master-bin.000001	#	Write_rows	1	#	table_id: # flags: STMT_END_F
master-bin.000001	#	Table_map	1	#	table_id: # (mysqltest1.t2)
master-bin.000001	#	Write_rows	1	#	table_id: # flags: STMT_END_F
master-bin.000001	#	Table_map	1	#	table_id: # (mysqltest1.t2)
master-bin.000001	#	Write_rows	1	#	table_id: # flags: STMT_END_F
master-bin.000001	#	Table_map	1	#	table_id: # (mysqltest1.t2)
master-bin.000001	#	Write_rows	1	#	table_id: # flags: STMT_END_F
master-bin.000001	#	Query	1	#	use `mysqltest1`; create table t12 (a int, b float)
master-bin.000001	#	Table_map	1	#	table_id: # (mysqltest1.t12)
master-bin.000001	#	Write_rows	1	#	table_id: # flags: STMT_END_F
master-bin.000001	#	Table_map	1	#	table_id: # (mysqltest1.t12)
master-bin.000001	#	Write_rows	1	#	table_id: # flags: STMT_END_F
=======
master-bin.000001	#	Query	1	#	use `mysqltest1`; insert into t16 values("try_66_")
>>>>>>> 81a80049
drop database mysqltest1;<|MERGE_RESOLUTION|>--- conflicted
+++ resolved
@@ -150,20 +150,6 @@
 ERROR HY000: Cannot change the binary logging format inside a stored function or trigger
 select * from t1 where a="alarm";
 a
-<<<<<<< HEAD
-insert delayed into t2 values("delay_1_");
-insert delayed into t2 values(concat("delay_2_",UUID()));
-Warnings:
-Warning	1265	Data truncated for column 'UUID()' at row 1
-insert delayed into t2 values("delay_3_"),(concat("delay_4_",UUID())),("delay_5_");
-Warnings:
-Warning	1265	Data truncated for column 'UUID()' at row 2
-insert delayed into t2 values("delay_6_");
-create table t12 (a int, b float);
-insert delayed into t12 values(1,rand());
-set @a=2.345;
-insert delayed into t12 values(2,@a);
-=======
 drop function foo3;
 create function foo3() returns bigint unsigned
 begin
@@ -326,17 +312,24 @@
 insert into t16 values("try_65_");
 drop table t15;
 insert into t16 values("try_66_");
->>>>>>> 81a80049
+insert delayed into t2 values("delay_1_");
+insert delayed into t2 values(concat("delay_2_",UUID()));
+Warnings:
+Warning	1265	Data truncated for column 'UUID()' at row 1
+insert delayed into t2 values("delay_3_"),(concat("delay_4_",UUID())),("delay_5_");
+Warnings:
+Warning	1265	Data truncated for column 'UUID()' at row 2
+insert delayed into t2 values("delay_6_");
+create table t12 (a int, b float);
+insert delayed into t12 values(1,rand());
+set @a=2.345;
+insert delayed into t12 values(2,@a);
 select count(*) from t1;
 count(*)
 7
 select count(*) from t2;
 count(*)
-<<<<<<< HEAD
 7
-=======
-5
->>>>>>> 81a80049
 select count(*) from t3;
 count(*)
 1
@@ -346,11 +339,6 @@
 select count(*) from t5;
 count(*)
 58
-<<<<<<< HEAD
-select count(*) from t12;
-count(*)
-2
-=======
 select count(*) from t11;
 count(*)
 8
@@ -372,7 +360,9 @@
 select count(*) from t16;
 count(*)
 3
->>>>>>> 81a80049
+select count(*) from t12;
+count(*)
+2
 show binlog events from 102;
 Log_name	Pos	Event_type	Server_id	End_log_pos	Info
 master-bin.000001	#	Query	1	#	drop database if exists mysqltest1
@@ -392,13 +382,8 @@
 master-bin.000001	#	Write_rows	1	#	table_id: # flags: STMT_END_F
 master-bin.000001	#	Table_map	1	#	table_id: # (mysqltest1.t1)
 master-bin.000001	#	Write_rows	1	#	table_id: # flags: STMT_END_F
-<<<<<<< HEAD
-master-bin.000001	#	Query	1	#	use `mysqltest1`; insert into t1 values("work")
-master-bin.000001	#	User var	1	#	@`string`=_latin1 0x656D657267656E6379 COLLATE latin1_swedish_ci
-=======
 master-bin.000001	#	Query	1	#	use `mysqltest1`; insert into t1 values("work_8_")
 master-bin.000001	#	User var	1	#	@`string`=_latin1 0x656D657267656E63795F375F COLLATE latin1_swedish_ci
->>>>>>> 81a80049
 master-bin.000001	#	Query	1	#	use `mysqltest1`; insert into t1 select @'string'
 master-bin.000001	#	Query	1	#	use `mysqltest1`; insert into t1 values("work_9_")
 master-bin.000001	#	User var	1	#	@`string`=_latin1 0x656D657267656E63795F375F COLLATE latin1_swedish_ci
@@ -489,6 +474,21 @@
 master-bin.000001	#	Write_rows	1	#	table_id: # flags: STMT_END_F
 master-bin.000001	#	Table_map	1	#	table_id: # (mysqltest1.t1)
 master-bin.000001	#	Write_rows	1	#	table_id: # flags: STMT_END_F
+master-bin.000001	#	Table_map	1	#	table_id: # (mysqltest1.t2)
+master-bin.000001	#	Write_rows	1	#	table_id: # flags: STMT_END_F
+master-bin.000001	#	Table_map	1	#	table_id: # (mysqltest1.t2)
+master-bin.000001	#	Write_rows	1	#	table_id: # flags: STMT_END_F
+master-bin.000001	#	Table_map	1	#	table_id: # (mysqltest1.t2)
+master-bin.000001	#	Write_rows	1	#	table_id: # flags: STMT_END_F
+master-bin.000001	#	Table_map	1	#	table_id: # (mysqltest1.t2)
+master-bin.000001	#	Write_rows	1	#	table_id: # flags: STMT_END_F
+master-bin.000001	#	Table_map	1	#	table_id: # (mysqltest1.t2)
+master-bin.000001	#	Write_rows	1	#	table_id: # flags: STMT_END_F
+master-bin.000001	#	Query	1	#	use `mysqltest1`; create table t12 (a int, b float)
+master-bin.000001	#	Table_map	1	#	table_id: # (mysqltest1.t12)
+master-bin.000001	#	Write_rows	1	#	table_id: # flags: STMT_END_F
+master-bin.000001	#	Table_map	1	#	table_id: # (mysqltest1.t12)
+master-bin.000001	#	Write_rows	1	#	table_id: # flags: STMT_END_F
 master-bin.000001	#	Query	1	#	use `mysqltest1`; insert into t1 values(concat("work_250_", NAME_CONST('x',...
 master-bin.000001	#	Query	1	#	use `mysqltest1`; insert into t1 select "yesterday_270_"
 master-bin.000001	#	Query	1	#	use `mysqltest1`; insert into t1 values(concat("work_250_", NAME_CONST('x',...
@@ -668,23 +668,5 @@
 master-bin.000001	#	Write_rows	1	#	table_id: # flags: STMT_END_F
 master-bin.000001	#	Table_map	1	#	table_id: # (mysqltest1.t16)
 master-bin.000001	#	Write_rows	1	#	table_id: # flags: STMT_END_F
-<<<<<<< HEAD
-master-bin.000001	#	Table_map	1	#	table_id: # (mysqltest1.t2)
-master-bin.000001	#	Write_rows	1	#	table_id: # flags: STMT_END_F
-master-bin.000001	#	Table_map	1	#	table_id: # (mysqltest1.t2)
-master-bin.000001	#	Write_rows	1	#	table_id: # flags: STMT_END_F
-master-bin.000001	#	Table_map	1	#	table_id: # (mysqltest1.t2)
-master-bin.000001	#	Write_rows	1	#	table_id: # flags: STMT_END_F
-master-bin.000001	#	Table_map	1	#	table_id: # (mysqltest1.t2)
-master-bin.000001	#	Write_rows	1	#	table_id: # flags: STMT_END_F
-master-bin.000001	#	Table_map	1	#	table_id: # (mysqltest1.t2)
-master-bin.000001	#	Write_rows	1	#	table_id: # flags: STMT_END_F
-master-bin.000001	#	Query	1	#	use `mysqltest1`; create table t12 (a int, b float)
-master-bin.000001	#	Table_map	1	#	table_id: # (mysqltest1.t12)
-master-bin.000001	#	Write_rows	1	#	table_id: # flags: STMT_END_F
-master-bin.000001	#	Table_map	1	#	table_id: # (mysqltest1.t12)
-master-bin.000001	#	Write_rows	1	#	table_id: # flags: STMT_END_F
-=======
 master-bin.000001	#	Query	1	#	use `mysqltest1`; insert into t16 values("try_66_")
->>>>>>> 81a80049
 drop database mysqltest1;
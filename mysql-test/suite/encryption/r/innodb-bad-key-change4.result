--- conflicted
+++ resolved
@@ -1,34 +1,20 @@
-<<<<<<< HEAD
-call mtr.add_suppression("InnoDB: The page .* in file test/t1 cannot be decrypted");
+call mtr.add_suppression("InnoDB: The page \\[page id: space=[1-9][0-9]*, page number=[1-9][0-9]*\\] in file '.*test.t1\\.ibd' cannot be decrypted\\.");
 call mtr.add_suppression("Couldn't load plugins from 'file_key_management");
-CREATE TABLE t1 (pk INT PRIMARY KEY, f VARCHAR(8)) ENGINE=InnoDB ENCRYPTION_KEY_ID=4;
-INSERT INTO t1 VALUES (1,'foo'),(2,'bar');
-CHECK TABLE t1;
-Table	Op	Msg_type	Msg_text
-test.t1	check	Warning	Table test/t1 in tablespace # is encrypted but encryption service or used key_id is not available.  Can't continue reading table.
-test.t1	check	Warning	Table test/t1 is encrypted but encryption service or used key_id is not available.  Can't continue checking table.
-=======
-call mtr.add_suppression("InnoDB: The page \[page id: space=[0-9]+, page number=[0-9]+\] in file test/t1 cannot be decrypted.");
-call mtr.add_suppression("InnoDB: Cannot open table .*");
-call mtr.add_suppression("InnoDB: .ibd file is missing for table test/.*");
-call mtr.add_suppression("Couldn't load plugins from 'file_key_management.*");
-SET GLOBAL innodb_file_format = `Barracuda`;
 SET GLOBAL innodb_file_per_table = ON;
 CREATE TABLE t1 (pk INT PRIMARY KEY, f VARCHAR(8)) ENGINE=InnoDB ENCRYPTED=YES ENCRYPTION_KEY_ID=4;
 INSERT INTO t1 VALUES (1,'foo'),(2,'bar');
 OPTIMIZE TABLE t1;
 Table	Op	Msg_type	Msg_text
 test.t1	optimize	Warning	Table test/t1 in tablespace  is encrypted but encryption service or used key_id is not available.  Can't continue reading table.
-test.t1	optimize	Warning	Table "test"."t1" in file ./test/t1.ibd is encrypted but encryption service or used key_id is not available.  Can't continue reading table.
+test.t1	optimize	Warning	Table t1 in file ./test/t1.ibd is encrypted but encryption service or used key_id is not available.  Can't continue reading table.
 test.t1	optimize	Error	Got error 192 'Table encrypted but decryption failed. This could be because correct encryption management plugin is not loaded, used encryption key is not available or encryption method does not match.' from InnoDB
 test.t1	optimize	error	Corrupt
 SHOW WARNINGS;
 Level	Code	Message
 CHECK TABLE t1;
 Table	Op	Msg_type	Msg_text
-test.t1	check	Warning	Table "test"."t1" in file ./test/t1.ibd is encrypted but encryption service or used key_id is not available.  Can't continue reading table.
+test.t1	check	Warning	Table t1 in file ./test/t1.ibd is encrypted but encryption service or used key_id is not available.  Can't continue reading table.
 test.t1	check	Error	Got error 192 'Table encrypted but decryption failed. This could be because correct encryption management plugin is not loaded, used encryption key is not available or encryption method does not match.' from InnoDB
->>>>>>> 765a4360
 test.t1	check	error	Corrupt
 SHOW WARNINGS;
 Level	Code	Message

--- conflicted
+++ resolved
@@ -2,7 +2,6 @@
 WHERE table_schema = 'information_schema'
 AND table_name <> 'profiling'
 ORDER BY table_schema, table_name, column_name;
-<<<<<<< HEAD
 TABLE_CATALOG	TABLE_SCHEMA	TABLE_NAME	COLUMN_NAME	ORDINAL_POSITION	COLUMN_DEFAULT	IS_NULLABLE	DATA_TYPE	CHARACTER_MAXIMUM_LENGTH	CHARACTER_OCTET_LENGTH	NUMERIC_PRECISION	NUMERIC_SCALE	DATETIME_PRECISION	CHARACTER_SET_NAME	COLLATION_NAME	COLUMN_TYPE	COLUMN_KEY	EXTRA	PRIVILEGES	COLUMN_COMMENT
 NULL	information_schema	CHARACTER_SETS	CHARACTER_SET_NAME	1		NO	varchar	32	96	NULL	NULL	NULL	utf8	utf8_general_ci	varchar(32)				
 NULL	information_schema	CHARACTER_SETS	DEFAULT_COLLATE_NAME	2		NO	varchar	32	96	NULL	NULL	NULL	utf8	utf8_general_ci	varchar(32)				
@@ -142,6 +141,44 @@
 NULL	information_schema	INDEX_STATISTICS	ROWS_READ	4	0	NO	bigint	NULL	NULL	19	0	NULL	NULL	NULL	bigint(21)				
 NULL	information_schema	INDEX_STATISTICS	TABLE_NAME	2		NO	varchar	192	576	NULL	NULL	NULL	utf8	utf8_general_ci	varchar(192)				
 NULL	information_schema	INDEX_STATISTICS	TABLE_SCHEMA	1		NO	varchar	192	576	NULL	NULL	NULL	utf8	utf8_general_ci	varchar(192)				
+NULL	information_schema	INNODB_BUFFER_PAGE	ACCESS_TIME	10	0	NO	bigint	NULL	NULL	20	0	NULL	NULL	NULL	bigint(21) unsigned				
+NULL	information_schema	INNODB_BUFFER_PAGE	BLOCK_ID	1	0	NO	bigint	NULL	NULL	20	0	NULL	NULL	NULL	bigint(21) unsigned				
+NULL	information_schema	INNODB_BUFFER_PAGE	COMPRESSED_SIZE	15	0	NO	bigint	NULL	NULL	20	0	NULL	NULL	NULL	bigint(21) unsigned				
+NULL	information_schema	INNODB_BUFFER_PAGE	DATA_SIZE	14	0	NO	bigint	NULL	NULL	20	0	NULL	NULL	NULL	bigint(21) unsigned				
+NULL	information_schema	INNODB_BUFFER_PAGE	FIX_COUNT	6	0	NO	bigint	NULL	NULL	20	0	NULL	NULL	NULL	bigint(21) unsigned				
+NULL	information_schema	INNODB_BUFFER_PAGE	FLUSH_TYPE	5	0	NO	bigint	NULL	NULL	20	0	NULL	NULL	NULL	bigint(21) unsigned				
+NULL	information_schema	INNODB_BUFFER_PAGE	FREE_PAGE_CLOCK	19	0	NO	bigint	NULL	NULL	20	0	NULL	NULL	NULL	bigint(21) unsigned				
+NULL	information_schema	INNODB_BUFFER_PAGE	INDEX_NAME	12	NULL	YES	varchar	1024	3072	NULL	NULL	NULL	utf8	utf8_general_ci	varchar(1024)				
+NULL	information_schema	INNODB_BUFFER_PAGE	IO_FIX	17	NULL	YES	varchar	64	192	NULL	NULL	NULL	utf8	utf8_general_ci	varchar(64)				
+NULL	information_schema	INNODB_BUFFER_PAGE	IS_HASHED	7	NULL	YES	varchar	3	9	NULL	NULL	NULL	utf8	utf8_general_ci	varchar(3)				
+NULL	information_schema	INNODB_BUFFER_PAGE	IS_OLD	18	NULL	YES	varchar	3	9	NULL	NULL	NULL	utf8	utf8_general_ci	varchar(3)				
+NULL	information_schema	INNODB_BUFFER_PAGE	NEWEST_MODIFICATION	8	0	NO	bigint	NULL	NULL	20	0	NULL	NULL	NULL	bigint(21) unsigned				
+NULL	information_schema	INNODB_BUFFER_PAGE	NUMBER_RECORDS	13	0	NO	bigint	NULL	NULL	20	0	NULL	NULL	NULL	bigint(21) unsigned				
+NULL	information_schema	INNODB_BUFFER_PAGE	OLDEST_MODIFICATION	9	0	NO	bigint	NULL	NULL	20	0	NULL	NULL	NULL	bigint(21) unsigned				
+NULL	information_schema	INNODB_BUFFER_PAGE	PAGE_NUMBER	3	0	NO	bigint	NULL	NULL	20	0	NULL	NULL	NULL	bigint(21) unsigned				
+NULL	information_schema	INNODB_BUFFER_PAGE	PAGE_STATE	16	NULL	YES	varchar	64	192	NULL	NULL	NULL	utf8	utf8_general_ci	varchar(64)				
+NULL	information_schema	INNODB_BUFFER_PAGE	PAGE_TYPE	4	NULL	YES	varchar	64	192	NULL	NULL	NULL	utf8	utf8_general_ci	varchar(64)				
+NULL	information_schema	INNODB_BUFFER_PAGE	SPACE	2	0	NO	bigint	NULL	NULL	20	0	NULL	NULL	NULL	bigint(21) unsigned				
+NULL	information_schema	INNODB_BUFFER_PAGE	TABLE_NAME	11	NULL	YES	varchar	1024	3072	NULL	NULL	NULL	utf8	utf8_general_ci	varchar(1024)				
+NULL	information_schema	INNODB_BUFFER_PAGE_LRU	ACCESS_TIME	10	0	NO	bigint	NULL	NULL	20	0	NULL	NULL	NULL	bigint(21) unsigned				
+NULL	information_schema	INNODB_BUFFER_PAGE_LRU	COMPRESSED	16	NULL	YES	varchar	3	9	NULL	NULL	NULL	utf8	utf8_general_ci	varchar(3)				
+NULL	information_schema	INNODB_BUFFER_PAGE_LRU	COMPRESSED_SIZE	15	0	NO	bigint	NULL	NULL	20	0	NULL	NULL	NULL	bigint(21) unsigned				
+NULL	information_schema	INNODB_BUFFER_PAGE_LRU	DATA_SIZE	14	0	NO	bigint	NULL	NULL	20	0	NULL	NULL	NULL	bigint(21) unsigned				
+NULL	information_schema	INNODB_BUFFER_PAGE_LRU	FIX_COUNT	6	0	NO	bigint	NULL	NULL	20	0	NULL	NULL	NULL	bigint(21) unsigned				
+NULL	information_schema	INNODB_BUFFER_PAGE_LRU	FLUSH_TYPE	5	0	NO	bigint	NULL	NULL	20	0	NULL	NULL	NULL	bigint(21) unsigned				
+NULL	information_schema	INNODB_BUFFER_PAGE_LRU	FREE_PAGE_CLOCK	19	0	NO	bigint	NULL	NULL	20	0	NULL	NULL	NULL	bigint(21) unsigned				
+NULL	information_schema	INNODB_BUFFER_PAGE_LRU	INDEX_NAME	12	NULL	YES	varchar	1024	3072	NULL	NULL	NULL	utf8	utf8_general_ci	varchar(1024)				
+NULL	information_schema	INNODB_BUFFER_PAGE_LRU	IO_FIX	17	NULL	YES	varchar	64	192	NULL	NULL	NULL	utf8	utf8_general_ci	varchar(64)				
+NULL	information_schema	INNODB_BUFFER_PAGE_LRU	IS_HASHED	7	NULL	YES	varchar	3	9	NULL	NULL	NULL	utf8	utf8_general_ci	varchar(3)				
+NULL	information_schema	INNODB_BUFFER_PAGE_LRU	IS_OLD	18	NULL	YES	varchar	3	9	NULL	NULL	NULL	utf8	utf8_general_ci	varchar(3)				
+NULL	information_schema	INNODB_BUFFER_PAGE_LRU	LRU_POSITION	1	0	NO	bigint	NULL	NULL	20	0	NULL	NULL	NULL	bigint(21) unsigned				
+NULL	information_schema	INNODB_BUFFER_PAGE_LRU	NEWEST_MODIFICATION	8	0	NO	bigint	NULL	NULL	20	0	NULL	NULL	NULL	bigint(21) unsigned				
+NULL	information_schema	INNODB_BUFFER_PAGE_LRU	NUMBER_RECORDS	13	0	NO	bigint	NULL	NULL	20	0	NULL	NULL	NULL	bigint(21) unsigned				
+NULL	information_schema	INNODB_BUFFER_PAGE_LRU	OLDEST_MODIFICATION	9	0	NO	bigint	NULL	NULL	20	0	NULL	NULL	NULL	bigint(21) unsigned				
+NULL	information_schema	INNODB_BUFFER_PAGE_LRU	PAGE_NUMBER	3	0	NO	bigint	NULL	NULL	20	0	NULL	NULL	NULL	bigint(21) unsigned				
+NULL	information_schema	INNODB_BUFFER_PAGE_LRU	PAGE_TYPE	4	NULL	YES	varchar	64	192	NULL	NULL	NULL	utf8	utf8_general_ci	varchar(64)				
+NULL	information_schema	INNODB_BUFFER_PAGE_LRU	SPACE	2	0	NO	bigint	NULL	NULL	20	0	NULL	NULL	NULL	bigint(21) unsigned				
+NULL	information_schema	INNODB_BUFFER_PAGE_LRU	TABLE_NAME	11	NULL	YES	varchar	1024	3072	NULL	NULL	NULL	utf8	utf8_general_ci	varchar(1024)				
 NULL	information_schema	INNODB_BUFFER_POOL_PAGES	fix_count	5	0	NO	bigint	NULL	NULL	20	0	NULL	NULL	NULL	bigint(21) unsigned				
 NULL	information_schema	INNODB_BUFFER_POOL_PAGES	flush_type	6	0	NO	bigint	NULL	NULL	20	0	NULL	NULL	NULL	bigint(21) unsigned				
 NULL	information_schema	INNODB_BUFFER_POOL_PAGES	lru_position	4	0	NO	bigint	NULL	NULL	20	0	NULL	NULL	NULL	bigint(21) unsigned				
@@ -169,6 +206,41 @@
 NULL	information_schema	INNODB_BUFFER_POOL_PAGES_INDEX	old	10	0	NO	bigint	NULL	NULL	20	0	NULL	NULL	NULL	bigint(21) unsigned				
 NULL	information_schema	INNODB_BUFFER_POOL_PAGES_INDEX	page_no	3	0	NO	bigint	NULL	NULL	20	0	NULL	NULL	NULL	bigint(21) unsigned				
 NULL	information_schema	INNODB_BUFFER_POOL_PAGES_INDEX	space_id	2	0	NO	bigint	NULL	NULL	20	0	NULL	NULL	NULL	bigint(21) unsigned				
+NULL	information_schema	INNODB_BUFFER_POOL_STATS	DATABASE_PAGES	3	0	NO	bigint	NULL	NULL	20	0	NULL	NULL	NULL	bigint(21) unsigned				
+NULL	information_schema	INNODB_BUFFER_POOL_STATS	FREE_BUFFERS	2	0	NO	bigint	NULL	NULL	20	0	NULL	NULL	NULL	bigint(21) unsigned				
+NULL	information_schema	INNODB_BUFFER_POOL_STATS	HIT_RATE	21	0	NO	bigint	NULL	NULL	20	0	NULL	NULL	NULL	bigint(21) unsigned				
+NULL	information_schema	INNODB_BUFFER_POOL_STATS	LRU_IO_CURRENT	29	0	NO	bigint	NULL	NULL	20	0	NULL	NULL	NULL	bigint(21) unsigned				
+NULL	information_schema	INNODB_BUFFER_POOL_STATS	LRU_IO_TOTAL	28	0	NO	bigint	NULL	NULL	20	0	NULL	NULL	NULL	bigint(21) unsigned				
+NULL	information_schema	INNODB_BUFFER_POOL_STATS	MODIFIED_DATABASE_PAGES	5	0	NO	bigint	NULL	NULL	20	0	NULL	NULL	NULL	bigint(21) unsigned				
+NULL	information_schema	INNODB_BUFFER_POOL_STATS	NOT_YOUNG_MAKE_PER_THOUSAND_GETS	23	0	NO	bigint	NULL	NULL	20	0	NULL	NULL	NULL	bigint(21) unsigned				
+NULL	information_schema	INNODB_BUFFER_POOL_STATS	NUMBER_PAGES_CREATED	15	0	NO	bigint	NULL	NULL	20	0	NULL	NULL	NULL	bigint(21) unsigned				
+NULL	information_schema	INNODB_BUFFER_POOL_STATS	NUMBER_PAGES_GET	20	0	NO	bigint	NULL	NULL	20	0	NULL	NULL	NULL	bigint(21) unsigned				
+NULL	information_schema	INNODB_BUFFER_POOL_STATS	NUMBER_PAGES_READ	14	0	NO	bigint	NULL	NULL	20	0	NULL	NULL	NULL	bigint(21) unsigned				
+NULL	information_schema	INNODB_BUFFER_POOL_STATS	NUMBER_PAGES_READ_AHEAD	24	0	NO	bigint	NULL	NULL	20	0	NULL	NULL	NULL	bigint(21) unsigned				
+NULL	information_schema	INNODB_BUFFER_POOL_STATS	NUMBER_PAGES_WRITTEN	16	0	NO	bigint	NULL	NULL	20	0	NULL	NULL	NULL	bigint(21) unsigned				
+NULL	information_schema	INNODB_BUFFER_POOL_STATS	NUMBER_READ_AHEAD_EVICTED	25	0	NO	bigint	NULL	NULL	20	0	NULL	NULL	NULL	bigint(21) unsigned				
+NULL	information_schema	INNODB_BUFFER_POOL_STATS	OLD_DATABASE_PAGES	4	0	NO	bigint	NULL	NULL	20	0	NULL	NULL	NULL	bigint(21) unsigned				
+NULL	information_schema	INNODB_BUFFER_POOL_STATS	PAGES_CREATE_RATE	18	0	NO	double	NULL	NULL	12	NULL	NULL	NULL	NULL	double				
+NULL	information_schema	INNODB_BUFFER_POOL_STATS	PAGES_MADE_NOT_YOUNG_RATE	13	0	NO	double	NULL	NULL	12	NULL	NULL	NULL	NULL	double				
+NULL	information_schema	INNODB_BUFFER_POOL_STATS	PAGES_MADE_YOUNG	10	0	NO	bigint	NULL	NULL	20	0	NULL	NULL	NULL	bigint(21) unsigned				
+NULL	information_schema	INNODB_BUFFER_POOL_STATS	PAGES_MADE_YOUNG_RATE	12	0	NO	double	NULL	NULL	12	NULL	NULL	NULL	NULL	double				
+NULL	information_schema	INNODB_BUFFER_POOL_STATS	PAGES_NOT_MADE_YOUNG	11	0	NO	bigint	NULL	NULL	20	0	NULL	NULL	NULL	bigint(21) unsigned				
+NULL	information_schema	INNODB_BUFFER_POOL_STATS	PAGES_READ_RATE	17	0	NO	double	NULL	NULL	12	NULL	NULL	NULL	NULL	double				
+NULL	information_schema	INNODB_BUFFER_POOL_STATS	PAGES_WRITTEN_RATE	19	0	NO	double	NULL	NULL	12	NULL	NULL	NULL	NULL	double				
+NULL	information_schema	INNODB_BUFFER_POOL_STATS	PENDING_DECOMPRESS	6	0	NO	bigint	NULL	NULL	20	0	NULL	NULL	NULL	bigint(21) unsigned				
+NULL	information_schema	INNODB_BUFFER_POOL_STATS	PENDING_FLUSH_LIST	9	0	NO	bigint	NULL	NULL	20	0	NULL	NULL	NULL	bigint(21) unsigned				
+NULL	information_schema	INNODB_BUFFER_POOL_STATS	PENDING_FLUSH_LRU	8	0	NO	bigint	NULL	NULL	20	0	NULL	NULL	NULL	bigint(21) unsigned				
+NULL	information_schema	INNODB_BUFFER_POOL_STATS	PENDING_READS	7	0	NO	bigint	NULL	NULL	20	0	NULL	NULL	NULL	bigint(21) unsigned				
+NULL	information_schema	INNODB_BUFFER_POOL_STATS	POOL_SIZE	1	0	NO	bigint	NULL	NULL	20	0	NULL	NULL	NULL	bigint(21) unsigned				
+NULL	information_schema	INNODB_BUFFER_POOL_STATS	READ_AHEAD_EVICTED_RATE	27	0	NO	double	NULL	NULL	12	NULL	NULL	NULL	NULL	double				
+NULL	information_schema	INNODB_BUFFER_POOL_STATS	READ_AHEAD_RATE	26	0	NO	double	NULL	NULL	12	NULL	NULL	NULL	NULL	double				
+NULL	information_schema	INNODB_BUFFER_POOL_STATS	UNCOMPRESS_CURRENT	31	0	NO	bigint	NULL	NULL	20	0	NULL	NULL	NULL	bigint(21) unsigned				
+NULL	information_schema	INNODB_BUFFER_POOL_STATS	UNCOMPRESS_TOTAL	30	0	NO	bigint	NULL	NULL	20	0	NULL	NULL	NULL	bigint(21) unsigned				
+NULL	information_schema	INNODB_BUFFER_POOL_STATS	YOUNG_MAKE_PER_THOUSAND_GETS	22	0	NO	bigint	NULL	NULL	20	0	NULL	NULL	NULL	bigint(21) unsigned				
+NULL	information_schema	INNODB_CHANGED_PAGES	end_lsn	4	0	NO	bigint	NULL	NULL	20	0	NULL	NULL	NULL	bigint(21) unsigned				
+NULL	information_schema	INNODB_CHANGED_PAGES	page_id	2	0	NO	int	NULL	NULL	10	0	NULL	NULL	NULL	int(11) unsigned				
+NULL	information_schema	INNODB_CHANGED_PAGES	space_id	1	0	NO	int	NULL	NULL	10	0	NULL	NULL	NULL	int(11) unsigned				
+NULL	information_schema	INNODB_CHANGED_PAGES	start_lsn	3	0	NO	bigint	NULL	NULL	20	0	NULL	NULL	NULL	bigint(21) unsigned				
 NULL	information_schema	INNODB_CMP	compress_ops	2	0	NO	int	NULL	NULL	10	0	NULL	NULL	NULL	int(11)				
 NULL	information_schema	INNODB_CMP	compress_ops_ok	3	0	NO	int	NULL	NULL	10	0	NULL	NULL	NULL	int(11)				
 NULL	information_schema	INNODB_CMP	compress_time	4	0	NO	int	NULL	NULL	10	0	NULL	NULL	NULL	int(11)				
@@ -301,9 +373,6 @@
 NULL	information_schema	PARTITIONS	TABLE_ROWS	13	0	NO	bigint	NULL	NULL	20	0	NULL	NULL	NULL	bigint(21) unsigned				
 NULL	information_schema	PARTITIONS	TABLE_SCHEMA	2		NO	varchar	64	192	NULL	NULL	NULL	utf8	utf8_general_ci	varchar(64)				
 NULL	information_schema	PARTITIONS	UPDATE_TIME	20	NULL	YES	datetime	NULL	NULL	NULL	NULL	0	NULL	NULL	datetime				
-NULL	information_schema	PBXT_STATISTICS	ID	1	0	NO	int	NULL	NULL	10	0	NULL	NULL	NULL	int(4)				
-NULL	information_schema	PBXT_STATISTICS	Name	2		NO	varchar	40	120	NULL	NULL	NULL	utf8	utf8_general_ci	varchar(40)				
-NULL	information_schema	PBXT_STATISTICS	Value	3	0	NO	bigint	NULL	NULL	19	0	NULL	NULL	NULL	bigint(8)				
 NULL	information_schema	PLUGINS	PLUGIN_AUTHOR	8	NULL	YES	varchar	64	192	NULL	NULL	NULL	utf8	utf8_general_ci	varchar(64)				
 NULL	information_schema	PLUGINS	PLUGIN_AUTH_VERSION	12	NULL	YES	varchar	80	240	NULL	NULL	NULL	utf8	utf8_general_ci	varchar(80)				
 NULL	information_schema	PLUGINS	PLUGIN_DESCRIPTION	9	NULL	YES	longtext	4294967295	4294967295	NULL	NULL	NULL	utf8	utf8_general_ci	longtext				
@@ -489,564 +558,6 @@
 NULL	information_schema	VIEWS	TABLE_SCHEMA	2		NO	varchar	64	192	NULL	NULL	NULL	utf8	utf8_general_ci	varchar(64)				
 NULL	information_schema	VIEWS	VIEW_DEFINITION	4	NULL	NO	longtext	4294967295	4294967295	NULL	NULL	NULL	utf8	utf8_general_ci	longtext				
 NULL	information_schema	XTRADB_ADMIN_COMMAND	result_message	1		NO	varchar	1024	3072	NULL	NULL	NULL	utf8	utf8_general_ci	varchar(1024)				
-NULL	information_schema	XTRADB_ENHANCEMENTS	comment	3		NO	varchar	100	300	NULL	NULL	NULL	utf8	utf8_general_ci	varchar(100)				
-NULL	information_schema	XTRADB_ENHANCEMENTS	description	2		NO	varchar	255	765	NULL	NULL	NULL	utf8	utf8_general_ci	varchar(255)				
-NULL	information_schema	XTRADB_ENHANCEMENTS	link	4		NO	varchar	255	765	NULL	NULL	NULL	utf8	utf8_general_ci	varchar(255)				
-NULL	information_schema	XTRADB_ENHANCEMENTS	name	1		NO	varchar	255	765	NULL	NULL	NULL	utf8	utf8_general_ci	varchar(255)				
-=======
-TABLE_CATALOG	TABLE_SCHEMA	TABLE_NAME	COLUMN_NAME	ORDINAL_POSITION	COLUMN_DEFAULT	IS_NULLABLE	DATA_TYPE	CHARACTER_MAXIMUM_LENGTH	CHARACTER_OCTET_LENGTH	NUMERIC_PRECISION	NUMERIC_SCALE	CHARACTER_SET_NAME	COLLATION_NAME	COLUMN_TYPE	COLUMN_KEY	EXTRA	PRIVILEGES	COLUMN_COMMENT
-NULL	information_schema	CHARACTER_SETS	CHARACTER_SET_NAME	1		NO	varchar	32	96	NULL	NULL	utf8	utf8_general_ci	varchar(32)				
-NULL	information_schema	CHARACTER_SETS	DEFAULT_COLLATE_NAME	2		NO	varchar	32	96	NULL	NULL	utf8	utf8_general_ci	varchar(32)				
-NULL	information_schema	CHARACTER_SETS	DESCRIPTION	3		NO	varchar	60	180	NULL	NULL	utf8	utf8_general_ci	varchar(60)				
-NULL	information_schema	CHARACTER_SETS	MAXLEN	4	0	NO	bigint	NULL	NULL	19	0	NULL	NULL	bigint(3)				
-NULL	information_schema	CLIENT_STATISTICS	ACCESS_DENIED	22	0	NO	bigint	NULL	NULL	19	0	NULL	NULL	bigint(21)				
-NULL	information_schema	CLIENT_STATISTICS	BINLOG_BYTES_WRITTEN	9	0	NO	bigint	NULL	NULL	19	0	NULL	NULL	bigint(21)				
-NULL	information_schema	CLIENT_STATISTICS	BUSY_TIME	5	0	NO	double	NULL	NULL	21	NULL	NULL	NULL	double				
-NULL	information_schema	CLIENT_STATISTICS	BYTES_RECEIVED	7	0	NO	bigint	NULL	NULL	19	0	NULL	NULL	bigint(21)				
-NULL	information_schema	CLIENT_STATISTICS	BYTES_SENT	8	0	NO	bigint	NULL	NULL	19	0	NULL	NULL	bigint(21)				
-NULL	information_schema	CLIENT_STATISTICS	CLIENT	1		NO	varchar	64	192	NULL	NULL	utf8	utf8_general_ci	varchar(64)				
-NULL	information_schema	CLIENT_STATISTICS	COMMIT_TRANSACTIONS	18	0	NO	bigint	NULL	NULL	19	0	NULL	NULL	bigint(21)				
-NULL	information_schema	CLIENT_STATISTICS	CONCURRENT_CONNECTIONS	3	0	NO	bigint	NULL	NULL	19	0	NULL	NULL	bigint(21)				
-NULL	information_schema	CLIENT_STATISTICS	CONNECTED_TIME	4	0	NO	bigint	NULL	NULL	19	0	NULL	NULL	bigint(21)				
-NULL	information_schema	CLIENT_STATISTICS	CPU_TIME	6	0	NO	double	NULL	NULL	21	NULL	NULL	NULL	double				
-NULL	information_schema	CLIENT_STATISTICS	DENIED_CONNECTIONS	20	0	NO	bigint	NULL	NULL	19	0	NULL	NULL	bigint(21)				
-NULL	information_schema	CLIENT_STATISTICS	EMPTY_QUERIES	23	0	NO	bigint	NULL	NULL	19	0	NULL	NULL	bigint(21)				
-NULL	information_schema	CLIENT_STATISTICS	LOST_CONNECTIONS	21	0	NO	bigint	NULL	NULL	19	0	NULL	NULL	bigint(21)				
-NULL	information_schema	CLIENT_STATISTICS	OTHER_COMMANDS	17	0	NO	bigint	NULL	NULL	19	0	NULL	NULL	bigint(21)				
-NULL	information_schema	CLIENT_STATISTICS	ROLLBACK_TRANSACTIONS	19	0	NO	bigint	NULL	NULL	19	0	NULL	NULL	bigint(21)				
-NULL	information_schema	CLIENT_STATISTICS	ROWS_DELETED	12	0	NO	bigint	NULL	NULL	19	0	NULL	NULL	bigint(21)				
-NULL	information_schema	CLIENT_STATISTICS	ROWS_INSERTED	13	0	NO	bigint	NULL	NULL	19	0	NULL	NULL	bigint(21)				
-NULL	information_schema	CLIENT_STATISTICS	ROWS_READ	10	0	NO	bigint	NULL	NULL	19	0	NULL	NULL	bigint(21)				
-NULL	information_schema	CLIENT_STATISTICS	ROWS_SENT	11	0	NO	bigint	NULL	NULL	19	0	NULL	NULL	bigint(21)				
-NULL	information_schema	CLIENT_STATISTICS	ROWS_UPDATED	14	0	NO	bigint	NULL	NULL	19	0	NULL	NULL	bigint(21)				
-NULL	information_schema	CLIENT_STATISTICS	SELECT_COMMANDS	15	0	NO	bigint	NULL	NULL	19	0	NULL	NULL	bigint(21)				
-NULL	information_schema	CLIENT_STATISTICS	TOTAL_CONNECTIONS	2	0	NO	bigint	NULL	NULL	19	0	NULL	NULL	bigint(21)				
-NULL	information_schema	CLIENT_STATISTICS	UPDATE_COMMANDS	16	0	NO	bigint	NULL	NULL	19	0	NULL	NULL	bigint(21)				
-NULL	information_schema	COLLATIONS	CHARACTER_SET_NAME	2		NO	varchar	32	96	NULL	NULL	utf8	utf8_general_ci	varchar(32)				
-NULL	information_schema	COLLATIONS	COLLATION_NAME	1		NO	varchar	32	96	NULL	NULL	utf8	utf8_general_ci	varchar(32)				
-NULL	information_schema	COLLATIONS	ID	3	0	NO	bigint	NULL	NULL	19	0	NULL	NULL	bigint(11)				
-NULL	information_schema	COLLATIONS	IS_COMPILED	5		NO	varchar	3	9	NULL	NULL	utf8	utf8_general_ci	varchar(3)				
-NULL	information_schema	COLLATIONS	IS_DEFAULT	4		NO	varchar	3	9	NULL	NULL	utf8	utf8_general_ci	varchar(3)				
-NULL	information_schema	COLLATIONS	SORTLEN	6	0	NO	bigint	NULL	NULL	19	0	NULL	NULL	bigint(3)				
-NULL	information_schema	COLLATION_CHARACTER_SET_APPLICABILITY	CHARACTER_SET_NAME	2		NO	varchar	32	96	NULL	NULL	utf8	utf8_general_ci	varchar(32)				
-NULL	information_schema	COLLATION_CHARACTER_SET_APPLICABILITY	COLLATION_NAME	1		NO	varchar	32	96	NULL	NULL	utf8	utf8_general_ci	varchar(32)				
-NULL	information_schema	COLUMNS	CHARACTER_MAXIMUM_LENGTH	9	NULL	YES	bigint	NULL	NULL	20	0	NULL	NULL	bigint(21) unsigned				
-NULL	information_schema	COLUMNS	CHARACTER_OCTET_LENGTH	10	NULL	YES	bigint	NULL	NULL	20	0	NULL	NULL	bigint(21) unsigned				
-NULL	information_schema	COLUMNS	CHARACTER_SET_NAME	13	NULL	YES	varchar	32	96	NULL	NULL	utf8	utf8_general_ci	varchar(32)				
-NULL	information_schema	COLUMNS	COLLATION_NAME	14	NULL	YES	varchar	32	96	NULL	NULL	utf8	utf8_general_ci	varchar(32)				
-NULL	information_schema	COLUMNS	COLUMN_COMMENT	19		NO	varchar	255	765	NULL	NULL	utf8	utf8_general_ci	varchar(255)				
-NULL	information_schema	COLUMNS	COLUMN_DEFAULT	6	NULL	YES	longtext	4294967295	4294967295	NULL	NULL	utf8	utf8_general_ci	longtext				
-NULL	information_schema	COLUMNS	COLUMN_KEY	16		NO	varchar	3	9	NULL	NULL	utf8	utf8_general_ci	varchar(3)				
-NULL	information_schema	COLUMNS	COLUMN_NAME	4		NO	varchar	64	192	NULL	NULL	utf8	utf8_general_ci	varchar(64)				
-NULL	information_schema	COLUMNS	COLUMN_TYPE	15	NULL	NO	longtext	4294967295	4294967295	NULL	NULL	utf8	utf8_general_ci	longtext				
-NULL	information_schema	COLUMNS	DATA_TYPE	8		NO	varchar	64	192	NULL	NULL	utf8	utf8_general_ci	varchar(64)				
-NULL	information_schema	COLUMNS	EXTRA	17		NO	varchar	27	81	NULL	NULL	utf8	utf8_general_ci	varchar(27)				
-NULL	information_schema	COLUMNS	IS_NULLABLE	7		NO	varchar	3	9	NULL	NULL	utf8	utf8_general_ci	varchar(3)				
-NULL	information_schema	COLUMNS	NUMERIC_PRECISION	11	NULL	YES	bigint	NULL	NULL	20	0	NULL	NULL	bigint(21) unsigned				
-NULL	information_schema	COLUMNS	NUMERIC_SCALE	12	NULL	YES	bigint	NULL	NULL	20	0	NULL	NULL	bigint(21) unsigned				
-NULL	information_schema	COLUMNS	ORDINAL_POSITION	5	0	NO	bigint	NULL	NULL	20	0	NULL	NULL	bigint(21) unsigned				
-NULL	information_schema	COLUMNS	PRIVILEGES	18		NO	varchar	80	240	NULL	NULL	utf8	utf8_general_ci	varchar(80)				
-NULL	information_schema	COLUMNS	TABLE_CATALOG	1	NULL	YES	varchar	512	1536	NULL	NULL	utf8	utf8_general_ci	varchar(512)				
-NULL	information_schema	COLUMNS	TABLE_NAME	3		NO	varchar	64	192	NULL	NULL	utf8	utf8_general_ci	varchar(64)				
-NULL	information_schema	COLUMNS	TABLE_SCHEMA	2		NO	varchar	64	192	NULL	NULL	utf8	utf8_general_ci	varchar(64)				
-NULL	information_schema	COLUMN_PRIVILEGES	COLUMN_NAME	5		NO	varchar	64	192	NULL	NULL	utf8	utf8_general_ci	varchar(64)				
-NULL	information_schema	COLUMN_PRIVILEGES	GRANTEE	1		NO	varchar	81	243	NULL	NULL	utf8	utf8_general_ci	varchar(81)				
-NULL	information_schema	COLUMN_PRIVILEGES	IS_GRANTABLE	7		NO	varchar	3	9	NULL	NULL	utf8	utf8_general_ci	varchar(3)				
-NULL	information_schema	COLUMN_PRIVILEGES	PRIVILEGE_TYPE	6		NO	varchar	64	192	NULL	NULL	utf8	utf8_general_ci	varchar(64)				
-NULL	information_schema	COLUMN_PRIVILEGES	TABLE_CATALOG	2	NULL	YES	varchar	512	1536	NULL	NULL	utf8	utf8_general_ci	varchar(512)				
-NULL	information_schema	COLUMN_PRIVILEGES	TABLE_NAME	4		NO	varchar	64	192	NULL	NULL	utf8	utf8_general_ci	varchar(64)				
-NULL	information_schema	COLUMN_PRIVILEGES	TABLE_SCHEMA	3		NO	varchar	64	192	NULL	NULL	utf8	utf8_general_ci	varchar(64)				
-NULL	information_schema	ENGINES	COMMENT	3		NO	varchar	160	480	NULL	NULL	utf8	utf8_general_ci	varchar(160)				
-NULL	information_schema	ENGINES	ENGINE	1		NO	varchar	64	192	NULL	NULL	utf8	utf8_general_ci	varchar(64)				
-NULL	information_schema	ENGINES	SAVEPOINTS	6	NULL	YES	varchar	3	9	NULL	NULL	utf8	utf8_general_ci	varchar(3)				
-NULL	information_schema	ENGINES	SUPPORT	2		NO	varchar	8	24	NULL	NULL	utf8	utf8_general_ci	varchar(8)				
-NULL	information_schema	ENGINES	TRANSACTIONS	4	NULL	YES	varchar	3	9	NULL	NULL	utf8	utf8_general_ci	varchar(3)				
-NULL	information_schema	ENGINES	XA	5	NULL	YES	varchar	3	9	NULL	NULL	utf8	utf8_general_ci	varchar(3)				
-NULL	information_schema	EVENTS	CHARACTER_SET_CLIENT	22		NO	varchar	32	96	NULL	NULL	utf8	utf8_general_ci	varchar(32)				
-NULL	information_schema	EVENTS	COLLATION_CONNECTION	23		NO	varchar	32	96	NULL	NULL	utf8	utf8_general_ci	varchar(32)				
-NULL	information_schema	EVENTS	CREATED	17	0000-00-00 00:00:00	NO	datetime	NULL	NULL	NULL	NULL	NULL	NULL	datetime				
-NULL	information_schema	EVENTS	DATABASE_COLLATION	24		NO	varchar	32	96	NULL	NULL	utf8	utf8_general_ci	varchar(32)				
-NULL	information_schema	EVENTS	DEFINER	4		NO	varchar	77	231	NULL	NULL	utf8	utf8_general_ci	varchar(77)				
-NULL	information_schema	EVENTS	ENDS	14	NULL	YES	datetime	NULL	NULL	NULL	NULL	NULL	NULL	datetime				
-NULL	information_schema	EVENTS	EVENT_BODY	6		NO	varchar	8	24	NULL	NULL	utf8	utf8_general_ci	varchar(8)				
-NULL	information_schema	EVENTS	EVENT_CATALOG	1	NULL	YES	varchar	64	192	NULL	NULL	utf8	utf8_general_ci	varchar(64)				
-NULL	information_schema	EVENTS	EVENT_COMMENT	20		NO	varchar	64	192	NULL	NULL	utf8	utf8_general_ci	varchar(64)				
-NULL	information_schema	EVENTS	EVENT_DEFINITION	7	NULL	NO	longtext	4294967295	4294967295	NULL	NULL	utf8	utf8_general_ci	longtext				
-NULL	information_schema	EVENTS	EVENT_NAME	3		NO	varchar	64	192	NULL	NULL	utf8	utf8_general_ci	varchar(64)				
-NULL	information_schema	EVENTS	EVENT_SCHEMA	2		NO	varchar	64	192	NULL	NULL	utf8	utf8_general_ci	varchar(64)				
-NULL	information_schema	EVENTS	EVENT_TYPE	8		NO	varchar	9	27	NULL	NULL	utf8	utf8_general_ci	varchar(9)				
-NULL	information_schema	EVENTS	EXECUTE_AT	9	NULL	YES	datetime	NULL	NULL	NULL	NULL	NULL	NULL	datetime				
-NULL	information_schema	EVENTS	INTERVAL_FIELD	11	NULL	YES	varchar	18	54	NULL	NULL	utf8	utf8_general_ci	varchar(18)				
-NULL	information_schema	EVENTS	INTERVAL_VALUE	10	NULL	YES	varchar	256	768	NULL	NULL	utf8	utf8_general_ci	varchar(256)				
-NULL	information_schema	EVENTS	LAST_ALTERED	18	0000-00-00 00:00:00	NO	datetime	NULL	NULL	NULL	NULL	NULL	NULL	datetime				
-NULL	information_schema	EVENTS	LAST_EXECUTED	19	NULL	YES	datetime	NULL	NULL	NULL	NULL	NULL	NULL	datetime				
-NULL	information_schema	EVENTS	ON_COMPLETION	16		NO	varchar	12	36	NULL	NULL	utf8	utf8_general_ci	varchar(12)				
-NULL	information_schema	EVENTS	ORIGINATOR	21	0	NO	bigint	NULL	NULL	19	0	NULL	NULL	bigint(10)				
-NULL	information_schema	EVENTS	SQL_MODE	12		NO	varchar	8192	24576	NULL	NULL	utf8	utf8_general_ci	varchar(8192)				
-NULL	information_schema	EVENTS	STARTS	13	NULL	YES	datetime	NULL	NULL	NULL	NULL	NULL	NULL	datetime				
-NULL	information_schema	EVENTS	STATUS	15		NO	varchar	18	54	NULL	NULL	utf8	utf8_general_ci	varchar(18)				
-NULL	information_schema	EVENTS	TIME_ZONE	5		NO	varchar	64	192	NULL	NULL	utf8	utf8_general_ci	varchar(64)				
-NULL	information_schema	FILES	AUTOEXTEND_SIZE	19	NULL	YES	bigint	NULL	NULL	20	0	NULL	NULL	bigint(21) unsigned				
-NULL	information_schema	FILES	AVG_ROW_LENGTH	28	NULL	YES	bigint	NULL	NULL	20	0	NULL	NULL	bigint(21) unsigned				
-NULL	information_schema	FILES	CHECKSUM	36	NULL	YES	bigint	NULL	NULL	20	0	NULL	NULL	bigint(21) unsigned				
-NULL	information_schema	FILES	CHECK_TIME	35	NULL	YES	datetime	NULL	NULL	NULL	NULL	NULL	NULL	datetime				
-NULL	information_schema	FILES	CREATE_TIME	33	NULL	YES	datetime	NULL	NULL	NULL	NULL	NULL	NULL	datetime				
-NULL	information_schema	FILES	CREATION_TIME	20	NULL	YES	datetime	NULL	NULL	NULL	NULL	NULL	NULL	datetime				
-NULL	information_schema	FILES	DATA_FREE	32	NULL	YES	bigint	NULL	NULL	20	0	NULL	NULL	bigint(21) unsigned				
-NULL	information_schema	FILES	DATA_LENGTH	29	NULL	YES	bigint	NULL	NULL	20	0	NULL	NULL	bigint(21) unsigned				
-NULL	information_schema	FILES	DELETED_ROWS	12	NULL	YES	bigint	NULL	NULL	19	0	NULL	NULL	bigint(4)				
-NULL	information_schema	FILES	ENGINE	10		NO	varchar	64	192	NULL	NULL	utf8	utf8_general_ci	varchar(64)				
-NULL	information_schema	FILES	EXTENT_SIZE	16	0	NO	bigint	NULL	NULL	19	0	NULL	NULL	bigint(4)				
-NULL	information_schema	FILES	EXTRA	38	NULL	YES	varchar	255	765	NULL	NULL	utf8	utf8_general_ci	varchar(255)				
-NULL	information_schema	FILES	FILE_ID	1	0	NO	bigint	NULL	NULL	19	0	NULL	NULL	bigint(4)				
-NULL	information_schema	FILES	FILE_NAME	2	NULL	YES	varchar	64	192	NULL	NULL	utf8	utf8_general_ci	varchar(64)				
-NULL	information_schema	FILES	FILE_TYPE	3		NO	varchar	20	60	NULL	NULL	utf8	utf8_general_ci	varchar(20)				
-NULL	information_schema	FILES	FREE_EXTENTS	14	NULL	YES	bigint	NULL	NULL	19	0	NULL	NULL	bigint(4)				
-NULL	information_schema	FILES	FULLTEXT_KEYS	11	NULL	YES	varchar	64	192	NULL	NULL	utf8	utf8_general_ci	varchar(64)				
-NULL	information_schema	FILES	INDEX_LENGTH	31	NULL	YES	bigint	NULL	NULL	20	0	NULL	NULL	bigint(21) unsigned				
-NULL	information_schema	FILES	INITIAL_SIZE	17	NULL	YES	bigint	NULL	NULL	20	0	NULL	NULL	bigint(21) unsigned				
-NULL	information_schema	FILES	LAST_ACCESS_TIME	22	NULL	YES	datetime	NULL	NULL	NULL	NULL	NULL	NULL	datetime				
-NULL	information_schema	FILES	LAST_UPDATE_TIME	21	NULL	YES	datetime	NULL	NULL	NULL	NULL	NULL	NULL	datetime				
-NULL	information_schema	FILES	LOGFILE_GROUP_NAME	8	NULL	YES	varchar	64	192	NULL	NULL	utf8	utf8_general_ci	varchar(64)				
-NULL	information_schema	FILES	LOGFILE_GROUP_NUMBER	9	NULL	YES	bigint	NULL	NULL	19	0	NULL	NULL	bigint(4)				
-NULL	information_schema	FILES	MAXIMUM_SIZE	18	NULL	YES	bigint	NULL	NULL	20	0	NULL	NULL	bigint(21) unsigned				
-NULL	information_schema	FILES	MAX_DATA_LENGTH	30	NULL	YES	bigint	NULL	NULL	20	0	NULL	NULL	bigint(21) unsigned				
-NULL	information_schema	FILES	RECOVER_TIME	23	NULL	YES	bigint	NULL	NULL	19	0	NULL	NULL	bigint(4)				
-NULL	information_schema	FILES	ROW_FORMAT	26	NULL	YES	varchar	10	30	NULL	NULL	utf8	utf8_general_ci	varchar(10)				
-NULL	information_schema	FILES	STATUS	37		NO	varchar	20	60	NULL	NULL	utf8	utf8_general_ci	varchar(20)				
-NULL	information_schema	FILES	TABLESPACE_NAME	4	NULL	YES	varchar	64	192	NULL	NULL	utf8	utf8_general_ci	varchar(64)				
-NULL	information_schema	FILES	TABLE_CATALOG	5	NULL	YES	varchar	64	192	NULL	NULL	utf8	utf8_general_ci	varchar(64)				
-NULL	information_schema	FILES	TABLE_NAME	7	NULL	YES	varchar	64	192	NULL	NULL	utf8	utf8_general_ci	varchar(64)				
-NULL	information_schema	FILES	TABLE_ROWS	27	NULL	YES	bigint	NULL	NULL	20	0	NULL	NULL	bigint(21) unsigned				
-NULL	information_schema	FILES	TABLE_SCHEMA	6	NULL	YES	varchar	64	192	NULL	NULL	utf8	utf8_general_ci	varchar(64)				
-NULL	information_schema	FILES	TOTAL_EXTENTS	15	NULL	YES	bigint	NULL	NULL	19	0	NULL	NULL	bigint(4)				
-NULL	information_schema	FILES	TRANSACTION_COUNTER	24	NULL	YES	bigint	NULL	NULL	19	0	NULL	NULL	bigint(4)				
-NULL	information_schema	FILES	UPDATE_COUNT	13	NULL	YES	bigint	NULL	NULL	19	0	NULL	NULL	bigint(4)				
-NULL	information_schema	FILES	UPDATE_TIME	34	NULL	YES	datetime	NULL	NULL	NULL	NULL	NULL	NULL	datetime				
-NULL	information_schema	FILES	VERSION	25	NULL	YES	bigint	NULL	NULL	20	0	NULL	NULL	bigint(21) unsigned				
-NULL	information_schema	GLOBAL_STATUS	VARIABLE_NAME	1		NO	varchar	64	192	NULL	NULL	utf8	utf8_general_ci	varchar(64)				
-NULL	information_schema	GLOBAL_STATUS	VARIABLE_VALUE	2	NULL	YES	varchar	1024	3072	NULL	NULL	utf8	utf8_general_ci	varchar(1024)				
-NULL	information_schema	GLOBAL_VARIABLES	VARIABLE_NAME	1		NO	varchar	64	192	NULL	NULL	utf8	utf8_general_ci	varchar(64)				
-NULL	information_schema	GLOBAL_VARIABLES	VARIABLE_VALUE	2	NULL	YES	varchar	1024	3072	NULL	NULL	utf8	utf8_general_ci	varchar(1024)				
-NULL	information_schema	INDEX_STATISTICS	INDEX_NAME	3		NO	varchar	192	576	NULL	NULL	utf8	utf8_general_ci	varchar(192)				
-NULL	information_schema	INDEX_STATISTICS	ROWS_READ	4	0	NO	bigint	NULL	NULL	19	0	NULL	NULL	bigint(21)				
-NULL	information_schema	INDEX_STATISTICS	TABLE_NAME	2		NO	varchar	192	576	NULL	NULL	utf8	utf8_general_ci	varchar(192)				
-NULL	information_schema	INDEX_STATISTICS	TABLE_SCHEMA	1		NO	varchar	192	576	NULL	NULL	utf8	utf8_general_ci	varchar(192)				
-NULL	information_schema	INNODB_BUFFER_PAGE	ACCESS_TIME	10	0	NO	bigint	NULL	NULL	20	0	NULL	NULL	bigint(21) unsigned				
-NULL	information_schema	INNODB_BUFFER_PAGE	BLOCK_ID	1	0	NO	bigint	NULL	NULL	20	0	NULL	NULL	bigint(21) unsigned				
-NULL	information_schema	INNODB_BUFFER_PAGE	COMPRESSED_SIZE	15	0	NO	bigint	NULL	NULL	20	0	NULL	NULL	bigint(21) unsigned				
-NULL	information_schema	INNODB_BUFFER_PAGE	DATA_SIZE	14	0	NO	bigint	NULL	NULL	20	0	NULL	NULL	bigint(21) unsigned				
-NULL	information_schema	INNODB_BUFFER_PAGE	FIX_COUNT	6	0	NO	bigint	NULL	NULL	20	0	NULL	NULL	bigint(21) unsigned				
-NULL	information_schema	INNODB_BUFFER_PAGE	FLUSH_TYPE	5	0	NO	bigint	NULL	NULL	20	0	NULL	NULL	bigint(21) unsigned				
-NULL	information_schema	INNODB_BUFFER_PAGE	FREE_PAGE_CLOCK	19	0	NO	bigint	NULL	NULL	20	0	NULL	NULL	bigint(21) unsigned				
-NULL	information_schema	INNODB_BUFFER_PAGE	INDEX_NAME	12	NULL	YES	varchar	1024	3072	NULL	NULL	utf8	utf8_general_ci	varchar(1024)				
-NULL	information_schema	INNODB_BUFFER_PAGE	IO_FIX	17	NULL	YES	varchar	64	192	NULL	NULL	utf8	utf8_general_ci	varchar(64)				
-NULL	information_schema	INNODB_BUFFER_PAGE	IS_HASHED	7	NULL	YES	varchar	3	9	NULL	NULL	utf8	utf8_general_ci	varchar(3)				
-NULL	information_schema	INNODB_BUFFER_PAGE	IS_OLD	18	NULL	YES	varchar	3	9	NULL	NULL	utf8	utf8_general_ci	varchar(3)				
-NULL	information_schema	INNODB_BUFFER_PAGE	NEWEST_MODIFICATION	8	0	NO	bigint	NULL	NULL	20	0	NULL	NULL	bigint(21) unsigned				
-NULL	information_schema	INNODB_BUFFER_PAGE	NUMBER_RECORDS	13	0	NO	bigint	NULL	NULL	20	0	NULL	NULL	bigint(21) unsigned				
-NULL	information_schema	INNODB_BUFFER_PAGE	OLDEST_MODIFICATION	9	0	NO	bigint	NULL	NULL	20	0	NULL	NULL	bigint(21) unsigned				
-NULL	information_schema	INNODB_BUFFER_PAGE	PAGE_NUMBER	3	0	NO	bigint	NULL	NULL	20	0	NULL	NULL	bigint(21) unsigned				
-NULL	information_schema	INNODB_BUFFER_PAGE	PAGE_STATE	16	NULL	YES	varchar	64	192	NULL	NULL	utf8	utf8_general_ci	varchar(64)				
-NULL	information_schema	INNODB_BUFFER_PAGE	PAGE_TYPE	4	NULL	YES	varchar	64	192	NULL	NULL	utf8	utf8_general_ci	varchar(64)				
-NULL	information_schema	INNODB_BUFFER_PAGE	SPACE	2	0	NO	bigint	NULL	NULL	20	0	NULL	NULL	bigint(21) unsigned				
-NULL	information_schema	INNODB_BUFFER_PAGE	TABLE_NAME	11	NULL	YES	varchar	1024	3072	NULL	NULL	utf8	utf8_general_ci	varchar(1024)				
-NULL	information_schema	INNODB_BUFFER_PAGE_LRU	ACCESS_TIME	10	0	NO	bigint	NULL	NULL	20	0	NULL	NULL	bigint(21) unsigned				
-NULL	information_schema	INNODB_BUFFER_PAGE_LRU	COMPRESSED	16	NULL	YES	varchar	3	9	NULL	NULL	utf8	utf8_general_ci	varchar(3)				
-NULL	information_schema	INNODB_BUFFER_PAGE_LRU	COMPRESSED_SIZE	15	0	NO	bigint	NULL	NULL	20	0	NULL	NULL	bigint(21) unsigned				
-NULL	information_schema	INNODB_BUFFER_PAGE_LRU	DATA_SIZE	14	0	NO	bigint	NULL	NULL	20	0	NULL	NULL	bigint(21) unsigned				
-NULL	information_schema	INNODB_BUFFER_PAGE_LRU	FIX_COUNT	6	0	NO	bigint	NULL	NULL	20	0	NULL	NULL	bigint(21) unsigned				
-NULL	information_schema	INNODB_BUFFER_PAGE_LRU	FLUSH_TYPE	5	0	NO	bigint	NULL	NULL	20	0	NULL	NULL	bigint(21) unsigned				
-NULL	information_schema	INNODB_BUFFER_PAGE_LRU	FREE_PAGE_CLOCK	19	0	NO	bigint	NULL	NULL	20	0	NULL	NULL	bigint(21) unsigned				
-NULL	information_schema	INNODB_BUFFER_PAGE_LRU	INDEX_NAME	12	NULL	YES	varchar	1024	3072	NULL	NULL	utf8	utf8_general_ci	varchar(1024)				
-NULL	information_schema	INNODB_BUFFER_PAGE_LRU	IO_FIX	17	NULL	YES	varchar	64	192	NULL	NULL	utf8	utf8_general_ci	varchar(64)				
-NULL	information_schema	INNODB_BUFFER_PAGE_LRU	IS_HASHED	7	NULL	YES	varchar	3	9	NULL	NULL	utf8	utf8_general_ci	varchar(3)				
-NULL	information_schema	INNODB_BUFFER_PAGE_LRU	IS_OLD	18	NULL	YES	varchar	3	9	NULL	NULL	utf8	utf8_general_ci	varchar(3)				
-NULL	information_schema	INNODB_BUFFER_PAGE_LRU	LRU_POSITION	1	0	NO	bigint	NULL	NULL	20	0	NULL	NULL	bigint(21) unsigned				
-NULL	information_schema	INNODB_BUFFER_PAGE_LRU	NEWEST_MODIFICATION	8	0	NO	bigint	NULL	NULL	20	0	NULL	NULL	bigint(21) unsigned				
-NULL	information_schema	INNODB_BUFFER_PAGE_LRU	NUMBER_RECORDS	13	0	NO	bigint	NULL	NULL	20	0	NULL	NULL	bigint(21) unsigned				
-NULL	information_schema	INNODB_BUFFER_PAGE_LRU	OLDEST_MODIFICATION	9	0	NO	bigint	NULL	NULL	20	0	NULL	NULL	bigint(21) unsigned				
-NULL	information_schema	INNODB_BUFFER_PAGE_LRU	PAGE_NUMBER	3	0	NO	bigint	NULL	NULL	20	0	NULL	NULL	bigint(21) unsigned				
-NULL	information_schema	INNODB_BUFFER_PAGE_LRU	PAGE_TYPE	4	NULL	YES	varchar	64	192	NULL	NULL	utf8	utf8_general_ci	varchar(64)				
-NULL	information_schema	INNODB_BUFFER_PAGE_LRU	SPACE	2	0	NO	bigint	NULL	NULL	20	0	NULL	NULL	bigint(21) unsigned				
-NULL	information_schema	INNODB_BUFFER_PAGE_LRU	TABLE_NAME	11	NULL	YES	varchar	1024	3072	NULL	NULL	utf8	utf8_general_ci	varchar(1024)				
-NULL	information_schema	INNODB_BUFFER_POOL_PAGES	fix_count	5	0	NO	bigint	NULL	NULL	20	0	NULL	NULL	bigint(21) unsigned				
-NULL	information_schema	INNODB_BUFFER_POOL_PAGES	flush_type	6	0	NO	bigint	NULL	NULL	20	0	NULL	NULL	bigint(21) unsigned				
-NULL	information_schema	INNODB_BUFFER_POOL_PAGES	lru_position	4	0	NO	bigint	NULL	NULL	20	0	NULL	NULL	bigint(21) unsigned				
-NULL	information_schema	INNODB_BUFFER_POOL_PAGES	page_no	3	0	NO	bigint	NULL	NULL	20	0	NULL	NULL	bigint(21) unsigned				
-NULL	information_schema	INNODB_BUFFER_POOL_PAGES	page_type	1	NULL	YES	varchar	64	192	NULL	NULL	utf8	utf8_general_ci	varchar(64)				
-NULL	information_schema	INNODB_BUFFER_POOL_PAGES	space_id	2	0	NO	bigint	NULL	NULL	20	0	NULL	NULL	bigint(21) unsigned				
-NULL	information_schema	INNODB_BUFFER_POOL_PAGES_BLOB	compressed	3	0	NO	bigint	NULL	NULL	20	0	NULL	NULL	bigint(21) unsigned				
-NULL	information_schema	INNODB_BUFFER_POOL_PAGES_BLOB	fix_count	7	0	NO	bigint	NULL	NULL	20	0	NULL	NULL	bigint(21) unsigned				
-NULL	information_schema	INNODB_BUFFER_POOL_PAGES_BLOB	flush_type	8	0	NO	bigint	NULL	NULL	20	0	NULL	NULL	bigint(21) unsigned				
-NULL	information_schema	INNODB_BUFFER_POOL_PAGES_BLOB	lru_position	6	0	NO	bigint	NULL	NULL	20	0	NULL	NULL	bigint(21) unsigned				
-NULL	information_schema	INNODB_BUFFER_POOL_PAGES_BLOB	next_page_no	5	0	NO	bigint	NULL	NULL	20	0	NULL	NULL	bigint(21) unsigned				
-NULL	information_schema	INNODB_BUFFER_POOL_PAGES_BLOB	page_no	2	0	NO	bigint	NULL	NULL	20	0	NULL	NULL	bigint(21) unsigned				
-NULL	information_schema	INNODB_BUFFER_POOL_PAGES_BLOB	part_len	4	0	NO	bigint	NULL	NULL	20	0	NULL	NULL	bigint(21) unsigned				
-NULL	information_schema	INNODB_BUFFER_POOL_PAGES_BLOB	space_id	1	0	NO	bigint	NULL	NULL	20	0	NULL	NULL	bigint(21) unsigned				
-NULL	information_schema	INNODB_BUFFER_POOL_PAGES_INDEX	access_time	7	0	NO	bigint	NULL	NULL	20	0	NULL	NULL	bigint(21) unsigned				
-NULL	information_schema	INNODB_BUFFER_POOL_PAGES_INDEX	data_size	5	0	NO	bigint	NULL	NULL	20	0	NULL	NULL	bigint(21) unsigned				
-NULL	information_schema	INNODB_BUFFER_POOL_PAGES_INDEX	dirty	9	0	NO	bigint	NULL	NULL	20	0	NULL	NULL	bigint(21) unsigned				
-NULL	information_schema	INNODB_BUFFER_POOL_PAGES_INDEX	fix_count	12	0	NO	bigint	NULL	NULL	20	0	NULL	NULL	bigint(21) unsigned				
-NULL	information_schema	INNODB_BUFFER_POOL_PAGES_INDEX	flush_type	13	0	NO	bigint	NULL	NULL	20	0	NULL	NULL	bigint(21) unsigned				
-NULL	information_schema	INNODB_BUFFER_POOL_PAGES_INDEX	hashed	6	0	NO	bigint	NULL	NULL	20	0	NULL	NULL	bigint(21) unsigned				
-NULL	information_schema	INNODB_BUFFER_POOL_PAGES_INDEX	index_id	1	0	NO	bigint	NULL	NULL	20	0	NULL	NULL	bigint(21) unsigned				
-NULL	information_schema	INNODB_BUFFER_POOL_PAGES_INDEX	lru_position	11	0	NO	bigint	NULL	NULL	20	0	NULL	NULL	bigint(21) unsigned				
-NULL	information_schema	INNODB_BUFFER_POOL_PAGES_INDEX	modified	8	0	NO	bigint	NULL	NULL	20	0	NULL	NULL	bigint(21) unsigned				
-NULL	information_schema	INNODB_BUFFER_POOL_PAGES_INDEX	n_recs	4	0	NO	bigint	NULL	NULL	20	0	NULL	NULL	bigint(21) unsigned				
-NULL	information_schema	INNODB_BUFFER_POOL_PAGES_INDEX	old	10	0	NO	bigint	NULL	NULL	20	0	NULL	NULL	bigint(21) unsigned				
-NULL	information_schema	INNODB_BUFFER_POOL_PAGES_INDEX	page_no	3	0	NO	bigint	NULL	NULL	20	0	NULL	NULL	bigint(21) unsigned				
-NULL	information_schema	INNODB_BUFFER_POOL_PAGES_INDEX	space_id	2	0	NO	bigint	NULL	NULL	20	0	NULL	NULL	bigint(21) unsigned				
-NULL	information_schema	INNODB_BUFFER_POOL_STATS	DATABASE_PAGES	3	0	NO	bigint	NULL	NULL	20	0	NULL	NULL	bigint(21) unsigned				
-NULL	information_schema	INNODB_BUFFER_POOL_STATS	FREE_BUFFERS	2	0	NO	bigint	NULL	NULL	20	0	NULL	NULL	bigint(21) unsigned				
-NULL	information_schema	INNODB_BUFFER_POOL_STATS	HIT_RATE	21	0	NO	bigint	NULL	NULL	20	0	NULL	NULL	bigint(21) unsigned				
-NULL	information_schema	INNODB_BUFFER_POOL_STATS	LRU_IO_CURRENT	29	0	NO	bigint	NULL	NULL	20	0	NULL	NULL	bigint(21) unsigned				
-NULL	information_schema	INNODB_BUFFER_POOL_STATS	LRU_IO_TOTAL	28	0	NO	bigint	NULL	NULL	20	0	NULL	NULL	bigint(21) unsigned				
-NULL	information_schema	INNODB_BUFFER_POOL_STATS	MODIFIED_DATABASE_PAGES	5	0	NO	bigint	NULL	NULL	20	0	NULL	NULL	bigint(21) unsigned				
-NULL	information_schema	INNODB_BUFFER_POOL_STATS	NOT_YOUNG_MAKE_PER_THOUSAND_GETS	23	0	NO	bigint	NULL	NULL	20	0	NULL	NULL	bigint(21) unsigned				
-NULL	information_schema	INNODB_BUFFER_POOL_STATS	NUMBER_PAGES_CREATED	15	0	NO	bigint	NULL	NULL	20	0	NULL	NULL	bigint(21) unsigned				
-NULL	information_schema	INNODB_BUFFER_POOL_STATS	NUMBER_PAGES_GET	20	0	NO	bigint	NULL	NULL	20	0	NULL	NULL	bigint(21) unsigned				
-NULL	information_schema	INNODB_BUFFER_POOL_STATS	NUMBER_PAGES_READ	14	0	NO	bigint	NULL	NULL	20	0	NULL	NULL	bigint(21) unsigned				
-NULL	information_schema	INNODB_BUFFER_POOL_STATS	NUMBER_PAGES_READ_AHEAD	24	0	NO	bigint	NULL	NULL	20	0	NULL	NULL	bigint(21) unsigned				
-NULL	information_schema	INNODB_BUFFER_POOL_STATS	NUMBER_PAGES_WRITTEN	16	0	NO	bigint	NULL	NULL	20	0	NULL	NULL	bigint(21) unsigned				
-NULL	information_schema	INNODB_BUFFER_POOL_STATS	NUMBER_READ_AHEAD_EVICTED	25	0	NO	bigint	NULL	NULL	20	0	NULL	NULL	bigint(21) unsigned				
-NULL	information_schema	INNODB_BUFFER_POOL_STATS	OLD_DATABASE_PAGES	4	0	NO	bigint	NULL	NULL	20	0	NULL	NULL	bigint(21) unsigned				
-NULL	information_schema	INNODB_BUFFER_POOL_STATS	PAGES_CREATE_RATE	18	0	NO	double	NULL	NULL	12	NULL	NULL	NULL	double				
-NULL	information_schema	INNODB_BUFFER_POOL_STATS	PAGES_MADE_NOT_YOUNG_RATE	13	0	NO	double	NULL	NULL	12	NULL	NULL	NULL	double				
-NULL	information_schema	INNODB_BUFFER_POOL_STATS	PAGES_MADE_YOUNG	10	0	NO	bigint	NULL	NULL	20	0	NULL	NULL	bigint(21) unsigned				
-NULL	information_schema	INNODB_BUFFER_POOL_STATS	PAGES_MADE_YOUNG_RATE	12	0	NO	double	NULL	NULL	12	NULL	NULL	NULL	double				
-NULL	information_schema	INNODB_BUFFER_POOL_STATS	PAGES_NOT_MADE_YOUNG	11	0	NO	bigint	NULL	NULL	20	0	NULL	NULL	bigint(21) unsigned				
-NULL	information_schema	INNODB_BUFFER_POOL_STATS	PAGES_READ_RATE	17	0	NO	double	NULL	NULL	12	NULL	NULL	NULL	double				
-NULL	information_schema	INNODB_BUFFER_POOL_STATS	PAGES_WRITTEN_RATE	19	0	NO	double	NULL	NULL	12	NULL	NULL	NULL	double				
-NULL	information_schema	INNODB_BUFFER_POOL_STATS	PENDING_DECOMPRESS	6	0	NO	bigint	NULL	NULL	20	0	NULL	NULL	bigint(21) unsigned				
-NULL	information_schema	INNODB_BUFFER_POOL_STATS	PENDING_FLUSH_LIST	9	0	NO	bigint	NULL	NULL	20	0	NULL	NULL	bigint(21) unsigned				
-NULL	information_schema	INNODB_BUFFER_POOL_STATS	PENDING_FLUSH_LRU	8	0	NO	bigint	NULL	NULL	20	0	NULL	NULL	bigint(21) unsigned				
-NULL	information_schema	INNODB_BUFFER_POOL_STATS	PENDING_READS	7	0	NO	bigint	NULL	NULL	20	0	NULL	NULL	bigint(21) unsigned				
-NULL	information_schema	INNODB_BUFFER_POOL_STATS	POOL_SIZE	1	0	NO	bigint	NULL	NULL	20	0	NULL	NULL	bigint(21) unsigned				
-NULL	information_schema	INNODB_BUFFER_POOL_STATS	READ_AHEAD_EVICTED_RATE	27	0	NO	double	NULL	NULL	12	NULL	NULL	NULL	double				
-NULL	information_schema	INNODB_BUFFER_POOL_STATS	READ_AHEAD_RATE	26	0	NO	double	NULL	NULL	12	NULL	NULL	NULL	double				
-NULL	information_schema	INNODB_BUFFER_POOL_STATS	UNCOMPRESS_CURRENT	31	0	NO	bigint	NULL	NULL	20	0	NULL	NULL	bigint(21) unsigned				
-NULL	information_schema	INNODB_BUFFER_POOL_STATS	UNCOMPRESS_TOTAL	30	0	NO	bigint	NULL	NULL	20	0	NULL	NULL	bigint(21) unsigned				
-NULL	information_schema	INNODB_BUFFER_POOL_STATS	YOUNG_MAKE_PER_THOUSAND_GETS	22	0	NO	bigint	NULL	NULL	20	0	NULL	NULL	bigint(21) unsigned				
-NULL	information_schema	INNODB_CHANGED_PAGES	end_lsn	4	0	NO	bigint	NULL	NULL	20	0	NULL	NULL	bigint(21) unsigned				
-NULL	information_schema	INNODB_CHANGED_PAGES	page_id	2	0	NO	int	NULL	NULL	10	0	NULL	NULL	int(11) unsigned				
-NULL	information_schema	INNODB_CHANGED_PAGES	space_id	1	0	NO	int	NULL	NULL	10	0	NULL	NULL	int(11) unsigned				
-NULL	information_schema	INNODB_CHANGED_PAGES	start_lsn	3	0	NO	bigint	NULL	NULL	20	0	NULL	NULL	bigint(21) unsigned				
-NULL	information_schema	INNODB_CMP	compress_ops	2	0	NO	int	NULL	NULL	10	0	NULL	NULL	int(11)				
-NULL	information_schema	INNODB_CMP	compress_ops_ok	3	0	NO	int	NULL	NULL	10	0	NULL	NULL	int(11)				
-NULL	information_schema	INNODB_CMP	compress_time	4	0	NO	int	NULL	NULL	10	0	NULL	NULL	int(11)				
-NULL	information_schema	INNODB_CMP	page_size	1	0	NO	int	NULL	NULL	10	0	NULL	NULL	int(5)				
-NULL	information_schema	INNODB_CMP	uncompress_ops	5	0	NO	int	NULL	NULL	10	0	NULL	NULL	int(11)				
-NULL	information_schema	INNODB_CMP	uncompress_time	6	0	NO	int	NULL	NULL	10	0	NULL	NULL	int(11)				
-NULL	information_schema	INNODB_CMPMEM	pages_free	3	0	NO	int	NULL	NULL	10	0	NULL	NULL	int(11)				
-NULL	information_schema	INNODB_CMPMEM	pages_used	2	0	NO	int	NULL	NULL	10	0	NULL	NULL	int(11)				
-NULL	information_schema	INNODB_CMPMEM	page_size	1	0	NO	int	NULL	NULL	10	0	NULL	NULL	int(5)				
-NULL	information_schema	INNODB_CMPMEM	relocation_ops	4	0	NO	bigint	NULL	NULL	19	0	NULL	NULL	bigint(21)				
-NULL	information_schema	INNODB_CMPMEM	relocation_time	5	0	NO	int	NULL	NULL	10	0	NULL	NULL	int(11)				
-NULL	information_schema	INNODB_CMPMEM_RESET	pages_free	3	0	NO	int	NULL	NULL	10	0	NULL	NULL	int(11)				
-NULL	information_schema	INNODB_CMPMEM_RESET	pages_used	2	0	NO	int	NULL	NULL	10	0	NULL	NULL	int(11)				
-NULL	information_schema	INNODB_CMPMEM_RESET	page_size	1	0	NO	int	NULL	NULL	10	0	NULL	NULL	int(5)				
-NULL	information_schema	INNODB_CMPMEM_RESET	relocation_ops	4	0	NO	bigint	NULL	NULL	19	0	NULL	NULL	bigint(21)				
-NULL	information_schema	INNODB_CMPMEM_RESET	relocation_time	5	0	NO	int	NULL	NULL	10	0	NULL	NULL	int(11)				
-NULL	information_schema	INNODB_CMP_RESET	compress_ops	2	0	NO	int	NULL	NULL	10	0	NULL	NULL	int(11)				
-NULL	information_schema	INNODB_CMP_RESET	compress_ops_ok	3	0	NO	int	NULL	NULL	10	0	NULL	NULL	int(11)				
-NULL	information_schema	INNODB_CMP_RESET	compress_time	4	0	NO	int	NULL	NULL	10	0	NULL	NULL	int(11)				
-NULL	information_schema	INNODB_CMP_RESET	page_size	1	0	NO	int	NULL	NULL	10	0	NULL	NULL	int(5)				
-NULL	information_schema	INNODB_CMP_RESET	uncompress_ops	5	0	NO	int	NULL	NULL	10	0	NULL	NULL	int(11)				
-NULL	information_schema	INNODB_CMP_RESET	uncompress_time	6	0	NO	int	NULL	NULL	10	0	NULL	NULL	int(11)				
-NULL	information_schema	INNODB_INDEX_STATS	fields	4	0	NO	bigint	NULL	NULL	20	0	NULL	NULL	bigint(21) unsigned				
-NULL	information_schema	INNODB_INDEX_STATS	index_name	3		NO	varchar	192	576	NULL	NULL	utf8	utf8_general_ci	varchar(192)				
-NULL	information_schema	INNODB_INDEX_STATS	index_size	6	0	NO	bigint	NULL	NULL	20	0	NULL	NULL	bigint(21) unsigned				
-NULL	information_schema	INNODB_INDEX_STATS	leaf_pages	7	0	NO	bigint	NULL	NULL	20	0	NULL	NULL	bigint(21) unsigned				
-NULL	information_schema	INNODB_INDEX_STATS	row_per_keys	5		NO	varchar	256	768	NULL	NULL	utf8	utf8_general_ci	varchar(256)				
-NULL	information_schema	INNODB_INDEX_STATS	table_name	2		NO	varchar	192	576	NULL	NULL	utf8	utf8_general_ci	varchar(192)				
-NULL	information_schema	INNODB_INDEX_STATS	table_schema	1		NO	varchar	192	576	NULL	NULL	utf8	utf8_general_ci	varchar(192)				
-NULL	information_schema	INNODB_LOCKS	lock_data	10	NULL	YES	varchar	8192	24576	NULL	NULL	utf8	utf8_general_ci	varchar(8192)				
-NULL	information_schema	INNODB_LOCKS	lock_id	1		NO	varchar	81	243	NULL	NULL	utf8	utf8_general_ci	varchar(81)				
-NULL	information_schema	INNODB_LOCKS	lock_index	6	NULL	YES	varchar	1024	3072	NULL	NULL	utf8	utf8_general_ci	varchar(1024)				
-NULL	information_schema	INNODB_LOCKS	lock_mode	3		NO	varchar	32	96	NULL	NULL	utf8	utf8_general_ci	varchar(32)				
-NULL	information_schema	INNODB_LOCKS	lock_page	8	NULL	YES	bigint	NULL	NULL	20	0	NULL	NULL	bigint(21) unsigned				
-NULL	information_schema	INNODB_LOCKS	lock_rec	9	NULL	YES	bigint	NULL	NULL	20	0	NULL	NULL	bigint(21) unsigned				
-NULL	information_schema	INNODB_LOCKS	lock_space	7	NULL	YES	bigint	NULL	NULL	20	0	NULL	NULL	bigint(21) unsigned				
-NULL	information_schema	INNODB_LOCKS	lock_table	5		NO	varchar	1024	3072	NULL	NULL	utf8	utf8_general_ci	varchar(1024)				
-NULL	information_schema	INNODB_LOCKS	lock_trx_id	2		NO	varchar	18	54	NULL	NULL	utf8	utf8_general_ci	varchar(18)				
-NULL	information_schema	INNODB_LOCKS	lock_type	4		NO	varchar	32	96	NULL	NULL	utf8	utf8_general_ci	varchar(32)				
-NULL	information_schema	INNODB_LOCK_WAITS	blocking_lock_id	4		NO	varchar	81	243	NULL	NULL	utf8	utf8_general_ci	varchar(81)				
-NULL	information_schema	INNODB_LOCK_WAITS	blocking_trx_id	3		NO	varchar	18	54	NULL	NULL	utf8	utf8_general_ci	varchar(18)				
-NULL	information_schema	INNODB_LOCK_WAITS	requested_lock_id	2		NO	varchar	81	243	NULL	NULL	utf8	utf8_general_ci	varchar(81)				
-NULL	information_schema	INNODB_LOCK_WAITS	requesting_trx_id	1		NO	varchar	18	54	NULL	NULL	utf8	utf8_general_ci	varchar(18)				
-NULL	information_schema	INNODB_RSEG	curr_size	6	0	NO	bigint	NULL	NULL	20	0	NULL	NULL	bigint(21) unsigned				
-NULL	information_schema	INNODB_RSEG	max_size	5	0	NO	bigint	NULL	NULL	20	0	NULL	NULL	bigint(21) unsigned				
-NULL	information_schema	INNODB_RSEG	page_no	4	0	NO	bigint	NULL	NULL	20	0	NULL	NULL	bigint(21) unsigned				
-NULL	information_schema	INNODB_RSEG	rseg_id	1	0	NO	bigint	NULL	NULL	20	0	NULL	NULL	bigint(21) unsigned				
-NULL	information_schema	INNODB_RSEG	space_id	2	0	NO	bigint	NULL	NULL	20	0	NULL	NULL	bigint(21) unsigned				
-NULL	information_schema	INNODB_RSEG	zip_size	3	0	NO	bigint	NULL	NULL	20	0	NULL	NULL	bigint(21) unsigned				
-NULL	information_schema	INNODB_SYS_INDEXES	ID	2	0	NO	bigint	NULL	NULL	20	0	NULL	NULL	bigint(21) unsigned				
-NULL	information_schema	INNODB_SYS_INDEXES	NAME	3		NO	varchar	192	576	NULL	NULL	utf8	utf8_general_ci	varchar(192)				
-NULL	information_schema	INNODB_SYS_INDEXES	N_FIELDS	4	0	NO	bigint	NULL	NULL	20	0	NULL	NULL	bigint(21) unsigned				
-NULL	information_schema	INNODB_SYS_INDEXES	PAGE_NO	7	0	NO	bigint	NULL	NULL	20	0	NULL	NULL	bigint(21) unsigned				
-NULL	information_schema	INNODB_SYS_INDEXES	SPACE	6	0	NO	bigint	NULL	NULL	20	0	NULL	NULL	bigint(21) unsigned				
-NULL	information_schema	INNODB_SYS_INDEXES	TABLE_ID	1	0	NO	bigint	NULL	NULL	20	0	NULL	NULL	bigint(21) unsigned				
-NULL	information_schema	INNODB_SYS_INDEXES	TYPE	5	0	NO	bigint	NULL	NULL	20	0	NULL	NULL	bigint(21) unsigned				
-NULL	information_schema	INNODB_SYS_STATS	DIFF_VALS	3	0	NO	bigint	NULL	NULL	20	0	NULL	NULL	bigint(21) unsigned				
-NULL	information_schema	INNODB_SYS_STATS	INDEX_ID	1	0	NO	bigint	NULL	NULL	20	0	NULL	NULL	bigint(21) unsigned				
-NULL	information_schema	INNODB_SYS_STATS	KEY_COLS	2	0	NO	bigint	NULL	NULL	20	0	NULL	NULL	bigint(21) unsigned				
-NULL	information_schema	INNODB_SYS_STATS	NON_NULL_VALS	4	NULL	YES	bigint	NULL	NULL	20	0	NULL	NULL	bigint(21) unsigned				
-NULL	information_schema	INNODB_SYS_TABLES	CLUSTER_NAME	8		NO	varchar	192	576	NULL	NULL	utf8	utf8_general_ci	varchar(192)				
-NULL	information_schema	INNODB_SYS_TABLES	ID	3	0	NO	bigint	NULL	NULL	20	0	NULL	NULL	bigint(21) unsigned				
-NULL	information_schema	INNODB_SYS_TABLES	MIX_ID	6	0	NO	bigint	NULL	NULL	20	0	NULL	NULL	bigint(21) unsigned				
-NULL	information_schema	INNODB_SYS_TABLES	MIX_LEN	7	0	NO	bigint	NULL	NULL	20	0	NULL	NULL	bigint(21) unsigned				
-NULL	information_schema	INNODB_SYS_TABLES	NAME	2		NO	varchar	192	576	NULL	NULL	utf8	utf8_general_ci	varchar(192)				
-NULL	information_schema	INNODB_SYS_TABLES	N_COLS	4	0	NO	bigint	NULL	NULL	20	0	NULL	NULL	bigint(21) unsigned				
-NULL	information_schema	INNODB_SYS_TABLES	SCHEMA	1		NO	varchar	192	576	NULL	NULL	utf8	utf8_general_ci	varchar(192)				
-NULL	information_schema	INNODB_SYS_TABLES	SPACE	9	0	NO	bigint	NULL	NULL	20	0	NULL	NULL	bigint(21) unsigned				
-NULL	information_schema	INNODB_SYS_TABLES	TYPE	5	0	NO	bigint	NULL	NULL	20	0	NULL	NULL	bigint(21) unsigned				
-NULL	information_schema	INNODB_TABLE_STATS	clust_size	4	0	NO	bigint	NULL	NULL	20	0	NULL	NULL	bigint(21) unsigned				
-NULL	information_schema	INNODB_TABLE_STATS	modified	6	0	NO	bigint	NULL	NULL	20	0	NULL	NULL	bigint(21) unsigned				
-NULL	information_schema	INNODB_TABLE_STATS	other_size	5	0	NO	bigint	NULL	NULL	20	0	NULL	NULL	bigint(21) unsigned				
-NULL	information_schema	INNODB_TABLE_STATS	rows	3	0	NO	bigint	NULL	NULL	20	0	NULL	NULL	bigint(21) unsigned				
-NULL	information_schema	INNODB_TABLE_STATS	table_name	2		NO	varchar	192	576	NULL	NULL	utf8	utf8_general_ci	varchar(192)				
-NULL	information_schema	INNODB_TABLE_STATS	table_schema	1		NO	varchar	192	576	NULL	NULL	utf8	utf8_general_ci	varchar(192)				
-NULL	information_schema	INNODB_TRX	trx_id	1		NO	varchar	18	54	NULL	NULL	utf8	utf8_general_ci	varchar(18)				
-NULL	information_schema	INNODB_TRX	trx_mysql_thread_id	7	0	NO	bigint	NULL	NULL	20	0	NULL	NULL	bigint(21) unsigned				
-NULL	information_schema	INNODB_TRX	trx_query	8	NULL	YES	varchar	1024	3072	NULL	NULL	utf8	utf8_general_ci	varchar(1024)				
-NULL	information_schema	INNODB_TRX	trx_requested_lock_id	4	NULL	YES	varchar	81	243	NULL	NULL	utf8	utf8_general_ci	varchar(81)				
-NULL	information_schema	INNODB_TRX	trx_started	3	0000-00-00 00:00:00	NO	datetime	NULL	NULL	NULL	NULL	NULL	NULL	datetime				
-NULL	information_schema	INNODB_TRX	trx_state	2		NO	varchar	13	39	NULL	NULL	utf8	utf8_general_ci	varchar(13)				
-NULL	information_schema	INNODB_TRX	trx_wait_started	5	NULL	YES	datetime	NULL	NULL	NULL	NULL	NULL	NULL	datetime				
-NULL	information_schema	INNODB_TRX	trx_weight	6	0	NO	bigint	NULL	NULL	20	0	NULL	NULL	bigint(21) unsigned				
-NULL	information_schema	KEY_CACHES	BLOCK_SIZE	5	0	NO	bigint	NULL	NULL	20	0	NULL	NULL	bigint(21) unsigned				
-NULL	information_schema	KEY_CACHES	DIRTY_BLOCKS	8	0	NO	bigint	NULL	NULL	20	0	NULL	NULL	bigint(21) unsigned				
-NULL	information_schema	KEY_CACHES	FULL_SIZE	4	0	NO	bigint	NULL	NULL	20	0	NULL	NULL	bigint(21) unsigned				
-NULL	information_schema	KEY_CACHES	KEY_CACHE_NAME	1		NO	varchar	192	576	NULL	NULL	utf8	utf8_general_ci	varchar(192)				
-NULL	information_schema	KEY_CACHES	READS	10	0	NO	bigint	NULL	NULL	20	0	NULL	NULL	bigint(21) unsigned				
-NULL	information_schema	KEY_CACHES	READ_REQUESTS	9	0	NO	bigint	NULL	NULL	20	0	NULL	NULL	bigint(21) unsigned				
-NULL	information_schema	KEY_CACHES	SEGMENTS	2	NULL	YES	int	NULL	NULL	10	0	NULL	NULL	int(3) unsigned				
-NULL	information_schema	KEY_CACHES	SEGMENT_NUMBER	3	NULL	YES	int	NULL	NULL	10	0	NULL	NULL	int(3) unsigned				
-NULL	information_schema	KEY_CACHES	UNUSED_BLOCKS	7	0	NO	bigint	NULL	NULL	20	0	NULL	NULL	bigint(21) unsigned				
-NULL	information_schema	KEY_CACHES	USED_BLOCKS	6	0	NO	bigint	NULL	NULL	20	0	NULL	NULL	bigint(21) unsigned				
-NULL	information_schema	KEY_CACHES	WRITES	12	0	NO	bigint	NULL	NULL	20	0	NULL	NULL	bigint(21) unsigned				
-NULL	information_schema	KEY_CACHES	WRITE_REQUESTS	11	0	NO	bigint	NULL	NULL	20	0	NULL	NULL	bigint(21) unsigned				
-NULL	information_schema	KEY_COLUMN_USAGE	COLUMN_NAME	7		NO	varchar	64	192	NULL	NULL	utf8	utf8_general_ci	varchar(64)				
-NULL	information_schema	KEY_COLUMN_USAGE	CONSTRAINT_CATALOG	1	NULL	YES	varchar	512	1536	NULL	NULL	utf8	utf8_general_ci	varchar(512)				
-NULL	information_schema	KEY_COLUMN_USAGE	CONSTRAINT_NAME	3		NO	varchar	64	192	NULL	NULL	utf8	utf8_general_ci	varchar(64)				
-NULL	information_schema	KEY_COLUMN_USAGE	CONSTRAINT_SCHEMA	2		NO	varchar	64	192	NULL	NULL	utf8	utf8_general_ci	varchar(64)				
-NULL	information_schema	KEY_COLUMN_USAGE	ORDINAL_POSITION	8	0	NO	bigint	NULL	NULL	19	0	NULL	NULL	bigint(10)				
-NULL	information_schema	KEY_COLUMN_USAGE	POSITION_IN_UNIQUE_CONSTRAINT	9	NULL	YES	bigint	NULL	NULL	19	0	NULL	NULL	bigint(10)				
-NULL	information_schema	KEY_COLUMN_USAGE	REFERENCED_COLUMN_NAME	12	NULL	YES	varchar	64	192	NULL	NULL	utf8	utf8_general_ci	varchar(64)				
-NULL	information_schema	KEY_COLUMN_USAGE	REFERENCED_TABLE_NAME	11	NULL	YES	varchar	64	192	NULL	NULL	utf8	utf8_general_ci	varchar(64)				
-NULL	information_schema	KEY_COLUMN_USAGE	REFERENCED_TABLE_SCHEMA	10	NULL	YES	varchar	64	192	NULL	NULL	utf8	utf8_general_ci	varchar(64)				
-NULL	information_schema	KEY_COLUMN_USAGE	TABLE_CATALOG	4	NULL	YES	varchar	512	1536	NULL	NULL	utf8	utf8_general_ci	varchar(512)				
-NULL	information_schema	KEY_COLUMN_USAGE	TABLE_NAME	6		NO	varchar	64	192	NULL	NULL	utf8	utf8_general_ci	varchar(64)				
-NULL	information_schema	KEY_COLUMN_USAGE	TABLE_SCHEMA	5		NO	varchar	64	192	NULL	NULL	utf8	utf8_general_ci	varchar(64)				
-NULL	information_schema	PARTITIONS	AVG_ROW_LENGTH	14	0	NO	bigint	NULL	NULL	20	0	NULL	NULL	bigint(21) unsigned				
-NULL	information_schema	PARTITIONS	CHECKSUM	22	NULL	YES	bigint	NULL	NULL	20	0	NULL	NULL	bigint(21) unsigned				
-NULL	information_schema	PARTITIONS	CHECK_TIME	21	NULL	YES	datetime	NULL	NULL	NULL	NULL	NULL	NULL	datetime				
-NULL	information_schema	PARTITIONS	CREATE_TIME	19	NULL	YES	datetime	NULL	NULL	NULL	NULL	NULL	NULL	datetime				
-NULL	information_schema	PARTITIONS	DATA_FREE	18	0	NO	bigint	NULL	NULL	20	0	NULL	NULL	bigint(21) unsigned				
-NULL	information_schema	PARTITIONS	DATA_LENGTH	15	0	NO	bigint	NULL	NULL	20	0	NULL	NULL	bigint(21) unsigned				
-NULL	information_schema	PARTITIONS	INDEX_LENGTH	17	0	NO	bigint	NULL	NULL	20	0	NULL	NULL	bigint(21) unsigned				
-NULL	information_schema	PARTITIONS	MAX_DATA_LENGTH	16	NULL	YES	bigint	NULL	NULL	20	0	NULL	NULL	bigint(21) unsigned				
-NULL	information_schema	PARTITIONS	NODEGROUP	24		NO	varchar	12	36	NULL	NULL	utf8	utf8_general_ci	varchar(12)				
-NULL	information_schema	PARTITIONS	PARTITION_COMMENT	23		NO	varchar	80	240	NULL	NULL	utf8	utf8_general_ci	varchar(80)				
-NULL	information_schema	PARTITIONS	PARTITION_DESCRIPTION	12	NULL	YES	longtext	4294967295	4294967295	NULL	NULL	utf8	utf8_general_ci	longtext				
-NULL	information_schema	PARTITIONS	PARTITION_EXPRESSION	10	NULL	YES	longtext	4294967295	4294967295	NULL	NULL	utf8	utf8_general_ci	longtext				
-NULL	information_schema	PARTITIONS	PARTITION_METHOD	8	NULL	YES	varchar	12	36	NULL	NULL	utf8	utf8_general_ci	varchar(12)				
-NULL	information_schema	PARTITIONS	PARTITION_NAME	4	NULL	YES	varchar	64	192	NULL	NULL	utf8	utf8_general_ci	varchar(64)				
-NULL	information_schema	PARTITIONS	PARTITION_ORDINAL_POSITION	6	NULL	YES	bigint	NULL	NULL	20	0	NULL	NULL	bigint(21) unsigned				
-NULL	information_schema	PARTITIONS	SUBPARTITION_EXPRESSION	11	NULL	YES	longtext	4294967295	4294967295	NULL	NULL	utf8	utf8_general_ci	longtext				
-NULL	information_schema	PARTITIONS	SUBPARTITION_METHOD	9	NULL	YES	varchar	12	36	NULL	NULL	utf8	utf8_general_ci	varchar(12)				
-NULL	information_schema	PARTITIONS	SUBPARTITION_NAME	5	NULL	YES	varchar	64	192	NULL	NULL	utf8	utf8_general_ci	varchar(64)				
-NULL	information_schema	PARTITIONS	SUBPARTITION_ORDINAL_POSITION	7	NULL	YES	bigint	NULL	NULL	20	0	NULL	NULL	bigint(21) unsigned				
-NULL	information_schema	PARTITIONS	TABLESPACE_NAME	25	NULL	YES	varchar	64	192	NULL	NULL	utf8	utf8_general_ci	varchar(64)				
-NULL	information_schema	PARTITIONS	TABLE_CATALOG	1	NULL	YES	varchar	512	1536	NULL	NULL	utf8	utf8_general_ci	varchar(512)				
-NULL	information_schema	PARTITIONS	TABLE_NAME	3		NO	varchar	64	192	NULL	NULL	utf8	utf8_general_ci	varchar(64)				
-NULL	information_schema	PARTITIONS	TABLE_ROWS	13	0	NO	bigint	NULL	NULL	20	0	NULL	NULL	bigint(21) unsigned				
-NULL	information_schema	PARTITIONS	TABLE_SCHEMA	2		NO	varchar	64	192	NULL	NULL	utf8	utf8_general_ci	varchar(64)				
-NULL	information_schema	PARTITIONS	UPDATE_TIME	20	NULL	YES	datetime	NULL	NULL	NULL	NULL	NULL	NULL	datetime				
-NULL	information_schema	PLUGINS	PLUGIN_AUTHOR	8	NULL	YES	varchar	64	192	NULL	NULL	utf8	utf8_general_ci	varchar(64)				
-NULL	information_schema	PLUGINS	PLUGIN_AUTH_VERSION	12	NULL	YES	varchar	80	240	NULL	NULL	utf8	utf8_general_ci	varchar(80)				
-NULL	information_schema	PLUGINS	PLUGIN_DESCRIPTION	9	NULL	YES	longtext	4294967295	4294967295	NULL	NULL	utf8	utf8_general_ci	longtext				
-NULL	information_schema	PLUGINS	PLUGIN_LIBRARY	6	NULL	YES	varchar	64	192	NULL	NULL	utf8	utf8_general_ci	varchar(64)				
-NULL	information_schema	PLUGINS	PLUGIN_LIBRARY_VERSION	7	NULL	YES	varchar	20	60	NULL	NULL	utf8	utf8_general_ci	varchar(20)				
-NULL	information_schema	PLUGINS	PLUGIN_LICENSE	10	NULL	YES	varchar	80	240	NULL	NULL	utf8	utf8_general_ci	varchar(80)				
-NULL	information_schema	PLUGINS	PLUGIN_MATURITY	11	NULL	YES	varchar	12	36	NULL	NULL	utf8	utf8_general_ci	varchar(12)				
-NULL	information_schema	PLUGINS	PLUGIN_NAME	1		NO	varchar	64	192	NULL	NULL	utf8	utf8_general_ci	varchar(64)				
-NULL	information_schema	PLUGINS	PLUGIN_STATUS	3		NO	varchar	10	30	NULL	NULL	utf8	utf8_general_ci	varchar(10)				
-NULL	information_schema	PLUGINS	PLUGIN_TYPE	4		NO	varchar	80	240	NULL	NULL	utf8	utf8_general_ci	varchar(80)				
-NULL	information_schema	PLUGINS	PLUGIN_TYPE_VERSION	5		NO	varchar	20	60	NULL	NULL	utf8	utf8_general_ci	varchar(20)				
-NULL	information_schema	PLUGINS	PLUGIN_VERSION	2		NO	varchar	20	60	NULL	NULL	utf8	utf8_general_ci	varchar(20)				
-NULL	information_schema	PROCESSLIST	COMMAND	5		NO	varchar	16	48	NULL	NULL	utf8	utf8_general_ci	varchar(16)				
-NULL	information_schema	PROCESSLIST	DB	4	NULL	YES	varchar	64	192	NULL	NULL	utf8	utf8_general_ci	varchar(64)				
-NULL	information_schema	PROCESSLIST	HOST	3		NO	varchar	64	192	NULL	NULL	utf8	utf8_general_ci	varchar(64)				
-NULL	information_schema	PROCESSLIST	ID	1	0	NO	bigint	NULL	NULL	19	0	NULL	NULL	bigint(4)				
-NULL	information_schema	PROCESSLIST	INFO	8	NULL	YES	longtext	4294967295	4294967295	NULL	NULL	utf8	utf8_general_ci	longtext				
-NULL	information_schema	PROCESSLIST	STATE	7	NULL	YES	varchar	64	192	NULL	NULL	utf8	utf8_general_ci	varchar(64)				
-NULL	information_schema	PROCESSLIST	TIME	6	0	NO	int	NULL	NULL	10	0	NULL	NULL	int(7)				
-NULL	information_schema	PROCESSLIST	TIME_MS	9	0.000	NO	decimal	NULL	NULL	22	3	NULL	NULL	decimal(22,3)				
-NULL	information_schema	PROCESSLIST	USER	2		NO	varchar	16	48	NULL	NULL	utf8	utf8_general_ci	varchar(16)				
-NULL	information_schema	REFERENTIAL_CONSTRAINTS	CONSTRAINT_CATALOG	1	NULL	YES	varchar	512	1536	NULL	NULL	utf8	utf8_general_ci	varchar(512)				
-NULL	information_schema	REFERENTIAL_CONSTRAINTS	CONSTRAINT_NAME	3		NO	varchar	64	192	NULL	NULL	utf8	utf8_general_ci	varchar(64)				
-NULL	information_schema	REFERENTIAL_CONSTRAINTS	CONSTRAINT_SCHEMA	2		NO	varchar	64	192	NULL	NULL	utf8	utf8_general_ci	varchar(64)				
-NULL	information_schema	REFERENTIAL_CONSTRAINTS	DELETE_RULE	9		NO	varchar	64	192	NULL	NULL	utf8	utf8_general_ci	varchar(64)				
-NULL	information_schema	REFERENTIAL_CONSTRAINTS	MATCH_OPTION	7		NO	varchar	64	192	NULL	NULL	utf8	utf8_general_ci	varchar(64)				
-NULL	information_schema	REFERENTIAL_CONSTRAINTS	REFERENCED_TABLE_NAME	11		NO	varchar	64	192	NULL	NULL	utf8	utf8_general_ci	varchar(64)				
-NULL	information_schema	REFERENTIAL_CONSTRAINTS	TABLE_NAME	10		NO	varchar	64	192	NULL	NULL	utf8	utf8_general_ci	varchar(64)				
-NULL	information_schema	REFERENTIAL_CONSTRAINTS	UNIQUE_CONSTRAINT_CATALOG	4	NULL	YES	varchar	512	1536	NULL	NULL	utf8	utf8_general_ci	varchar(512)				
-NULL	information_schema	REFERENTIAL_CONSTRAINTS	UNIQUE_CONSTRAINT_NAME	6	NULL	YES	varchar	64	192	NULL	NULL	utf8	utf8_general_ci	varchar(64)				
-NULL	information_schema	REFERENTIAL_CONSTRAINTS	UNIQUE_CONSTRAINT_SCHEMA	5		NO	varchar	64	192	NULL	NULL	utf8	utf8_general_ci	varchar(64)				
-NULL	information_schema	REFERENTIAL_CONSTRAINTS	UPDATE_RULE	8		NO	varchar	64	192	NULL	NULL	utf8	utf8_general_ci	varchar(64)				
-NULL	information_schema	ROUTINES	CHARACTER_SET_CLIENT	21		NO	varchar	32	96	NULL	NULL	utf8	utf8_general_ci	varchar(32)				
-NULL	information_schema	ROUTINES	COLLATION_CONNECTION	22		NO	varchar	32	96	NULL	NULL	utf8	utf8_general_ci	varchar(32)				
-NULL	information_schema	ROUTINES	CREATED	16	0000-00-00 00:00:00	NO	datetime	NULL	NULL	NULL	NULL	NULL	NULL	datetime				
-NULL	information_schema	ROUTINES	DATABASE_COLLATION	23		NO	varchar	32	96	NULL	NULL	utf8	utf8_general_ci	varchar(32)				
-NULL	information_schema	ROUTINES	DEFINER	20		NO	varchar	77	231	NULL	NULL	utf8	utf8_general_ci	varchar(77)				
-NULL	information_schema	ROUTINES	DTD_IDENTIFIER	6	NULL	YES	varchar	64	192	NULL	NULL	utf8	utf8_general_ci	varchar(64)				
-NULL	information_schema	ROUTINES	EXTERNAL_LANGUAGE	10	NULL	YES	varchar	64	192	NULL	NULL	utf8	utf8_general_ci	varchar(64)				
-NULL	information_schema	ROUTINES	EXTERNAL_NAME	9	NULL	YES	varchar	64	192	NULL	NULL	utf8	utf8_general_ci	varchar(64)				
-NULL	information_schema	ROUTINES	IS_DETERMINISTIC	12		NO	varchar	3	9	NULL	NULL	utf8	utf8_general_ci	varchar(3)				
-NULL	information_schema	ROUTINES	LAST_ALTERED	17	0000-00-00 00:00:00	NO	datetime	NULL	NULL	NULL	NULL	NULL	NULL	datetime				
-NULL	information_schema	ROUTINES	PARAMETER_STYLE	11		NO	varchar	8	24	NULL	NULL	utf8	utf8_general_ci	varchar(8)				
-NULL	information_schema	ROUTINES	ROUTINE_BODY	7		NO	varchar	8	24	NULL	NULL	utf8	utf8_general_ci	varchar(8)				
-NULL	information_schema	ROUTINES	ROUTINE_CATALOG	2	NULL	YES	varchar	512	1536	NULL	NULL	utf8	utf8_general_ci	varchar(512)				
-NULL	information_schema	ROUTINES	ROUTINE_COMMENT	19		NO	varchar	64	192	NULL	NULL	utf8	utf8_general_ci	varchar(64)				
-NULL	information_schema	ROUTINES	ROUTINE_DEFINITION	8	NULL	YES	longtext	4294967295	4294967295	NULL	NULL	utf8	utf8_general_ci	longtext				
-NULL	information_schema	ROUTINES	ROUTINE_NAME	4		NO	varchar	64	192	NULL	NULL	utf8	utf8_general_ci	varchar(64)				
-NULL	information_schema	ROUTINES	ROUTINE_SCHEMA	3		NO	varchar	64	192	NULL	NULL	utf8	utf8_general_ci	varchar(64)				
-NULL	information_schema	ROUTINES	ROUTINE_TYPE	5		NO	varchar	9	27	NULL	NULL	utf8	utf8_general_ci	varchar(9)				
-NULL	information_schema	ROUTINES	SECURITY_TYPE	15		NO	varchar	7	21	NULL	NULL	utf8	utf8_general_ci	varchar(7)				
-NULL	information_schema	ROUTINES	SPECIFIC_NAME	1		NO	varchar	64	192	NULL	NULL	utf8	utf8_general_ci	varchar(64)				
-NULL	information_schema	ROUTINES	SQL_DATA_ACCESS	13		NO	varchar	64	192	NULL	NULL	utf8	utf8_general_ci	varchar(64)				
-NULL	information_schema	ROUTINES	SQL_MODE	18		NO	varchar	8192	24576	NULL	NULL	utf8	utf8_general_ci	varchar(8192)				
-NULL	information_schema	ROUTINES	SQL_PATH	14	NULL	YES	varchar	64	192	NULL	NULL	utf8	utf8_general_ci	varchar(64)				
-NULL	information_schema	SCHEMATA	CATALOG_NAME	1	NULL	YES	varchar	512	1536	NULL	NULL	utf8	utf8_general_ci	varchar(512)				
-NULL	information_schema	SCHEMATA	DEFAULT_CHARACTER_SET_NAME	3		NO	varchar	32	96	NULL	NULL	utf8	utf8_general_ci	varchar(32)				
-NULL	information_schema	SCHEMATA	DEFAULT_COLLATION_NAME	4		NO	varchar	32	96	NULL	NULL	utf8	utf8_general_ci	varchar(32)				
-NULL	information_schema	SCHEMATA	SCHEMA_NAME	2		NO	varchar	64	192	NULL	NULL	utf8	utf8_general_ci	varchar(64)				
-NULL	information_schema	SCHEMATA	SQL_PATH	5	NULL	YES	varchar	512	1536	NULL	NULL	utf8	utf8_general_ci	varchar(512)				
-NULL	information_schema	SCHEMA_PRIVILEGES	GRANTEE	1		NO	varchar	81	243	NULL	NULL	utf8	utf8_general_ci	varchar(81)				
-NULL	information_schema	SCHEMA_PRIVILEGES	IS_GRANTABLE	5		NO	varchar	3	9	NULL	NULL	utf8	utf8_general_ci	varchar(3)				
-NULL	information_schema	SCHEMA_PRIVILEGES	PRIVILEGE_TYPE	4		NO	varchar	64	192	NULL	NULL	utf8	utf8_general_ci	varchar(64)				
-NULL	information_schema	SCHEMA_PRIVILEGES	TABLE_CATALOG	2	NULL	YES	varchar	512	1536	NULL	NULL	utf8	utf8_general_ci	varchar(512)				
-NULL	information_schema	SCHEMA_PRIVILEGES	TABLE_SCHEMA	3		NO	varchar	64	192	NULL	NULL	utf8	utf8_general_ci	varchar(64)				
-NULL	information_schema	SESSION_STATUS	VARIABLE_NAME	1		NO	varchar	64	192	NULL	NULL	utf8	utf8_general_ci	varchar(64)				
-NULL	information_schema	SESSION_STATUS	VARIABLE_VALUE	2	NULL	YES	varchar	1024	3072	NULL	NULL	utf8	utf8_general_ci	varchar(1024)				
-NULL	information_schema	SESSION_VARIABLES	VARIABLE_NAME	1		NO	varchar	64	192	NULL	NULL	utf8	utf8_general_ci	varchar(64)				
-NULL	information_schema	SESSION_VARIABLES	VARIABLE_VALUE	2	NULL	YES	varchar	1024	3072	NULL	NULL	utf8	utf8_general_ci	varchar(1024)				
-NULL	information_schema	STATISTICS	CARDINALITY	10	NULL	YES	bigint	NULL	NULL	19	0	NULL	NULL	bigint(21)				
-NULL	information_schema	STATISTICS	COLLATION	9	NULL	YES	varchar	1	3	NULL	NULL	utf8	utf8_general_ci	varchar(1)				
-NULL	information_schema	STATISTICS	COLUMN_NAME	8		NO	varchar	64	192	NULL	NULL	utf8	utf8_general_ci	varchar(64)				
-NULL	information_schema	STATISTICS	COMMENT	15	NULL	YES	varchar	16	48	NULL	NULL	utf8	utf8_general_ci	varchar(16)				
-NULL	information_schema	STATISTICS	INDEX_NAME	6		NO	varchar	64	192	NULL	NULL	utf8	utf8_general_ci	varchar(64)				
-NULL	information_schema	STATISTICS	INDEX_SCHEMA	5		NO	varchar	64	192	NULL	NULL	utf8	utf8_general_ci	varchar(64)				
-NULL	information_schema	STATISTICS	INDEX_TYPE	14		NO	varchar	16	48	NULL	NULL	utf8	utf8_general_ci	varchar(16)				
-NULL	information_schema	STATISTICS	NON_UNIQUE	4	0	NO	bigint	NULL	NULL	19	0	NULL	NULL	bigint(1)				
-NULL	information_schema	STATISTICS	NULLABLE	13		NO	varchar	3	9	NULL	NULL	utf8	utf8_general_ci	varchar(3)				
-NULL	information_schema	STATISTICS	PACKED	12	NULL	YES	varchar	10	30	NULL	NULL	utf8	utf8_general_ci	varchar(10)				
-NULL	information_schema	STATISTICS	SEQ_IN_INDEX	7	0	NO	bigint	NULL	NULL	19	0	NULL	NULL	bigint(2)				
-NULL	information_schema	STATISTICS	SUB_PART	11	NULL	YES	bigint	NULL	NULL	19	0	NULL	NULL	bigint(3)				
-NULL	information_schema	STATISTICS	TABLE_CATALOG	1	NULL	YES	varchar	512	1536	NULL	NULL	utf8	utf8_general_ci	varchar(512)				
-NULL	information_schema	STATISTICS	TABLE_NAME	3		NO	varchar	64	192	NULL	NULL	utf8	utf8_general_ci	varchar(64)				
-NULL	information_schema	STATISTICS	TABLE_SCHEMA	2		NO	varchar	64	192	NULL	NULL	utf8	utf8_general_ci	varchar(64)				
-NULL	information_schema	TABLES	AUTO_INCREMENT	14	NULL	YES	bigint	NULL	NULL	20	0	NULL	NULL	bigint(21) unsigned				
-NULL	information_schema	TABLES	AVG_ROW_LENGTH	9	NULL	YES	bigint	NULL	NULL	20	0	NULL	NULL	bigint(21) unsigned				
-NULL	information_schema	TABLES	CHECKSUM	19	NULL	YES	bigint	NULL	NULL	20	0	NULL	NULL	bigint(21) unsigned				
-NULL	information_schema	TABLES	CHECK_TIME	17	NULL	YES	datetime	NULL	NULL	NULL	NULL	NULL	NULL	datetime				
-NULL	information_schema	TABLES	CREATE_OPTIONS	20	NULL	YES	varchar	255	765	NULL	NULL	utf8	utf8_general_ci	varchar(255)				
-NULL	information_schema	TABLES	CREATE_TIME	15	NULL	YES	datetime	NULL	NULL	NULL	NULL	NULL	NULL	datetime				
-NULL	information_schema	TABLES	DATA_FREE	13	NULL	YES	bigint	NULL	NULL	20	0	NULL	NULL	bigint(21) unsigned				
-NULL	information_schema	TABLES	DATA_LENGTH	10	NULL	YES	bigint	NULL	NULL	20	0	NULL	NULL	bigint(21) unsigned				
-NULL	information_schema	TABLES	ENGINE	5	NULL	YES	varchar	64	192	NULL	NULL	utf8	utf8_general_ci	varchar(64)				
-NULL	information_schema	TABLES	INDEX_LENGTH	12	NULL	YES	bigint	NULL	NULL	20	0	NULL	NULL	bigint(21) unsigned				
-NULL	information_schema	TABLES	MAX_DATA_LENGTH	11	NULL	YES	bigint	NULL	NULL	20	0	NULL	NULL	bigint(21) unsigned				
-NULL	information_schema	TABLES	ROW_FORMAT	7	NULL	YES	varchar	10	30	NULL	NULL	utf8	utf8_general_ci	varchar(10)				
-NULL	information_schema	TABLES	TABLE_CATALOG	1	NULL	YES	varchar	512	1536	NULL	NULL	utf8	utf8_general_ci	varchar(512)				
-NULL	information_schema	TABLES	TABLE_COLLATION	18	NULL	YES	varchar	32	96	NULL	NULL	utf8	utf8_general_ci	varchar(32)				
-NULL	information_schema	TABLES	TABLE_COMMENT	21		NO	varchar	80	240	NULL	NULL	utf8	utf8_general_ci	varchar(80)				
-NULL	information_schema	TABLES	TABLE_NAME	3		NO	varchar	64	192	NULL	NULL	utf8	utf8_general_ci	varchar(64)				
-NULL	information_schema	TABLES	TABLE_ROWS	8	NULL	YES	bigint	NULL	NULL	20	0	NULL	NULL	bigint(21) unsigned				
-NULL	information_schema	TABLES	TABLE_SCHEMA	2		NO	varchar	64	192	NULL	NULL	utf8	utf8_general_ci	varchar(64)				
-NULL	information_schema	TABLES	TABLE_TYPE	4		NO	varchar	64	192	NULL	NULL	utf8	utf8_general_ci	varchar(64)				
-NULL	information_schema	TABLES	UPDATE_TIME	16	NULL	YES	datetime	NULL	NULL	NULL	NULL	NULL	NULL	datetime				
-NULL	information_schema	TABLES	VERSION	6	NULL	YES	bigint	NULL	NULL	20	0	NULL	NULL	bigint(21) unsigned				
-NULL	information_schema	TABLE_CONSTRAINTS	CONSTRAINT_CATALOG	1	NULL	YES	varchar	512	1536	NULL	NULL	utf8	utf8_general_ci	varchar(512)				
-NULL	information_schema	TABLE_CONSTRAINTS	CONSTRAINT_NAME	3		NO	varchar	64	192	NULL	NULL	utf8	utf8_general_ci	varchar(64)				
-NULL	information_schema	TABLE_CONSTRAINTS	CONSTRAINT_SCHEMA	2		NO	varchar	64	192	NULL	NULL	utf8	utf8_general_ci	varchar(64)				
-NULL	information_schema	TABLE_CONSTRAINTS	CONSTRAINT_TYPE	6		NO	varchar	64	192	NULL	NULL	utf8	utf8_general_ci	varchar(64)				
-NULL	information_schema	TABLE_CONSTRAINTS	TABLE_NAME	5		NO	varchar	64	192	NULL	NULL	utf8	utf8_general_ci	varchar(64)				
-NULL	information_schema	TABLE_CONSTRAINTS	TABLE_SCHEMA	4		NO	varchar	64	192	NULL	NULL	utf8	utf8_general_ci	varchar(64)				
-NULL	information_schema	TABLE_PRIVILEGES	GRANTEE	1		NO	varchar	81	243	NULL	NULL	utf8	utf8_general_ci	varchar(81)				
-NULL	information_schema	TABLE_PRIVILEGES	IS_GRANTABLE	6		NO	varchar	3	9	NULL	NULL	utf8	utf8_general_ci	varchar(3)				
-NULL	information_schema	TABLE_PRIVILEGES	PRIVILEGE_TYPE	5		NO	varchar	64	192	NULL	NULL	utf8	utf8_general_ci	varchar(64)				
-NULL	information_schema	TABLE_PRIVILEGES	TABLE_CATALOG	2	NULL	YES	varchar	512	1536	NULL	NULL	utf8	utf8_general_ci	varchar(512)				
-NULL	information_schema	TABLE_PRIVILEGES	TABLE_NAME	4		NO	varchar	64	192	NULL	NULL	utf8	utf8_general_ci	varchar(64)				
-NULL	information_schema	TABLE_PRIVILEGES	TABLE_SCHEMA	3		NO	varchar	64	192	NULL	NULL	utf8	utf8_general_ci	varchar(64)				
-NULL	information_schema	TABLE_STATISTICS	ROWS_CHANGED	4	0	NO	bigint	NULL	NULL	19	0	NULL	NULL	bigint(21)				
-NULL	information_schema	TABLE_STATISTICS	ROWS_CHANGED_X_INDEXES	5	0	NO	bigint	NULL	NULL	19	0	NULL	NULL	bigint(21)				
-NULL	information_schema	TABLE_STATISTICS	ROWS_READ	3	0	NO	bigint	NULL	NULL	19	0	NULL	NULL	bigint(21)				
-NULL	information_schema	TABLE_STATISTICS	TABLE_NAME	2		NO	varchar	192	576	NULL	NULL	utf8	utf8_general_ci	varchar(192)				
-NULL	information_schema	TABLE_STATISTICS	TABLE_SCHEMA	1		NO	varchar	192	576	NULL	NULL	utf8	utf8_general_ci	varchar(192)				
-NULL	information_schema	TRIGGERS	ACTION_CONDITION	9	NULL	YES	longtext	4294967295	4294967295	NULL	NULL	utf8	utf8_general_ci	longtext				
-NULL	information_schema	TRIGGERS	ACTION_ORDER	8	0	NO	bigint	NULL	NULL	19	0	NULL	NULL	bigint(4)				
-NULL	information_schema	TRIGGERS	ACTION_ORIENTATION	11		NO	varchar	9	27	NULL	NULL	utf8	utf8_general_ci	varchar(9)				
-NULL	information_schema	TRIGGERS	ACTION_REFERENCE_NEW_ROW	16		NO	varchar	3	9	NULL	NULL	utf8	utf8_general_ci	varchar(3)				
-NULL	information_schema	TRIGGERS	ACTION_REFERENCE_NEW_TABLE	14	NULL	YES	varchar	64	192	NULL	NULL	utf8	utf8_general_ci	varchar(64)				
-NULL	information_schema	TRIGGERS	ACTION_REFERENCE_OLD_ROW	15		NO	varchar	3	9	NULL	NULL	utf8	utf8_general_ci	varchar(3)				
-NULL	information_schema	TRIGGERS	ACTION_REFERENCE_OLD_TABLE	13	NULL	YES	varchar	64	192	NULL	NULL	utf8	utf8_general_ci	varchar(64)				
-NULL	information_schema	TRIGGERS	ACTION_STATEMENT	10	NULL	NO	longtext	4294967295	4294967295	NULL	NULL	utf8	utf8_general_ci	longtext				
-NULL	information_schema	TRIGGERS	ACTION_TIMING	12		NO	varchar	6	18	NULL	NULL	utf8	utf8_general_ci	varchar(6)				
-NULL	information_schema	TRIGGERS	CHARACTER_SET_CLIENT	20		NO	varchar	32	96	NULL	NULL	utf8	utf8_general_ci	varchar(32)				
-NULL	information_schema	TRIGGERS	COLLATION_CONNECTION	21		NO	varchar	32	96	NULL	NULL	utf8	utf8_general_ci	varchar(32)				
-NULL	information_schema	TRIGGERS	CREATED	17	NULL	YES	datetime	NULL	NULL	NULL	NULL	NULL	NULL	datetime				
-NULL	information_schema	TRIGGERS	DATABASE_COLLATION	22		NO	varchar	32	96	NULL	NULL	utf8	utf8_general_ci	varchar(32)				
-NULL	information_schema	TRIGGERS	DEFINER	19		NO	varchar	77	231	NULL	NULL	utf8	utf8_general_ci	varchar(77)				
-NULL	information_schema	TRIGGERS	EVENT_MANIPULATION	4		NO	varchar	6	18	NULL	NULL	utf8	utf8_general_ci	varchar(6)				
-NULL	information_schema	TRIGGERS	EVENT_OBJECT_CATALOG	5	NULL	YES	varchar	512	1536	NULL	NULL	utf8	utf8_general_ci	varchar(512)				
-NULL	information_schema	TRIGGERS	EVENT_OBJECT_SCHEMA	6		NO	varchar	64	192	NULL	NULL	utf8	utf8_general_ci	varchar(64)				
-NULL	information_schema	TRIGGERS	EVENT_OBJECT_TABLE	7		NO	varchar	64	192	NULL	NULL	utf8	utf8_general_ci	varchar(64)				
-NULL	information_schema	TRIGGERS	SQL_MODE	18		NO	varchar	8192	24576	NULL	NULL	utf8	utf8_general_ci	varchar(8192)				
-NULL	information_schema	TRIGGERS	TRIGGER_CATALOG	1	NULL	YES	varchar	512	1536	NULL	NULL	utf8	utf8_general_ci	varchar(512)				
-NULL	information_schema	TRIGGERS	TRIGGER_NAME	3		NO	varchar	64	192	NULL	NULL	utf8	utf8_general_ci	varchar(64)				
-NULL	information_schema	TRIGGERS	TRIGGER_SCHEMA	2		NO	varchar	64	192	NULL	NULL	utf8	utf8_general_ci	varchar(64)				
-NULL	information_schema	USER_PRIVILEGES	GRANTEE	1		NO	varchar	81	243	NULL	NULL	utf8	utf8_general_ci	varchar(81)				
-NULL	information_schema	USER_PRIVILEGES	IS_GRANTABLE	4		NO	varchar	3	9	NULL	NULL	utf8	utf8_general_ci	varchar(3)				
-NULL	information_schema	USER_PRIVILEGES	PRIVILEGE_TYPE	3		NO	varchar	64	192	NULL	NULL	utf8	utf8_general_ci	varchar(64)				
-NULL	information_schema	USER_PRIVILEGES	TABLE_CATALOG	2	NULL	YES	varchar	512	1536	NULL	NULL	utf8	utf8_general_ci	varchar(512)				
-NULL	information_schema	USER_STATISTICS	ACCESS_DENIED	22	0	NO	bigint	NULL	NULL	19	0	NULL	NULL	bigint(21)				
-NULL	information_schema	USER_STATISTICS	BINLOG_BYTES_WRITTEN	9	0	NO	bigint	NULL	NULL	19	0	NULL	NULL	bigint(21)				
-NULL	information_schema	USER_STATISTICS	BUSY_TIME	5	0	NO	double	NULL	NULL	21	NULL	NULL	NULL	double				
-NULL	information_schema	USER_STATISTICS	BYTES_RECEIVED	7	0	NO	bigint	NULL	NULL	19	0	NULL	NULL	bigint(21)				
-NULL	information_schema	USER_STATISTICS	BYTES_SENT	8	0	NO	bigint	NULL	NULL	19	0	NULL	NULL	bigint(21)				
-NULL	information_schema	USER_STATISTICS	COMMIT_TRANSACTIONS	18	0	NO	bigint	NULL	NULL	19	0	NULL	NULL	bigint(21)				
-NULL	information_schema	USER_STATISTICS	CONCURRENT_CONNECTIONS	3	0	NO	int	NULL	NULL	10	0	NULL	NULL	int(11)				
-NULL	information_schema	USER_STATISTICS	CONNECTED_TIME	4	0	NO	int	NULL	NULL	10	0	NULL	NULL	int(11)				
-NULL	information_schema	USER_STATISTICS	CPU_TIME	6	0	NO	double	NULL	NULL	21	NULL	NULL	NULL	double				
-NULL	information_schema	USER_STATISTICS	DENIED_CONNECTIONS	20	0	NO	bigint	NULL	NULL	19	0	NULL	NULL	bigint(21)				
-NULL	information_schema	USER_STATISTICS	EMPTY_QUERIES	23	0	NO	bigint	NULL	NULL	19	0	NULL	NULL	bigint(21)				
-NULL	information_schema	USER_STATISTICS	LOST_CONNECTIONS	21	0	NO	bigint	NULL	NULL	19	0	NULL	NULL	bigint(21)				
-NULL	information_schema	USER_STATISTICS	OTHER_COMMANDS	17	0	NO	bigint	NULL	NULL	19	0	NULL	NULL	bigint(21)				
-NULL	information_schema	USER_STATISTICS	ROLLBACK_TRANSACTIONS	19	0	NO	bigint	NULL	NULL	19	0	NULL	NULL	bigint(21)				
-NULL	information_schema	USER_STATISTICS	ROWS_DELETED	12	0	NO	bigint	NULL	NULL	19	0	NULL	NULL	bigint(21)				
-NULL	information_schema	USER_STATISTICS	ROWS_INSERTED	13	0	NO	bigint	NULL	NULL	19	0	NULL	NULL	bigint(21)				
-NULL	information_schema	USER_STATISTICS	ROWS_READ	10	0	NO	bigint	NULL	NULL	19	0	NULL	NULL	bigint(21)				
-NULL	information_schema	USER_STATISTICS	ROWS_SENT	11	0	NO	bigint	NULL	NULL	19	0	NULL	NULL	bigint(21)				
-NULL	information_schema	USER_STATISTICS	ROWS_UPDATED	14	0	NO	bigint	NULL	NULL	19	0	NULL	NULL	bigint(21)				
-NULL	information_schema	USER_STATISTICS	SELECT_COMMANDS	15	0	NO	bigint	NULL	NULL	19	0	NULL	NULL	bigint(21)				
-NULL	information_schema	USER_STATISTICS	TOTAL_CONNECTIONS	2	0	NO	int	NULL	NULL	10	0	NULL	NULL	int(11)				
-NULL	information_schema	USER_STATISTICS	UPDATE_COMMANDS	16	0	NO	bigint	NULL	NULL	19	0	NULL	NULL	bigint(21)				
-NULL	information_schema	USER_STATISTICS	USER	1		NO	varchar	48	144	NULL	NULL	utf8	utf8_general_ci	varchar(48)				
-NULL	information_schema	VIEWS	CHARACTER_SET_CLIENT	9		NO	varchar	32	96	NULL	NULL	utf8	utf8_general_ci	varchar(32)				
-NULL	information_schema	VIEWS	CHECK_OPTION	5		NO	varchar	8	24	NULL	NULL	utf8	utf8_general_ci	varchar(8)				
-NULL	information_schema	VIEWS	COLLATION_CONNECTION	10		NO	varchar	32	96	NULL	NULL	utf8	utf8_general_ci	varchar(32)				
-NULL	information_schema	VIEWS	DEFINER	7		NO	varchar	77	231	NULL	NULL	utf8	utf8_general_ci	varchar(77)				
-NULL	information_schema	VIEWS	IS_UPDATABLE	6		NO	varchar	3	9	NULL	NULL	utf8	utf8_general_ci	varchar(3)				
-NULL	information_schema	VIEWS	SECURITY_TYPE	8		NO	varchar	7	21	NULL	NULL	utf8	utf8_general_ci	varchar(7)				
-NULL	information_schema	VIEWS	TABLE_CATALOG	1	NULL	YES	varchar	512	1536	NULL	NULL	utf8	utf8_general_ci	varchar(512)				
-NULL	information_schema	VIEWS	TABLE_NAME	3		NO	varchar	64	192	NULL	NULL	utf8	utf8_general_ci	varchar(64)				
-NULL	information_schema	VIEWS	TABLE_SCHEMA	2		NO	varchar	64	192	NULL	NULL	utf8	utf8_general_ci	varchar(64)				
-NULL	information_schema	VIEWS	VIEW_DEFINITION	4	NULL	NO	longtext	4294967295	4294967295	NULL	NULL	utf8	utf8_general_ci	longtext				
-NULL	information_schema	XTRADB_ADMIN_COMMAND	result_message	1		NO	varchar	1024	3072	NULL	NULL	utf8	utf8_general_ci	varchar(1024)				
->>>>>>> 67d0e7ef
 ##########################################################################
 # Show the quotient of CHARACTER_OCTET_LENGTH and CHARACTER_MAXIMUM_LENGTH
 ##########################################################################
@@ -1246,8 +757,6 @@
 3.0000	information_schema	INDEX_STATISTICS	TABLE_NAME	varchar	192	576	utf8	utf8_general_ci	varchar(192)
 3.0000	information_schema	INDEX_STATISTICS	INDEX_NAME	varchar	192	576	utf8	utf8_general_ci	varchar(192)
 NULL	information_schema	INDEX_STATISTICS	ROWS_READ	bigint	NULL	NULL	NULL	NULL	bigint(21)
-<<<<<<< HEAD
-=======
 NULL	information_schema	INNODB_BUFFER_PAGE	BLOCK_ID	bigint	NULL	NULL	NULL	NULL	bigint(21) unsigned
 NULL	information_schema	INNODB_BUFFER_PAGE	SPACE	bigint	NULL	NULL	NULL	NULL	bigint(21) unsigned
 NULL	information_schema	INNODB_BUFFER_PAGE	PAGE_NUMBER	bigint	NULL	NULL	NULL	NULL	bigint(21) unsigned
@@ -1286,7 +795,6 @@
 3.0000	information_schema	INNODB_BUFFER_PAGE_LRU	IO_FIX	varchar	64	192	utf8	utf8_general_ci	varchar(64)
 3.0000	information_schema	INNODB_BUFFER_PAGE_LRU	IS_OLD	varchar	3	9	utf8	utf8_general_ci	varchar(3)
 NULL	information_schema	INNODB_BUFFER_PAGE_LRU	FREE_PAGE_CLOCK	bigint	NULL	NULL	NULL	NULL	bigint(21) unsigned
->>>>>>> 67d0e7ef
 3.0000	information_schema	INNODB_BUFFER_POOL_PAGES	page_type	varchar	64	192	utf8	utf8_general_ci	varchar(64)
 NULL	information_schema	INNODB_BUFFER_POOL_PAGES	space_id	bigint	NULL	NULL	NULL	NULL	bigint(21) unsigned
 NULL	information_schema	INNODB_BUFFER_POOL_PAGES	page_no	bigint	NULL	NULL	NULL	NULL	bigint(21) unsigned
@@ -1481,9 +989,6 @@
 3.0000	information_schema	PARTITIONS	PARTITION_COMMENT	varchar	80	240	utf8	utf8_general_ci	varchar(80)
 3.0000	information_schema	PARTITIONS	NODEGROUP	varchar	12	36	utf8	utf8_general_ci	varchar(12)
 3.0000	information_schema	PARTITIONS	TABLESPACE_NAME	varchar	64	192	utf8	utf8_general_ci	varchar(64)
-NULL	information_schema	PBXT_STATISTICS	ID	int	NULL	NULL	NULL	NULL	int(4)
-3.0000	information_schema	PBXT_STATISTICS	Name	varchar	40	120	utf8	utf8_general_ci	varchar(40)
-NULL	information_schema	PBXT_STATISTICS	Value	bigint	NULL	NULL	NULL	NULL	bigint(8)
 3.0000	information_schema	PLUGINS	PLUGIN_NAME	varchar	64	192	utf8	utf8_general_ci	varchar(64)
 3.0000	information_schema	PLUGINS	PLUGIN_VERSION	varchar	20	60	utf8	utf8_general_ci	varchar(20)
 3.0000	information_schema	PLUGINS	PLUGIN_STATUS	varchar	10	30	utf8	utf8_general_ci	varchar(10)
@@ -1668,12 +1173,4 @@
 3.0000	information_schema	VIEWS	SECURITY_TYPE	varchar	7	21	utf8	utf8_general_ci	varchar(7)
 3.0000	information_schema	VIEWS	CHARACTER_SET_CLIENT	varchar	32	96	utf8	utf8_general_ci	varchar(32)
 3.0000	information_schema	VIEWS	COLLATION_CONNECTION	varchar	32	96	utf8	utf8_general_ci	varchar(32)
-<<<<<<< HEAD
-3.0000	information_schema	XTRADB_ADMIN_COMMAND	result_message	varchar	1024	3072	utf8	utf8_general_ci	varchar(1024)
-3.0000	information_schema	XTRADB_ENHANCEMENTS	name	varchar	255	765	utf8	utf8_general_ci	varchar(255)
-3.0000	information_schema	XTRADB_ENHANCEMENTS	description	varchar	255	765	utf8	utf8_general_ci	varchar(255)
-3.0000	information_schema	XTRADB_ENHANCEMENTS	comment	varchar	100	300	utf8	utf8_general_ci	varchar(100)
-3.0000	information_schema	XTRADB_ENHANCEMENTS	link	varchar	255	765	utf8	utf8_general_ci	varchar(255)
-=======
-3.0000	information_schema	XTRADB_ADMIN_COMMAND	result_message	varchar	1024	3072	utf8	utf8_general_ci	varchar(1024)
->>>>>>> 67d0e7ef
+3.0000	information_schema	XTRADB_ADMIN_COMMAND	result_message	varchar	1024	3072	utf8	utf8_general_ci	varchar(1024)
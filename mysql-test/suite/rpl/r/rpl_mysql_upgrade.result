<<<<<<< HEAD
stop slave;
drop table if exists t1,t2,t3,t4,t5,t6,t7,t8,t9;
reset master;
reset slave;
drop table if exists t1,t2,t3,t4,t5,t6,t7,t8,t9;
start slave;
=======
include/master-slave.inc
[connection master]
>>>>>>> 8e35f7a8
call mtr.add_suppression("Unsafe statement written to the binary log using statement format since BINLOG_FORMAT = STATEMENT");
DROP DATABASE IF EXISTS `#mysql50#mysqltest-1`;
CREATE DATABASE `#mysql50#mysqltest-1`;
Master position is not changed
STOP SLAVE SQL_THREAD;
include/wait_for_slave_sql_to_stop.inc
Master position has been changed
DROP DATABASE `mysqltest-1`;
DROP DATABASE `#mysql50#mysqltest-1`;
include/rpl_end.inc<|MERGE_RESOLUTION|>--- conflicted
+++ resolved
@@ -1,14 +1,5 @@
-<<<<<<< HEAD
-stop slave;
-drop table if exists t1,t2,t3,t4,t5,t6,t7,t8,t9;
-reset master;
-reset slave;
-drop table if exists t1,t2,t3,t4,t5,t6,t7,t8,t9;
-start slave;
-=======
 include/master-slave.inc
 [connection master]
->>>>>>> 8e35f7a8
 call mtr.add_suppression("Unsafe statement written to the binary log using statement format since BINLOG_FORMAT = STATEMENT");
 DROP DATABASE IF EXISTS `#mysql50#mysqltest-1`;
 CREATE DATABASE `#mysql50#mysqltest-1`;

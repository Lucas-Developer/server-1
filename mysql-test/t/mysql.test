# This test should work in embedded server after we fix mysqltest
-- source include/not_embedded.inc
#
# Testing the MySQL command line client(mysql)
#

--disable_warnings
drop table if exists t1;
--enable_warnings

#
# Test the "delimiter" functionality
# Bug#9879
#
create table t1(a int);
insert into t1 values(1);

# Test delimiters
--exec $MYSQL test 2>&1 < "./t/mysql_delimiter.sql"

--disable_query_log
# Test delimiter : supplied on the command line
select "Test delimiter : from command line" as "_";
--exec $MYSQL test --delimiter=":" -e "select * from t1:"
# Test delimiter :; supplied on the command line
select "Test delimiter :; from command line" as "_";
--exec $MYSQL test --delimiter=":;" -e "select * from t1:;"
# Test 'go' command (vertical output) \G
select "Test 'go' command(vertical output) \G" as "_";
--exec $MYSQL test -e "select * from t1\G"
# Test 'go' command \g
select "Test  'go' command \g" as "_";
--exec $MYSQL test -e "select * from t1\g"
--enable_query_log
drop table t1;

#
# BUG9998 - MySQL client hangs on USE "database"
#
create table t1(a int);
lock tables t1 write;
--exec $MYSQL -e "use test; select database();"
unlock tables;
drop table t1;

#
# Bug#16859 -- NULLs in columns must not truncate data as if a C-language "string".
#
--exec $MYSQL -t test -e "create table t1 (col1 binary(4), col2 varchar(10), col3 int); insert into t1 values ('a', 'b', 123421),('a ', '0123456789', 4), ('abcd', '', 4); select concat('>',col1,'<'), col2, col3 from t1; drop table t1;" 2>&1

#
# Bug#17939 Wrong table format when using UTF8 strings
#
--exec $MYSQL --default-character-set=utf8 --table -e "SELECT 'John Doe' as '__tañgè Ñãmé'" 2>&1
--exec $MYSQL --default-character-set=utf8 --table -e "SELECT '__tañgè Ñãmé' as 'John Doe'" 2>&1

#
# Bug#18265 -- mysql client: No longer right-justifies numeric columns
#
--exec $MYSQL -t --default-character-set utf8 test -e "create table t1 (i int, j int, k char(25) charset utf8); insert into t1 (i) values (1); insert into t1 (k) values ('<----------------------->'); insert into t1 (k) values ('<-----'); insert into t1 (k) values ('Τη γλώσσα'); insert into t1 (k) values ('ᛖᚴ ᚷᛖᛏ'); select * from t1; DROP TABLE t1;"

#
# "DESCRIBE" commands may return strange NULLness flags.
#
--exec $MYSQL --default-character-set utf8 test -e "create table t1 (i int, j int not null, k int); insert into t1 values (null, 1, null); select * from t1; describe t1; drop table t1;"
--exec $MYSQL -t --default-character-set utf8 test -e "create table t1 (i int, j int not null, k int); insert into t1 values (null, 1, null); select * from t1; describe t1; drop table t1;"

#
# Bug#19564: mysql displays NULL instead of space
#
--exec $MYSQL test -e "create table b19564 (i int, s1 char(1)); insert into b19564 values (1, 'x'); insert into b19564 values (2, NULL); insert into b19564 values (3, ' '); select * from b19564 order by i; drop table b19564;" 
--exec $MYSQL -t test -e "create table b19564 (i int, s1 char(1)); insert into b19564 values (1, 'x'); insert into b19564 values (2, NULL); insert into b19564 values (3, ' '); select * from b19564 order by i; drop table b19564;" 

#
# Bug#21618: NULL shown as empty string in client
#
--exec $MYSQL test -e "select unhex('zz');" 
--exec $MYSQL -t test -e "select unhex('zz');" 

# Bug#19265 describe command does not work from mysql prompt
#

create table t1(a int, b varchar(255), c int);
--exec $MYSQL test -e "desc t1"
--exec $MYSQL test -e "desc t1\g"
drop table t1;

--disable_parsing
#
# Bug#21042  	mysql client segfaults on importing a mysqldump export
#
--error 1
--exec $MYSQL test -e "connect verylongdatabasenamethatshouldblowthe256byteslongbufferincom_connectfunctionxkxkxkxkxkxkxkxkxkxkxkxkxkxkxkxkxkxkxkxkxkxkxkxkxkxkxkxkxkxkxkxkxkxkxkxkxkxkxkxkxkxkxkxkxkxkxkxkxkxkxkxkxendcccccccdxxxxxxxxxxxxxxxxxkskskskskkskskskskskskskskskskkskskskskkskskskskskskskskskend" 2>&1
--enable_parsing


#
# Bug #20432: mysql client interprets commands in comments
#

# if the client sees the 'use' within the comment, we haven't fixed
--exec echo "/*"          >  $MYSQLTEST_VARDIR/tmp/bug20432.sql
--exec echo "use"         >> $MYSQLTEST_VARDIR/tmp/bug20432.sql
--exec echo "*/"          >> $MYSQLTEST_VARDIR/tmp/bug20432.sql
--exec $MYSQL              < $MYSQLTEST_VARDIR/tmp/bug20432.sql 2>&1

# SQL can have embedded comments => workie
--exec echo "select /*"   >  $MYSQLTEST_VARDIR/tmp/bug20432.sql
--exec echo "use"         >> $MYSQLTEST_VARDIR/tmp/bug20432.sql
--exec echo "*/ 1"        >> $MYSQLTEST_VARDIR/tmp/bug20432.sql
--exec $MYSQL              < $MYSQLTEST_VARDIR/tmp/bug20432.sql 2>&1

# client commands on the other hand must be at BOL => error
--exec echo "/*"          >  $MYSQLTEST_VARDIR/tmp/bug20432.sql
--exec echo "xxx"         >> $MYSQLTEST_VARDIR/tmp/bug20432.sql
--exec echo "*/ use"      >> $MYSQLTEST_VARDIR/tmp/bug20432.sql
--error 1
--exec $MYSQL              < $MYSQLTEST_VARDIR/tmp/bug20432.sql 2>&1

# client comment recognized, but parameter missing => error
--exec echo "use"         >  $MYSQLTEST_VARDIR/tmp/bug20432.sql
--exec $MYSQL              < $MYSQLTEST_VARDIR/tmp/bug20432.sql 2>&1

#
# Bug #20328: mysql client interprets commands in comments
#
--exec $MYSQL -e "help" > $MYSQLTEST_VARDIR/tmp/bug20328_1.result
--exec $MYSQL -e "help " > $MYSQLTEST_VARDIR/tmp/bug20328_2.result
--diff_files $MYSQLTEST_VARDIR/tmp/bug20328_1.result $MYSQLTEST_VARDIR/tmp/bug20328_2.result

#
# Bug #19216: Client crashes on long SELECT
#
# Create large SELECT
# - 3400 * 20 makes 68000 columns that is more than the
#   max number that can fit in a 16 bit number.

--perl
open(FILE,">","$ENV{'MYSQLTEST_VARDIR'}/tmp/b19216.tmp") or die;
print FILE "select\n";
print FILE "'a','a','a','a','a','a','a','a','a','a','a','a','a','a','a','a','a','a','a','a',\n" x 3400;
print FILE "'b';\n";
close FILE;
EOF

--disable_query_log
--exec $MYSQL < $MYSQLTEST_VARDIR/tmp/b19216.tmp >/dev/null
--enable_query_log

--remove_file $MYSQLTEST_VARDIR/tmp/b19216.tmp

#
# Bug #20103: Escaping with backslash does not work
#
--exec echo "SET SQL_MODE = 'NO_BACKSLASH_ESCAPES';"  > $MYSQLTEST_VARDIR/tmp/bug20103.sql
--exec echo "SELECT '\';" >> $MYSQLTEST_VARDIR/tmp/bug20103.sql
--exec $MYSQL < $MYSQLTEST_VARDIR/tmp/bug20103.sql 2>&1

--exec echo "SET SQL_MODE = '';"  > $MYSQLTEST_VARDIR/tmp/bug20103.sql
--exec echo "SELECT '\';';" >> $MYSQLTEST_VARDIR/tmp/bug20103.sql
--exec $MYSQL              < $MYSQLTEST_VARDIR/tmp/bug20103.sql 2>&1

#
# Bug#17583: mysql drops connection when stdout is not writable
#
create table t17583 (a int);
insert into t17583 (a) values (0),(1),(2),(3),(4),(5),(6),(7),(8),(9);
insert into t17583 select a from t17583;
insert into t17583 select a from t17583;
insert into t17583 select a from t17583;
insert into t17583 select a from t17583;
insert into t17583 select a from t17583;
insert into t17583 select a from t17583;
insert into t17583 select a from t17583;
# Close to the minimal data needed to exercise bug.
select count(*) from t17583;
--exec echo "select count(*) from t17583; select count(*) from t17583; select count(*) from t17583; select count(*) from t17583; select count(*) from t17583; select count(*) from t17583; select count(*) from t17583; select count(*) from t17583; select count(*) from t17583; select count(*) from t17583; select count(*) from t17583; select count(*) from t17583; select count(*) from t17583; select count(*) from t17583; select count(*) from t17583; select count(*) from t17583; select count(*) from t17583; select count(*) from t17583; select count(*) from t17583; select count(*) from t17583; select count(*) from t17583; select count(*) from t17583; select count(*) from t17583; select count(*) from t17583; select count(*) from t17583; select count(*) from t17583; select count(*) from t17583; select count(*) from t17583; select count(*) from t17583; select count(*) from t17583; select count(*) from t17583; select count(*) from t17583; select count(*) from t17583; select count(*) from t17583; select count(*) from t17583; select count(*) from t17583; select count(*) from t17583; select count(*) from t17583; select count(*) from t17583; select count(*) from t17583; select count(*) from t17583; select count(*) from t17583; select count(*) from t17583; select count(*) from t17583; select count(*) from t17583; select count(*) from t17583; select count(*) from t17583; select count(*) from t17583; select count(*) from t17583; select count(*) from t17583; select count(*) from t17583; select count(*) from t17583; select count(*) from t17583; select count(*) from t17583; select count(*) from t17583; select count(*) from t17583; select count(*) from t17583; select count(*) from t17583; select count(*) from t17583; select count(*) from t17583; select count(*) from t17583; select count(*) from t17583; select count(*) from t17583; select count(*) from t17583; select count(*) from t17583; select count(*) from t17583; select count(*) from t17583; select count(*) from t17583; select count(*) from t17583; select count(*) from t17583; select count(*) from t17583; select count(*) from t17583; select count(*) from t17583; select count(*) from t17583; select count(*) from t17583; " |$MYSQL test >&-
drop table t17583;

#
# Bug#20984: Reproducible MySQL client segmentation fault
#  + additional tests for the "com_connect" function in mysql
#
#
--echo Test connect without db- or host-name => reconnect
--exec $MYSQL test -e "\r" 2>&1
--exec $MYSQL test -e "connect" 2>&1

--echo Test connect with dbname only => new dbname, old hostname
--exec $MYSQL test -e "\r test" 2>&1
--exec $MYSQL test -e "connect test" 2>&1
--exec $MYSQL test -e "\rtest" 2>&1
--error 1
--exec $MYSQL test -e "connecttest" 2>&1

--echo Test connect with _invalid_ dbname only => new invalid dbname, old hostname
--error 1
--exec $MYSQL test -e "\r invalid" 2>&1
--error 1
--exec $MYSQL test -e "connect invalid" 2>&1

--echo Test connect with dbname + hostname
--exec $MYSQL test -e "\r test localhost" 2>&1
--exec $MYSQL test -e "connect test localhost" 2>&1

--echo Test connect with dbname + _invalid_ hostname
# Mask the errno of the error message
--replace_regex /\([0-9]*\)/(errno)/
--error 1
--exec $MYSQL test -e "\r test invalid_hostname" 2>&1
--replace_regex /\([0-9]*\)/(errno)/
--error 1
--exec $MYSQL test -e "connect test invalid_hostname" 2>&1

--echo The commands reported in the bug report
--replace_regex /\([0-9]*\)/(errno)/
--error 1
--exec $MYSQL test -e "\r\r\n\r\n cyril\ has\ found\ a\ bug\ :)XXXXXXXXXXXXXXXXXXXXXXXXXXXXXXXXXXXXXXXXXXXXXXXXXXXXXXXXXXXXXXXXXXXXXXXXXXXXXXXXXXXXXXXXXXXXXXXXXXXXXXXXXXXXXXXXXXXXXXXXXXXXXXXXXXXXXXXXXXXXXXXXXXXXXXXXXXXXXXXXXXXXXXXXXXXXXXXXXXXXXXXXXXXXXXXXXXXXXXXXXXXXXXXXXXXXXXXXXXXXXXXXXXXXXXXX" 2>&1

#--replace_regex /\([0-9]*\)/(errno)/
#--error 1
#--exec echo '\r\r\n\r\n cyril\ has\ found\ a\ bug\ :)XXXXXXXXXXXXXXXXXXXXXXXXXXXXXXXXXXXXXXXXXXXXXXXXXXXXXXXXXXXXXXXXXXXXXXXXXXXXXXXXXXXXXXXXXXXXXXXXXXXXXXXXXXXXXXXXXXXXXXXXXXXXXXXXXXXXXXXXXXXXXXXXXXXXXXXXXXXXXXXXXXXXXXXXXXXXXXXXXXXXXXXXXXXXXXXXXXXXXXXXXXXXXXXXXXXXXXXXXXXXXXXXXXXXXXXX' | $MYSQL 2>&1

--echo Too long dbname
--error 1
--exec $MYSQL test -e "\r test_really_long_dbnamexxxxxxxxxxxxxxxxxxxxxxxxxxxxxxxxxxxxxxxxxxxxxxxxxxxxxxxxxxxxxxxxxxxxxxxxxxxxxxxxxxxxxxxxxxxxxxxxxxxxxxxxxxxxxxxxxxxxxxxxxxxxxxxxxxxxxxxxxxxxxxxxxxxxxxxxxxxxxxxxxxxxxxxxxxxxxxxxxxxxxxxxxxxxxxxxxxxxxxxxxxxxxxxxxxxxxxxxxxxxxxxxxxxxxxxx localhost" 2>&1

--echo Too long hostname
--replace_regex /\([0-9]*\)/(errno)/
--error 1
--exec $MYSQL test -e "\r  test cyrils_superlonghostnameXXXXXXXXXXXXXXXXXXXXXXXXXXXXXXXXXXXXXXXXXXXXXXXXXXXXXXXXXXXXXXXXXXXXXXXXXXXXXXXXXXXXXXXXXXXXXXXXXXXXXXXXXXXXXXXXXXXXXXXXXXXXXXXXXXXXXXXXXXXXXXXXXXXXXXXXXXXXXXXXXXXXXXXXXXXXXXXXXXXXXXXXXXXXXXXXXXXXXXXXXXXXXXXXXXXXXXXXXXXXXXXXXXXXXXXX" 2>&1


#
# Bug #21412: mysql cmdline client allows backslash(es) 
# as delimiter but can't recognize them
#

# This should work just fine...
--write_file $MYSQLTEST_VARDIR/tmp/bug21412.sql
DELIMITER /
SELECT 1/
EOF
--exec $MYSQL             < $MYSQLTEST_VARDIR/tmp/bug21412.sql 2>&1
remove_file $MYSQLTEST_VARDIR/tmp/bug21412.sql;

# This should give an error...
--write_file $MYSQLTEST_VARDIR/tmp/bug21412.sql
DELIMITER \
EOF
--exec $MYSQL             < $MYSQLTEST_VARDIR/tmp/bug21412.sql 2>&1
remove_file $MYSQLTEST_VARDIR/tmp/bug21412.sql;

# As should this...
--write_file $MYSQLTEST_VARDIR/tmp/bug21412.sql
DELIMITER \\
EOF
--exec $MYSQL             < $MYSQLTEST_VARDIR/tmp/bug21412.sql 2>&1
remove_file $MYSQLTEST_VARDIR/tmp/bug21412.sql;

#
# Some coverage of not normally used parts
#

--disable_query_log
--exec $MYSQL test -e "show status" 2>&1 > /dev/null
--exec $MYSQL --help 2>&1 > /dev/null
--exec $MYSQL --version 2>&1 > /dev/null
--enable_query_log

#
# bug #26851: Mysql Client --pager Buffer Overflow
#

# allow error 7(invalid argument) since --pager does not always exist in mysql
--error 0,7
--exec $MYSQL --pager="540bytelengthstringxxxxxxxxxxxxxxxxxxxxxxxxxxxxxxxxxxxxxxxxxxxxxxxxxxxxxxxxxxxxxxxxxxxxxxxxxxxxxxxxxxxxxxxxxxxxxxxxxxxxxxxxxxxxxxxxxxxxxxxxxxxxxxxxxxxxxxxxxxxxxxxxxxxxxxxxxxxxxxxxxxxxxxxxxxxxxxxxxxxxxxxxxxxxxxxxxxxxxxxxxxxxxxxxxxxxxxxxxxxxxxxxxxxxxxxxxxxxxxxxxxxxxxxxxxxxxxxxxxxxxxxxxxxxxxxxxxxxxxxxxxxxxxxxxxxxxxxxxxxxxxxxxxxxxxxxxxxxxxxxxxxxxxxxxxxxxxxxxxxxxxxxxxxxxxxxxxxxxxxxxxxxxxxxxxxxxxxxxxxxxxxxxxxxxxxxxxxxxxxxxxxxxxxxxxxxxxxxxxxxxxxxxxxxxxxxxxxxxxxxxxxxxxxxxxxxxxxxxxxxxxxxxxxxxxxxxxxxxxxxxxxxxxxxxxxxxxxxxxxxxxxxxxxxxxxxxxxxxxxxx" -e "select 1" > /dev/null 2>&1
--exec $MYSQL --character-sets-dir="540bytelengthstringxxxxxxxxxxxxxxxxxxxxxxxxxxxxxxxxxxxxxxxxxxxxxxxxxxxxxxxxxxxxxxxxxxxxxxxxxxxxxxxxxxxxxxxxxxxxxxxxxxxxxxxxxxxxxxxxxxxxxxxxxxxxxxxxxxxxxxxxxxxxxxxxxxxxxxxxxxxxxxxxxxxxxxxxxxxxxxxxxxxxxxxxxxxxxxxxxxxxxxxxxxxxxxxxxxxxxxxxxxxxxxxxxxxxxxxxxxxxxxxxxxxxxxxxxxxxxxxxxxxxxxxxxxxxxxxxxxxxxxxxxxxxxxxxxxxxxxxxxxxxxxxxxxxxxxxxxxxxxxxxxxxxxxxxxxxxxxxxxxxxxxxxxxxxxxxxxxxxxxxxxxxxxxxxxxxxxxxxxxxxxxxxxxxxxxxxxxxxxxxxxxxxxxxxxxxxxxxxxxxxxxxxxxxxxxxxxxxxxxxxxxxxxxxxxxxxxxxxxxxxxxxxxxxxxxxxxxxxxxxxxxxxxxxxxxxxxxxxxxxxxxxxxxxxxxxxxxxxxxxxx" -e "select 1" 2>&1

#
# bug #30164: Using client side macro inside server side comments generates broken queries
#
--exec $MYSQL test -e "/*! \C latin1 */ select 1;"

#
# Bug#29323 mysql client only accetps ANSI encoded files
#
--write_file $MYSQLTEST_VARDIR/tmp/bug29323.sql
﻿select "This is a file starting with UTF8 BOM 0xEFBBBF";
EOF
--exec $MYSQL < $MYSQLTEST_VARDIR/tmp/bug29323.sql 2>&1
remove_file $MYSQLTEST_VARDIR/tmp/bug29323.sql;

#
# Bug #33812: mysql client incorrectly parsing DELIMITER
#
# The space and ; after delimiter are important
--exec $MYSQL -e "select 1 delimiter ;"

#
# Bug #38158: mysql client regression, can't read dump files
#
--write_file $MYSQLTEST_VARDIR/tmp/bug38158.sql
-- Testing
--
delimiter ||
select 2 ||
EOF
--exec $MYSQL < $MYSQLTEST_VARDIR/tmp/bug38158.sql 2>&1
--exec $MYSQL -c < $MYSQLTEST_VARDIR/tmp/bug38158.sql 2>&1
remove_file $MYSQLTEST_VARDIR/tmp/bug38158.sql;

#
# Bug #41437: Value stored in 'case' lacks charset, causees segfault
#
--exec $MYSQL -e "select @z:='1',@z=database()"


#
# Bug #31060: MySQL CLI parser bug 2
#

--write_file $MYSQLTEST_VARDIR/tmp/bug31060.sql
;DELIMITER DELIMITER
;
SELECT 1DELIMITER
DELIMITER ;
SELECT 1;
EOF

--exec $MYSQL < $MYSQLTEST_VARDIR/tmp/bug31060.sql 2>&1

remove_file $MYSQLTEST_VARDIR/tmp/bug31060.sql;

<<<<<<< HEAD
#  
# Bug #41486: extra character appears in BLOB for every ~40Mb after   
#             mysqldump/import   
#  
  
# Have to change the global variable as the session variable is 
# read-only.
set @old_max_allowed_packet = @@global.max_allowed_packet; 
# 2 MB blob length + some space for the rest of INSERT query
set @@global.max_allowed_packet = 2 * 1024 * 1024 + 1024; 

# Create a new connection since the global max_allowed_packet
# has no effect for the current connection
connect (con1, localhost, root,,);
connection con1; 

CREATE TABLE t1(data LONGBLOB);  
INSERT INTO t1 SELECT REPEAT('1', 2*1024*1024);  
  
--exec $MYSQL_DUMP test t1 >$MYSQLTEST_VARDIR/tmp/bug41486.sql  
# Check that the mysql client does not insert extra newlines when loading  
# strings longer than client's max_allowed_packet  
--exec $MYSQL --max_allowed_packet=1M test < $MYSQLTEST_VARDIR/tmp/bug41486.sql 2>&1  
SELECT LENGTH(data) FROM t1;  
  
remove_file $MYSQLTEST_VARDIR/tmp/bug41486.sql; 
DROP TABLE t1;  

connection default;
disconnect con1;

set @@global.max_allowed_packet = @old_max_allowed_packet; 
 
--echo End of 5.0 tests

#
# Bug #29903: The CMake build method does not produce the embedded library.
#
--disable_query_log
--exec $MYSQL --server-arg=no-defaults test -e "quit"
--enable_query_log

#
# Bug #25146: Some warnings/errors not shown when using --show-warnings
#

# This one should succeed with no warnings
--exec $MYSQL --show-warnings test -e "create table t1 (id int)"

# This should succeed, with warnings about conversion from nonexistent engine
--exec $MYSQL --show-warnings test -e "create table t2 (id int) engine=nonexistent"

# This should fail, with warnings as well
--error 1
--exec $MYSQL --show-warnings test -e "create table t2 (id int) engine=nonexistent2"

drop tables t1, t2;

--echo End of tests
=======
--echo End of 5.0 tests
>>>>>>> 8d4d3e13
<|MERGE_RESOLUTION|>--- conflicted
+++ resolved
@@ -332,40 +332,6 @@
 
 remove_file $MYSQLTEST_VARDIR/tmp/bug31060.sql;
 
-<<<<<<< HEAD
-#  
-# Bug #41486: extra character appears in BLOB for every ~40Mb after   
-#             mysqldump/import   
-#  
-  
-# Have to change the global variable as the session variable is 
-# read-only.
-set @old_max_allowed_packet = @@global.max_allowed_packet; 
-# 2 MB blob length + some space for the rest of INSERT query
-set @@global.max_allowed_packet = 2 * 1024 * 1024 + 1024; 
-
-# Create a new connection since the global max_allowed_packet
-# has no effect for the current connection
-connect (con1, localhost, root,,);
-connection con1; 
-
-CREATE TABLE t1(data LONGBLOB);  
-INSERT INTO t1 SELECT REPEAT('1', 2*1024*1024);  
-  
---exec $MYSQL_DUMP test t1 >$MYSQLTEST_VARDIR/tmp/bug41486.sql  
-# Check that the mysql client does not insert extra newlines when loading  
-# strings longer than client's max_allowed_packet  
---exec $MYSQL --max_allowed_packet=1M test < $MYSQLTEST_VARDIR/tmp/bug41486.sql 2>&1  
-SELECT LENGTH(data) FROM t1;  
-  
-remove_file $MYSQLTEST_VARDIR/tmp/bug41486.sql; 
-DROP TABLE t1;  
-
-connection default;
-disconnect con1;
-
-set @@global.max_allowed_packet = @old_max_allowed_packet; 
- 
 --echo End of 5.0 tests
 
 #
@@ -391,7 +357,4 @@
 
 drop tables t1, t2;
 
---echo End of tests
-=======
---echo End of 5.0 tests
->>>>>>> 8d4d3e13
+--echo End of tests
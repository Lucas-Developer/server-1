--source include/have_symlink.inc
--source include/not_windows.inc

--disable_warnings
drop table if exists t1,t2,t7,t8,t9;
drop database if exists mysqltest;
--enable_warnings

#
# First create little data to play with
#

create table t1 (a int not null auto_increment, b char(16) not null, primary key (a));
create table t2 (a int not null auto_increment, b char(16) not null, primary key (a));
insert into t1 (b) values ("test"),("test1"),("test2"),("test3");
insert into t2 (b) select b from t1;
insert into t1 (b) select b from t2;
insert into t2 (b) select b from t1;
insert into t1 (b) select b from t2;
insert into t2 (b) select b from t1;
insert into t1 (b) select b from t2;
insert into t2 (b) select b from t1;
insert into t1 (b) select b from t2;
insert into t2 (b) select b from t1;
insert into t1 (b) select b from t2;
insert into t2 (b) select b from t1;
insert into t1 (b) select b from t2;
insert into t2 (b) select b from t1;
insert into t1 (b) select b from t2;
insert into t2 (b) select b from t1;
insert into t1 (b) select b from t2;
insert into t2 (b) select b from t1;
insert into t1 (b) select b from t2;
drop table t2;

#
# Start the test
# We use t9 here to not crash with tables generated by the backup test
# 

--replace_result $MYSQLTEST_VARDIR MYSQLTEST_VARDIR
eval create table t9 (a int not null auto_increment, b char(16) not null, primary key (a)) engine=myisam data directory="$MYSQLTEST_VARDIR/tmp" index directory="$MYSQLTEST_VARDIR/run";

insert into t9 select * from t1;
check table t9;
optimize table t9;
repair table t9;
alter table t9 add column c int not null;

--replace_result $MYSQLTEST_VARDIR MYSQLTEST_VARDIR
show create table t9;

# Test renames
alter table t9 rename t8, add column d int not null;
alter table t8 rename t7;
rename table t7 to t9;
# Drop old t1 table, keep t9
drop table t1;

#
# Test error handling
# Note that we are using the above table t9 here!
#

--replace_result $MYSQLTEST_VARDIR MYSQLTEST_VARDIR
SHOW CREATE TABLE t9;

<<<<<<< HEAD
--error 1103, 1103
create table t1 (a int not null auto_increment, b char(16) not null, primary key (a)) engine=myisam data directory="tmp";
=======
disable_query_log;
>>>>>>> d0ee3bd9

# Check that we cannot link over a table from another database.

create database mysqltest;

--error 1,1
create table mysqltest.t9 (a int not null auto_increment, b char(16) not null, primary key (a)) engine=myisam index directory="/this-dir-does-not-exist";

<<<<<<< HEAD
--error 1103, 1103
create table mysqltest.t9 (a int not null auto_increment, b char(16) not null, primary key (a)) engine=myisam index directory="not-hard-path";
=======
# temporarily disabled as it returns different result in the embedded server
# --error 1210, 1210
# create table mysqltest.t9 (a int not null auto_increment, b char(16) not null, primary key (a)) engine=myisam index directory="not-hard-path";
>>>>>>> d0ee3bd9

# Should fail becasue the file t9.MYI already exist in 'run'
--replace_result $MYSQLTEST_VARDIR MYSQLTEST_VARDIR
--error 1,1,1105
eval create table mysqltest.t9 (a int not null auto_increment, b char(16) not null, primary key (a)) engine=myisam index directory="$MYSQLTEST_VARDIR/run";

# Should fail becasue the file t9.MYD already exist in 'tmp'
--replace_result $MYSQLTEST_VARDIR MYSQLTEST_VARDIR
--error 1,1
eval create table mysqltest.t9 (a int not null auto_increment, b char(16) not null, primary key (a)) engine=myisam data directory="$MYSQLTEST_VARDIR/tmp";

# Check moving table t9 from default database to mysqltest;
# In this case the symlinks should be removed.

alter table t9 rename mysqltest.t9;
select count(*) from mysqltest.t9;
--replace_result $MYSQLTEST_VARDIR MYSQLTEST_VARDIR
show create table mysqltest.t9;
drop database mysqltest;

#
# Test changing data dir (Bug #1662)
#

create table t1 (a int not null) engine=myisam;
--replace_result $MYSQLTEST_VARDIR MYSQLTEST_VARDIR
eval alter table t1 data directory="$MYSQLTEST_VARDIR/tmp";
--replace_result $MYSQLTEST_VARDIR MYSQLTEST_VARDIR
show create table t1;
alter table t1 add b int;
--replace_result $MYSQLTEST_VARDIR MYSQLTEST_VARDIR
eval alter table t1 data directory="$MYSQLTEST_VARDIR/log";
--replace_result $MYSQLTEST_VARDIR MYSQLTEST_VARDIR
show create table t1;
--replace_result $MYSQLTEST_VARDIR MYSQLTEST_VARDIR
eval alter table t1 index directory="$MYSQLTEST_VARDIR/log";
show create table t1;
drop table t1;

#
# BUG#32111 - Security Breach via DATA/INDEX DIRECORY and RENAME TABLE
#
--write_file $MYSQLTEST_VARDIR/tmp/t1.MYI
EOF

--replace_result $MYSQLTEST_VARDIR TEST_DIR $MYSQLTEST_VARDIR TEST_DIR
--error 1,1
eval CREATE TABLE t1(a INT)
DATA DIRECTORY='$MYSQLTEST_VARDIR/tmp'
INDEX DIRECTORY='$MYSQLTEST_VARDIR/tmp';
--replace_result $MYSQLTEST_VARDIR TEST_DIR
eval CREATE TABLE t2(a INT)
DATA DIRECTORY='$MYSQLTEST_VARDIR/tmp'
INDEX DIRECTORY='$MYSQLTEST_VARDIR/tmp';
--replace_result $MYSQLTEST_VARDIR TEST_DIR
--error 1
RENAME TABLE t2 TO t1;
DROP TABLE t2;
--remove_file $MYSQLTEST_VARDIR/tmp/t1.MYI

#
# Bug#8706 - temporary table with data directory option fails
#
connect (session1,localhost,root,,);
connect (session2,localhost,root,,);

connection session1;
--replace_result $MYSQLTEST_VARDIR MYSQLTEST_VARDIR
eval create temporary table t1 (a int) engine=myisam data directory="$MYSQLTEST_VARDIR/log" select 9 a;
# If running test suite with a non standard tmp dir, the "show create table"
# will print "DATA_DIRECTORY=". Use replace_result to mask it out
--replace_result $MYSQLTEST_VARDIR MYSQLTEST_VARDIR
show create table t1;

connection session2;
--replace_result $MYSQLTEST_VARDIR MYSQLTEST_VARDIR
eval create temporary table t1 (a int) engine=myisam data directory="$MYSQLTEST_VARDIR/log" select 99 a;
# If running test suite with a non standard tmp dir, the "show create table"
# will print "DATA_DIRECTORY=". Use replace_result to mask it out
--replace_result $MYSQLTEST_VARDIR MYSQLTEST_VARDIR
show create table t1;

connection default;
create table t1 (a int) engine=myisam select 42 a;

connection session1;
select * from t1;
disconnect session1;
connection session2;
select * from t1;
disconnect session2;
connection default;
select * from t1;
drop table t1;

--echo End of 4.1 tests

#
# Bug #29325: create table overwrites .MYD file of other table (datadir)
#
SET SESSION keep_files_on_create = TRUE;
--write_file $MYSQLTEST_VARDIR/master-data/test/t1.MYD
EOF
--disable_abort_on_error
<<<<<<< HEAD
--error 1,1,ER_TABLE_EXISTS_ERROR
=======
--error 1
--replace_result $MYSQLTEST_VARDIR . master-data/ ''
>>>>>>> d0ee3bd9
CREATE TABLE t1 (a INT) ENGINE MYISAM;
--error 0,1
--remove_file $MYSQLTEST_VARDIR/master-data/test/t1.MYD;
--enable_abort_on_error
SET SESSION keep_files_on_create = FALSE;
CREATE TABLE t1 (a INT) ENGINE MYISAM;
DROP TABLE t1;

--echo End of 5.0 tests

#
# Bug#32167: another privilege bypass with DATA/INDEX DIRECTORY
#
--replace_result $MYSQLTEST_VARDIR TEST_DIR
--error 1210
eval CREATE TABLE t1(a INT)
INDEX DIRECTORY='$MYSQLTEST_VARDIR/master-data/mysql';
--replace_result $MYSQLTEST_VARDIR TEST_DIR
--error 1210
eval CREATE TABLE t1(a INT)
DATA DIRECTORY='$MYSQLTEST_VARDIR/master-data/test';
--replace_result $MYSQLTEST_VARDIR TEST_DIR
--error 1210
eval CREATE TABLE t1(a INT)
DATA DIRECTORY='$MYSQLTEST_VARDIR/master-data/';
--replace_result $MYSQLTEST_VARDIR TEST_DIR
--error 1210
eval CREATE TABLE t1(a INT)
INDEX DIRECTORY='$MYSQLTEST_VARDIR/master-data';
--replace_result $MYSQLTEST_VARDIR TEST_DIR
--error 1
eval CREATE TABLE t1(a INT)
INDEX DIRECTORY='$MYSQLTEST_VARDIR/master-data_var';
# BUG#25677 - With --skip-symbolic-links option on, DATA DIRECTORY clause is
#             silently ignored
#
SET @OLD_SQL_MODE=@@SQL_MODE, @@SQL_MODE='NO_DIR_IN_CREATE';
--replace_result $MYSQLTEST_VARDIR MYSQLTEST_VARDIR
eval CREATE TABLE t1(a INT) DATA DIRECTORY='$MYSQLTEST_VARDIR/tmp' INDEX DIRECTORY='$MYSQLTEST_VARDIR/tmp';
DROP TABLE t1;
SET @@SQL_MODE=@OLD_SQL_MODE;

--echo End of 5.1 tests<|MERGE_RESOLUTION|>--- conflicted
+++ resolved
@@ -65,12 +65,6 @@
 --replace_result $MYSQLTEST_VARDIR MYSQLTEST_VARDIR
 SHOW CREATE TABLE t9;
 
-<<<<<<< HEAD
---error 1103, 1103
-create table t1 (a int not null auto_increment, b char(16) not null, primary key (a)) engine=myisam data directory="tmp";
-=======
-disable_query_log;
->>>>>>> d0ee3bd9
 
 # Check that we cannot link over a table from another database.
 
@@ -79,14 +73,9 @@
 --error 1,1
 create table mysqltest.t9 (a int not null auto_increment, b char(16) not null, primary key (a)) engine=myisam index directory="/this-dir-does-not-exist";
 
-<<<<<<< HEAD
---error 1103, 1103
-create table mysqltest.t9 (a int not null auto_increment, b char(16) not null, primary key (a)) engine=myisam index directory="not-hard-path";
-=======
 # temporarily disabled as it returns different result in the embedded server
 # --error 1210, 1210
 # create table mysqltest.t9 (a int not null auto_increment, b char(16) not null, primary key (a)) engine=myisam index directory="not-hard-path";
->>>>>>> d0ee3bd9
 
 # Should fail becasue the file t9.MYI already exist in 'run'
 --replace_result $MYSQLTEST_VARDIR MYSQLTEST_VARDIR
@@ -191,12 +180,7 @@
 --write_file $MYSQLTEST_VARDIR/master-data/test/t1.MYD
 EOF
 --disable_abort_on_error
-<<<<<<< HEAD
 --error 1,1,ER_TABLE_EXISTS_ERROR
-=======
---error 1
---replace_result $MYSQLTEST_VARDIR . master-data/ ''
->>>>>>> d0ee3bd9
 CREATE TABLE t1 (a INT) ENGINE MYISAM;
 --error 0,1
 --remove_file $MYSQLTEST_VARDIR/master-data/test/t1.MYD;

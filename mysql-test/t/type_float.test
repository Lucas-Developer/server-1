--- conflicted
+++ resolved
@@ -146,18 +146,6 @@
 select * from t1 where reckey=1.09E2;
 drop table t1;
 
-<<<<<<< HEAD
-# End of 4.1 tests
-
-#
-# bug #12694 (float(m,d) specifications)
-#
-
---error 1427
-create table t1 (s1 float(0,2));
---error 1427
-create table t1 (s1 float(1,2));
-=======
 #
 # Bug #13372 (decimal union)
 #
@@ -172,4 +160,12 @@
 
 
 # End of 4.1 tests
->>>>>>> aac2575b
+
+#
+# bug #12694 (float(m,d) specifications)
+#
+
+--error 1427
+create table t1 (s1 float(0,2));
+--error 1427
+create table t1 (s1 float(1,2));
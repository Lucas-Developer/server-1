--disable_warnings
drop table if exists t1;
--enable_warnings
#
# constant IN function test
#
select 1.1 IN (1.0, 1.2);
select 1.1 IN (1.0, 1.2, 1.1, 1.4, 0.5);
select 1.1 IN (1.0, 1.2, NULL, 1.4, 0.5);
select 0.5 IN (1.0, 1.2, NULL, 1.4, 0.5);
select 1 IN (1.11, 1.2, 1.1, 1.4, 1, 0.5);
select 1 IN (1.11, 1.2, 1.1, 1.4, NULL, 0.5);

#
# case function test
#
select case 1.0 when 0.1 then "a" when 1.0 then "b" else "c" END;
select case 0.1 when 0.1 then "a" when 1.0 then "b" else "c" END;
select case 1 when 0.1 then "a" when 1.0 then "b" else "c" END;
select case 1.0 when 0.1 then "a" when 1 then "b" else "c" END;
select case 1.001 when 0.1 then "a" when 1 then "b" else "c" END;

#
# non constant IN test
#
create table t1 (a decimal(6,3));
insert into t1 values (1.0), (NULL), (0.1);
select * from t1;
select 0.1 in (1.0, 1.2, 1.1, a, 1.4, 0.5) from t1;
drop table t1;

#
# if function test
#
create table t1 select if(1, 1.1, 1.2), if(0, 1.1, 1.2), if(0.1, 1.1, 1.2), if(0, 1, 1.1), if(0, NULL, 1.2), if(1, 0.22e1, 1.1), if(1E0, 1.1, 1.2);
select * from t1;
show create table t1;
drop table t1;

#
# NULLIF
#
create table t1 select nullif(1.1, 1.1), nullif(1.1, 1.2), nullif(1.1, 0.11e1), nullif(1.0, 1), nullif(1, 1.0), nullif(1, 1.1);
select * from t1;
show create table t1;
drop table t1;

#
# saving in decimal field with overflow
#

create table t1 (a decimal(4,2));
insert into t1 value (10000), (1.1e10), ("11111"), (100000.1);
insert into t1 value (-10000), (-1.1e10), ("-11111"), (-100000.1);
select a from t1;
drop table t1;
create table t1 (a decimal(4,2) unsigned);
insert into t1 value (10000), (1.1e10), ("11111"), (100000.1);
insert into t1 value (-10000), (-1.1e10), ("-11111"), (-100000.1);
select a from t1;
drop table t1;


#
# saving in field with overflow from decimal
#
create table t1 (a bigint);
insert into t1 values (18446744073709551615.0);
insert into t1 values (9223372036854775808.0);
insert into t1 values (-18446744073709551615.0);
select * from t1;
drop table t1;
create table t1 (a bigint unsigned);
insert into t1 values (18446744073709551615.0);
insert into t1 values (9223372036854775808.0);
insert into t1 values (9999999999999999999999999.000);
insert into t1 values (-1.0);
select * from t1;
drop table t1;
create table t1 (a tinyint);
insert into t1 values (18446744073709551615.0);
insert into t1 values (9223372036854775808.0);
select * from t1;
drop table t1;

#
# test that functions create decimal fields
#
create table t1 select round(15.4,-1), truncate(-5678.123451,-3), abs(-1.1), -(-1.1);
show create table t1;
drop table t1;

#
# Trydy's tests
#
set session sql_mode='traditional';
select 1e10/0e0;
create table wl1612 (col1 int, col2 decimal(38,10), col3 numeric(38,10));
insert into wl1612 values(1,12345678901234567890.1234567890,12345678901234567890.1234567890);
select * from wl1612;
insert into wl1612 values(2,01234567890123456789.0123456789,01234567890123456789.0123456789);
select * from wl1612 where col1=2;
insert into wl1612 values(3,1234567890123456789012345678.0123456789,1234567890123456789012345678.0123456789);
select * from wl1612 where col1=3;

select col1/0 from wl1612;
select col2/0 from wl1612;
select col3/0 from wl1612;

insert into wl1612 values(5,5000.0005,5000.0005);
insert into wl1612 values(6,5000.0005,5000.0005);
select sum(col2),sum(col3) from wl1612;
#select avg(col2),avg(col3) from wl1612;

insert into wl1612 values(7,500000.000005,500000.000005);
insert into wl1612 values(8,500000.000005,500000.000005);
select sum(col2),sum(col3) from wl1612 where col1>4;
#select avg(col2),avg(col3) from wl1612 where col1>4;

#insert into wl1612 (col1,col2) values(9,123456789012345678901234567890);
#insert into wl1612 (col1,col3) values(9,123456789012345678901234567890);

insert into wl1612 (col1, col2) values(9,1.01234567891);
insert into wl1612 (col1, col2) values(10,1.01234567894);
insert into wl1612 (col1, col2) values(11,1.01234567895);
insert into wl1612 (col1, col2) values(12,1.01234567896);
select col1,col2 from wl1612 where col1>8;

insert into wl1612 (col1, col3) values(13,1.01234567891);
insert into wl1612 (col1, col3) values(14,1.01234567894);
insert into wl1612 (col1, col3) values(15,1.01234567895);
insert into wl1612 (col1, col3) values(16,1.01234567896);
select col1,col3 from wl1612 where col1>12;

select col1 from wl1612 where col1>4 and col2=1.01234567891;
#-- should return 0 rows
#
select col1 from wl1612 where col1>4 and col2=1.0123456789;
#-- should return col1 values 9 & 10
#
select col1 from wl1612 where col1>4 and col2<>1.0123456789;
#-- should return col1 values 5,6,7,8,11,12
#
select col1 from wl1612 where col1>4 and col2<1.0123456789;
#-- should return 0 rows
#
select col1 from wl1612 where col1>4 and col2<=1.0123456789;
#-- should return col1 values 9 & 10
#
select col1 from wl1612 where col1>4 and col2>1.0123456789;
#-- should return col1 values 5,6,7,8,11,12
#
select col1 from wl1612 where col1>4 and col2>=1.0123456789;
#-- should return col1 values 5,6,7,8,910,11,12
#
#select col1, col2 from wl1612 where col1=11 or col1=12;
select col1 from wl1612 where col1>4 and col2=1.012345679;
#-- should return col1 values 11,12
#
select col1 from wl1612 where col1>4 and col2<>1.012345679;
#-- should return col1 values 5,6,7,8,9,10
#
select col1 from wl1612 where col1>4 and col3=1.01234567891;
#-- should return 0 rows
#
select col1 from wl1612 where col1>4 and col3=1.0123456789;
#-- should return col1 values 13,14
#
select col1 from wl1612 where col1>4 and col3<>1.0123456789;
#-- should return col1 values 5,6,7,8,15,16
#
select col1 from wl1612 where col1>4 and col3<1.0123456789;
#-- should return 0 rows
#
select col1 from wl1612 where col1>4 and col3<=1.0123456789;
#-- should return col1 values 13,14
#
select col1 from wl1612 where col1>4 and col3>1.0123456789;
#-- should return col1 values 5,6,7,8,15,16
#
select col1 from wl1612 where col1>4 and col3>=1.0123456789;
#-- should return col1 values 5,6,7,8,13,14,15,16
#
select col1 from wl1612 where col1>4 and col3=1.012345679;
#-- should return col1 values 15,16
#
select col1 from wl1612 where col1>4 and col3<>1.012345679;
#-- should return col1 values 5,6,7,8,13,14
#
drop table wl1612;
#
select 1/3;
#
select 0.8=0.7+0.1;
#-- should return 1 (true)
#
select 0.7+0.1;
#
create table wl1612_1 (col1 int);
insert into wl1612_1 values(10);
#
select * from wl1612_1 where 0.8=0.7+0.1;
#--should return 1 row (col1=10)
#
select 0.07+0.07 from wl1612_1;
#
select 0.07-0.07 from wl1612_1;
#
select 0.07*0.07 from wl1612_1;
#
select 0.07/0.07 from wl1612_1;
#
drop table wl1612_1;
#
create table wl1612_2 (col1 decimal(10,2), col2 numeric(10,2));
insert into wl1612_2 values(1,1);
insert into wl1612_2 values(+1,+1);
insert into wl1612_2 values(+01,+01);
insert into wl1612_2 values(+001,+001);
#
select col1,count(*) from wl1612_2 group by col1;
#
select col2,count(*) from wl1612_2 group by col2;
#
drop table wl1612_2;
#
create table wl1612_3 (col1 decimal(10,2), col2 numeric(10,2));
insert into wl1612_3 values('1','1');
insert into wl1612_3 values('+1','+1');
#
insert into wl1612_3 values('+01','+01');
insert into wl1612_3 values('+001','+001');
#
select col1,count(*) from wl1612_3 group by col1;
#
select col2,count(*) from wl1612_3 group by col2;
#
drop table wl1612_3;
#
select mod(234,10) ;
#-- should return 4
#
select mod(234.567,10.555);
#-- should return 2.357
#
select mod(-234.567,10.555);
#-- should return -2.357
#
select mod(234.567,-10.555);
#-- should return 2.357
#
select round(15.1);
#-- should return 15
#
select round(15.4);
#-- should return 15
#
select round(15.5);
#-- should return 16
#
select round(15.6);
#-- should return 16
#
select round(15.9);
#-- should return 16
#
select round(-15.1);
#-- should return -15
#
select round(-15.4);
#-- should return -15
#
select round(-15.5);
#-- should return -16
#
select round(-15.6);
#-- should return -16
#
select round(-15.9);
#-- should return -16
#
select round(15.1,1);
#-- should return 15.1
#
select round(15.4,1);
#-- should return 15.4
#
select round(15.5,1);
#-- should return 15.5
#
select round(15.6,1);
#-- should return 15.6
#
select round(15.9,1);
#-- should return 15.9
#
select round(-15.1,1);
#-- should return -15.1
#
select round(-15.4,1);
#-- should return -15.4
#
select round(-15.5,1);
#-- should return -15.5
#
select round(-15.6,1);
#-- should return -15.6
#
select round(-15.9,1);
#-- should return -15.9
#
select round(15.1,0);
#-- should return 15
#
select round(15.4,0);
#-- should return 15
#
select round(15.5,0);
#-- should return 16
#
select round(15.6,0);
#-- should return 16
#
select round(15.9,0);
#-- should return 16
#
select round(-15.1,0);
#-- should return -15
#
select round(-15.4,0);
#-- should return -15
#
select round(-15.5,0);
#-- should return -16
#
select round(-15.6,0);
#-- should return -16
#
select round(-15.9,0);
#-- should return -16
#
select round(15.1,-1);
#-- should return 20
#
select round(15.4,-1);
#-- should return 20
#
select round(15.5,-1);
#-- should return 20
#
select round(15.6,-1);
#-- should return 20
#
select round(15.9,-1);
#-- should return 20
#
select round(-15.1,-1);
#-- should return -20
#
select round(-15.4,-1);
#-- should return -20
#
select round(-15.5,-1);
#-- should return -20
#
select round(-15.6,-1);
#-- should return -20
#
select round(-15.91,-1);
#-- should return -20
#
select truncate(5678.123451,0);
#-- should return 5678
#
select truncate(5678.123451,1);
#-- should return 5678.1
#
select truncate(5678.123451,2);
#-- should return 5678.12
#
select truncate(5678.123451,3);
#-- should return 5678.123
#
select truncate(5678.123451,4);
#-- should return 5678.1234
#
select truncate(5678.123451,5);
#-- should return 5678.12345
#
select truncate(5678.123451,6);
#-- should return 5678.123451
#
select truncate(5678.123451,-1);
#-- should return 5670
#
select truncate(5678.123451,-2);
#-- should return 5600
#
select truncate(5678.123451,-3);
#-- should return 5000
#
select truncate(5678.123451,-4);
#-- should return 0
#
select truncate(-5678.123451,0);
#-- should return -5678
#
select truncate(-5678.123451,1);
#-- should return -5678.1
#
select truncate(-5678.123451,2);
#-- should return -5678.12
#
select truncate(-5678.123451,3);
#-- should return -5678.123
#
select truncate(-5678.123451,4);
#-- should return -5678.1234
#
select truncate(-5678.123451,5);
#-- should return -5678.12345
#
select truncate(-5678.123451,6);
#-- should return -5678.123451
#
select truncate(-5678.123451,-1);
#-- should return -5670
#
select truncate(-5678.123451,-2);
#-- should return -5600
#
select truncate(-5678.123451,-3);
#-- should return -5000
#
select truncate(-5678.123451,-4);
#-- should return 0
#
#drop table if exists wl1612_4;
create table wl1612_4 (col1 int, col2 decimal(30,25), col3 numeric(30,25));
#
insert into wl1612_4 values(1,0.0123456789012345678912345,0.0123456789012345678912345);
#
select col2/9999999999 from wl1612_4 where col1=1;
#
select col3/9999999999 from wl1612_4 where col1=1;
#
select 9999999999/col2 from wl1612_4 where col1=1;
#
select 9999999999/col3 from wl1612_4 where col1=1;
#
select col2*9999999999 from wl1612_4 where col1=1;
#
select col3*9999999999 from wl1612_4 where col1=1;
#
insert into wl1612_4 values(2,55555.0123456789012345678912345,55555.0123456789012345678912345);
#
select col2/9999999999 from wl1612_4 where col1=2;
#
select col3/9999999999 from wl1612_4 where col1=2;
#
select 9999999999/col2 from wl1612_4 where col1=2;
#
select 9999999999/col3 from wl1612_4 where col1=2;
#
select col2*9999999999 from wl1612_4 where col1=2;
#
select col3*9999999999 from wl1612_4 where col1=2;
#
drop table wl1612_4;
#
#
#
#
#-- Additional tests for WL#1612 Precision math
#
#-- Comparisons should show that a number is
#-- exactly equal to its value as displayed.
#
set sql_mode='';
#
select 23.4 + (-41.7), 23.4 - (41.7) = -18.3;
#
select -18.3=-18.3;
#
select 18.3=18.3;
#
select -18.3=18.3;
#
select 0.8 = 0.7 + 0.1;

#
#-- It should be possible to define a column
#-- with up to 38 digits precision either before
#-- or after the decimal point. Any number which
#-- is inserted, if it's within the range, should
#-- be exactly the same as the number that gets
#-- selected.
#
drop table if exists t1;
#
create table t1 (col1 decimal(38));
#
insert into t1 values (12345678901234567890123456789012345678);
#
select * from t1;
#-- should return:
#+----------------------------------------+
#| col1                                   |
#+----------------------------------------+
#| 12345678901234567890123456789012345678 |
#+----------------------------------------+
#
#drop table t1;
#
#create table t1 (col1 decimal(38,38));
#
#insert into t1 values (.12345678901234567890123456789012345678);
#
#select * from t1;
#-- should return:
#+------------------------------------------+
#| col1                                     |
#+------------------------------------------+
#| 0.12345678901234567890123456789012345678 |
#+------------------------------------------+
#
drop table t1;
#
create table t1 (col1 decimal(31,30));
#
insert into t1 values (0.00000000001);
#
select * from t1;
#-- should return:
#+---------------+
#|col1           |
#+---------------+
#| 0.00000000001 |
#+---------------+
#
drop table t1;
#
#-- The usual arithmetic operators / * + - should work.
#
#select 77777777777777777777777777777777777777 / 7777777777777777777777777777777777777 = 10;
#-- should return 0 (false).
#
select 7777777777777777777777777777777777777 * 10;
#-- should return 77777777777777777777777777777777777770
#
select .7777777777777777777777777777777777777 *
       1000000000000000000;
#-- should return 777777777777777777.7777777777777777777 
#
select .7777777777777777777777777777777777777 - 0.1;
#-- should return .6777777777777777777777777777777777777 
#
select .343434343434343434 + .343434343434343434;
#-- should return .686868686868686868 
#
#-- 5. All arithmetic functions mentioned in the
#MySQL Reference Manual should work.
#
select abs(9999999999999999999999);
#-- should return 9999999999999999999999
#
select abs(-9999999999999999999999);
#-- should return 9999999999999999999999
#
select ceiling(999999999999999999);
select ceiling(99999999999999999999);
#-- should return 99999999999999999999
#
select ceiling(9.9999999999999999999);
#-- should return 10
#
select ceiling(-9.9999999999999999999);
#-- should return 9
#
select floor(999999999999999999);
select floor(9999999999999999999999);
#-- should return 9999999999999999999999
#
select floor(9.999999999999999999999);
#-- should return 9
#
select floor(-9.999999999999999999999);
#-- should return -10
#
select floor(-999999999999999999999.999);
select ceiling(999999999999999999999.999);
#
#
select 99999999999999999999999999999999999999 mod 3;
#-- should return 0
#
select round(99999999999999999.999);
#-- should return 100000000000000000
#
select round(-99999999999999999.999);
#-- should return -100000000000000000
#
select round(99999999999999999.999,3);
#-- should return 100000000000000000.000
#
select round(-99999999999999999.999,3);
#-- should return -100000000000000000.000
#
select truncate(99999999999999999999999999999999999999,31);
#-- should return 99999999999999999999999999999999999999.000
#
select truncate(99.999999999999999999999999999999999999,31);
#-- should return 99.9999999999999999999999999999999
#
select truncate(99999999999999999999999999999999999999,-31);
# should return 90000000000000000000000000000000
#
#-- 6. Set functions (AVG, SUM, COUNT) should work.
#
#drop table if exists t1;
#
#delimiter //
#
#create procedure p1 () begin 
#  declare v1 int default 1; declare v2 decimal(0,38) default 0; 
#  create table t1 (col1 decimal(0,38)); 
#  while v1 <= 10000 do 
#    insert into t1 values (-v2); 
#    set v2 = v2 + 0.00000000000000000000000000000000000001; 
#    set v1 = v1 + 1; 
#  end while;
#  select avg(col1),sum(col1),count(col1) from t1; end;//
#
#call p1()//
#-- should return
#   -- avg(col1)=0.00000000000000000000000000000000000001 added 10,000 times, then divided by 10,000
#   -- sum(col1)=0.00000000000000000000000000000000000001 added 10,000 times
#
#   -- count(col1)=10000
#
#delimiter ;//
#
#drop procedure p1;
#drop table t1;
#
#-- When I say DECIMAL(x) I should be able to store x digits.
#-- If I can't, there should be an error at CREATE time.
#
#drop table if exists t1;
#
#create table t1 (col1 decimal(254));
#-- should return SQLSTATE 22003 numeric value out of range 
#
#-- When I say DECIMAL(x,y) there should be no silent change of precision or
#-- scale.
#
#drop table if exists t1;
#
#create table t1 (col1 decimal(0,38));
#
#show create table t1;
#-- should return:
#+-------+--------------------------------+
#| Table | Create Table                   |
#+-------+--------------------------------+
#| t9    | CREATE TABLE `t1` (            |
#|`s1` decimal(0,38) default NULL         |
#| ) ENGINE=MyISAM DEFAULT CHARSET=latin1 |
#+-------+--------------------------------+
#
#drop table t1;
#
#-- From WL#1612 "The future" point 2.:
#-- The standard requires that we treat numbers like "0.5" as
#-- DECIMAL or NUMERIC, not as floating-point.
#
#drop table if exists t1;
#
#
create table t1 as select 0.5;
#
show create table t1;
#-- should return:
#+-------+-----------------------------------+
#| Table | Create Table                      |
#+-------+-----------------------------------+
#| t7 | CREATE TABLE `t1` (                  |
#| `0.5` decimal(3,1) NOT NULL default '0.0' |
#| ) ENGINE=MyISAM DEFAULT CHARSET=latin1    |
#+-------+-----------------------------------+
#
drop table t1;
#
#-- From WL#1612, "The future", point 3.: We have to start rounding correctly.
#
select round(1.5),round(2.5);
#-- should return:
#+------------+------------+
#| round(1.5) | round(2.5) |
#+------------+------------+
#| 2          | 3          |
#+------------+------------+
#
#-- From WL#1612, "The future", point 4.: "select 0.07 * 0.07;" should return 0.0049, not 0.00.
#-- If operand#1 has scale X and operand#2 has scale Y, then result should have scale (X+Y).
#
select 0.07 * 0.07;
#-- should return 0.0049
#
#-- From WL#1612, "The future", point 5.: Division by zero is an error.
#
set sql_mode='traditional';
#
select 1E-500 = 0;
#-- should return 1 (true).
#
select 1 / 1E-500;
#
#-- should return SQLSTATE 22012 division by zero.
#
select 1 / 0;
#-- should return SQLSTATE 22012 division by zero.
#
#+-------+
#| 1 / 0 |
#+-------+
#| NULL  |
#+-------+
#1 row in set, 1 warning (0.00 sec)
#
#-- From WL#1612 "The future" point 6.: Overflow is an error.
#
#set sql_mode='';
#
#select 1E300 * 1E300;
#-- should return SQLSTATE 22003 numeric value out of range 
#
#select 18446744073709551615 + 1;
#-- should return SQLSTATE 22003 numeric value out of range 
#
#-- 14. From WL#1612 "The future" point 7.:
#-- If s1 is INTEGER and s2 is DECIMAL, then
#-- "create table tk7 as select avg(s1),avg(s2) from tk;"
#-- should not create a table with "double(17,4)" data types.
#-- The result of AVG must still be exact numeric, with a
#-- scale the same or greater than the operand's scale.
#-- The result of SUM must still be exact numeric, with
#-- a scale the same as the operand's scale.
#
#drop table if exists t1;
#drop table if exists t2;
#
#create table t1 (col1 int, col2 decimal(5));
#
#create table t2 as select avg(col1),avg(col2) from t1;
#
#
#show create table t2;
#-- should return:
#+-------+---------------------------------+
#| Table | Create Table                    |
#+-------+---------------------------------+
#| t2    | CREATE TABLE `t2` (             |
#| `avg(col1)` decimal(17,4) default NULL, |
#| `avg(col2)` decimal(17,5) default NULL  |
#| ) ENGINE=MyISAM DEFAULT CHARSET=latin1  |
#+-------+---------------------------------+
#
#drop table t2;
#drop table t1;
#
#-- From WL#1612 "The future" point 8.: Stop storing leading "+" signs and
#   leading "0"s.
#
#drop table if exists t1;
#
#create table t1 (col1 decimal(5,2),col2 decimal(5) zerofill, col3 decimal(3,1));
#
#insert into t1 values (1,1,1);
#
#select col1 from t1 union select col2 from t1 union select col3 from t1;
#
#drop table t1;
#
#-- From WL#1612, The future" point 9.:
#-- Accept the data type and precision and scale as the user
#-- asks, or return an error, but don't change to something else.
#
#drop table if exists t1;
#
#create table t1 (col1 numeric(4,2));
#
#show create table t1;
#
#drop table t1;
#
#-- The scripts in the following bugs should work:
#

#BUG#559  Maximum precision for DECIMAL column ...
#BUG#1499 INSERT/UPDATE into decimal field rounding problem
#BUG#1845 Not correctly recognising value for decimal field
#BUG#2493 Round function doesn't work correctly
#BUG#2649 round(0.5) gives 0 (should be 1)
#BUG#3612 impicite rounding of VARCHARS during aritchmetic operations...
#BUG#3722 SELECT fails for certain values in Double(255,10) column.
#BUG#4485 Floating point conversions are inconsistent
#BUG#4891 MATH
#BUG#5931 Out-of-range values are accepted
#BUG#6048 Stored procedure causes operating system reboot
#BUG#6053 DOUBLE PRECISION literal

# Tests from 'traditional' mode tests
#
set sql_mode='ansi,traditional';
#
CREATE TABLE Sow6_2f (col1 NUMERIC(4,2));
#-- should return OK
INSERT INTO Sow6_2f VALUES (10.55);
#-- should return OK
INSERT INTO Sow6_2f VALUES (10.5555);
#-- should return OK
INSERT INTO Sow6_2f VALUES (-10.55);
#-- should return OK
INSERT INTO Sow6_2f VALUES (-10.5555);
#-- should return OK
INSERT INTO Sow6_2f VALUES (11);
#-- should return OK
-- error 1264
INSERT INTO Sow6_2f VALUES (101.55);
#-- should return SQLSTATE 22003 numeric value out of range
-- error 1264
UPDATE Sow6_2f SET col1 = col1 * 50 WHERE col1 = 11;
#-- should return SQLSTATE 22003 numeric value out of range
-- error 1365
UPDATE Sow6_2f SET col1 = col1 / 0 WHERE col1 > 0;
#-- should return SQLSTATE 22012 division by zero
SELECT MOD(col1,0) FROM Sow6_2f;
#-- should return SQLSTATE 22012 division by zero
-- error 1366
INSERT INTO Sow6_2f VALUES ('a59b');
#-- should return SQLSTATE 22018 invalid character value for cast
drop table Sow6_2f;

#
# bug#9501
#
select 10.3330000000000/12.34500000;

#
# Bug #10404
#

set sql_mode='';
select 0/0;

#
# bug #9546
#
--disable_ps_protocol
select 9999999999999999999999999999999999999999999999999999999999999999999999999999999999999999999999999999999999999999999999999999999999 as x;
select 9999999999999999999999999999999999999999999999999999999999999999999999999999999999999999999999999999999999999999999999999999999999 + 1 as x;
--enable_ps_protocol
#
# Bug #10004
#
select 0.190287977636363637 + 0.040372670 * 0 -  0;
#
# Bug #9527
#
select -0.123 * 0;

#
# Bug #10232
#

CREATE TABLE t1 (f1 DECIMAL (12,9), f2 DECIMAL(2,2));
INSERT INTO t1 VALUES (10.5, 0);
UPDATE t1 SET f1 = 4.5;
SELECT * FROM t1;
DROP TABLE t1;
CREATE TABLE t1 (f1 DECIMAL (64,20), f2 DECIMAL(2,2));
INSERT INTO t1 VALUES (9999999999999999999999999999999999, 0);
SELECT * FROM t1;
DROP TABLE t1;

#
# Bug #10599: problem with NULL
#

select abs(10/0);
select abs(NULL);

#
# Bug #9894 (negative to unsigned column)
#
set @@sql_mode='traditional';
create table t1( d1 decimal(18) unsigned, d2 decimal(20) unsigned, d3 decimal (22) unsigned);
--error 1264
insert into t1 values(1,-1,-1);
drop table t1;
create table t1 (col1 decimal(5,2), col2 numeric(5,2));
--error 1264
insert into t1 values (999.999,999.999);
--error 1264
insert into t1 values (-999.999,-999.999);
select * from t1;
drop table t1;
set sql_mode='';

#
# Bug #8425 (insufficient precision of the division)
#
set @sav_dpi= @@div_precision_increment;
set @@div_precision_increment=15;
create table t1 (col1 int, col2 decimal(30,25), col3 numeric(30,25));
insert into t1 values (1,0.0123456789012345678912345,0.0123456789012345678912345);
select col2/9999999999 from t1 where col1=1;
select 9999999999/col2 from t1 where col1=1;
select 77777777/7777777;
drop table t1;
set div_precision_increment= @sav_dpi;

#
# Bug #10896 (0.00 > -0.00)
#
create table t1 (a decimal(4,2));
insert into t1 values (0.00);
select * from t1 where a > -0.00;
select * from t1 where a = -0.00;
drop table t1;

#
# Bug #11215: a problem with LONGLONG_MIN
#

create table t1 (col1 bigint default -9223372036854775808);
insert into t1 values (default);
select * from t1;
drop table t1;

#
# Bug #10891 (converting to decimal crashes server)
#
select cast('1.00000001335143196001808973960578441619873046875E-10' as decimal(30,15));

#
# Bug #11708 (conversion to decimal fails in decimal part)
#
select ln(14000) c1, convert(ln(14000),decimal(5,3)) c2, cast(ln(14000) as decimal(5,3)) c3;
--error 1427
select convert(ln(14000),decimal(2,3)) c1;
--error 1427
select cast(ln(14000) as decimal(2,3)) c1;
 
#
# Bug #8449 (Silent column changes)
#
--error 1426
create table t1 (sl decimal(70,30));
--error 1425
create table t1 (sl decimal(32,31));
--error 1425
create table t1 (sl decimal(0,38));
--error 1427
create table t1 (sl decimal(0,30));
create table t1 (sl decimal(5, 5));
show create table t1;
drop table t1;
# Test limits
create table t1 (sl decimal(65, 30));
show create table t1;
drop table t1;

#
# Bug 11557 (DEFAULT values rounded improperly
#
create table t1 (
       f1 decimal unsigned not null default 17.49, 
       f2 decimal unsigned not null default 17.68, 
       f3 decimal unsigned not null default 99.2, 
       f4 decimal unsigned not null default 99.7, 
       f5 decimal unsigned not null default 104.49, 
       f6 decimal unsigned not null default 199.91, 
       f7 decimal unsigned not null default 999.9, 
       f8 decimal unsigned not null default 9999.99);
insert into t1 (f1) values (1);
select * from t1;
drop table t1;

#
# Bug 12173 (show create table fails)
#
create table t1 (
        f0 decimal (30,30) zerofill not null DEFAULT 0,
        f1 decimal (0,0) zerofill not null default 0);
show create table t1;
drop table t1;

#
# Bug 12938 (arithmetic loop's zero)
#
--disable_warnings
drop procedure if exists wg2;
--enable_warnings
delimiter //;
create procedure wg2()
begin
  declare v int default 1;
  declare tdec decimal(5) default 0;
  while v <= 9 do set tdec =tdec * 10;
    select v, tdec;
    set v = v + 1;
  end while;
end//

call wg2()//

delimiter ;//
drop procedure wg2;

#
# Bug #12979 Stored procedures: crash if inout decimal parameter
# (not a SP bug in fact)
#

select cast(@non_existing_user_var/2 as DECIMAL);

#
# Bug #13667 (Inconsistency for decimal(m,d) specification
#
--error 1427
create table t (d decimal(0,10));

#
# Bug #14268 (bad FLOAT->DECIMAL conversion)
#

CREATE TABLE t1 (
   my_float   FLOAT,
   my_double  DOUBLE,
   my_varchar VARCHAR(50),
   my_decimal DECIMAL(65,30)
);
SHOW CREATE TABLE t1;

let $max_power= 32;
while ($max_power)
{
   eval INSERT INTO t1 SET my_float = 1.175494345e-$max_power,
                           my_double = 1.175494345e-$max_power,
                           my_varchar = '1.175494345e-$max_power';
   dec $max_power;
}
SELECT my_float, my_double, my_varchar FROM t1;

# Expected result   0.000000000011754943372854760000
# On windows we get 0.000000000011754943372854770000
# use replace_result to correct it
--replace_result 0.000000000011754943372854770000 0.000000000011754943372854760000
SELECT CAST(my_float   AS DECIMAL(65,30)), my_float FROM t1;
SELECT CAST(my_double  AS DECIMAL(65,30)), my_double FROM t1;
SELECT CAST(my_varchar AS DECIMAL(65,30)), my_varchar FROM t1;

# We have to disable warnings here as the test in
# Field_new_decimal::store(double):
# if (nr2 != nr)
# fails randomly depending on compiler options

--disable_warnings
UPDATE t1 SET my_decimal = my_float;

# Expected result   0.000000000011754943372854760000
# On windows we get 0.000000000011754943372854770000
# use replace_result to correct it
--replace_result 0.000000000011754943372854770000 0.000000000011754943372854760000
SELECT my_decimal, my_float   FROM t1;

UPDATE t1 SET my_decimal = my_double;
SELECT my_decimal, my_double  FROM t1;
--enable_warnings
UPDATE t1 SET my_decimal = my_varchar;
SELECT my_decimal, my_varchar FROM t1;

DROP TABLE t1;

#
# Bug #13573 (Wrong data inserted for too big values)
#

create table t1 (c1 decimal(64));
--disable_ps_protocol
insert into t1 values(
89000000000000000000000000000000000000000000000000000000000000000000000000000000000000000);
insert into t1 values(
99999999999999999999999999999999999999999999999999999999999999999999999999999999999999999999 *
99999999999999999999999999999999999999999999999999999999999999999999999999999999999999999999);
--enable_ps_protocol
insert into t1 values(1e100);
select * from t1;
drop table t1;

#
# Bug #18014: problem with 'alter table'
#

create table t1(a decimal(7,2));
insert into t1 values(123.12);
select * from t1;
alter table t1 modify a decimal(10,2);
select * from t1;
drop table t1;

#
# Bug#19667 group by a decimal expression yields wrong result
#
create table t1 (i int, j int);
insert into t1 values (1,1), (1,2), (2,3), (2,4);
select i, count(distinct j) from t1 group by i;
select i+0.0 as i2, count(distinct j) from t1 group by i2;
drop table t1;

create table t1(f1 decimal(20,6));
insert into t1 values (CAST('10:11:12' AS date) + interval 14 microsecond);
insert into t1 values (CAST('10:11:12' AS time));
select * from t1;
drop table t1;

#
# Bug #8663 (cant use bigint as input to CAST)
#
select cast(19999999999999999999 as unsigned);

#
# Bug #24558: Increasing decimal column length causes data loss
#
create table t1(a decimal(18));
insert into t1 values(123456789012345678);
alter table t1 modify column a decimal(19);
select * from t1;
drop table t1;

<<<<<<< HEAD
--echo End of 5.0 tests

#
# Bug#16172 DECIMAL data type processed incorrectly
#
select cast(143.481 as decimal(4,1));
select cast(143.481 as decimal(4,0));
select cast(143.481 as decimal(2,1));
select cast(-3.4 as decimal(2,1));
select cast(99.6 as decimal(2,0));
select cast(-13.4 as decimal(2,1));
select cast(98.6 as decimal(2,0));
=======
#
# Bug #27957 cast as decimal does not check overflow, also inconsistent with group, subselect 
#

select cast(11.1234 as DECIMAL(3,2));
select * from (select cast(11.1234 as DECIMAL(3,2))) t;

select cast(a as DECIMAL(3,2))
 from (select 11.1233 as a
  UNION select 11.1234
  UNION select 12.1234
 ) t;

select cast(a as DECIMAL(3,2)), count(*)
 from (select 11.1233 as a
  UNION select 11.1234
  UNION select 12.1234
 ) t group by 1;

--echo End of 5.0 tests
>>>>>>> 82b7c543
<|MERGE_RESOLUTION|>--- conflicted
+++ resolved
@@ -1140,7 +1140,25 @@
 select * from t1;
 drop table t1;
 
-<<<<<<< HEAD
+#
+# Bug #27957 cast as decimal does not check overflow, also inconsistent with group, subselect 
+#
+
+select cast(11.1234 as DECIMAL(3,2));
+select * from (select cast(11.1234 as DECIMAL(3,2))) t;
+
+select cast(a as DECIMAL(3,2))
+ from (select 11.1233 as a
+  UNION select 11.1234
+  UNION select 12.1234
+ ) t;
+
+select cast(a as DECIMAL(3,2)), count(*)
+ from (select 11.1233 as a
+  UNION select 11.1234
+  UNION select 12.1234
+ ) t group by 1;
+
 --echo End of 5.0 tests
 
 #
@@ -1152,26 +1170,4 @@
 select cast(-3.4 as decimal(2,1));
 select cast(99.6 as decimal(2,0));
 select cast(-13.4 as decimal(2,1));
-select cast(98.6 as decimal(2,0));
-=======
-#
-# Bug #27957 cast as decimal does not check overflow, also inconsistent with group, subselect 
-#
-
-select cast(11.1234 as DECIMAL(3,2));
-select * from (select cast(11.1234 as DECIMAL(3,2))) t;
-
-select cast(a as DECIMAL(3,2))
- from (select 11.1233 as a
-  UNION select 11.1234
-  UNION select 12.1234
- ) t;
-
-select cast(a as DECIMAL(3,2)), count(*)
- from (select 11.1233 as a
-  UNION select 11.1234
-  UNION select 12.1234
- ) t group by 1;
-
---echo End of 5.0 tests
->>>>>>> 82b7c543
+select cast(98.6 as decimal(2,0));
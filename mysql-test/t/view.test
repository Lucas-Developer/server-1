--disable_warnings
drop table if exists t1,t2,t3,t4,t9,`t1a``b`,v1,v2,v3,v4,v5,v6;
drop view if exists t1,t2,`t1a``b`,v1,v2,v3,v4,v5,v6;
drop database if exists mysqltest;
--enable_warnings
use test;

#
# some basic test of views and its functionality
#

# create view on nonexistent table
-- error 1146
create view v1 (c,d) as select a,b from t1;

create temporary table t1 (a int, b int);
# view on temporary table
-- error 1352
create view v1 (c) as select b+1 from t1;
drop table t1;

create table t1 (a int, b int);
insert into t1 values (1,2), (1,3), (2,4), (2,5), (3,10);

# view with variable
-- error ER_VIEW_SELECT_VARIABLE
create view v1 (c,d) as select a,b+@@global.max_user_connections from t1;
-- error ER_VIEW_SELECT_VARIABLE
create view v1 (c,d) as select a,b from t1
  where a = @@global.max_user_connections;

# simple view
create view v1 (c) as select b+1 from t1;
select c from v1;
select is_updatable from information_schema.views where table_name='v1';

# temporary table should not hide table of view
create temporary table t1 (a int, b int);
# this is empty
select * from t1;
# but this based on normal t1
select c from v1;
show create table v1;
show create view v1;
-- error 1347
show create view t1;
drop table t1;

# try to use fields from underlying table
-- error 1054
select a from v1;
-- error 1054
select v1.a from v1;
-- error 1054
select b from v1;
-- error 1054
select v1.b from v1;

# view with different algorithms (explain output differs)
explain extended select c from v1;
create algorithm=temptable view v2 (c) as select b+1 from t1;
show create view v2;
select c from v2;
explain extended select c from v2;

# try to use underlying table fields in VIEW creation process
-- error 1054
create view v3 (c) as select a+1 from v1;
-- error 1054
create view v3 (c) as select b+1 from v1;


# VIEW on VIEW test with mixing different algorithms on different order
create view v3 (c) as select c+1 from v1;
select c from v3;
explain extended select c from v3;
create algorithm=temptable view v4 (c) as select c+1 from v2;
select c from v4;
explain extended select c from v4;
create view v5 (c) as select c+1 from v2;
select c from v5;
explain extended select c from v5;
create algorithm=temptable view v6 (c) as select c+1 from v1;
select c from v6;
explain extended select c from v6;

# show table/table status test
show tables;
show full tables;
--replace_column 8 # 12 # 13 #
show table status;

drop view v1,v2,v3,v4,v5,v6;

#
# alter/create view test
#

# view with subqueries of different types
create view v1 (c,d,e,f) as select a,b,
a in (select a+2 from t1), a = all (select a from t1) from t1;
create view v2 as select c, d from v1;
select * from v1;
select * from v2;

# try to create VIEW with name of existing VIEW
-- error 1050
create view v1 (c,d,e,f) as select a,b, a in (select a+2 from t1), a = all (select a from t1) from t1;

# 'or replace' should work in this case
create or replace view v1 (c,d,e,f) as select a,b, a in (select a+2 from t1), a = all (select a from t1) from t1;

# try to ALTER unexisting VIEW
drop view v2;
-- error 1146
alter view v2 as select c, d from v1;

# 'or replace' on unexisting view
create or replace view v2 as select c, d from v1;

# alter view on existing view
alter view v1 (c,d) as select a,max(b) from t1 group by a;

# check that created view works
select * from v1;
select * from v2;

# try to drop nonexistent VIEW
-- error 1051
drop view v100;

# try to drop table with DROP VIEW
-- error 1347
drop view t1;

# try to drop VIEW with DROP TABLE
-- error 1051
drop table v1;

# try to drop table with DROP VIEW

drop view v1,v2;
drop table t1;

#
# outer left join with merged views
#
create table t1 (a int);
insert into t1 values (1), (2), (3);

create view v1 (a) as select a+1 from t1;
create view v2 (a) as select a-1 from t1;

select * from t1 natural left join v1;
select * from v2 natural left join t1;
select * from v2 natural left join v1;

drop view v1, v2;
drop table t1;


#
# DISTINCT option for VIEW
#
create table t1 (a int);
insert into t1 values (1), (2), (3), (1), (2), (3);
create view v1 as select distinct a from t1;
select * from v1;
explain select * from v1;
select * from t1;
drop view v1;
drop table t1;

#
# syntax compatibility
#
create table t1 (a int);
-- error 1368
create view v1 as select distinct a from t1 WITH CHECK OPTION;
create view v1 as select a from t1 WITH CHECK OPTION;
create view v2 as select a from t1 WITH CASCADED CHECK OPTION;
create view v3 as select a from t1 WITH LOCAL CHECK OPTION;
drop view v3 RESTRICT;
drop view v2 CASCADE;
drop view v1;
drop table t1;

#
# aliases
#
create table t1 (a int, b int);
insert into t1 values (1,2), (1,3), (2,4), (2,5), (3,10);
create view v1 (c) as select b+1 from t1;
select test.c from v1 test;
create algorithm=temptable view v2 (c) as select b+1 from t1;
select test.c from v2 test;
select test1.* from v1 test1, v2 test2 where test1.c=test2.c;
select test2.* from v1 test1, v2 test2 where test1.c=test2.c;
drop table t1;
drop view v1,v2;

#
# LIMIT clause test
#
create table t1 (a int);
insert into t1 values (1), (2), (3), (4);
create view v1 as select a+1 from t1 order by 1 desc limit 2;
select * from v1;
explain select * from v1;
drop view v1;
drop table t1;

#
# CREATE ... SELECT view test
#
create table t1 (a int);
insert into t1 values (1), (2), (3), (4);
create view v1 as select a+1 from t1;
create table t2 select * from v1;
show columns from t2;
select * from t2;
drop view v1;
drop table t1,t2;

#
# simple view + simple update
#
create table t1 (a int, b int, primary key(a));
insert into t1 values (10,2), (20,3), (30,4), (40,5), (50,10);
create view v1 (a,c) as select a, b+1 from t1;
create algorithm=temptable view v2 (a,c) as select a, b+1 from t1;
select is_updatable from information_schema.views where table_name='v2';
select is_updatable from information_schema.views where table_name='v1';
# try to update expression
-- error 1348
update v1 set c=a+c;
# try to update VIEW with forced TEMPORARY TABLE algorithm
-- error 1288
update v2 set a=a+c;
# updatable field of updateable view
update v1 set a=a+c;
select * from v1;
select * from t1;
drop table t1;
drop view v1,v2;

#
# simple view + simple multi-update
#
create table t1 (a int, b int, primary key(a));
insert into t1 values (10,2), (20,3), (30,4), (40,5), (50,10);
create table t2 (x int);
insert into t2 values (10), (20);
create view v1 (a,c) as select a, b+1 from t1;
create algorithm=temptable view v2 (a,c) as select a, b+1 from t1;
# try to update expression
-- error 1348
update t2,v1 set v1.c=v1.a+v1.c where t2.x=v1.a;
# try to update VIEW with forced TEMPORARY TABLE algorithm
-- error 1288
update t2,v2 set v2.a=v2.v2.a+c where t2.x=v2.a;
# updatable field of updateable view
update t2,v1 set v1.a=v1.a+v1.c where t2.x=v1.a;
select * from v1;
select * from t1;
drop table t1,t2;
drop view v1,v2;

#
# MERGE VIEW with WHERE clause
#
create table t1 (a int, b int, primary key(b));
insert into t1 values (1,20), (2,30), (3,40), (4,50), (5,100);
create view v1 (c) as select b from t1 where a<3;
# simple select and explaint to be sure that it is MERGE
select * from v1;
explain extended select * from v1;
# update test
update v1 set c=c+1;
select * from t1;
# join of such VIEWs test
create view v2 (c) as select b from t1 where a>=3;
select * from v1, v2;
drop view v1, v2;
drop table t1;

#
# simple view + simple delete
#
create table t1 (a int, b int, primary key(a));
insert into t1 values (1,2), (2,3), (3,4), (4,5), (5,10);
create view v1 (a,c) as select a, b+1 from t1;
create algorithm=temptable view v2 (a,c) as select a, b+1 from t1;
# try to update VIEW with forced TEMPORARY TABLE algorithm
-- error 1288
delete from v2 where c < 4;
# updatable field of updateable view
delete from v1 where c < 4;
select * from v1;
select * from t1;
drop table t1;
drop view v1,v2;

#
# simple view + simple multi-delete
#
create table t1 (a int, b int, primary key(a));
insert into t1 values (1,2), (2,3), (3,4), (4,5), (5,10);
create table t2 (x int);
insert into t2 values (1), (2), (3), (4);
create view v1 (a,c) as select a, b+1 from t1;
create algorithm=temptable view v2 (a,c) as select a, b+1 from t1;
# try to update VIEW with forced TEMPORARY TABLE algorithm
-- error 1288
delete v2 from t2,v2 where t2.x=v2.a;
# updatable field of updateable view
delete v1 from t2,v1 where t2.x=v1.a;
select * from v1;
select * from t1;
drop table t1,t2;
drop view v1,v2;

#
# key presence check
#
create table t1 (a int, b int, c int, primary key(a,b));
insert into t1 values (10,2,-1), (20,3,-2), (30,4,-3), (40,5,-4), (50,10,-5);
create view v1 (x,y) as select a, b from t1;
create view v2 (x,y) as select a, c from t1;
set updatable_views_with_limit=NO;
update v1 set x=x+1;
update v2 set x=x+1;
update v1 set x=x+1 limit 1;
-- error 1288
update v2 set x=x+1 limit 1;
set updatable_views_with_limit=YES;
update v1 set x=x+1 limit 1;
update v2 set x=x+1 limit 1;
set updatable_views_with_limit=DEFAULT;
show variables like "updatable_views_with_limit";
select * from t1;
drop table t1;
drop view v1,v2;

#
# simple insert
#
create table t1 (a int, b int, c int, primary key(a,b));
insert into t1 values (10,2,-1), (20,3,-2);
create view v1 (x,y,z) as select c, b, a from t1;
create view v2 (x,y) as select b, a from t1;
create view v3 (x,y,z) as select b, a, b from t1;
create view v4 (x,y,z) as select c+1, b, a from t1;
create algorithm=temptable view v5 (x,y,z) as select c, b, a from t1;
# try insert to VIEW with fields duplicate
-- error ER_NON_INSERTABLE_TABLE
insert into v3 values (-60,4,30);
# try insert to VIEW with expression in SELECT list
-- error ER_NON_INSERTABLE_TABLE
insert into v4 values (-60,4,30);
# try insert to VIEW using temporary table algorithm
-- error ER_NON_INSERTABLE_TABLE
insert into v5 values (-60,4,30);
insert into v1 values (-60,4,30);
insert into v1 (z,y,x) values (50,6,-100);
insert into v2 values (5,40);
select * from t1;
drop table t1;
drop view v1,v2,v3,v4,v5;

#
# insert ... select
#
create table t1 (a int, b int, c int, primary key(a,b));
insert into t1 values (10,2,-1), (20,3,-2);
create table t2 (a int, b int, c int, primary key(a,b));
insert into t2 values (30,4,-60);
create view v1 (x,y,z) as select c, b, a from t1;
create view v2 (x,y) as select b, a from t1;
create view v3 (x,y,z) as select b, a, b from t1;
create view v4 (x,y,z) as select c+1, b, a from t1;
create algorithm=temptable view v5 (x,y,z) as select c, b, a from t1;
# try insert to VIEW with fields duplicate
-- error ER_NON_INSERTABLE_TABLE
insert into v3 select c, b, a from t2;
# try insert to VIEW with expression in SELECT list
-- error ER_NON_INSERTABLE_TABLE
insert into v4 select c, b, a from t2;
# try insert to VIEW using temporary table algorithm
-- error ER_NON_INSERTABLE_TABLE
insert into v5 select c, b, a from t2;
insert into v1 select c, b, a from t2;
insert into v1 (z,y,x) select a+20,b+2,-100 from t2;
insert into v2 select b+1, a+10 from t2;
select * from t1;
drop table t1, t2;
drop view v1,v2,v3,v4,v5;

#
# outer join based on VIEW with WHERE clause
#
create table t1 (a int, primary key(a));
insert into t1 values (1), (2), (3);
create view v1 (x) as select a from t1 where a > 1;
select t1.a, v1.x from t1 left join v1 on (t1.a= v1.x);
drop table t1;
drop view v1;

#
# merging WHERE condition on VIEW on VIEW
#
create table t1 (a int, primary key(a));
insert into t1 values (1), (2), (3), (200);
create view v1 (x) as select a from t1 where a > 1;
create view v2 (y) as select x from v1 where x < 100;
select * from v2;
drop table t1;
drop view v1,v2;

#
# VIEW on non-updatable view
#
create table t1 (a int, primary key(a));
insert into t1 values (1), (2), (3), (200);
create ALGORITHM=TEMPTABLE view v1 (x) as select a from t1;
create view v2 (y) as select x from v1;
-- error 1288
update v2 set y=10 where y=2;
drop table t1;
drop view v1,v2;

#
# auto_increment field out of VIEW
#
create table t1 (a int not null auto_increment, b int not null, primary key(a), unique(b));
create view v1 (x) as select b from t1;
insert into v1 values (1);
select last_insert_id();
insert into t1 (b) values (2);
select last_insert_id();
select * from t1;
drop view v1;
drop table t1;

#
# VIEW fields quoting
#
set sql_mode='ansi';
create table t1 ("a*b" int);
create view v1 as select "a*b" from t1;
show create view v1;
drop view v1;
drop table t1;
set sql_mode=default;

#
# VIEW without tables
#
create table t1 (t_column int);
create view v1 as select 'a';
select * from v1, t1;
drop view v1;
drop table t1;

#
# quote mark inside table name
#
create table `t1a``b` (col1 char(2));
create view v1 as select * from `t1a``b`;
select * from v1;
describe v1;
drop view v1;
drop table `t1a``b`;

#
# Changing of underlying table
#
create table t1 (col1 char(5),col2 char(5));
create view v1 as select * from t1;
drop table t1;
create table t1 (col1 char(5),newcol2 char(5));
-- error 1356
insert into v1 values('a','aa');
drop table t1;
-- error 1356
select * from v1;
drop view v1;

#
# check of duplication of column names
#
-- error 1060
create view v1 (a,a) as select 'a','a';

#
# updatablity should be transitive
#
create table t1 (col1 int,col2 char(22));
insert into t1 values(5,'Hello, world of views');
create view v1 as select * from t1;
create view v2 as select * from v1;
update v2 set col2='Hello, view world';
select is_updatable from information_schema.views;
select * from t1;
drop view v2, v1;
drop table t1;

#
# check 'use index' on view with temporary table
#
create table t1 (a int, b int);
create view v1 as select a, sum(b) from t1 group by a;
-- error 1176
select b from v1 use index (some_index) where b=1;
drop view v1;
drop table t1;

#
# using VIEW fields several times in query resolved via temporary tables
#
create table t1 (col1 char(5),col2 char(5));
create view v1 (col1,col2) as select col1,col2 from t1;
insert into v1 values('s1','p1'),('s1','p2'),('s1','p3'),('s1','p4'),('s2','p1'),('s3','p2'),('s4','p4');
select distinct first.col2 from t1 first where first.col2 in (select second.col2 from t1 second where second.col1<>first.col1);
select distinct first.col2 from v1 first where first.col2 in (select second.col2 from t1 second where second.col1<>first.col1);
drop view v1;
drop table t1;

#
# Test of view updatability in prepared statement
#
create table t1 (a int);
create view v1 as select a from t1;
insert into t1 values (1);

#update
SET @v0 = '2';
PREPARE stmt FROM 'UPDATE v1 SET a = ?';
EXECUTE stmt USING @v0;
DEALLOCATE PREPARE stmt;

#insert without field list
SET @v0 = '3';
PREPARE stmt FROM 'insert into v1 values (?)';
EXECUTE stmt USING @v0;
DEALLOCATE PREPARE stmt;

#insert with field list
SET @v0 = '4';
PREPARE stmt FROM 'insert into v1 (a) values (?)';
EXECUTE stmt USING @v0;
DEALLOCATE PREPARE stmt;

select * from t1;

drop view v1;
drop table t1;

#
# error on preparation
#
-- error 1096
CREATE VIEW v02 AS SELECT * FROM DUAL;
SHOW TABLES;

#
# EXISTS with UNION VIEW
#
CREATE VIEW v1 AS SELECT EXISTS (SELECT 1 UNION SELECT 2);
select * from v1;
drop view v1;

#
# using VIEW where table is required
#
create table t1 (col1 int,col2 char(22));
create view v1 as select * from t1;
-- error 1347
create index i1 on v1 (col1);
drop view v1;
drop table t1;

#
# connection_id(), pi(), current_user(), version() representation test
#
CREATE VIEW v1 (f1,f2,f3,f4) AS SELECT connection_id(), pi(), current_user(), version();
SHOW CREATE VIEW v1;
drop view v1;

#
# VIEW built over UNION
#
create table t1 (s1 int);
create table t2 (s2 int);
insert into t1 values (1), (2);
insert into t2 values (2), (3);
create view v1 as select * from t1,t2 union all select * from t1,t2;
select * from v1;
drop view v1;
drop tables t1, t2;

#
# Aggregate functions in view list
#
create table t1 (col1 int);
insert into t1 values (1);
create view v1 as select count(*) from t1;
insert into t1 values (null);
select * from v1;
drop view v1;
drop table t1;

#
# Showing VIEW with VIEWs in subquery
#
create table t1 (a int);
create table t2 (a int);
create view v1 as select a from t1;
create view v2 as select a from t2 where a in (select a from v1);
show create view v2;
drop view v2, v1;
drop table t1, t2;

#
# SHOW VIEW view with name with spaces
#
CREATE VIEW `v 1` AS select 5 AS `5`;
show create view `v 1`;
drop view `v 1`;

#
# Removing database with .frm archives
#
create database mysqltest;
create table mysqltest.t1 (a int, b int);
create view mysqltest.v1 as select a from mysqltest.t1;
alter view mysqltest.v1 as select b from mysqltest.t1;
alter view mysqltest.v1 as select a from mysqltest.t1;
drop database mysqltest;

#
# VIEW with full text
#
CREATE TABLE t1 (c1 int not null auto_increment primary key, c2 varchar(20), fulltext(c2));
insert into t1 (c2) VALUES ('real Beer'),('Water'),('Kossu'),('Coca-Cola'),('Vodka'),('Wine'),('almost real Beer');
select * from t1 WHERE match (c2) against ('Beer');
CREATE VIEW v1 AS SELECT  * from t1 WHERE match (c2) against ('Beer');
select * from v1;
drop view v1;
drop table t1;

#
# distinct in temporary table with a VIEW
#
create table t1 (a int);
insert into t1 values (1),(1),(2),(2),(3),(3);
create view v1 as select a from t1;
select distinct a from v1;
select distinct a from v1 limit 2;
select distinct a from t1 limit 2;
prepare stmt1 from "select distinct a from v1 limit 2";
execute stmt1;
execute stmt1;
deallocate prepare stmt1;
drop view v1;
drop table t1;

#
# aggregate function of aggregate function
#
create table t1 (tg_column bigint);
create view v1 as select count(tg_column) as vg_column from t1;
select avg(vg_column) from v1;
drop view v1;
drop table t1;

#
# VIEW of VIEW with column renaming
#
create table t1 (col1 bigint not null, primary key (col1));
create table t2 (col1 bigint not null, key (col1));
create view v1 as select * from t1;
create view v2 as select * from t2;
insert into v1 values (1);
insert into v2 values (1);
create view v3 (a,b) as select v1.col1 as a, v2.col1 as b from v1, v2 where v1.col1 = v2.col1;
select * from v3;
show create view v3;
drop view v3, v2, v1;
drop table t2, t1;

#
# VIEW based on functions with  complex names
#
create function `f``1` () returns int return 5;
create view v1 as select test.`f``1` ();
show create view v1;
select * from v1;
drop view v1;
drop function `f``1`;

#
# tested problem when function name length close to ALIGN_SIZE
#
create function a() returns int return 5;
create view v1 as select a();
select * from v1;
drop view v1;
drop function a;

#
# VIEW with collation
#
create table t2 (col1 char collate latin1_german2_ci);
create view v2 as select col1 collate latin1_german1_ci from t2;
show create view v2;
show create view v2;
drop view v2;
drop table t2;

#
# order by refers on integer field
#
create table t1 (a int);
insert into t1 values (1), (2);
create view v1 as select 5 from t1 order by 1;
select * from v1;
drop view v1;
drop table t1;

#
# VIEW over dropped function
#
create function x1 () returns int return 5;
create table t1 (s1 int);
create view v1 as select x1() from t1;
drop function x1;
-- error 1356
select * from v1;
--replace_column 8 # 12 # 13 #
show table status;
drop view v1;
drop table t1;

#
# VIEW with floating point (long number) as column
#
create view v1 as select 99999999999999999999999999999999999999999999999999999 as col1;
show create view v1;
drop view v1;

#
# VIEWs with national characters
#

SET @old_cs_client = @@character_set_client;
SET @old_cs_results = @@character_set_results;
SET @old_cs_connection = @@character_set_connection;

set names utf8;
create table tü (cü char);
create view vü as select cü from tü;
insert into vü values ('ü');
select * from vü;
drop view vü;
drop table tü;

SET character_set_client = @old_cs_client;
SET character_set_results = @old_cs_results;
SET character_set_connection = @old_cs_connection;

#
# problem with used_tables() of outer reference resolved in VIEW
#
create table t1 (a int, b int);
insert into t1 values (1,2), (1,3), (2,4), (2,5), (3,10);
create view v1(c) as select a+1 from t1 where b >= 4;
select c from v1 where exists (select * from t1 where a=2 and b=c);
drop view v1;
drop table t1;

#
# view with cast operation
#
create view v1 as select cast(1 as char(3));
show create view v1;
select * from v1;
drop view v1;

#
# renaming views
#
create table t1 (a int);
create view v1 as select a from t1;
create view v3 as select a from t1;
create database mysqltest;
-- error 1450
rename table v1 to mysqltest.v1;
rename table v1 to v2;
--error 1050
rename table v3 to v1, v2 to t1;
drop table t1;
drop view v2,v3;
drop database mysqltest;

#
# bug handling from VIEWs
#
create view v1 as select 'a',1;
create view v2 as select * from v1 union all select * from v1;
create view v3 as select * from v2 where 1 = (select `1` from v2);
create view v4 as select * from v3;
-- error 1242
select * from v4;
drop view v4, v3, v2, v1;

#
# VIEW over SELECT with prohibited clauses
#
-- error 1350
create view v1 as select 5 into @w;
-- error 1350
create view v1 as select 5 into outfile 'ttt';
create table t1 (a int);
-- error 1350
create view v1 as select a from t1 procedure analyse();
-- error ER_VIEW_SELECT_DERIVED
create view v1 as select 1 from (select 1) as d1;
drop table t1;

#
# INSERT into VIEW with ON DUPLICATE
#
create table t1 (s1 int, primary key (s1));
create view v1 as select * from t1;
insert into v1 values (1) on duplicate key update s1 = 7;
insert into v1 values (1) on duplicate key update s1 = 7;
select * from t1;
drop view v1;
drop table t1;

#
# test of updating and fetching from the same table check
#
create table t1 (col1 int);
create table t2 (col1 int);
create table t3 (col1 datetime not null);
create view v1 as select * from t1;
create view v2 as select * from v1;
create view v3 as select v2.col1 from v2,t2 where v2.col1 = t2.col1;
-- error 1443
update v2 set col1 = (select max(col1) from v1);
-- error 1443
update v2 set col1 = (select max(col1) from t1);
-- error 1093
update v2 set col1 = (select max(col1) from v2);
-- error 1443
update v2,t2 set v2.col1 = (select max(col1) from v1) where v2.col1 = t2.col1;
-- error 1443
update t1,t2 set t1.col1 = (select max(col1) from v1) where t1.col1 = t2.col1;
-- error 1093
update v1,t2 set v1.col1 = (select max(col1) from v1) where v1.col1 = t2.col1;
-- error 1443
update t2,v2 set v2.col1 = (select max(col1) from v1) where v2.col1 = t2.col1;
-- error 1443
update t2,t1 set t1.col1 = (select max(col1) from v1) where t1.col1 = t2.col1;
-- error 1443
update t2,v1 set v1.col1 = (select max(col1) from v1) where v1.col1 = t2.col1;
-- error 1443
update v2,t2 set v2.col1 = (select max(col1) from t1) where v2.col1 = t2.col1;
-- error 1093
update t1,t2 set t1.col1 = (select max(col1) from t1) where t1.col1 = t2.col1;
-- error 1443
update v1,t2 set v1.col1 = (select max(col1) from t1) where v1.col1 = t2.col1;
-- error 1093
update t2,v2 set v2.col1 = (select max(col1) from t1) where v2.col1 = t2.col1;
-- error 1093
update t2,t1 set t1.col1 = (select max(col1) from t1) where t1.col1 = t2.col1;
-- error 1093
update t2,v1 set v1.col1 = (select max(col1) from t1) where v1.col1 = t2.col1;
-- error 1093
update v2,t2 set v2.col1 = (select max(col1) from v2) where v2.col1 = t2.col1;
-- error 1443
update t1,t2 set t1.col1 = (select max(col1) from v2) where t1.col1 = t2.col1;
-- error 1443
update v1,t2 set v1.col1 = (select max(col1) from v2) where v1.col1 = t2.col1;
-- error 1443
update t2,v2 set v2.col1 = (select max(col1) from v2) where v2.col1 = t2.col1;
-- error 1443
update t2,t1 set t1.col1 = (select max(col1) from v2) where t1.col1 = t2.col1;
-- error 1443
update t2,v1 set v1.col1 = (select max(col1) from v2) where v1.col1 = t2.col1;
-- error 1443
update v3 set v3.col1 = (select max(col1) from v1);
-- error 1443
update v3 set v3.col1 = (select max(col1) from t1);
-- error 1443
update v3 set v3.col1 = (select max(col1) from v2);
-- error 1093
update v3 set v3.col1 = (select max(col1) from v3);
-- error 1443
delete from v2 where col1 = (select max(col1) from v1);
-- error 1443
delete from v2 where col1 = (select max(col1) from t1);
-- error 1093
delete from v2 where col1 = (select max(col1) from v2);
-- error 1443
delete v2 from v2,t2 where (select max(col1) from v1) > 0 and v2.col1 = t2.col1;
-- error 1443
delete t1 from t1,t2 where (select max(col1) from v1) > 0 and t1.col1 = t2.col1;
-- error 1093
delete v1 from v1,t2 where (select max(col1) from v1) > 0 and v1.col1 = t2.col1;
-- error 1443
delete v2 from v2,t2 where (select max(col1) from t1) > 0 and v2.col1 = t2.col1;
-- error 1093
delete t1 from t1,t2 where (select max(col1) from t1) > 0 and t1.col1 = t2.col1;
-- error 1443
delete v1 from v1,t2 where (select max(col1) from t1) > 0 and v1.col1 = t2.col1;
-- error 1093
delete v2 from v2,t2 where (select max(col1) from v2) > 0 and v2.col1 = t2.col1;
-- error 1443
delete t1 from t1,t2 where (select max(col1) from v2) > 0 and t1.col1 = t2.col1;
-- error 1443
delete v1 from v1,t2 where (select max(col1) from v2) > 0 and v1.col1 = t2.col1;
-- error 1443
insert into v2 values ((select max(col1) from v1));
-- error 1443
insert into t1 values ((select max(col1) from v1));
-- error 1443
insert into v2 values ((select max(col1) from v1));
-- error 1443
insert into v2 values ((select max(col1) from t1));
-- error 1093
insert into t1 values ((select max(col1) from t1));
-- error 1443
insert into v2 values ((select max(col1) from t1));
-- error 1093
insert into v2 values ((select max(col1) from v2));
-- error 1443
insert into t1 values ((select max(col1) from v2));
-- error 1093
insert into v2 values ((select max(col1) from v2));
-- error 1443
insert into v3 (col1) values ((select max(col1) from v1));
-- error 1443
insert into v3 (col1) values ((select max(col1) from t1));
-- error 1443
insert into v3 (col1) values ((select max(col1) from v2));
#check with TZ tables in list
-- error 1443
insert into v3 (col1) values ((select CONVERT_TZ('20050101000000','UTC','MET') from v2));
insert into v3 (col1) values ((select CONVERT_TZ('20050101000000','UTC','MET') from t2));
-- error 1048
insert into t3 values ((select CONVERT_TZ('20050101000000','UTC','MET') from t2));
# temporary table algorithm view should be equal to subquery in the from clause
create algorithm=temptable view v4 as select * from t1;
insert into t1 values (1),(2),(3);
insert into t1 (col1) values ((select max(col1) from v4));
select * from t1;

drop view v4,v3,v2,v1;
drop table t1,t2,t3;

#
# HANDLER with VIEW
#
create table t1 (s1 int);
create view v1 as select * from t1;
-- error 1347
handler v1 open as xx;
drop view v1;
drop table t1;

#
# view with WHERE in nested join
#
create table t1(a int);
insert into t1 values (0), (1), (2), (3);
create table t2 (a int);
insert into t2 select a from t1 where a > 1;
create view v1 as select a from t1 where a > 1;
select * from t1 left join (t2 as t, v1) on v1.a=t1.a;
select * from t1 left join (t2 as t, t2) on t2.a=t1.a;
drop view v1;
drop table t1, t2;

#
# Collation with view update
#
create table t1 (s1 char);
create view v1 as select s1 collate latin1_german1_ci as s1 from t1;
insert into v1 values ('a');
select * from v1;
update v1 set s1='b';
select * from v1;
update v1,t1 set v1.s1='c' where t1.s1=v1.s1;
select * from v1;
prepare stmt1 from "update v1,t1 set v1.s1=? where t1.s1=v1.s1";
set @arg='d';
execute stmt1 using @arg;
select * from v1;
set @arg='e';
execute stmt1 using @arg;
select * from v1;
deallocate prepare stmt1;
drop view v1;
drop table t1;

#
# test view with LOCK TABLES (work around)
#
create table t1 (a int);
create table t2 (a int);
create view v1 as select * from t1;
lock tables t1 read, v1 read;
select * from v1;
-- error 1100
select * from t2;
drop view v1;
drop table t1, t2;

#
# WITH CHECK OPTION insert/update test
#
create table t1 (a int);
create view v1 as select * from t1 where a < 2 with check option;
# simple insert
insert into v1 values(1);
-- error 1369
insert into v1 values(3);
# simple insert with ignore
insert ignore into v1 values (2),(3),(0);
select * from t1;
# prepare data for next check
delete from t1;
# INSERT SELECT test
insert into v1 SELECT 1;
-- error 1369
insert into v1 SELECT 3;
# prepare data for next check
create table t2 (a int);
insert into t2 values (2),(3),(0);
# INSERT SELECT with ignore test
insert ignore into v1 SELECT a from t2;
select * from t1 order by a desc;
#simple UPDATE test
update v1 set a=-1 where a=0;
-- error 1369
update v1 set a=2 where a=1;
select * from t1 order by a desc;
# prepare data for next check
update v1 set a=0 where a=0;
insert into t2 values (1);
# multiupdate test
update v1,t2 set v1.a=v1.a-1 where v1.a=t2.a;
select * from t1 order by a desc;
# prepare data for next check
update v1 set a=a+1;
# multiupdate with ignore test
update ignore v1,t2 set v1.a=v1.a+1 where v1.a=t2.a;
select * from t1;

drop view v1;
drop table t1, t2;

#
# CASCADED/LOCAL CHECK OPTION test
#
create table t1 (a int);
create view v1 as select * from t1 where a < 2 with check option;
create view v2 as select * from v1 where a > 0 with local check option;
create view v3 as select * from v1 where a > 0 with cascaded check option;
insert into v2 values (1);
insert into v3 values (1);
-- error 1369
insert into v2 values (0);
-- error 1369
insert into v3 values (0);
insert into v2 values (2);
-- error 1369
insert into v3 values (2);
select * from t1;
drop view v3,v2,v1;
drop table t1;

#
# CHECK OPTION with INSERT ... ON DUPLICATE KEY UPDATE
#
create table t1 (a int, primary key (a));
create view v1 as select * from t1 where a < 2 with check option;
insert into v1 values (1) on duplicate key update a=2;
-- error 1369
insert into v1 values (1) on duplicate key update a=2;
insert ignore into v1 values (1) on duplicate key update a=2;
select * from t1;
drop view v1;
drop table t1;

#
# check cyclic referencing protection on altering view
#
create table t1 (s1 int);
create view v1 as select * from t1;
create view v2 as select * from v1;
-- error 1146
alter view v1 as select * from v2;
-- error 1146
alter view v1 as select * from v1;
-- error 1146
create or replace view v1 as select * from v2;
-- error 1146
create or replace view v1 as select * from v1;
drop view v2,v1;
drop table t1;

#
# check altering differ options
#
create table t1 (a int);
create view v1 as select * from t1;
show create view v1;
alter algorithm=undefined view v1 as select * from t1 with check option;
show create view v1;
alter algorithm=merge view v1 as select * from t1 with cascaded check option;
show create view v1;
alter algorithm=temptable view v1 as select * from t1;
show create view v1;
drop view v1;
drop table t1;

#
# updating view with subquery in the WHERE clause
#
create table t1 (s1 int);
create table t2 (s1 int);
create view v2 as select * from t2 where s1 in (select s1 from t1);
insert into v2 values (5);
insert into t1 values (5);
select * from v2;
update v2 set s1 = 0;
select * from v2;
select * from t2;
# check it with check option
alter view v2 as select * from t2 where s1 in (select s1 from t1) with check option;
insert into v2 values (5);
-- error 1369
update v2 set s1 = 1;
insert into t1 values (1);
update v2 set s1 = 1;
select * from v2;
select * from t2;
# scheck how VIEWs with subqueries work with prepared statements
prepare stmt1 from "select * from v2;";
execute stmt1;
insert into t1 values (0);
execute stmt1;
deallocate prepare stmt1;
drop view v2;
drop table t1, t2;

#
# test of substring_index with view
#
create table t1 (t time);
create view v1 as select substring_index(t,':',2) as t from t1;
insert into t1 (t) values ('12:24:10');
select substring_index(t,':',2) from t1;
select substring_index(t,':',2) from v1;
drop view v1;
drop table t1;

#
# test of cascaded check option for whiew without WHERE clause
#
create table t1 (s1 tinyint);
create view v1 as select * from t1 where s1 <> 0 with local check option;
create view v2 as select * from v1 with cascaded check option;
-- error 1369
insert into v2 values (0);
drop view v2, v1;
drop table t1;

#
# inserting single value with check option failed always get error
#
create table t1 (s1 int);
create view v1 as select * from t1 where s1 < 5 with check option;
#single value
-- error 1369
insert ignore into v1 values (6);
#several values
insert ignore into v1 values (6),(3);
select * from t1;
drop view v1;
drop table t1;

#
# changing value by trigger and CHECK OPTION
#
create table t1 (s1 tinyint);
create trigger t1_bi before insert on t1 for each row set new.s1 = 500;
create view v1 as select * from t1 where s1 <> 127 with check option;
-- error 1369
insert into v1 values (0);
select * from v1;
select * from t1;
drop trigger t1_bi;
drop view v1;
drop table t1;

#
# CASCADED should be used for all underlaying VIEWs
#
create table t1 (s1 tinyint);
create view v1 as select * from t1 where s1 <> 0;
create view v2 as select * from v1 where s1 <> 1 with cascaded check option;
-- error 1369
insert into v2 values (0);
select * from v2;
select * from t1;
drop view v2, v1;
drop table t1;

#
# LOAD DATA with view and CHECK OPTION
#
# fixed length fields
create table t1 (a int, b char(10));
create view v1 as select * from t1 where a != 0 with check option;
-- error 1369
load data infile '../std_data_ln/loaddata3.dat' into table v1 fields terminated by '' enclosed by '' ignore 1 lines;
select * from t1;
select * from v1;
delete from t1;
load data infile '../std_data_ln/loaddata3.dat' ignore into table v1 fields terminated by '' enclosed by '' ignore 1 lines;
select * from t1 order by a,b;
select * from v1 order by a,b;
drop view v1;
drop table t1;
# variable length fields
create table t1 (a text, b text);
create view v1 as select * from t1 where a <> 'Field A' with check option;
-- error 1369
load data infile '../std_data_ln/loaddata2.dat' into table v1 fields terminated by ',' enclosed by '''';
select concat('|',a,'|'), concat('|',b,'|') from t1;
select concat('|',a,'|'), concat('|',b,'|') from v1;
delete from t1;
load data infile '../std_data_ln/loaddata2.dat' ignore into table v1 fields terminated by ',' enclosed by '''';
select concat('|',a,'|'), concat('|',b,'|') from t1;
select concat('|',a,'|'), concat('|',b,'|') from v1;
drop view v1;
drop table t1;

#
# Trys update table from which we select using views and subqueries
#
create table t1 (s1 smallint);
create view v1 as select * from t1 where 20 < (select (s1) from t1);
-- error ER_NON_INSERTABLE_TABLE
insert into v1 values (30);
create view v2 as select * from t1;
create view v3 as select * from t1 where 20 < (select (s1) from v2);
-- error ER_NON_INSERTABLE_TABLE
insert into v3 values (30);
create view v4 as select * from v2 where 20 < (select (s1) from t1);
-- error ER_NON_INSERTABLE_TABLE
insert into v4 values (30);
drop view v4, v3, v2, v1;
drop table t1;

#
# CHECK TABLE with VIEW
#
create table t1 (a int);
create view v1 as select * from t1;
check table t1,v1;
check table v1,t1;
drop table t1;
check table v1;
drop view v1;

#
# merge of VIEW with several tables
#
create table t1 (a int);
create table t2 (a int);
create table t3 (a int);
insert into t1 values (1), (2), (3);
insert into t2 values (1), (3);
insert into t3 values (1), (2), (4);
# view over tables
create view v3 (a,b) as select t1.a as a, t2.a as b from t1 left join t2 on (t1.a=t2.a);
select * from t3 left join v3 on (t3.a = v3.a);
explain extended select * from t3 left join v3 on (t3.a = v3.a);
# view over views
create view v1 (a) as select a from t1;
create view v2 (a) as select a from t2;
create view v4 (a,b) as select v1.a as a, v2.a as b from v1 left join v2 on (v1.a=v2.a);
select * from t3 left join v4 on (t3.a = v4.a);
explain extended select * from t3 left join v4 on (t3.a = v4.a);
# PS with view over views
prepare stmt1 from "select * from t3 left join v4 on (t3.a = v4.a);";
execute stmt1;
execute stmt1;
deallocate prepare stmt1;
drop view v4,v3,v2,v1;
drop tables t1,t2,t3;

#
# updating of join view
#
create table t1 (a int, primary key (a), b int);
create table t2 (a int, primary key (a));
insert into t1 values (1,100), (2,200);
insert into t2 values (1), (3);
# legal view for update
create view v3 (a,b) as select t1.a as a, t2.a as b from t1, t2;
update v3 set a= 10 where a=1;
select * from t1;
select * from t2;
# view without primary key
create view v2 (a,b) as select t1.b as a, t2.a as b from t1, t2;
set updatable_views_with_limit=NO;
-- error 1288
update v2 set a= 10 where a=200 limit 1;
set updatable_views_with_limit=DEFAULT;
# just view selects
select * from v3;
select * from v2;
# prepare statement with updating join view
set @a= 10;
set @b= 100;
prepare stmt1 from "update v3 set a= ? where a=?";
execute stmt1 using @a,@b;
select * from v3;
set @a= 300;
set @b= 10;
execute stmt1 using @a,@b;
select * from v3;
deallocate prepare stmt1;
drop view v3,v2;
drop tables t1,t2;

#
# inserting/deleting join view
#
create table t1 (a int, primary key (a), b int);
create table t2 (a int, primary key (a), b int);
insert into t2 values (1000, 2000);
create view v3 (a,b) as select t1.a as a, t2.a as b from t1, t2;
# inserting into join view without field list
-- error 1394
insert into v3 values (1,2);
-- error 1394
insert into v3 select * from t2;
# inserting in several tables of join view
-- error 1393
insert into v3(a,b) values (1,2);
-- error 1393
insert into v3(a,b) select * from t2;
# correct inserts into join view
insert into v3(a) values (1);
insert into v3(b) values (10);
insert into v3(a) select a from t2;
insert into v3(b) select b from t2;
insert into v3(a) values (1) on duplicate key update a=a+10000+VALUES(a);
select * from t1;
select * from t2;
# try delete from join view
-- error 1395
delete from v3;
-- error 1395
delete v3,t1 from v3,t1;
-- error 1395
delete t1,v3 from t1,v3;
# delete from t1 just to reduce result set size
delete from t1;
# prepare statement with insert join view
prepare stmt1 from "insert into v3(a) values (?);";
set @a= 100;
execute stmt1 using @a;
set @a= 300;
execute stmt1 using @a;
deallocate prepare stmt1;
prepare stmt1 from "insert into v3(a) select ?;";
set @a= 101;
execute stmt1 using @a;
set @a= 301;
execute stmt1 using @a;
deallocate prepare stmt1;
select * from v3;

drop view v3;
drop tables t1,t2;

#
# View field names should be case insensitive 
#
create table t1(f1 int);
create view v1 as select f1 from t1;
select * from v1 where F1 = 1;
drop view v1;
drop table t1;

#
# Resolving view fields in subqueries in VIEW (Bug #6394)
#
create table t1(c1 int);
create table t2(c2 int);
insert into t1 values (1),(2),(3);
insert into t2 values (1);
SELECT c1 FROM t1 WHERE c1 IN (SELECT c2 FROM t2);
SELECT c1 FROM t1 WHERE EXISTS (SELECT c2 FROM t2 WHERE c2 = c1);
create view v1 as SELECT c1 FROM t1 WHERE c1 IN (SELECT c2 FROM t2);
create view v2 as SELECT c1 FROM t1 WHERE EXISTS (SELECT c2 FROM t2 WHERE c2 = c1);
select * from v1;
select * from v2;
select * from (select c1 from v2) X;
drop view v2, v1;
drop table t1, t2;

#
# view over other view setup (BUG#7433)
#
CREATE TABLE t1 (C1 INT, C2 INT);
CREATE TABLE t2 (C2 INT);
CREATE VIEW v1 AS SELECT C2 FROM t2;
CREATE VIEW v2 AS SELECT C1 FROM t1 LEFT OUTER JOIN v1 USING (C2);
SELECT * FROM v2;
drop view v2, v1;
drop table t1, t2;

#
# view and group_concat() (BUG#7116)
#
create table t1 (col1 char(5),col2 int,col3 int); 
insert into t1 values ('one',10,25), ('two',10,50), ('two',10,50), ('one',20,25), ('one',30,25); 
create view v1 as select * from t1;
select col1,group_concat(col2,col3) from t1 group by col1;
select col1,group_concat(col2,col3) from v1 group by col1;
drop view v1;
drop table t1;

#
# Item_ref resolved as view field (BUG#6894)
#
create table t1 (s1 int, s2 char);
create view v1 as select s1, s2 from t1;
-- error 1054
select s2 from v1 vq1 where 2 = (select count(*) from v1 vq2 having vq1.s2 = vq2.s2);
select s2 from v1 vq1 where 2 = (select count(*) aa from v1 vq2 having vq1.s2 = aa);
drop view v1;
drop table t1;

#
# Test case for bug #9398 CREATE TABLE with SELECT from a multi-table view
#
CREATE TABLE t1 (a1 int);
CREATE TABLE t2 (a2 int);
INSERT INTO t1 VALUES (1), (2), (3), (4);
INSERT INTO t2 VALUES (1), (2), (3);
CREATE VIEW v1(a,b) AS SELECT a1,a2 FROM t1 JOIN t2 ON a1=a2 WHERE a1>1;

SELECT * FROM v1;
CREATE TABLE t3 SELECT * FROM v1;
SELECT * FROM t3;

DROP VIEW v1;
DROP TABLE t1,t2,t3;

#
# Test for BUG#8703 "insert into table select from view crashes"
#
create table t1 (a int);
create table t2 like t1;
create table t3 like t1;
create view v1 as select t1.a x, t2.a y from t1 join t2 where t1.a=t2.a;
insert into t3 select x from v1;
insert into t2 select x from v1;
drop view v1;
drop table t1,t2,t3;

#
# Test for BUG #6106: query over a view using subquery for the underlying table
#

CREATE TABLE t1 (col1 int PRIMARY KEY, col2 varchar(10)); 
INSERT INTO t1 VALUES(1,'trudy'); 
INSERT INTO t1 VALUES(2,'peter'); 
INSERT INTO t1 VALUES(3,'sanja'); 
INSERT INTO t1 VALUES(4,'monty'); 
INSERT INTO t1 VALUES(5,'david'); 
INSERT INTO t1 VALUES(6,'kent'); 
INSERT INTO t1 VALUES(7,'carsten'); 
INSERT INTO t1 VALUES(8,'ranger'); 
INSERT INTO t1 VALUES(10,'matt'); 
CREATE TABLE t2 (col1 int, col2 int, col3 char(1)); 
INSERT INTO t2 VALUES (1,1,'y'); 
INSERT INTO t2 VALUES (1,2,'y'); 
INSERT INTO t2 VALUES (2,1,'n'); 
INSERT INTO t2 VALUES (3,1,'n'); 
INSERT INTO t2 VALUES (4,1,'y'); 
INSERT INTO t2 VALUES (4,2,'n'); 
INSERT INTO t2 VALUES (4,3,'n'); 
INSERT INTO t2 VALUES (6,1,'n'); 
INSERT INTO t2 VALUES (8,1,'y');
 
CREATE VIEW v1 AS SELECT * FROM t1; 

SELECT a.col1,a.col2,b.col2,b.col3 
  FROM t1 a LEFT JOIN t2 b ON a.col1=b.col1
    WHERE b.col2 IS NULL OR 
          b.col2=(SELECT MAX(col2) FROM t2 b WHERE b.col1=a.col1);

SELECT a.col1,a.col2,b.col2,b.col3 
  FROM v1 a LEFT JOIN t2 b ON a.col1=b.col1
    WHERE b.col2 IS NULL OR 
          b.col2=(SELECT MAX(col2) FROM t2 b WHERE b.col1=a.col1);

CREATE VIEW v2 AS SELECT * FROM t2; 

SELECT a.col1,a.col2,b.col2,b.col3
  FROM v2 b RIGHT JOIN v1 a ON a.col1=b.col1
    WHERE b.col2 IS NULL OR
          b.col2=(SELECT MAX(col2) FROM v2 b WHERE b.col1=a.col1); 

# Tests from the report for bug #6107

SELECT a.col1,a.col2,b.col2,b.col3
  FROM v2 b RIGHT JOIN v1 a ON a.col1=b.col1
    WHERE a.col1 IN (1,5,9) AND
         (b.col2 IS NULL OR
          b.col2=(SELECT MAX(col2) FROM v2 b WHERE b.col1=a.col1)); 

CREATE VIEW v3 AS SELECT * FROM t1 WHERE col1 IN (1,5,9);

SELECT a.col1,a.col2,b.col2,b.col3
  FROM v2 b RIGHT JOIN v3 a ON a.col1=b.col1
    WHERE b.col2 IS NULL OR
          b.col2=(SELECT MAX(col2) FROM v2 b WHERE b.col1=a.col1); 
 
DROP VIEW v1,v2,v3;
DROP TABLE t1,t2;

#
# BUG#8490 Select from views containing subqueries causes server to hang 
# forever.
#
create table t1 as select 1 A union select 2 union select 3;
create table t2 as select * from t1;
create view v1 as select * from t1 where a in (select * from t2);
select * from v1 A, v1 B where A.a = B.a;
create table t3 as select a a,a b from t2;
create view v2 as select * from t3 where 
  a in (select * from t1) or b in (select * from t2);
select * from v2 A, v2 B where A.a = B.b;
drop view v1, v2;
drop table t1, t2, t3;

#
# Test case for bug #8528: select from view over multi-table view
#
CREATE TABLE t1 (a int);
CREATE TABLE t2 (b int);
INSERT INTO t1 VALUES (1), (2), (3), (4);
INSERT INTO t2 VALUES (4), (2);

CREATE VIEW v1 AS SELECT * FROM t1,t2 WHERE t1.a=t2.b;
SELECT * FROM v1;
CREATE VIEW v2 AS SELECT * FROM v1;
SELECT * FROM v2;

DROP VIEW v2,v1;

DROP TABLE t1, t2;
#
# Correct restoring view name in SP table locking BUG#9758
#
create table t1 (a int);
create view v1 as select sum(a) from t1 group by a;
delimiter //;
create procedure p1()
begin
select * from v1;
end//
delimiter ;//
call p1();
call p1();
drop procedure p1;
drop view v1;
drop table t1;

#
# Bug#7422 "order by" doesn't work
#
CREATE TABLE t1(a char(2) primary key, b char(2));
CREATE TABLE t2(a char(2), b char(2), index i(a));
INSERT INTO t1 VALUES ('a','1'), ('b','2');
INSERT INTO t2 VALUES ('a','5'), ('a','6'), ('b','5'), ('b','6');
CREATE VIEW v1 AS
  SELECT t1.b as c, t2.b as d FROM t1,t2 WHERE t1.a=t2.a;
SELECT d, c FROM v1 ORDER BY d,c;
DROP VIEW v1;
DROP TABLE t1, t2;
#
# using sum(distinct ) & avg(distinct ) in views (BUG#7015)
#
create table t1 (s1 int);
create view  v1 as select sum(distinct s1) from t1;
select * from v1;
drop view v1;
create view  v1 as select avg(distinct s1) from t1;
select * from v1;
drop view v1;
drop table t1;

#
# using cast(... as decimal) in views (BUG#11387);
#
create view v1 as select cast(1 as decimal);
select * from v1;
drop view v1;

#
# Bug#11298 insert into select from VIEW produces incorrect result when 
#           using ORDER BY
create table t1(f1 int);
create table t2(f2 int);
insert into t1 values(1),(2),(3);
insert into t2 values(1),(2),(3);
create view v1 as select * from t1,t2 where f1=f2;
create table t3 (f1 int, f2 int);
insert into t3 select * from v1 order by 1;
select * from t3;
drop view v1;
drop table t1,t2,t3;

#
# Generation unique names for columns, and correct names check (BUG#7448)
#
# names with ' and \
create view v1 as select '\\','\\shazam';
select * from v1;
drop view v1;
create view v1 as select '\'','\shazam';
select * from v1;
drop view v1;
# autogenerated names differ by case only
create view v1 as select 'k','K';
select * from v1;
drop view v1;
create table t1 (s1 int);
# same autogenerated names
create view v1 as select s1, 's1' from t1;
select * from v1;
drop view v1;
create view v1 as select 's1', s1 from t1;
select * from v1;
drop view v1;
# set name as one of expected autogenerated
create view v1 as select 's1', s1, 1 as My_exp_s1 from t1;
select * from v1;
drop view v1;
create view v1 as select 1 as My_exp_s1, 's1', s1  from t1;
select * from v1;
drop view v1;
# set name conflict with autogenerated names
create view v1 as select 1 as s1, 's1', 's1' from t1;
select * from v1;
drop view v1;
create view v1 as select 's1', 's1', 1 as s1 from t1;
select * from v1;
drop view v1;
# underlying field name conflict with autogenerated names
create view v1 as select s1, 's1', 's1' from t1;
select * from v1;
drop view v1;
create view v1 as select 's1', 's1', s1 from t1;
select * from v1;
drop view v1;
# underlying field name conflict with set name
-- error 1060
create view v1 as select 1 as s1, 's1', s1 from t1;
-- error 1060
create view v1 as select 's1', s1, 1 as s1 from t1;
drop table t1;
# set names differ by case only
-- error 1060
create view v1(k, K) as select 1,2;

#
# using time_format in view (BUG#7521)
#
create view v1 as SELECT TIME_FORMAT(SEC_TO_TIME(3600),'%H:%i') as t;
select * from v1;
drop view v1;

#
# evaluation constant functions in WHERE (BUG#4663)
#
create table t1 (a timestamp default now());
create table t2 (b timestamp default now());
create view v1 as select a,b,t1.a < now() from t1,t2 where t1.a < now();
SHOW CREATE VIEW v1;
drop view v1;
drop table t1, t2;
CREATE TABLE t1 ( a varchar(50) );
CREATE VIEW v1 AS SELECT * FROM t1 WHERE a = CURRENT_USER();
SHOW CREATE VIEW v1;
DROP VIEW v1;
CREATE VIEW v1 AS SELECT * FROM t1 WHERE a = VERSION();
SHOW CREATE VIEW v1;
DROP VIEW v1;
CREATE VIEW v1 AS SELECT * FROM t1 WHERE a = DATABASE();
SHOW CREATE VIEW v1;
DROP VIEW v1;
DROP TABLE t1;

#
# checking views after some view with error (BUG#11337)
#
CREATE TABLE t1 (col1 time);
CREATE TABLE t2 (col1 time);
CREATE VIEW v1 AS SELECT CONVERT_TZ(col1,'GMT','MET') FROM t1;
CREATE VIEW v2 AS SELECT CONVERT_TZ(col1,'GMT','MET') FROM t2;
CREATE VIEW v3 AS SELECT CONVERT_TZ(col1,'GMT','MET') FROM t1;
CREATE VIEW v4 AS SELECT CONVERT_TZ(col1,'GMT','MET') FROM t2;
CREATE VIEW v5 AS SELECT CONVERT_TZ(col1,'GMT','MET') FROM t1;
CREATE VIEW v6 AS SELECT CONVERT_TZ(col1,'GMT','MET') FROM t2;
DROP TABLE t1;
CHECK TABLE v1, v2, v3, v4, v5, v6;
drop view v1, v2, v3, v4, v5, v6;
drop table t2;

--disable_warnings
drop function if exists f1;
drop function if exists f2;
--enable_warnings
CREATE TABLE t1 (col1 time);
CREATE TABLE t2 (col1 time);
CREATE TABLE t3 (col1 time);
create function f1 () returns int return (select max(col1) from t1);
create function f2 () returns int return (select max(col1) from t2);
CREATE VIEW v1 AS SELECT f1() FROM t3;
CREATE VIEW v2 AS SELECT f2() FROM t3;
CREATE VIEW v3 AS SELECT f1() FROM t3;
CREATE VIEW v4 AS SELECT f2() FROM t3;
CREATE VIEW v5 AS SELECT f1() FROM t3;
CREATE VIEW v6 AS SELECT f2() FROM t3;
drop function f1;
CHECK TABLE v1, v2, v3, v4, v5, v6;
create function f1 () returns int return (select max(col1) from t1);
DROP TABLE t1;
CHECK TABLE v1, v2, v3, v4, v5, v6;
drop function f1;
drop function f2;
drop view v1, v2, v3, v4, v5, v6;
drop table t2,t3;

#
# bug #11325 Wrong date comparison in views
#
create table t1 (f1 date);
insert into t1 values ('2005-01-01'),('2005-02-02');
create view v1 as select * from t1;
select * from v1 where f1='2005.02.02';
select * from v1 where '2005.02.02'=f1;
drop view v1;
drop table t1;

#
# using encrypt & substring_index in view (BUG#7024)
#
CREATE VIEW v1 AS SELECT ENCRYPT("dhgdhgd");
disable_result_log;
SELECT * FROM v1;
enable_result_log;
drop view v1;
CREATE VIEW v1 AS SELECT SUBSTRING_INDEX("dkjhgd:kjhdjh", ":", 1);
SELECT * FROM v1;
drop view v1;

#
# hide underlying tables names in case of imposibility to update (BUG#10773)
#
create table t1 (f59 int, f60 int, f61 int);
insert into t1 values (19,41,32);
create view v1 as select f59, f60 from t1 where f59 in  
         (select f59 from t1);
-- error 1288
update v1 set f60=2345;
-- error 1443
update t1 set f60=(select max(f60) from v1);
drop view v1;
drop table t1;

#
# Using var_samp with view (BUG#10651)
#
create table t1 (s1 int);
create view v1 as select var_samp(s1) from t1;
show create view v1;
drop view v1;
drop table t1;

#
# Correct inserting data check (absence of default value) for view
# underlying tables (BUG#6443)
#
set sql_mode='strict_all_tables';
CREATE TABLE t1 (col1 INT NOT NULL, col2 INT NOT NULL);
CREATE VIEW v1 (vcol1) AS SELECT col1 FROM t1;
CREATE VIEW v2 (vcol1) AS SELECT col1 FROM t1 WHERE col2 > 2;
-- error 1364
INSERT INTO t1 (col1) VALUES(12);
-- error 1423
INSERT INTO v1 (vcol1) VALUES(12);
-- error 1423
INSERT INTO v2 (vcol1) VALUES(12);
set sql_mode=default;
drop view v2,v1;
drop table t1;

#
# Bug#11399 Use an alias in a select statement on a view
#
create table t1 (f1 int);
insert into t1 values (1);
create view v1 as select f1 from t1;
select f1 as alias from v1;
drop view v1;
drop table t1;

#
# Test for bug #6120: SP cache to be invalidated when altering a view
#

CREATE TABLE t1 (s1 int, s2 int);
INSERT  INTO t1 VALUES (1,2);
CREATE VIEW v1 AS SELECT s2 AS s1, s1 AS s2 FROM t1;
SELECT * FROM v1;
CREATE PROCEDURE p1 () SELECT * FROM v1;
CALL p1();
ALTER VIEW v1 AS SELECT s1 AS s1, s2 AS s2 FROM t1;
CALL p1();
DROP VIEW v1;
CREATE VIEW v1 AS SELECT s2 AS s1, s1 AS s2 FROM t1;
CALL p1();

DROP PROCEDURE p1;
DROP VIEW v1;
DROP TABLE t1;

#
# Test for bug #11709 View was ordered by wrong column
#
create table t1 (f1 int, f2 int);
create view v1 as select f1 as f3, f2 as f1 from t1;
insert into t1 values (1,3),(2,1),(3,2);
select * from v1 order by f1;
drop view v1;
drop table t1;

#
# Test for bug #11771: wrong query_id in SELECT * FROM <view>
#
CREATE TABLE t1 (f1 char);
INSERT INTO t1 VALUES ('A');
CREATE VIEW  v1 AS SELECT * FROM t1;

INSERT INTO t1 VALUES('B');
SELECT * FROM v1;
SELECT * FROM t1;

DROP VIEW v1;
DROP TABLE t1;

#
# opening table in correct locking mode (BUG#9597)
#
CREATE TABLE t1 ( bug_table_seq   INTEGER NOT NULL);
CREATE OR REPLACE VIEW v1 AS SELECT * from t1;
DROP PROCEDURE IF EXISTS p1;
delimiter //;
CREATE PROCEDURE p1 ( )
BEGIN
        DO (SELECT  @next := IFNULL(max(bug_table_seq),0) + 1 FROM v1);
        INSERT INTO t1 VALUES (1);
END //
delimiter ;//
CALL p1();
DROP PROCEDURE p1;
DROP VIEW v1;
DROP TABLE t1;

#
# Bug #11760 Typo in Item_func_add_time::print() results in NULLs returned
#             subtime() in view
create table t1(f1 datetime);
insert into t1 values('2005.01.01 12:0:0');
create view v1 as select f1, subtime(f1, '1:1:1') as sb from t1;
select * from v1;
drop view v1;
drop table t1;

#
# Test for bug #11412: query over a multitable view with GROUP_CONCAT
#
CREATE TABLE t1 (
  aid int PRIMARY KEY,
  fn varchar(20) NOT NULL,
  ln varchar(20) NOT NULL
);
CREATE TABLE t2 (
  aid int NOT NULL,
  pid int NOT NULL
);
INSERT INTO t1 VALUES(1,'a','b'), (2,'c','d');
INSERT INTO t2 values (1,1), (2,1), (2,2);

CREATE VIEW v1 AS SELECT t1.*,t2.pid FROM t1,t2 WHERE t1.aid = t2.aid;

SELECT pid,GROUP_CONCAT(CONCAT(fn,' ',ln) ORDER BY 1) FROM t1,t2 
  WHERE t1.aid = t2.aid GROUP BY pid;
SELECT pid,GROUP_CONCAT(CONCAT(fn,' ',ln) ORDER BY 1) FROM v1 GROUP BY pid;

DROP VIEW v1;
DROP TABLE t1,t2;

#
# Test for bug #12382: SELECT * FROM view after INSERT command
#

CREATE TABLE t1 (id int PRIMARY KEY, f varchar(255));
CREATE VIEW v1 AS SELECT id, f FROM t1 WHERE id <= 2;
INSERT INTO t1 VALUES (2, 'foo2');
INSERT INTO t1 VALUES (1, 'foo1');

SELECT * FROM v1;
SELECT * FROM v1;

DROP VIEW v1;
DROP TABLE t1;

#
# Test for bug #12470: crash for a simple select from a view defined
#                      as a join over 5 tables

CREATE TABLE t1 (pk int PRIMARY KEY, b int);
CREATE TABLE t2 (pk int PRIMARY KEY, fk int, INDEX idx(fk));
CREATE TABLE t3 (pk int PRIMARY KEY, fk int, INDEX idx(fk));
CREATE TABLE t4 (pk int PRIMARY KEY, fk int, INDEX idx(fk));
CREATE TABLE t5 (pk int PRIMARY KEY, fk int, INDEX idx(fk));
CREATE VIEW v1 AS
  SELECT t1.pk as a FROM t1,t2,t3,t4,t5
    WHERE t1.b IS NULL AND
          t1.pk=t2.fk AND t2.pk=t3.fk AND t3.pk=t4.fk AND t4.pk=t5.fk;

SELECT a FROM v1;

DROP VIEW v1;
DROP TABLE t1,t2,t3,t4,t5;

#
# Bug #12298 Typo in  function name results in erroneous view being created.
#
create view v1 as select timestampdiff(day,'1997-01-01 00:00:00','1997-01-02 00:00:00') as f1;
select * from v1;
drop view v1;

#
# repeatable CREATE VIEW statement BUG#12468
#
create table t1(a int);
create procedure p1() create view v1 as select * from t1;
drop table t1;
-- error 1146
call p1();
-- error 1146
call p1();
drop procedure p1;

#
# Bug #10624 Views with multiple UNION and UNION ALL produce incorrect results
#
create table t1 (f1 int);
create table t2 (f1 int);
insert into t1 values (1);
insert into t2 values (2);
create view v1 as select * from t1 union select * from t2 union all select * from t2;
select * from v1;
drop view v1;
drop table t1,t2;
#
# Test for bug #10970: view referring a temporary table indirectly
#                     

CREATE TEMPORARY TABLE t1 (a int);
CREATE FUNCTION f1 () RETURNS int RETURN (SELECT COUNT(*) FROM t1);
-- error 1352
CREATE VIEW v1 AS SELECT f1();

DROP FUNCTION f1;
DROP TABLE t1;

#
# BUG #12533 (crash on DESCRIBE <view> after renaming base table column)
#
--disable_warnings
DROP TABLE IF EXISTS t1;
DROP VIEW  IF EXISTS v1;
--enable_warnings

CREATE TABLE t1 (f4 CHAR(5));
CREATE VIEW v1 AS SELECT * FROM t1;
DESCRIBE v1;

ALTER TABLE t1 CHANGE COLUMN f4 f4x CHAR(5);
--error 1356
DESCRIBE v1;
DROP TABLE t1;
DROP VIEW v1;

# 
# Bug #12489 wrongly printed strcmp() function results in creation of broken
#            view
create table t1 (f1 char);
create view v1 as select strcmp(f1,'a') from t1;
select * from v1;
drop view v1;
drop table t1;

#
# Bug #12922 if(sum(),...) with group from view returns wrong results 
#
create table t1 (f1 int, f2 int,f3 int);
insert into t1 values (1,10,20),(2,0,0);
create view v1 as select * from t1;
select if(sum(f1)>1,f2,f3) from v1 group by f1;
drop view v1;
drop table t1;
# BUG#12941
#
--disable_warnings
create table t1 (
  r_object_id char(16) NOT NULL,
  group_name varchar(32) NOT NULL
) engine = InnoDB;

create table t2 (
  r_object_id char(16) NOT NULL,
  i_position int(11) NOT NULL, 
  users_names varchar(32) default NULL
) Engine = InnoDB;
--enable_warnings

create view v1 as select r_object_id, group_name from t1;
create view v2 as select r_object_id, i_position, users_names from t2;

create unique index r_object_id on t1(r_object_id);
create index group_name on t1(group_name);
create unique index r_object_id_i_position on t2(r_object_id,i_position);
create index users_names on t2(users_names);

insert into t1 values('120001a080000542','tstgroup1');
insert into t2 values('120001a080000542',-1, 'guser01');
insert into t2 values('120001a080000542',-2, 'guser02');

select v1.r_object_id, v2.users_names from v1, v2
where (v1.group_name='tstgroup1') and v2.r_object_id=v1.r_object_id 
order by users_names;

drop view v1, v2;
drop table t1, t2;

#
# Bug #6808 - Views: CREATE VIEW v ... FROM t AS v fails
#

create table t1 (s1 int); 
create view abc as select * from t1 as abc;
drop table t1;
drop view abc;

#
# Bug #12993 View column rename broken in subselect
#
create table t1(f1 char(1));
create view v1 as select * from t1;
select * from (select f1 as f2 from v1) v where v.f2='a';
drop view v1;
drop table t1;

#
# Bug #11416 Server crash if using a view that uses function convert_tz
#
create view v1 as SELECT CONVERT_TZ('2004-01-01 12:00:00','GMT','MET');
select * from v1;
drop view v1;

#
# Bugs #12963, #13000: wrong creation of VIEW with DAYNAME, DAYOFWEEK, and WEEKDAY
#

CREATE TABLE t1 (date DATE NOT NULL);
INSERT INTO  t1 VALUES ('2005-09-06');

CREATE VIEW v1 AS SELECT DAYNAME(date) FROM t1;
SHOW CREATE VIEW v1;

CREATE VIEW v2 AS SELECT DAYOFWEEK(date) FROM t1;
SHOW CREATE VIEW v2;

CREATE VIEW v3 AS SELECT WEEKDAY(date) FROM t1;
SHOW CREATE VIEW v3;

SELECT DAYNAME('2005-09-06');
SELECT DAYNAME(date) FROM t1;
SELECT * FROM v1;

SELECT DAYOFWEEK('2005-09-06');
SELECT DAYOFWEEK(date) FROM t1;
SELECT * FROM v2;

SELECT WEEKDAY('2005-09-06');
SELECT WEEKDAY(date) FROM t1;
SELECT * FROM v3;

DROP TABLE t1;
DROP VIEW  v1, v2, v3;

#
# Bug #13411: crash when using non-qualified view column in HAVING clause 
#

CREATE TABLE t1 ( a int, b int );
INSERT INTO t1 VALUES (1,1),(2,2),(3,3);
CREATE VIEW v1 AS SELECT a,b FROM t1;
SELECT t1.a FROM t1 GROUP BY t1.a HAVING a > 1;
SELECT v1.a FROM v1 GROUP BY v1.a HAVING a > 1;

DROP VIEW v1;
DROP TABLE t1;

#
# Bug #13410: failed name resolution for qualified view column in HAVING 
#

CREATE TABLE t1 ( a int, b int );
INSERT INTO t1 VALUES (1,1),(2,2),(3,3);
CREATE VIEW v1 AS SELECT a,b FROM t1;
SELECT t1.a FROM t1 GROUP BY t1.a HAVING t1.a > 1;
SELECT v1.a FROM v1 GROUP BY v1.a HAVING v1.a > 1;
SELECT t_1.a FROM t1 AS t_1 GROUP BY t_1.a HAVING t_1.a IN (1,2,3);
SELECT v_1.a FROM v1 AS v_1 GROUP BY v_1.a HAVING v_1.a IN (1,2,3);

DROP VIEW v1;
DROP TABLE t1;

#
# Bug #13327 view wasn't using index for const condition
#

CREATE TABLE t1 (a INT, b INT, INDEX(a,b));
CREATE TABLE t2 LIKE t1;
CREATE TABLE t3 (a INT);
INSERT INTO t1 VALUES (1,1),(2,2),(3,3);
INSERT INTO t2 VALUES (1,1),(2,2),(3,3);
INSERT INTO t3 VALUES (1),(2),(3);
CREATE VIEW v1 AS SELECT t1.* FROM t1,t2 WHERE t1.a=t2.a AND t1.b=t2.b;
CREATE VIEW v2 AS SELECT t3.* FROM t1,t3 WHERE t1.a=t3.a;
EXPLAIN SELECT t1.* FROM t1 JOIN t2 WHERE t1.a=t2.a AND t1.b=t2.b AND t1.a=1;
EXPLAIN SELECT * FROM v1 WHERE a=1;
EXPLAIN SELECT * FROM v2 WHERE a=1;
DROP VIEW v1,v2;
DROP TABLE t1,t2,t3;

#
# Bug #13622 Wrong view .frm created if some field's alias contain \n
#
create table t1 (f1 int);
create view v1 as select t1.f1 as '123
456' from t1;
select * from v1;
drop view v1;
drop table t1;

# Bug #14466 lost sort order in GROUP_CONCAT() in a view
#
create table t1 (f1 int, f2 int);
insert into t1 values(1,1),(1,2),(1,3);
create view v1 as select f1 ,group_concat(f2 order by f2 asc) from t1 group by f1;
create view v2 as select f1 ,group_concat(f2 order by f2 desc) from t1 group by f1;
select * from v1;
select * from v2;
drop view v1,v2;
drop table t1;

#
# BUG#14026 Crash on second PS execution when using views
#
create table t1 (x int, y int);
create table t2 (x int, y int, z int);
create table t3 (x int, y int, z int);
create table t4 (x int, y int, z int);

create view v1 as
select t1.x
from (
  (t1 join t2 on ((t1.y = t2.y))) 
  join 
  (t3 left join t4 on (t3.y = t4.y) and (t3.z = t4.z))
);

prepare stmt1 from "select count(*) from v1 where x = ?";
set @parm1=1;

execute stmt1 using @parm1;
execute stmt1 using @parm1;
drop view v1;
drop table t1,t2,t3,t4;

#
# Bug #14540: OPTIMIZE, ANALYZE, REPAIR applied to not a view
#

CREATE TABLE t1(id INT);
CREATE VIEW v1 AS SELECT id FROM t1;

OPTIMIZE TABLE v1;
ANALYZE TABLE v1;
REPAIR TABLE v1;

DROP TABLE t1;
OPTIMIZE TABLE v1;
ANALYZE TABLE v1;
REPAIR TABLE v1;

DROP VIEW v1;


#
# BUG#14719: Views DEFINER grammar is incorrect
#

create definer = current_user() sql security invoker view v1 as select 1;
show create view v1;
drop view v1;

create definer = current_user sql security invoker view v1 as select 1;
show create view v1;
drop view v1;

#
# Bug #14816 test_if_order_by_key() expected only Item_fields.
#
create table t1 (id INT, primary key(id));
insert into t1 values (1),(2);
create view v1 as select * from t1;
explain select id from v1 order by id;
drop view v1;
drop table t1;

#
# Bug #14850 Item_ref's values wasn't updated
#
create table t1(f1 int, f2 int);
insert into t1 values (null, 10), (null,2);
select f1, sum(f2) from t1 group by f1;
create view v1 as select * from t1;
select f1, sum(f2) from v1 group by f1;
drop view v1;
drop table t1;

#
# BUG#14885: incorrect SOURCE in view created in a procedure
# TODO: here SOURCE string must be shown when it will be possible
#
--disable_warnings
drop procedure if exists p1;
--enable_warnings
delimiter //;
create procedure p1 () deterministic
begin
create view v1 as select 1;
end;
//
delimiter ;//
call p1();
show create view v1;
drop view v1;
drop procedure p1;

#
# BUG#15096: using function with view for view creation
#
CREATE VIEW v1 AS SELECT 42 AS Meaning;
--disable_warnings
DROP FUNCTION IF EXISTS f1;
--enable_warnings
DELIMITER //;
CREATE FUNCTION f1() RETURNS INTEGER
BEGIN
  DECLARE retn INTEGER;
  SELECT Meaning FROM v1 INTO retn;
  RETURN retn;
END
//
DELIMITER ;//
CREATE VIEW v2 AS SELECT f1();
select * from v2;
drop view v2,v1;
drop function f1;

#
# Bug#14861: aliased column names are not preserved.
#
create table t1 (id numeric, warehouse_id numeric);
create view v1 as select id from t1;
create view v2 as
select t1.warehouse_id, v1.id as receipt_id
from t1, v1 where t1.id = v1.id;

insert into t1 (id, warehouse_id) values(3, 2);
insert into t1 (id, warehouse_id) values(4, 2);
insert into t1 (id, warehouse_id) values(5, 1);

select v2.receipt_id as alias1, v2.receipt_id as alias2 from v2
order by v2.receipt_id;

drop view v2, v1;
drop table t1;

#
# Bug#16016: MIN/MAX optimization for views
#

CREATE TABLE t1 (a int PRIMARY KEY, b int);
INSERT INTO t1 VALUES (2,20), (3,10), (1,10), (0,30), (5,10);

CREATE VIEW v1 AS SELECT * FROM t1;

SELECT MAX(a) FROM t1;
SELECT MAX(a) FROM v1;

EXPLAIN SELECT MAX(a) FROM t1;
EXPLAIN SELECT MAX(a) FROM v1;

SELECT MIN(a) FROM t1;
SELECT MIN(a) FROM v1;

EXPLAIN SELECT MIN(a) FROM t1;
EXPLAIN SELECT MIN(a) FROM v1;

DROP VIEW v1;
DROP TABLE t1;

#
# Bug#16382: grouping name is resolved against a view column name
#            which coincides with a select column name

CREATE TABLE t1 (x varchar(10));
INSERT INTO t1 VALUES (null), ('foo'), ('bar'), (null);
CREATE VIEW v1 AS SELECT * FROM t1;

SELECT IF(x IS NULL, 'blank', 'not blank') FROM v1 GROUP BY x;
SELECT IF(x IS NULL, 'blank', 'not blank') AS x FROM t1 GROUP BY x;
SELECT IF(x IS NULL, 'blank', 'not blank') AS x FROM v1;
SELECT IF(x IS NULL, 'blank', 'not blank') AS y FROM v1 GROUP BY y;
SELECT IF(x IS NULL, 'blank', 'not blank') AS x FROM v1 GROUP BY x;

DROP VIEW v1;
DROP TABLE t1;

#
# BUG#15943: mysql_next_result hangs on invalid SHOW CREATE VIEW
#

delimiter //;
drop table if exists t1; 
drop view if exists v1; 
create table t1 (id int); 
create view v1 as select * from t1; 
drop table t1; 
show create view v1; 
drop view v1;
//
delimiter ;//

#
# Bug#17726 Not checked empty list caused endless loop
#
create table t1(f1 int, f2 int);
create view v1 as select ta.f1 as a, tb.f1 as b from t1 ta, t1 tb where ta.f1=tb
.f1 and ta.f2=tb.f2;
insert into t1 values(1,1),(2,2);
create view v2 as select * from v1 where a > 1 with local check option;
select * from v2;
update v2 set b=3 where a=2;
select * from v2;
drop view v2, v1;
drop table t1;

#
# Bug #18386: select from view over a table with ORDER BY view_col clause 
#             given view_col is not an image of any column from the base table

CREATE TABLE t1 (a int);
INSERT INTO t1 VALUES (1), (2);

CREATE VIEW v1 AS SELECT SQRT(a) my_sqrt FROM t1;

SELECT my_sqrt FROM v1 ORDER BY my_sqrt;

DROP VIEW v1;
DROP TABLE t1;

#
# Bug #18237: invalid count optimization applied to an outer join with a view 
#             

CREATE TABLE t1 (id int PRIMARY KEY);
CREATE TABLE t2 (id int PRIMARY KEY);

INSERT INTO t1 VALUES (1), (3);
INSERT INTO t2 VALUES (1), (2), (3);

CREATE VIEW v2 AS SELECT * FROM t2;

SELECT COUNT(*) FROM t1 LEFT JOIN t2 ON t1.id=t2.id;
SELECT * FROM t1 LEFT JOIN t2 ON t1.id=t2.id;

SELECT COUNT(*) FROM t1 LEFT JOIN v2 ON t1.id=v2.id;

DROP VIEW v2;

DROP TABLE t1, t2;

#
# Bug #16069: VIEW does return the same results as underlying SELECT
#             with WHERE condition containing BETWEEN over dates 
# Dates as strings should be casted to date type
CREATE TABLE t1 (id int NOT NULL PRIMARY KEY,
                 td date DEFAULT NULL, KEY idx(td));

INSERT INTO t1 VALUES 
 (1, '2005-01-01'), (2, '2005-01-02'), (3, '2005-01-02'),
 (4, '2005-01-03'), (5, '2005-01-04'), (6, '2005-01-05'),
 (7, '2005-01-05'), (8, '2005-01-05'), (9, '2005-01-06');

CREATE VIEW v1 AS SELECT * FROM t1;

SELECT * FROM t1 WHERE td BETWEEN CAST('2005.01.02' AS DATE) AND CAST('2005.01.04' AS DATE);
SELECT * FROM v1 WHERE td BETWEEN CAST('2005.01.02' AS DATE) AND CAST('2005.01.04' AS DATE);

DROP VIEW v1;
DROP TABLE t1;

#
# BUG#14308: Recursive view definitions
#
# using view only
create table t1 (a int);
create view v1 as select * from t1;
create view v2 as select * from v1;
drop table t1;
rename table v2 to t1;
-- error ER_VIEW_RECURSIVE
select * from v1;
drop view t1, v1;
# using SP function
create table t1 (a int);
delimiter //;
create function f1() returns int
begin
  declare mx int;
  select max(a) from t1 into mx;
  return mx;
end//
delimiter ;//
create view v1 as select f1() as a;
create view v2 as select * from v1;
drop table t1;
rename table v2 to t1;
-- error ER_SP_NO_RECURSION
select * from v1;
drop function f1;
drop view t1, v1;

#
# Bug #15153: CONVERT_TZ() is not allowed in all places in VIEWs
#
# Error was reported when one tried to use CONVERT_TZ() function
# select list of view which was processed using MERGE algorithm.
# (Also see additional test in timezone_grant.test)
create table t1 (dt datetime);
insert into t1 values (20040101000000), (20050101000000), (20060101000000);
# Let us test that convert_tz() can be used in view's select list
create view v1 as select convert_tz(dt, 'UTC', 'Europe/Moscow') as ldt from t1;
select * from v1;
drop view v1;
# And in its where part 
create view v1 as select * from t1 where convert_tz(dt, 'UTC', 'Europe/Moscow') >= 20050101000000;
select * from v1;
# Other interesting case - a view which uses convert_tz() function
# through other view.
create view v2 as select * from v1 where dt < 20060101000000;
select * from v2;
drop view v2;
# And even more interesting case when view uses convert_tz() both
# directly and indirectly
create view v2 as select convert_tz(dt, 'UTC', 'Europe/Moscow') as ldt from v1;
select * from v2;
drop view v1, v2;
drop table t1;

#
# Bug #19490: usage of view specified by a query with GROUP BY
#             an expression containing non-constant interval

CREATE TABLE t1 (id int NOT NULL PRIMARY KEY, d datetime);

CREATE VIEW v1 AS
SELECT id, date(d) + INTERVAL TIME_TO_SEC(d) SECOND AS t, COUNT(*)
  FROM t1 GROUP BY id, t;

SHOW CREATE VIEW v1;
SELECT * FROM v1;

DROP VIEW v1;
DROP TABLE t1;

#
# Bug#19077: A nested materialized view is used before being populated.
#
CREATE TABLE t1 (i INT, j BIGINT);
INSERT INTO t1 VALUES (1, 2), (2, 2), (3, 2);
CREATE VIEW v1 AS SELECT MIN(j) AS j FROM t1;
CREATE VIEW v2 AS SELECT MIN(i) FROM t1 WHERE j = ( SELECT * FROM v1 );
SELECT * FROM v2;
DROP VIEW v2, v1;
DROP TABLE t1;

#
# Bug #19573: VIEW with HAVING that refers an alias name
# 

CREATE TABLE t1(
  fName varchar(25) NOT NULL,
  lName varchar(25) NOT NULL,
  DOB date NOT NULL,
  uID int unsigned NOT NULL AUTO_INCREMENT PRIMARY KEY);
 
INSERT INTO t1(fName, lName, DOB) VALUES
  ('Hank', 'Hill', '1964-09-29'),
  ('Tom', 'Adams', '1908-02-14'),
  ('Homer', 'Simpson', '1968-03-05');

CREATE VIEW v1 AS
  SELECT (year(now())-year(DOB)) AS Age
    FROM t1 HAVING Age < 75; 
SHOW CREATE VIEW v1;           

set timestamp=1136066400;
SELECT (year(now())-year(DOB)) AS Age FROM t1 HAVING Age < 75;
set timestamp=1136066400;
SELECT * FROM v1;

DROP VIEW v1;
DROP TABLE t1;

#
# Bug #19089: wrong inherited dafault values in temp table views
#

CREATE TABLE t1 (id int NOT NULL PRIMARY KEY, a char(6) DEFAULT 'xxx');
INSERT INTO t1(id) VALUES (1), (2), (3), (4);
INSERT INTO t1 VALUES (5,'yyy'), (6,'yyy');
SELECT * FROM t1;

CREATE VIEW v1(a, m) AS SELECT a, MIN(id) FROM t1 GROUP BY a;
SELECT * FROM v1;

CREATE TABLE t2 SELECT * FROM v1;
INSERT INTO t2(m) VALUES (0);
SELECT * FROM t2;

DROP VIEW v1;
DROP TABLE t1,t2;

CREATE TABLE t1 (id int PRIMARY KEY, e ENUM('a','b') NOT NULL DEFAULT 'b');
INSERT INTO t1(id) VALUES (1), (2), (3);
INSERT INTO t1 VALUES (4,'a');
SELECT * FROM t1;

CREATE VIEW v1(m, e) AS SELECT MIN(id), e FROM t1 GROUP BY e;
CREATE TABLE t2 SELECT * FROM v1;
SELECT * FROM t2;

DROP VIEW v1;
DROP TABLE t1,t2;

#
# Bug#16110: insert permitted into view col w/o default value
#
CREATE TABLE t1 (a INT NOT NULL, b INT NULL DEFAULT NULL);
CREATE VIEW v1 AS SELECT a, b FROM t1;

INSERT INTO v1 (b) VALUES (2);

SET SQL_MODE = STRICT_ALL_TABLES;
--error 1423
INSERT INTO v1 (b) VALUES (4);
SET SQL_MODE = '';

SELECT * FROM t1;

DROP VIEW v1;
DROP TABLE t1;

#
# Bug #18243: expression over a view column that with the REVERSE function
#

CREATE TABLE t1 (firstname text, surname text);
INSERT INTO t1 VALUES
  ("Bart","Simpson"),("Milhouse","van Houten"),("Montgomery","Burns");

CREATE VIEW v1 AS SELECT CONCAT(firstname," ",surname) AS name FROM t1;
SELECT CONCAT(LEFT(name,LENGTH(name)-INSTR(REVERSE(name)," ")),
              LEFT(name,LENGTH(name)-INSTR(REVERSE(name)," "))) AS f1
 FROM v1;

DROP VIEW v1;
DROP TABLE t1;

#
# Bug #19714: wrong type of a view column specified by an expressions over ints
#

CREATE TABLE t1 (i int, j int);
CREATE VIEW v1 AS SELECT COALESCE(i,j) FROM t1;
DESCRIBE v1;
CREATE TABLE t2 SELECT COALESCE(i,j) FROM t1;  
DESCRIBE t2;

DROP VIEW v1;
DROP TABLE t1,t2;

#
# Bug #17526: views with TRIM functions
#

CREATE TABLE t1 (s varchar(10));
INSERT INTO t1 VALUES ('yadda'), ('yady');

SELECT TRIM(BOTH 'y' FROM s) FROM t1;
CREATE VIEW v1 AS SELECT TRIM(BOTH 'y' FROM s) FROM t1;
SELECT * FROM v1;
DROP VIEW v1;

SELECT TRIM(LEADING 'y' FROM s) FROM t1; 
CREATE VIEW v1 AS SELECT TRIM(LEADING 'y' FROM s) FROM t1;
SELECT * FROM v1;
DROP VIEW v1;

SELECT TRIM(TRAILING 'y' FROM s) FROM t1; 
CREATE VIEW v1 AS SELECT TRIM(TRAILING 'y' FROM s) FROM t1;
SELECT * FROM v1;
DROP VIEW v1;

DROP TABLE t1;

#
#Bug #21080: ALTER VIEW makes user restate SQL SECURITY mode, and ALGORITHM
#
CREATE TABLE t1 (x INT, y INT);
CREATE ALGORITHM=TEMPTABLE SQL SECURITY INVOKER VIEW v1 AS SELECT x FROM t1;
SHOW CREATE VIEW v1;

ALTER VIEW v1 AS SELECT x, y FROM t1;
SHOW CREATE VIEW v1;

DROP VIEW v1;
DROP TABLE t1;
# Bug #21086: server crashes when VIEW defined with a SELECT with COLLATE 
# clause is called
#
CREATE TABLE t1 (s1 char);
INSERT INTO t1 VALUES ('Z');

CREATE VIEW v1 AS SELECT s1 collate latin1_german1_ci AS col FROM t1;

CREATE VIEW v2 (col) AS SELECT s1 collate latin1_german1_ci FROM t1;

# either of these statements will cause crash
INSERT INTO v1 (col) VALUES ('b');
INSERT INTO v2 (col) VALUES ('c');

SELECT s1 FROM t1;
DROP VIEW v1, v2;
DROP TABLE t1;

#
# Bug #11551: Asymmetric + undocumented behaviour of DROP VIEW and DROP TABLE
#
CREATE TABLE t1 (id INT);
CREATE VIEW v1 AS SELECT id FROM t1;
SHOW TABLES;

--error 1051
DROP VIEW v2,v1;
SHOW TABLES;

CREATE VIEW v1 AS SELECT id FROM t1;
--error 1347
DROP VIEW t1,v1;
SHOW TABLES;

DROP TABLE t1;
--disable_warnings
DROP VIEW IF EXISTS v1;
--enable_warnings

#
# Bug #21261: Wrong access rights was required for an insert to a view
#
CREATE DATABASE bug21261DB;
USE bug21261DB;
CONNECT (root,localhost,root,,bug21261DB);
CONNECTION root;

CREATE TABLE t1 (x INT);
CREATE SQL SECURITY INVOKER VIEW v1 AS SELECT x FROM t1;
GRANT INSERT, UPDATE ON v1 TO 'user21261'@'localhost';
GRANT INSERT, UPDATE ON t1 TO 'user21261'@'localhost';
CREATE TABLE t2 (y INT);
GRANT SELECT ON t2 TO 'user21261'@'localhost';

CONNECT (user21261, localhost, user21261,, bug21261DB);
CONNECTION user21261;
INSERT INTO v1 (x) VALUES (5);
UPDATE v1 SET x=1;
CONNECTION root;
GRANT SELECT ON v1 TO 'user21261'@'localhost';
GRANT SELECT ON t1 TO 'user21261'@'localhost';
CONNECTION user21261;
UPDATE v1,t2 SET x=1 WHERE x=y;
CONNECTION root;
SELECT * FROM t1;
REVOKE ALL PRIVILEGES, GRANT OPTION FROM 'user21261'@'localhost';
DROP USER 'user21261'@'localhost';
DROP VIEW v1;
DROP TABLE t1;
DROP DATABASE bug21261DB;
USE test;

#
# Bug #15950: NOW() optimized away in VIEWs
#
create table t1 (f1 datetime);
create view v1 as select * from t1 where f1 between now() and now() + interval 1 minute;
show create view v1;
drop view v1;
drop table t1;
#
# Test for BUG#16899: Possible buffer overflow in handling of DEFINER-clause.
#

# Prepare.

--disable_warnings
DROP TABLE IF EXISTS t1;
DROP VIEW IF EXISTS v1;
DROP VIEW IF EXISTS v2;
--enable_warnings

CREATE TABLE t1(a INT, b INT);

--error ER_WRONG_STRING_LENGTH
CREATE DEFINER=1234567890abcdefGHIKL@localhost
  VIEW v1 AS SELECT a FROM t1;

--error ER_WRONG_STRING_LENGTH
CREATE DEFINER=some_user_name@1234567890abcdefghij1234567890abcdefghij1234567890abcdefghijQWERTY
  VIEW v2 AS SELECT b FROM t1;

# Cleanup.

DROP TABLE t1;


#
# BUG#17591: Updatable view not possible with trigger or stored
# function 
#
# During prelocking phase we didn't update lock type of view tables,
# hence READ lock was always requested.
#
--disable_warnings
DROP FUNCTION IF EXISTS f1;
DROP FUNCTION IF EXISTS f2;
DROP VIEW IF EXISTS v1, v2;
DROP TABLE IF EXISTS t1;
--enable_warnings

CREATE TABLE t1 (i INT);

CREATE VIEW v1 AS SELECT * FROM t1;

delimiter |;
CREATE FUNCTION f1() RETURNS INT
BEGIN
  INSERT INTO v1 VALUES (0);
  RETURN 0;
END |
delimiter ;|

SELECT f1();

CREATE ALGORITHM=TEMPTABLE VIEW v2 AS SELECT * FROM t1;

delimiter |;
CREATE FUNCTION f2() RETURNS INT
BEGIN
  INSERT INTO v2 VALUES (0);
  RETURN 0;
END |
delimiter ;|

--error ER_NON_INSERTABLE_TABLE
SELECT f2();

DROP FUNCTION f1;
DROP FUNCTION f2;
DROP VIEW v1, v2;
DROP TABLE t1;

#
# Bug #5500: wrong select_type in EXPLAIN output for queries over views
#

CREATE TABLE t1 (s1 int); 
CREATE VIEW v1 AS SELECT * FROM t1;

EXPLAIN SELECT * FROM t1;
EXPLAIN SELECT * FROM v1;

INSERT INTO t1 VALUES (1), (3), (2);

EXPLAIN SELECT * FROM t1 t WHERE t.s1+1 < (SELECT MAX(t1.s1) FROM t1); 
EXPLAIN SELECT * FROM v1 t WHERE t.s1+1 < (SELECT MAX(t1.s1) FROM t1); 

DROP VIEW v1;
DROP TABLE t1;

#
# Bug #5505: Wrong error message on INSERT into a view
#
create table t1 (s1 int);
create view v1 as select s1 as a, s1 as b from t1;
--error ER_NON_INSERTABLE_TABLE
insert into v1 values (1,1); 
update v1 set a = 5;
drop view v1;
drop table t1;

#
# Bug #21646: view qith a subquery in ON expression 
#

CREATE TABLE t1(pk int PRIMARY KEY); 
CREATE TABLE t2(pk int PRIMARY KEY, fk int, ver int, org int);

CREATE ALGORITHM=MERGE VIEW v1 AS 
SELECT t1.*
  FROM t1 JOIN t2 
       ON t2.fk = t1.pk AND 
          t2.ver = (SELECT MAX(t.ver) FROM t2 t WHERE t.org = t2.org);
SHOW WARNINGS;
SHOW CREATE VIEW v1;

DROP VIEW v1;
DROP TABLE t1, t2;

#
# Bug#19111: TRIGGERs selecting from a VIEW on the firing base table
# fail
#
# Allow to select from a view on a table being modified in a trigger
# and stored function, since plain select is allowed there.
#
--disable_warnings
DROP FUNCTION IF EXISTS f1;
DROP VIEW IF EXISTS v1;
DROP TABLE IF EXISTS t1;
--enable_warnings

CREATE TABLE t1 (i INT);
INSERT INTO t1 VALUES (1);

CREATE VIEW v1 AS SELECT MAX(i) FROM t1;

# Plain 'SET NEW.i = (SELECT MAX(i) FROM t1) + 1' works, so select
# from a view should work too.
CREATE TRIGGER t1_bi BEFORE INSERT ON t1 FOR EACH ROW
  SET NEW.i = (SELECT * FROM v1) + 1;
INSERT INTO t1 VALUES (1);

# Plain 'RETURN (SELECT MAX(i) FROM t1)' works in INSERT, so select
# from a view should work too.
CREATE FUNCTION f1() RETURNS INT RETURN (SELECT * FROM v1);
UPDATE t1 SET i= f1();

DROP FUNCTION f1;
DROP VIEW v1;
DROP TABLE t1;

#
# Bug #16813 (WITH CHECK OPTION doesn't work with UPDATE)
#
CREATE TABLE t1(id INT UNSIGNED NOT NULL AUTO_INCREMENT PRIMARY KEY, val INT UNSIGNED NOT NULL);
CREATE VIEW v1 AS SELECT id, val FROM t1 WHERE val >= 1 AND val <= 5 WITH CHECK OPTION;
INSERT INTO v1 (val) VALUES (2);
INSERT INTO v1 (val) VALUES (4);
-- error 1369
INSERT INTO v1 (val) VALUES (6);
-- error 1369
UPDATE v1 SET val=6 WHERE id=2;
DROP VIEW v1;
DROP TABLE t1;

#
# BUG#22584: last_insert_id not updated after inserting a record
# through a updatable view
#
# We still do not update LAST_INSERT_ID if AUTO_INCREMENT column is
# not accessible through a view.  However, we do not reset the value
# of LAST_INSERT_ID, but keep it unchanged.
#
--disable_warnings
DROP VIEW IF EXISTS v1, v2;
DROP TABLE IF EXISTS t1;
--enable_warnings

CREATE TABLE t1 (i INT AUTO_INCREMENT PRIMARY KEY, j INT);
CREATE VIEW v1 AS SELECT j FROM t1;
CREATE VIEW v2 AS SELECT * FROM t1;

INSERT INTO t1 (j) VALUES (1);
SELECT LAST_INSERT_ID();

INSERT INTO v1 (j) VALUES (2);
--echo # LAST_INSERT_ID() should not change.
SELECT LAST_INSERT_ID();

INSERT INTO v2 (j) VALUES (3);
--echo # LAST_INSERT_ID() should be updated.
SELECT LAST_INSERT_ID();

INSERT INTO v1 (j) SELECT j FROM t1;
--echo # LAST_INSERT_ID() should not change.
SELECT LAST_INSERT_ID();

SELECT * FROM t1;

DROP VIEW v1, v2;
DROP TABLE t1;

#
# Bug #25580: !0 as an operand in a select expression of a view
#

CREATE VIEW v AS SELECT !0 * 5 AS x FROM DUAL;
SHOW CREATE VIEW v;

SELECT !0 * 5 AS x FROM DUAL;
SELECT * FROM v;

DROP VIEW v;

#
# BUG#24293: '\Z' token is not handled correctly in views
#

--disable_warnings
DROP VIEW IF EXISTS v1;
--enable_warnings

CREATE VIEW v1 AS SELECT 'The\ZEnd';
SELECT * FROM v1;

SHOW CREATE VIEW v1;

DROP VIEW v1;

#
# Bug #26124: BETWEEN over a view column of the DATETIME type
#

CREATE TABLE t1 (mydate DATETIME);
INSERT INTO t1 VALUES
  ('2007-01-01'), ('2007-01-02'), ('2007-01-30'), ('2007-01-31');

CREATE VIEW v1 AS SELECT mydate from t1;

SELECT * FROM t1 WHERE mydate BETWEEN '2007-01-01' AND '2007-01-31';
SELECT * FROM v1 WHERE mydate BETWEEN '2007-01-01' AND '2007-01-31';

DROP VIEW v1;
DROP TABLE t1;

#
# Bug #25931: update of a multi-table view with check option
#

CREATE TABLE t1 (a int);
CREATE TABLE t2 (b int);
INSERT INTO t1 VALUES (1), (2);
INSERT INTO t2 VALUES (1), (2);

CREATE VIEW v1 AS
  SELECT t2.b FROM t1,t2 WHERE t1.a = t2.b WITH CHECK OPTION;

SELECT * FROM v1;
--error 1369
UPDATE v1 SET b=3;
SELECT * FROM v1;
SELECT * FROM t1;
SELECT * FROM t2;

DROP VIEW v1;
DROP TABLE t1,t2;

#
# Bug#12122: Views with ORDER BY can't be resolved using MERGE algorithm.
#
create table t1(f1 int, f2 int);
insert into t1 values(1,2),(1,3),(1,1),(2,3),(2,1),(2,2);
select * from t1;
create view v1 as select * from t1 order by f2;
select * from v1;
explain extended select * from v1;
select * from v1 order by f1;
explain extended select * from v1 order by f1;
drop view v1;
drop table t1;

#
# Bug#26209: queries with GROUP BY and ORDER BY using views
#

CREATE TABLE t1 (
  id int(11) NOT NULL PRIMARY KEY,
  country varchar(32),
  code int(11) default NULL
);
INSERT INTO t1 VALUES
  (1,'ITALY',100),(2,'ITALY',200),(3,'FRANCE',100), (4,'ITALY',100);

CREATE VIEW v1 AS SELECT * FROM t1;

SELECT code, COUNT(DISTINCT country) FROM t1 GROUP BY code ORDER BY MAX(id);
SELECT code, COUNT(DISTINCT country) FROM v1 GROUP BY code ORDER BY MAX(id);

DROP VIEW v1;
DROP TABLE t1;

#
# BUG#25897: Some queries are no longer possible after a CREATE VIEW
# fails 
#
--disable_warnings
DROP VIEW IF EXISTS v1;
--enable_warnings

let $query = SELECT * FROM (SELECT 1) AS t;

eval $query;
--error ER_VIEW_SELECT_DERIVED
eval CREATE VIEW v1 AS $query;
--echo # Previously the following would fail.
eval $query;

#
# Bug#24532: The return data type of IS TRUE is different from similar
# operations
#

--disable_warnings
drop view if exists view_24532_a;
drop view if exists view_24532_b;
drop table if exists table_24532;
--enable_warnings

create table table_24532 (
  a int,
  b bigint,
  c int(4),
  d bigint(48)
);

create view view_24532_a as
select
  a IS TRUE,
  a IS NOT TRUE,
  a IS FALSE,
  a IS NOT FALSE,
  a IS UNKNOWN,
  a IS NOT UNKNOWN,
  a is NULL,
  a IS NOT NULL,
  ISNULL(a),
  b IS TRUE,
  b IS NOT TRUE,
  b IS FALSE,
  b IS NOT FALSE,
  b IS UNKNOWN,
  b IS NOT UNKNOWN,
  b is NULL,
  b IS NOT NULL,
  ISNULL(b),
  c IS TRUE,
  c IS NOT TRUE,
  c IS FALSE,
  c IS NOT FALSE,
  c IS UNKNOWN,
  c IS NOT UNKNOWN,
  c is NULL,
  c IS NOT NULL,
  ISNULL(c),
  d IS TRUE,
  d IS NOT TRUE,
  d IS FALSE,
  d IS NOT FALSE,
  d IS UNKNOWN,
  d IS NOT UNKNOWN,
  d is NULL,
  d IS NOT NULL,
  ISNULL(d)
from table_24532;

describe view_24532_a;

create view view_24532_b as
select
  a IS TRUE,
  if(ifnull(a, 0), 1, 0) as old_istrue,
  a IS NOT TRUE,
  if(ifnull(a, 0), 0, 1) as old_isnottrue,
  a IS FALSE,
  if(ifnull(a, 1), 0, 1) as old_isfalse,
  a IS NOT FALSE,
  if(ifnull(a, 1), 1, 0) as old_isnotfalse
from table_24532;

describe view_24532_b;

show create view view_24532_b;

insert into table_24532 values (0, 0, 0, 0);
select * from view_24532_b;
update table_24532 set a=1;
select * from view_24532_b;
update table_24532 set a=NULL;
select * from view_24532_b;

drop view view_24532_a;
drop view view_24532_b;
drop table table_24532;

#
# Bug#26560: view using subquery with a reference to an outer alias 
#

CREATE TABLE t1 (
  lid int NOT NULL PRIMARY KEY,
  name char(10) NOT NULL
);
INSERT INTO t1 (lid, name) VALUES
  (1, 'YES'), (2, 'NO');

CREATE TABLE t2 (
  id int NOT NULL PRIMARY KEY, 
  gid int NOT NULL,
  lid int NOT NULL,
  dt date
);
INSERT INTO t2 (id, gid, lid, dt) VALUES
 (1, 1, 1, '2007-01-01'),(2, 1, 2, '2007-01-02'),
 (3, 2, 2, '2007-02-01'),(4, 2, 1, '2007-02-02');

SELECT DISTINCT t2.gid AS lgid,
                (SELECT t1.name FROM t1, t2
                   WHERE t1.lid  = t2.lid AND t2.gid = lgid
                     ORDER BY t2.dt DESC LIMIT 1
                ) as clid
  FROM t2;

CREATE VIEW v1 AS
SELECT DISTINCT t2.gid AS lgid,
                (SELECT t1.name FROM t1, t2
                   WHERE t1.lid  = t2.lid AND t2.gid = lgid
                     ORDER BY t2.dt DESC LIMIT 1
                ) as clid
  FROM t2;
SELECT * FROM v1;

DROP VIEW v1;
DROP table t1,t2;

#
# Bug#27786: Inconsistent Operation Performing UNION On View With ORDER BY 
#
CREATE TABLE t1 (a INT); INSERT INTO t1 VALUES (1),(2),(3);
CREATE VIEW v1 AS SELECT a FROM t1 ORDER BY a;

SELECT * FROM t1 UNION SELECT * FROM v1;
EXPLAIN SELECT * FROM t1 UNION SELECT * FROM v1;
SELECT * FROM v1 UNION SELECT * FROM t1;
EXPLAIN SELECT * FROM v1 UNION SELECT * FROM t1;
SELECT * FROM t1 UNION SELECT * FROM v1 ORDER BY a;
EXPLAIN SELECT * FROM t1 UNION SELECT * FROM v1 ORDER BY a;

DROP VIEW v1;
DROP TABLE t1;

#
# Bug #27921 View ignores precision for CAST()
#
CREATE VIEW v1 AS SELECT CAST( 1.23456789 AS DECIMAL( 7,5 ) ) AS col;
SELECT * FROM v1;
DESCRIBE v1;
DROP VIEW v1;

CREATE VIEW v1 AS SELECT CAST(1.23456789 AS DECIMAL(8,0)) AS col;
SHOW CREATE VIEW v1;
DROP VIEW v1;

#
# Bug #28716: CHECK OPTION expression is evaluated over expired record buffers
# when VIEW is updated via temporary tables
#
CREATE TABLE t1 (a INT);
CREATE TABLE t2 (b INT, c INT DEFAULT 0);
INSERT INTO t1 (a) VALUES (1), (2);
INSERT INTO t2 (b) VALUES (1), (2);
CREATE VIEW v1 AS SELECT t2.b,t2.c FROM t1, t2
  WHERE t1.a=t2.b AND t2.b < 3 WITH CHECK OPTION;
SELECT * FROM v1;
UPDATE v1 SET c=1 WHERE b=1;
SELECT * FROM v1;
DROP VIEW v1;
DROP TABLE t1,t2;

#
# Bug #28561: update on multi-table view with CHECK OPTION and
#             a subquery in WHERE condition
#

CREATE TABLE t1 (id int);
CREATE TABLE t2 (id int, c int DEFAULT 0);
INSERT INTO t1 (id) VALUES (1);
INSERT INTO t2 (id) VALUES (1);

CREATE VIEW v1 AS 
  SELECT t2.c FROM t1, t2 
    WHERE t1.id=t2.id AND 1 IN (SELECT id FROM t1) WITH CHECK OPTION;

UPDATE v1 SET c=1;

DROP VIEW v1;
DROP TABLE t1,t2;

#
# Bug #27827: CHECK OPTION ignores ON conditions when updating
#             a multi-table view with CHECK OPTION.
#

CREATE TABLE t1 (a1 INT, c INT DEFAULT 0);
CREATE TABLE t2 (a2 INT);
CREATE TABLE t3 (a3 INT);
CREATE TABLE t4 (a4 INT);
INSERT INTO t1 (a1) VALUES (1),(2);
INSERT INTO t2 (a2) VALUES (1),(2);
INSERT INTO t3 (a3) VALUES (1),(2);
INSERT INTO t4 (a4) VALUES (1),(2);

CREATE VIEW v1 AS
  SELECT t1.a1, t1.c FROM t1 JOIN t2 ON t1.a1=t2.a2 AND t1.c < 3
    WITH CHECK OPTION;
SELECT * FROM v1;
--error 1369
UPDATE v1 SET c=3;
PREPARE t FROM 'UPDATE v1 SET c=3';
--error 1369
EXECUTE t;
--error 1369
EXECUTE t;
--error 1369
INSERT INTO v1(a1, c) VALUES (3, 3);
UPDATE v1 SET c=1 WHERE a1=1;
SELECT * FROM v1;
SELECT * FROM t1;

CREATE VIEW v2 AS SELECT t1.a1, t1.c
  FROM (t1 JOIN t2 ON t1.a1=t2.a2 AND t1.c < 3)
  JOIN (t3 JOIN t4 ON t3.a3=t4.a4)
    ON t2.a2=t3.a3 WITH CHECK OPTION;
SELECT * FROM v2;
--error 1369
UPDATE v2 SET c=3;
PREPARE t FROM 'UPDATE v2 SET c=3';
--error 1369
EXECUTE t;
--error 1369
EXECUTE t;
--error 1369
INSERT INTO v2(a1, c) VALUES (3, 3);
UPDATE v2 SET c=2 WHERE a1=1;
SELECT * FROM v2;
SELECT * FROM t1;

DROP VIEW v1,v2;
DROP TABLE t1,t2,t3,t4;

#
# Bug #29104: assertion abort for a query with a view column reference
#             in the GROUP BY list and a condition requiring the value  
#             of another view column to be equal to a constant
#

CREATE TABLE t1 (a int, b int);
INSERT INTO t1 VALUES (1,2), (2,2), (1,3), (1,2);

CREATE VIEW v1 AS SELECT a, b+1 as b FROM t1;


SELECT b, SUM(a) FROM v1 WHERE b=3 GROUP BY b;
EXPLAIN SELECT b, SUM(a) FROM v1 WHERE b=3 GROUP BY b;

SELECT a, SUM(b) FROM v1 WHERE b=3 GROUP BY a;
EXPLAIN SELECT a, SUM(b) FROM v1 WHERE b=3 GROUP BY a;

SELECT a, SUM(b) FROM v1 WHERE a=1 GROUP BY a;
EXPLAIN SELECT a, SUM(b) FROM v1 WHERE a=1 GROUP BY a;

DROP VIEW v1;
DROP TABLE t1;

<<<<<<< HEAD
--echo End of 5.0 tests.

#
# Bug#21370 View renaming lacks tablename_to_filename encoding
#
--disable_warnings
DROP DATABASE IF EXISTS `d-1`;
--enable_warnings
CREATE DATABASE `d-1`;
USE `d-1`;
CREATE TABLE `t-1` (c1 INT);
CREATE VIEW  `v-1` AS SELECT c1 FROM `t-1`;
SHOW TABLES;
RENAME TABLE `t-1` TO `t-2`;
RENAME TABLE `v-1` TO `v-2`;
SHOW TABLES;
DROP TABLE `t-2`;
DROP VIEW  `v-2`;
DROP DATABASE `d-1`;
USE test;

--echo End of 5.1 tests.
=======
#
# Bug #29392: SELECT over a multi-table view with ORDER BY  
#             selecting the same view column with two different aliases  
#

CREATE TABLE t1 (
  person_id int NOT NULL PRIMARY KEY,
  username varchar(40) default NULL,
  status_flg char(1) NOT NULL default 'A'
);

CREATE TABLE t2 (
  person_role_id int NOT NULL auto_increment PRIMARY KEY,
  role_id int NOT NULL,
  person_id int NOT NULL,
  INDEX idx_person_id (person_id),
  INDEX idx_role_id (role_id)
);

CREATE TABLE t3 (
  role_id int NOT NULL auto_increment PRIMARY KEY,
  role_name varchar(100) default NULL,
  app_name varchar(40) NOT NULL,
  INDEX idx_app_name(app_name)
);

CREATE VIEW v1 AS 
SELECT profile.person_id AS person_id
  FROM t1 profile, t2 userrole, t3 role
    WHERE userrole.person_id = profile.person_id AND
          role.role_id = userrole.role_id AND
          profile.status_flg = 'A'
  ORDER BY profile.person_id,role.app_name,role.role_name;

INSERT INTO  t1 VALUES
 (6,'Sw','A'), (-1136332546,'ols','e'), (0,'    *\n','0'),
 (-717462680,'ENTS Ta','0'), (-904346964,'ndard SQL\n','0');

INSERT INTO t2 VALUES
  (1,3,6),(2,4,7),(3,5,8),(4,6,9),(5,1,6),(6,1,7),(7,1,8),(8,1,9),(9,1,10);

INSERT INTO t3 VALUES 
  (1,'NUCANS_APP_USER','NUCANSAPP'),(2,'NUCANS_TRGAPP_USER','NUCANSAPP'),
  (3,'IA_INTAKE_COORDINATOR','IACANS'),(4,'IA_SCREENER','IACANS'),
  (5,'IA_SUPERVISOR','IACANS'),(6,'IA_READONLY','IACANS'),
  (7,'SOC_USER','SOCCANS'),(8,'CAYIT_USER','CAYITCANS'),
  (9,'RTOS_DCFSPOS_SUPERVISOR','RTOS');
 
EXPLAIN SELECT t.person_id AS a, t.person_id AS b FROM v1 t WHERE t.person_id=6;
SELECT t.person_id AS a, t.person_id AS b FROM v1 t WHERE t.person_id=6;

DROP VIEW v1;
DROP TABLE t1,t2,t3;

--echo End of 5.0 tests.
>>>>>>> 5b1e1eea
<|MERGE_RESOLUTION|>--- conflicted
+++ resolved
@@ -3348,7 +3348,60 @@
 DROP VIEW v1;
 DROP TABLE t1;
 
-<<<<<<< HEAD
+#
+# Bug #29392: SELECT over a multi-table view with ORDER BY  
+#             selecting the same view column with two different aliases  
+#
+
+CREATE TABLE t1 (
+  person_id int NOT NULL PRIMARY KEY,
+  username varchar(40) default NULL,
+  status_flg char(1) NOT NULL default 'A'
+);
+
+CREATE TABLE t2 (
+  person_role_id int NOT NULL auto_increment PRIMARY KEY,
+  role_id int NOT NULL,
+  person_id int NOT NULL,
+  INDEX idx_person_id (person_id),
+  INDEX idx_role_id (role_id)
+);
+
+CREATE TABLE t3 (
+  role_id int NOT NULL auto_increment PRIMARY KEY,
+  role_name varchar(100) default NULL,
+  app_name varchar(40) NOT NULL,
+  INDEX idx_app_name(app_name)
+);
+
+CREATE VIEW v1 AS 
+SELECT profile.person_id AS person_id
+  FROM t1 profile, t2 userrole, t3 role
+    WHERE userrole.person_id = profile.person_id AND
+          role.role_id = userrole.role_id AND
+          profile.status_flg = 'A'
+  ORDER BY profile.person_id,role.app_name,role.role_name;
+
+INSERT INTO  t1 VALUES
+ (6,'Sw','A'), (-1136332546,'ols','e'), (0,'    *\n','0'),
+ (-717462680,'ENTS Ta','0'), (-904346964,'ndard SQL\n','0');
+
+INSERT INTO t2 VALUES
+  (1,3,6),(2,4,7),(3,5,8),(4,6,9),(5,1,6),(6,1,7),(7,1,8),(8,1,9),(9,1,10);
+
+INSERT INTO t3 VALUES 
+  (1,'NUCANS_APP_USER','NUCANSAPP'),(2,'NUCANS_TRGAPP_USER','NUCANSAPP'),
+  (3,'IA_INTAKE_COORDINATOR','IACANS'),(4,'IA_SCREENER','IACANS'),
+  (5,'IA_SUPERVISOR','IACANS'),(6,'IA_READONLY','IACANS'),
+  (7,'SOC_USER','SOCCANS'),(8,'CAYIT_USER','CAYITCANS'),
+  (9,'RTOS_DCFSPOS_SUPERVISOR','RTOS');
+ 
+EXPLAIN SELECT t.person_id AS a, t.person_id AS b FROM v1 t WHERE t.person_id=6;
+SELECT t.person_id AS a, t.person_id AS b FROM v1 t WHERE t.person_id=6;
+
+DROP VIEW v1;
+DROP TABLE t1,t2,t3;
+
 --echo End of 5.0 tests.
 
 #
@@ -3370,61 +3423,4 @@
 DROP DATABASE `d-1`;
 USE test;
 
---echo End of 5.1 tests.
-=======
-#
-# Bug #29392: SELECT over a multi-table view with ORDER BY  
-#             selecting the same view column with two different aliases  
-#
-
-CREATE TABLE t1 (
-  person_id int NOT NULL PRIMARY KEY,
-  username varchar(40) default NULL,
-  status_flg char(1) NOT NULL default 'A'
-);
-
-CREATE TABLE t2 (
-  person_role_id int NOT NULL auto_increment PRIMARY KEY,
-  role_id int NOT NULL,
-  person_id int NOT NULL,
-  INDEX idx_person_id (person_id),
-  INDEX idx_role_id (role_id)
-);
-
-CREATE TABLE t3 (
-  role_id int NOT NULL auto_increment PRIMARY KEY,
-  role_name varchar(100) default NULL,
-  app_name varchar(40) NOT NULL,
-  INDEX idx_app_name(app_name)
-);
-
-CREATE VIEW v1 AS 
-SELECT profile.person_id AS person_id
-  FROM t1 profile, t2 userrole, t3 role
-    WHERE userrole.person_id = profile.person_id AND
-          role.role_id = userrole.role_id AND
-          profile.status_flg = 'A'
-  ORDER BY profile.person_id,role.app_name,role.role_name;
-
-INSERT INTO  t1 VALUES
- (6,'Sw','A'), (-1136332546,'ols','e'), (0,'    *\n','0'),
- (-717462680,'ENTS Ta','0'), (-904346964,'ndard SQL\n','0');
-
-INSERT INTO t2 VALUES
-  (1,3,6),(2,4,7),(3,5,8),(4,6,9),(5,1,6),(6,1,7),(7,1,8),(8,1,9),(9,1,10);
-
-INSERT INTO t3 VALUES 
-  (1,'NUCANS_APP_USER','NUCANSAPP'),(2,'NUCANS_TRGAPP_USER','NUCANSAPP'),
-  (3,'IA_INTAKE_COORDINATOR','IACANS'),(4,'IA_SCREENER','IACANS'),
-  (5,'IA_SUPERVISOR','IACANS'),(6,'IA_READONLY','IACANS'),
-  (7,'SOC_USER','SOCCANS'),(8,'CAYIT_USER','CAYITCANS'),
-  (9,'RTOS_DCFSPOS_SUPERVISOR','RTOS');
- 
-EXPLAIN SELECT t.person_id AS a, t.person_id AS b FROM v1 t WHERE t.person_id=6;
-SELECT t.person_id AS a, t.person_id AS b FROM v1 t WHERE t.person_id=6;
-
-DROP VIEW v1;
-DROP TABLE t1,t2,t3;
-
---echo End of 5.0 tests.
->>>>>>> 5b1e1eea
+--echo End of 5.1 tests.
--- conflicted
+++ resolved
@@ -270,12 +270,9 @@
     ExtBlob = NdbSqlUtil::Type::Blob,
     ExtText = NdbSqlUtil::Type::Text,
     ExtBit = NdbSqlUtil::Type::Bit,
-<<<<<<< HEAD
     ExtLongvarchar = NdbSqlUtil::Type::Longvarchar,
-    ExtLongvarbinary = NdbSqlUtil::Type::Longvarbinary
-=======
+    ExtLongvarbinary = NdbSqlUtil::Type::Longvarbinary,
     ExtTime = NdbSqlUtil::Type::Time
->>>>>>> fe906b47
   };
 
   // Attribute data interpretation
@@ -361,35 +358,18 @@
         // to fix
         AttributeSize = DictTabInfo::an8Bit;
         AttributeArraySize = 8 * AttributeExtLength;
-<<<<<<< HEAD
-        break;
-      case DictTabInfo::ExtTimespec:
-        // to fix
-        AttributeSize = DictTabInfo::an8Bit;
-        AttributeArraySize = 12 * AttributeExtLength;
-        break;
-=======
-        return true;
+        break;
       case DictTabInfo::ExtDate:
         // to fix
         AttributeSize = DictTabInfo::an8Bit;
         AttributeArraySize = 3 * AttributeExtLength;
-        return true;
->>>>>>> fe906b47
+        break;
       case DictTabInfo::ExtBlob:
       case DictTabInfo::ExtText:
         AttributeSize = DictTabInfo::an8Bit;
         // head + inline part (length in precision lower half)
         AttributeArraySize = (NDB_BLOB_HEAD_SIZE << 2) + (AttributeExtPrecision & 0xFFFF);
-<<<<<<< HEAD
-        break;
-=======
-        return true;
-      case DictTabInfo::ExtTime:
-        AttributeSize = DictTabInfo::an8Bit;
-        AttributeArraySize = 3 * AttributeExtLength;
-        return true;
->>>>>>> fe906b47
+        break;
       case DictTabInfo::ExtBit:
 	AttributeSize = DictTabInfo::aBit;
 	AttributeArraySize = AttributeExtLength;
@@ -400,6 +380,10 @@
           return false;
         AttributeSize = DictTabInfo::an8Bit;
         AttributeArraySize = AttributeExtLength + 2;
+        break;
+      case DictTabInfo::ExtTime:
+        AttributeSize = DictTabInfo::an8Bit;
+        AttributeArraySize = 3 * AttributeExtLength;
         break;
       default:
         return false;

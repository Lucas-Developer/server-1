/* Copyright (C) 2003 MySQL AB

   This program is free software; you can redistribute it and/or modify
   it under the terms of the GNU General Public License as published by
   the Free Software Foundation; either version 2 of the License, or
   (at your option) any later version.

   This program is distributed in the hope that it will be useful,
   but WITHOUT ANY WARRANTY; without even the implied warranty of
   MERCHANTABILITY or FITNESS FOR A PARTICULAR PURPOSE.  See the
   GNU General Public License for more details.

   You should have received a copy of the GNU General Public License
   along with this program; if not, write to the Free Software
   Foundation, Inc., 59 Temple Place, Suite 330, Boston, MA  02111-1307  USA */

#ifndef DBACC_H
#define DBACC_H



#include <pc.hpp>
#include <SimulatedBlock.hpp>

// primary key is stored in TUP
#include <Dbtup.hpp>

#ifdef DBACC_C
// Debug Macros
#define dbgWord32(ptr, ind, val) 

/*
#define dbgWord32(ptr, ind, val) \
if(debug_jan){ \
tmp_val = val; \
switch(ind){ \
case 1: strcpy(tmp_string, "ZPOS_PAGE_TYPE   "); \
break; \
case 2: strcpy(tmp_string, "ZPOS_NO_ELEM_IN_PAGE"); \
break; \
case 3: strcpy(tmp_string, "ZPOS_CHECKSUM    "); \
break; \
case 4: strcpy(tmp_string, "ZPOS_OVERFLOWREC  "); \
break; \
case 5: strcpy(tmp_string, "ZPOS_FREE_AREA_IN_PAGE"); \
break; \
case 6: strcpy(tmp_string, "ZPOS_LAST_INDEX   "); \
break; \
case 7: strcpy(tmp_string, "ZPOS_INSERT_INDEX  "); \
break; \
case 8: strcpy(tmp_string, "ZPOS_ARRAY_POS    "); \
break; \
case 9: strcpy(tmp_string, "ZPOS_NEXT_FREE_INDEX"); \
break; \
case 10: strcpy(tmp_string, "ZPOS_NEXT_PAGE   "); \
break; \
case 11: strcpy(tmp_string, "ZPOS_PREV_PAGE   "); \
break; \
default: sprintf(tmp_string, "%-20d", ind);\
} \
ndbout << "Ptr: " << ptr.p->word32 << " \tIndex: " << tmp_string << " \tValue: " << tmp_val << " \tLINE: " << __LINE__ << endl; \
}\
*/

#define dbgUndoword(ptr, ind, val)

// Constants
/** ------------------------------------------------------------------------ 
 *   THESE ARE CONSTANTS THAT ARE USED FOR DEFINING THE SIZE OF BUFFERS, THE
 *   SIZE OF PAGE HEADERS, THE NUMBER OF BUFFERS IN A PAGE AND A NUMBER OF 
 *   OTHER CONSTANTS WHICH ARE CHANGED WHEN THE BUFFER SIZE IS CHANGED. 
 * ----------------------------------------------------------------------- */
#define ZHEAD_SIZE 32
#define ZCON_HEAD_SIZE 2
#define ZBUF_SIZE 28
#define ZEMPTYLIST 72
#define ZUP_LIMIT 14
#define ZDOWN_LIMIT 12
#define ZSHIFT_PLUS 5
#define ZSHIFT_MINUS 2
#define ZFREE_LIMIT 65
#define ZNO_CONTAINERS 64
#define ZELEM_HEAD_SIZE 1
/* ------------------------------------------------------------------------- */
/*  THESE CONSTANTS DEFINE THE USE OF THE PAGE HEADER IN THE INDEX PAGES.    */
/* ------------------------------------------------------------------------- */
#define ZPOS_PAGE_ID 0
#define ZPOS_PAGE_TYPE 1
#define ZPOS_PAGE_TYPE_BIT 14
#define ZPOS_EMPTY_LIST 1
#define ZPOS_ALLOC_CONTAINERS 2
#define ZPOS_CHECKSUM 3
#define ZPOS_OVERFLOWREC 4
#define ZPOS_NO_ELEM_IN_PAGE 2
#define ZPOS_FREE_AREA_IN_PAGE 5
#define ZPOS_LAST_INDEX 6
#define ZPOS_INSERT_INDEX 7
#define ZPOS_ARRAY_POS 8
#define ZPOS_NEXT_FREE_INDEX 9
#define ZPOS_NEXT_PAGE 10
#define ZPOS_PREV_PAGE 11
#define ZNORMAL_PAGE_TYPE 0
#define ZOVERFLOW_PAGE_TYPE 1
#define ZDEFAULT_LIST 3
#define ZWORDS_IN_PAGE 2048
/* --------------------------------------------------------------------------------- */
/*       CONSTANTS FOR THE ZERO PAGES                                                */
/* --------------------------------------------------------------------------------- */
#define ZPAGEZERO_PREV_UNDOP 8
#define ZPAGEZERO_NO_OVER_PAGE 9
#define ZPAGEZERO_TABID 10
#define ZPAGEZERO_FRAGID0 11
#define ZPAGEZERO_FRAGID1 12
#define ZPAGEZERO_HASH_CHECK 13
#define ZPAGEZERO_DIRSIZE 14
#define ZPAGEZERO_EXPCOUNTER 15
#define ZPAGEZERO_NEXT_UNDO_FILE 16
#define ZPAGEZERO_SLACK 17
#define ZPAGEZERO_NO_PAGES 18
#define ZPAGEZERO_HASHCHECKBIT 19
#define ZPAGEZERO_K 20
#define ZPAGEZERO_LHFRAGBITS 21
#define ZPAGEZERO_LHDIRBITS 22
#define ZPAGEZERO_LOCALKEYLEN 23
#define ZPAGEZERO_MAXP 24
#define ZPAGEZERO_MAXLOADFACTOR 25
#define ZPAGEZERO_MINLOADFACTOR 26
#define ZPAGEZERO_MYFID 27
#define ZPAGEZERO_LAST_OVER_INDEX 28
#define ZPAGEZERO_P 29
#define ZPAGEZERO_NO_OF_ELEMENTS 30
#define ZPAGEZERO_ELEMENT_LENGTH 31
#define ZPAGEZERO_KEY_LENGTH 32
#define ZPAGEZERO_NODETYPE 33
#define ZPAGEZERO_SLACK_CHECK 34
/* --------------------------------------------------------------------------------- */
/*       CONSTANTS IN ALPHABETICAL ORDER                                             */
/* --------------------------------------------------------------------------------- */
#define ZADDFRAG 0
#define ZCOPY_NEXT 1
#define ZCOPY_NEXT_COMMIT 2
#define ZCOPY_COMMIT 3
#define ZCOPY_REPEAT 4
#define ZCOPY_ABORT 5
#define ZCOPY_CLOSE 6
#define ZDIRARRAY 68
#define ZDIRRANGESIZE 65
//#define ZEMPTY_FRAGMENT 0
#define ZFRAGMENTSIZE 64
#define ZFIRSTTIME 1
#define ZFS_CONNECTSIZE 300
#define ZFS_OPSIZE 100
#define ZKEYINKEYREQ 4
#define ZLCP_CONNECTSIZE 30
#define ZLEFT 1
#define ZLOCALLOGFILE 2
#define ZLOCKED 0
#define ZMAXSCANSIGNALLEN 20
#define ZMAINKEYLEN 8
#define ZMAX_UNDO_VERSION 4
#define ZNO_OF_DISK_VERSION 3
#define ZNO_OF_OP_PER_SIGNAL 20
//#define ZNOT_EMPTY_FRAGMENT 1
#define ZNR_OF_UNDO_PAGE_GROUP 16
#define ZOP_HEAD_INFO_LN 3
#define ZOPRECSIZE 740
#define ZOVERFLOWRECSIZE 5
#define ZPAGE8_BASE_ADD 1
#define ZPAGESIZE 128
#define ZPARALLEL_QUEUE 1
#define ZPDIRECTORY 1
#define ZSCAN_MAX_LOCK 4
#define ZSERIAL_QUEUE 2
#define ZSPH1 1
#define ZSPH2 2
#define ZSPH3 3
#define ZSPH6 6
#define ZREADLOCK 0
#define ZRIGHT 2
#define ZROOTFRAGMENTSIZE 32
#define ZSCAN_LOCK_ALL 3
#define ZSCAN_OP 5
#define ZSCAN_REC_SIZE 256
#define ZSR_VERSION_REC_SIZE 16
#define ZSTAND_BY 2
#define ZTABLESIZE 16
#define ZTABMAXINDEX 3
#define ZUNDEFINED_OP 6
#define ZUNDOHEADSIZE 7
#define ZUNLOCKED 1
#define ZUNDOPAGE_BASE_ADD 2
#define ZUNDOPAGEINDEXBITS 13
#define ZUNDOPAGEINDEX_MASK 0x1fff
#define ZWRITEPAGESIZE 8
#define ZWRITE_UNDOPAGESIZE 2
#define ZMIN_UNDO_PAGES_AT_COMMIT 4
#define ZMIN_UNDO_PAGES_AT_OPERATION 10
#define ZMIN_UNDO_PAGES_AT_EXPAND 16

/* --------------------------------------------------------------------------------- */
/* CONTINUEB CODES                                                                   */
/* --------------------------------------------------------------------------------- */
#define ZLOAD_BAL_LCP_TIMER 0
#define ZINITIALISE_RECORDS 1
#define ZSR_READ_PAGES_ALLOC 2
#define ZSTART_UNDO 3
#define ZSEND_SCAN_HBREP 4
#define ZREL_ROOT_FRAG 5
#define ZREL_FRAG 6
#define ZREL_DIR 7
#define ZREPORT_MEMORY_USAGE 8
#define ZLCP_OP_WRITE_RT_BREAK 9

/* ------------------------------------------------------------------------- */
/* ERROR CODES                                                               */
/* ------------------------------------------------------------------------- */
#define ZLIMIT_OF_ERROR 600 // Limit check for error codes
#define ZCHECKROOT_ERROR 601 // Delete fragment error code
#define ZCONNECT_SIZE_ERROR 602 // ACC_SEIZEREF
#define ZDIR_RANGE_ERROR 603 // Add fragment error code
#define ZFULL_FRAGRECORD_ERROR 604 // Add fragment error code
#define ZFULL_ROOTFRAGRECORD_ERROR 605 // Add fragment error code
#define ZROOTFRAG_STATE_ERROR 606 // Add fragment
#define ZOVERTAB_REC_ERROR 607 // Add fragment

#define ZSCAN_REFACC_CONNECT_ERROR 608 // ACC_SCANREF
#define ZFOUR_ACTIVE_SCAN_ERROR 609 // ACC_SCANREF
#define ZNULL_SCAN_REC_ERROR 610 // ACC_SCANREF

#define ZDIRSIZE_ERROR 623
#define ZOVER_REC_ERROR 624 // Insufficient Space
#define ZPAGESIZE_ERROR 625
#define ZTUPLE_DELETED_ERROR 626
#define ZREAD_ERROR 626
#define ZWRITE_ERROR 630
#define ZTO_OP_STATE_ERROR 631
#define ZTOO_EARLY_ACCESS_ERROR 632
#define ZTEMPORARY_ACC_UNDO_FAILURE 677
#endif

class ElementHeader {
  /**
   * 
   * l = Locked    -- If true contains operation else scan bits + hash value
   * s = Scan bits
   * h = Hash value
   * o = Operation ptr I
   *
   *           1111111111222222222233
   * 01234567890123456789012345678901
   * lssssssssssss   hhhhhhhhhhhhhhhh
   *  ooooooooooooooooooooooooooooooo
   */
public:
  STATIC_CONST( HASH_VALUE_PART_MASK = 0xFFFF );
  
  static bool getLocked(Uint32 data);
  static bool getUnlocked(Uint32 data);
  static Uint32 getScanBits(Uint32 data);
  static Uint32 getHashValuePart(Uint32 data);
  static Uint32 getOpPtrI(Uint32 data);

  static Uint32 setLocked(Uint32 opPtrI);
  static Uint32 setUnlocked(Uint32 hashValuePart, Uint32 scanBits);
  static Uint32 setScanBit(Uint32 header, Uint32 scanBit);
  static Uint32 clearScanBit(Uint32 header, Uint32 scanBit);
};

inline 
bool
ElementHeader::getLocked(Uint32 data){
  return (data & 1) == 0;
}

inline 
bool
ElementHeader::getUnlocked(Uint32 data){
  return (data & 1) == 1;
}

inline 
Uint32 
ElementHeader::getScanBits(Uint32 data){
  assert(getUnlocked(data));
  return (data >> 1) & ((1 << MAX_PARALLEL_SCANS_PER_FRAG) - 1);
}

inline 
Uint32 
ElementHeader::getHashValuePart(Uint32 data){
  assert(getUnlocked(data));
  return data >> 16;
}

inline
Uint32 
ElementHeader::getOpPtrI(Uint32 data){
  assert(getLocked(data));
  return data >> 1;
}

inline 
Uint32 
ElementHeader::setLocked(Uint32 opPtrI){
  return (opPtrI << 1) + 0;
}
inline
Uint32 
ElementHeader::setUnlocked(Uint32 hashValue, Uint32 scanBits){
  return (hashValue << 16) + (scanBits << 1) + 1;
}

inline
Uint32 
ElementHeader::setScanBit(Uint32 header, Uint32 scanBit){
  assert(getUnlocked(header));
  return header | (scanBit << 1);
}

inline
Uint32 
ElementHeader::clearScanBit(Uint32 header, Uint32 scanBit){
  assert(getUnlocked(header));
  return header & (~(scanBit << 1));
}


class Dbacc: public SimulatedBlock {
public:
// State values
enum State {
  FREEFRAG = 0,
  ACTIVEFRAG = 1,
  SEND_QUE_OP = 2,
  WAIT_ACC_LCPREQ = 3,
  LCP_SEND_PAGES = 4,
  LCP_SEND_OVER_PAGES = 5,
  LCP_SEND_ZERO_PAGE = 6,
  SR_READ_PAGES = 7,
  SR_READ_OVER_PAGES = 8,
  WAIT_ZERO_PAGE_STORED = 9,
  WAIT_NOTHING = 10,
  WAIT_OPEN_UNDO_LCP = 11,
  WAIT_OPEN_UNDO_LCP_NEXT = 12,
  WAIT_OPEN_DATA_FILE_FOR_READ = 13,
  WAIT_OPEN_DATA_FILE_FOR_WRITE = 14,
  OPEN_UNDO_FILE_SR = 15,
  READ_UNDO_PAGE = 16,
  READ_UNDO_PAGE_AND_CLOSE = 17,
  WAIT_READ_DATA = 18,
  WAIT_READ_PAGE_ZERO = 19,
  WAIT_WRITE_DATA = 20,
  WAIT_WRITE_UNDO = 21,
  WAIT_WRITE_UNDO_EXIT = 22,
  WAIT_CLOSE_UNDO = 23,
  LCP_CLOSE_DATA = 24,
  SR_CLOSE_DATA = 25,
  WAIT_ONE_CONF = 26,
  WAIT_TWO_CONF = 27,
  LCP_FREE = 28,
  LCP_ACTIVE = 29,
  FREE_OP = 30,
  WAIT_EXE_OP = 32,
  WAIT_IN_QUEUE = 34,
  EXE_OP = 35,
  SCAN_ACTIVE = 36,
  SCAN_WAIT_IN_QUEUE = 37,
  IDLE = 39,
  ACTIVE = 40,
  WAIT_COMMIT_ABORT = 41,
  ABORT = 42,
  ABORTADDFRAG = 43,
  REFUSEADDFRAG = 44,
  DELETEFRAG = 45,
  DELETETABLE = 46,
  UNDEFINEDROOT = 47,
  ADDFIRSTFRAG = 48,
  ADDSECONDFRAG = 49,
  DELETEFIRSTFRAG = 50,
  DELETESECONDFRAG = 51,
  ACTIVEROOT = 52,
  LCP_CREATION = 53
};

// Records

/* --------------------------------------------------------------------------------- */
/* UNDO HEADER RECORD                                                                */
/* --------------------------------------------------------------------------------- */

  struct UndoHeader {
    enum UndoHeaderType{
      ZPAGE_INFO = 0,
      ZOVER_PAGE_INFO = 1,
      ZOP_INFO = 2,
      ZNO_UNDORECORD_TYPES = 3
    };
    UintR tableId;
    UintR rootFragId;
    UintR localFragId;
    UintR variousInfo;
    UintR logicalPageId;
    UintR prevUndoAddressForThisFrag;
    UintR prevUndoAddress;
  };

/* --------------------------------------------------------------------------------- */
/* DIRECTORY RANGE                                                                   */
/* --------------------------------------------------------------------------------- */
  struct DirRange {
    Uint32 dirArray[256];
  }; /* p2c: size = 1024 bytes */
  
  typedef Ptr<DirRange> DirRangePtr;

/* --------------------------------------------------------------------------------- */
/* DIRECTORYARRAY                                                                    */
/* --------------------------------------------------------------------------------- */
struct Directoryarray {
  Uint32 pagep[256];
}; /* p2c: size = 1024 bytes */

  typedef Ptr<Directoryarray> DirectoryarrayPtr;

/* --------------------------------------------------------------------------------- */
/* FRAGMENTREC. ALL INFORMATION ABOUT FRAMENT AND HASH TABLE IS SAVED IN FRAGMENT    */
/*         REC  A POINTER TO FRAGMENT RECORD IS SAVED IN ROOTFRAGMENTREC FRAGMENT    */
/* --------------------------------------------------------------------------------- */
struct Fragmentrec {
//-----------------------------------------------------------------------------
// References to long key pages with free area. Some type of buddy structure
// where references in higher index have more free space.
//-----------------------------------------------------------------------------
  Uint32 longKeyPageArray[4];

//-----------------------------------------------------------------------------
// These variables keep track of allocated pages, the number of them and the
// start file page of them. Used during local checkpoints.
//-----------------------------------------------------------------------------
  Uint32 datapages[8];
  Uint32 activeDataPage;
  Uint32 activeDataFilePage;

//-----------------------------------------------------------------------------
// Temporary variables used during shrink and expand process.
//-----------------------------------------------------------------------------
  Uint32 expReceivePageptr;
  Uint32 expReceiveIndex;
  Uint32 expReceiveForward;
  Uint32 expSenderDirIndex;
  Uint32 expSenderDirptr;
  Uint32 expSenderIndex;
  Uint32 expSenderPageptr;

//-----------------------------------------------------------------------------
// List of lock owners and list of lock waiters to support LCP handling
//-----------------------------------------------------------------------------
  Uint32 lockOwnersList;
  Uint32 firstWaitInQueOp;
  Uint32 lastWaitInQueOp;
  Uint32 sentWaitInQueOp;

//-----------------------------------------------------------------------------
// References to Directory Ranges (which in turn references directories, which
// in its turn references the pages) for the bucket pages and the overflow
// bucket pages.
//-----------------------------------------------------------------------------
  Uint32 directory;
  Uint32 dirsize;
  Uint32 overflowdir;
  Uint32 lastOverIndex;

//-----------------------------------------------------------------------------
// These variables are used to support LCP and Restore from disk.
// lcpDirIndex: used during LCP as the frag page id currently stored.
// lcpMaxDirIndex: The dirsize at start of LCP.
// lcpMaxOverDirIndex: The xx at start of LCP
// During a LCP one writes the minimum of the number of pages in the directory
// and the number of pages at the start of the LCP.
// noStoredPages: Number of bucket pages written in LCP used at restore
// noOfOverStoredPages: Number of overflow pages written in LCP used at restore
// This variable is also used during LCP to calculate this number.
//-----------------------------------------------------------------------------
  Uint32 lcpDirIndex;
  Uint32 lcpMaxDirIndex;
  Uint32 lcpMaxOverDirIndex;
  Uint32 noStoredPages;
  Uint32 noOfStoredOverPages;

//-----------------------------------------------------------------------------
// We have a list of overflow pages with free areas. We have a special record,
// the overflow record representing these pages. The reason is that the
// same record is also used to represent pages in the directory array that have
// been released since they were empty (there were however higher indexes with
// data in them). These are put in the firstFreeDirIndexRec-list.
// An overflow record representing a page can only be in one of these lists.
//-----------------------------------------------------------------------------
  Uint32 firstOverflowRec;
  Uint32 lastOverflowRec;
  Uint32 firstFreeDirindexRec;

//-----------------------------------------------------------------------------
// localCheckpId is used during execution of UNDO log to ensure that we only
// apply UNDO log records from the restored LCP of the fragment.
// lcpLqhPtr keeps track of LQH record for this fragment to checkpoint
//-----------------------------------------------------------------------------
  Uint32 localCheckpId;
  Uint32 lcpLqhPtr;

//-----------------------------------------------------------------------------
// Counter keeping track of how many times we have expanded. We need to ensure
// that we do not shrink so many times that this variable becomes negative.
//-----------------------------------------------------------------------------
  Uint32 expandCounter;
//-----------------------------------------------------------------------------
// Reference to record for open file at LCP and restore
//-----------------------------------------------------------------------------
  Uint32 fsConnPtr;

//-----------------------------------------------------------------------------
// These variables are important for the linear hashing algorithm.
// localkeylen is the size of the local key (1 and 2 is currently supported)
// maxloadfactor is the factor specifying when to expand
// minloadfactor is the factor specifying when to shrink (hysteresis model)
// maxp and p
// maxp and p is the variables most central to linear hashing. p + maxp + 1 is the
// current number of buckets. maxp is the largest value of the type 2**n - 1
// which is smaller than the number of buckets. These values are used to find
// correct bucket with the aid of the hash value.
//
// slack is the variable keeping track of whether we have inserted more than
// the current size is suitable for or less. Slack together with the boundaries
// set by maxloadfactor and minloadfactor decides when to expand/shrink
// slackCheck When slack goes over this value it is time to expand.
// slackCheck = (maxp + p + 1)*(maxloadfactor - minloadfactor) or 
// bucketSize * hysteresis
//-----------------------------------------------------------------------------
  Uint32 localkeylen;
  Uint32 maxp;
  Uint32 maxloadfactor;
  Uint32 minloadfactor;
  Uint32 p;
  Uint32 slack;
  Uint32 slackCheck;

//-----------------------------------------------------------------------------
// myfid is the fragment id of the fragment
// myroot is the reference to the root fragment record
// nextfreefrag is the next free fragment if linked into a free list
//-----------------------------------------------------------------------------
  Uint32 myfid;
  Uint32 myroot;
  Uint32 myTableId;
  Uint32 nextfreefrag;

//-----------------------------------------------------------------------------
// This variable is used during restore to keep track of page id of read pages.
// During read of bucket pages this is used to calculate the page id and also
// to verify that the page id of the read page is correct. During read of over-
// flow pages it is only used to keep track of the number of pages read.
//-----------------------------------------------------------------------------
  Uint32 nextAllocPage;

//-----------------------------------------------------------------------------
// Keeps track of undo position for fragment during LCP and restore.
//-----------------------------------------------------------------------------
  Uint32 prevUndoposition;

//-----------------------------------------------------------------------------
// Page reference during LCP and restore of page zero where fragment data is
// saved
//-----------------------------------------------------------------------------
  Uint32 zeroPagePtr;

//-----------------------------------------------------------------------------
// Number of pages read from file during restore
//-----------------------------------------------------------------------------
  Uint32 noOfExpectedPages;

//-----------------------------------------------------------------------------
// Fragment State, mostly applicable during LCP and restore
//-----------------------------------------------------------------------------
  State fragState;

//-----------------------------------------------------------------------------
// Keep track of number of outstanding writes of UNDO log records to ensure that
// we have saved all UNDO info before concluding local checkpoint.
//-----------------------------------------------------------------------------
  Uint32 nrWaitWriteUndoExit;

//-----------------------------------------------------------------------------
// lastUndoIsStored is used to handle parallel writes of UNDO log and pages to
// know when LCP is completed
//-----------------------------------------------------------------------------
  Uint8 lastUndoIsStored;

//-----------------------------------------------------------------------------
// Set to ZTRUE when local checkpoint freeze occurs and set to ZFALSE when
// local checkpoint concludes.
//-----------------------------------------------------------------------------
  Uint8 createLcp;

//-----------------------------------------------------------------------------
// Flag indicating whether we are in the load phase of restore still.
//-----------------------------------------------------------------------------
  Uint8 loadingFlag;

//-----------------------------------------------------------------------------
// elementLength: Length of element in bucket and overflow pages
// keyLength: Length of key
//-----------------------------------------------------------------------------
  Uint8 elementLength;
  Uint16 keyLength;

//-----------------------------------------------------------------------------
// This flag is used to avoid sending a big number of expand or shrink signals
// when simultaneously committing many inserts or deletes.
//-----------------------------------------------------------------------------
  Uint8 expandFlag;

//-----------------------------------------------------------------------------
// hashcheckbit is the bit to check whether to send element to split bucket or not
// k (== 6) is the number of buckets per page
// lhfragbits is the number of bits used to calculate the fragment id
// lhdirbits is the number of bits used to calculate the page id
//-----------------------------------------------------------------------------
  Uint8 hashcheckbit;
  Uint8 k;
  Uint8 lhfragbits;
  Uint8 lhdirbits;

//-----------------------------------------------------------------------------
// nodetype can only be STORED in this release. Is currently only set, never read
// stopQueOp is indicator that locked operations will not start until LCP have
// released the lock on the fragment
//-----------------------------------------------------------------------------
  Uint8 nodetype;
  Uint8 stopQueOp;

//-----------------------------------------------------------------------------
// flag to avoid accessing table record if no char attributes
//-----------------------------------------------------------------------------
  Uint8 hasCharAttr;
};

  typedef Ptr<Fragmentrec> FragmentrecPtr;

/* --------------------------------------------------------------------------------- */
/* FS_CONNECTREC                                                                     */
/* --------------------------------------------------------------------------------- */
struct FsConnectrec {
  Uint32 fsNext;
  Uint32 fsPrev;
  Uint32 fragrecPtr;
  Uint32 fsPtr;
  State fsState;
  Uint8 activeFragId;
  Uint8 fsPart;
}; /* p2c: size = 24 bytes */

  typedef Ptr<FsConnectrec> FsConnectrecPtr;

/* --------------------------------------------------------------------------------- */
/* FS_OPREC                                                                          */
/* --------------------------------------------------------------------------------- */
struct FsOprec {
  Uint32 fsOpnext;
  Uint32 fsOpfragrecPtr;
  Uint32 fsConptr;
  State fsOpstate;
  Uint16 fsOpMemPage;
}; /* p2c: size = 20 bytes */

  typedef Ptr<FsOprec> FsOprecPtr;

/* --------------------------------------------------------------------------------- */
/* LCP_CONNECTREC                                                                    */
/* --------------------------------------------------------------------------------- */
struct LcpConnectrec {
  Uint32 nextLcpConn;
  Uint32 lcpUserptr;
  Uint32 rootrecptr;
  State syncUndopageState;
  State lcpstate;
  Uint32 lcpUserblockref;
  Uint16 localCheckPid;
  Uint8 noOfLcpConf;
};
  typedef Ptr<LcpConnectrec> LcpConnectrecPtr;

/* --------------------------------------------------------------------------------- */
/* OPERATIONREC                                                                      */
/* --------------------------------------------------------------------------------- */
struct Operationrec {
  Uint32 keydata[8];
  Uint32 localdata[2];
  Uint32 elementIsforward;
  Uint32 elementPage;
  Uint32 elementPointer;
  Uint32 fid;
  Uint32 fragptr;
  Uint32 hashvaluePart;
  Uint32 hashValue;
  Uint32 insertDeleteLen;
  Uint32 keyinfoPage;
  Uint32 nextLockOwnerOp;
  Uint32 nextOp;
  Uint32 nextParallelQue;
  Uint32 nextQueOp;
  Uint32 nextSerialQue;
  Uint32 prevOp;
  Uint32 prevLockOwnerOp;
  Uint32 prevParallelQue;
  Uint32 prevQueOp;
  Uint32 prevSerialQue;
  Uint32 scanRecPtr;
  Uint32 transId1;
  Uint32 transId2;
  Uint32 longPagePtr;
  Uint32 longKeyPageIndex;
  State opState;
  Uint32 userptr;
  State transactionstate;
  Uint16 elementContainer;
  Uint16 tupkeylen;
  Uint32 xfrmtupkeylen;
  Uint32 userblockref;
  Uint32 scanBits;
  Uint8 elementIsDisappeared;
  Uint8 insertIsDone;
  Uint8 lockMode;
  Uint8 lockOwner;
  Uint8 nodeType;
  Uint8 operation;
  Uint8 opSimple;
  Uint8 dirtyRead;
  Uint8 commitDeleteCheckFlag;
  Uint8 isAccLockReq;
  Uint8 isUndoLogReq;
}; /* p2c: size = 168 bytes */

  typedef Ptr<Operationrec> OperationrecPtr;

/* --------------------------------------------------------------------------------- */
/* OVERFLOW_RECORD                                                                   */
/* --------------------------------------------------------------------------------- */
struct OverflowRecord {
  Uint32 dirindex;
  Uint32 nextOverRec;
  Uint32 nextOverList;
  Uint32 prevOverRec;
  Uint32 prevOverList;
  Uint32 overpage;
  Uint32 nextfreeoverrec;
};

  typedef Ptr<OverflowRecord> OverflowRecordPtr;

/* --------------------------------------------------------------------------------- */
/* PAGE8                                                                             */
/* --------------------------------------------------------------------------------- */
struct Page8 {
  Uint32 word32[2048];
}; /* p2c: size = 8192 bytes */

  typedef Ptr<Page8> Page8Ptr;

/* --------------------------------------------------------------------------------- */
/* ROOTFRAGMENTREC                                                                   */
/*          DURING EXPAND FRAGMENT PROCESS, EACH FRAGMEND WILL BE EXPAND INTO TWO    */
/*          NEW FRAGMENTS.TO MAKE THIS PROCESS EASIER, DURING ADD FRAGMENT PROCESS   */
/*          NEXT FRAGMENT IDENTIIES WILL BE CALCULATED, AND TWO FRAGMENTS WILL BE    */
/*          ADDED IN (NDBACC). THEREBY EXPAND OF FRAGMENT CAN BE PERFORMED QUICK AND */
/*          EASY.THE NEW FRAGMENT ID SENDS TO TUP MANAGER FOR ALL OPERATION PROCESS. */
/* --------------------------------------------------------------------------------- */
struct Rootfragmentrec {
  Uint32 scan[MAX_PARALLEL_SCANS_PER_FRAG];
  Uint32 fragmentptr[2];
  Uint32 fragmentid[2];
  Uint32 lcpPtr;
  Uint32 mytabptr;
  Uint32 nextroot;
  Uint32 roothashcheck;
  Uint32 noOfElements;
  Uint32 m_commit_count;
  State rootState;
}; /* p2c: size = 72 bytes */

  typedef Ptr<Rootfragmentrec> RootfragmentrecPtr;

/* --------------------------------------------------------------------------------- */
/* SCAN_REC                                                                          */
/* --------------------------------------------------------------------------------- */
struct ScanRec {
  enum ScanState {
    WAIT_NEXT,  
    SCAN_DISCONNECT
  };
  enum ScanBucketState {
    FIRST_LAP,
    SECOND_LAP,
    SCAN_COMPLETED
  };
  Uint32 activeLocalFrag;
  Uint32 rootPtr;
  Uint32 nextBucketIndex;
  Uint32 scanNextfreerec;
  Uint32 scanFirstActiveOp;
  Uint32 scanFirstLockedOp;
  Uint32 scanLastLockedOp;
  Uint32 scanFirstQueuedOp;
  Uint32 scanLastQueuedOp;
  Uint32 scanUserptr;
  Uint32 scanTrid1;
  Uint32 scanTrid2;
  Uint32 startNoOfBuckets;
  Uint32 minBucketIndexToRescan;
  Uint32 maxBucketIndexToRescan;
  Uint32 scanOpsAllocated;
  ScanBucketState scanBucketState;
  ScanState scanState;
  Uint16 scanLockHeld;
  Uint32 scanUserblockref;
  Uint32 scanMask;
  Uint8 scanLockMode;
  Uint8 scanKeyinfoFlag;
  Uint8 scanTimer;
  Uint8 scanContinuebCounter;
  Uint8 scanReadCommittedFlag;
}; 

  typedef Ptr<ScanRec> ScanRecPtr;

/* --------------------------------------------------------------------------------- */
/* SR_VERSION_REC                                                                    */
/* --------------------------------------------------------------------------------- */
struct SrVersionRec {
  Uint32 nextFreeSr;
  Uint32 checkPointId;
  Uint32 prevAddress;
  Uint32 srUnused;	/* p2c: Not used */
}; /* p2c: size = 16 bytes */

  typedef Ptr<SrVersionRec> SrVersionRecPtr;

/* --------------------------------------------------------------------------------- */
/* TABREC                                                                            */
/* --------------------------------------------------------------------------------- */
struct Tabrec {
  Uint32 fragholder[MAX_FRAG_PER_NODE];
  Uint32 fragptrholder[MAX_FRAG_PER_NODE];
  Uint32 tabUserPtr;
  BlockReference tabUserRef;

  Uint8 noOfKeyAttr;
  Uint8 hasCharAttr;
  struct KeyAttr {
    Uint32 attributeDescriptor;
    CHARSET_INFO* charsetInfo;
  } keyAttr[MAX_ATTRIBUTES_IN_INDEX];
};
  typedef Ptr<Tabrec> TabrecPtr;

/* --------------------------------------------------------------------------------- */
/* UNDOPAGE                                                                          */
/* --------------------------------------------------------------------------------- */
struct Undopage {
  Uint32 undoword[8192];
}; /* p2c: size = 32768 bytes */

  typedef Ptr<Undopage> UndopagePtr;

public:
  Dbacc(const class Configuration &);
  virtual ~Dbacc();

  // pointer to TUP instance in this thread
  Dbtup* c_tup;

private:
  BLOCK_DEFINES(Dbacc);

  // Transit signals
  void execDEBUG_SIG(Signal* signal);
  void execCONTINUEB(Signal* signal);
  void execACC_CHECK_SCAN(Signal* signal);
  void execEXPANDCHECK2(Signal* signal);
  void execSHRINKCHECK2(Signal* signal);
  void execACC_OVER_REC(Signal* signal);
  void execACC_SAVE_PAGES(Signal* signal);
  void execNEXTOPERATION(Signal* signal);
  void execREAD_PSUEDO_REQ(Signal* signal);

  // Received signals
  void execSTTOR(Signal* signal);
  void execSR_FRAGIDREQ(Signal* signal);
  void execLCP_FRAGIDREQ(Signal* signal);
  void execLCP_HOLDOPREQ(Signal* signal);
  void execEND_LCPREQ(Signal* signal);
  void execACC_LCPREQ(Signal* signal);
  void execSTART_RECREQ(Signal* signal);
  void execACC_CONTOPREQ(Signal* signal);
  void execACCKEYREQ(Signal* signal);
  void execACCSEIZEREQ(Signal* signal);
  void execACCFRAGREQ(Signal* signal);
  void execTC_SCHVERREQ(Signal* signal);
  void execACC_SRREQ(Signal* signal);
  void execNEXT_SCANREQ(Signal* signal);
  void execACC_ABORTREQ(Signal* signal);
  void execACC_SCANREQ(Signal* signal);
  void execACCMINUPDATE(Signal* signal);
  void execACC_COMMITREQ(Signal* signal);
  void execACC_TO_REQ(Signal* signal);
  void execACC_LOCKREQ(Signal* signal);
  void execFSOPENCONF(Signal* signal);
  void execFSOPENREF(Signal* signal);
  void execFSCLOSECONF(Signal* signal);
  void execFSCLOSEREF(Signal* signal);
  void execFSWRITECONF(Signal* signal);
  void execFSWRITEREF(Signal* signal);
  void execFSREADCONF(Signal* signal);
  void execFSREADREF(Signal* signal);
  void execNDB_STTOR(Signal* signal);
  void execDROP_TAB_REQ(Signal* signal);
  void execFSREMOVECONF(Signal* signal);
  void execFSREMOVEREF(Signal* signal);
  void execREAD_CONFIG_REQ(Signal* signal);
  void execSET_VAR_REQ(Signal* signal);
  void execDUMP_STATE_ORD(Signal* signal);

  // Statement blocks
  void ACCKEY_error(Uint32 fromWhere);

  void commitDeleteCheck();

  void initRootFragPageZero(RootfragmentrecPtr, Page8Ptr);
  void initRootFragSr(RootfragmentrecPtr, Page8Ptr);
  void initFragAdd(Signal*, Uint32 rootFragIndex, Uint32 rootIndex, FragmentrecPtr);
  void initFragPageZero(FragmentrecPtr, Page8Ptr);
  void initFragSr(FragmentrecPtr, Page8Ptr);
  void initFragGeneral(FragmentrecPtr);
  void verifyFragCorrect(FragmentrecPtr regFragPtr);
  void sendFSREMOVEREQ(Signal* signal, Uint32 tableId);
  void releaseFragResources(Signal* signal, Uint32 fragIndex);
  void releaseRootFragRecord(Signal* signal, RootfragmentrecPtr rootPtr);
  void releaseRootFragResources(Signal* signal, Uint32 tableId);
  void releaseDirResources(Signal* signal,
                           Uint32 fragIndex,
                           Uint32 dirIndex,
                           Uint32 startIndex);
  void releaseDirectoryResources(Signal* signal,
                                 Uint32 fragIndex,
                                 Uint32 dirIndex,
                                 Uint32 startIndex,
                                 Uint32 directoryIndex);
  void releaseOverflowResources(Signal* signal, FragmentrecPtr regFragPtr);
  void releaseDirIndexResources(Signal* signal, FragmentrecPtr regFragPtr);
  void releaseFragRecord(Signal* signal, FragmentrecPtr regFragPtr);
  Uint32 remainingUndoPages();
  void updateLastUndoPageIdWritten(Signal* signal, Uint32 aNewValue);
  void updateUndoPositionPage(Signal* signal, Uint32 aNewValue);
  void srCheckPage(Signal* signal);
  void srCheckContainer(Signal* signal);
  void initScanFragmentPart(Signal* signal);
  Uint32 checkScanExpand(Signal* signal);
  Uint32 checkScanShrink(Signal* signal);
  void initialiseDirRec(Signal* signal);
  void initialiseDirRangeRec(Signal* signal);
  void initialiseFragRec(Signal* signal);
  void initialiseFsConnectionRec(Signal* signal);
  void initialiseFsOpRec(Signal* signal);
  void initialiseLcpConnectionRec(Signal* signal);
  void initialiseOperationRec(Signal* signal);
  void initialiseOverflowRec(Signal* signal);
  void initialisePageRec(Signal* signal);
  void initialiseLcpPages(Signal* signal);
  void initialiseRootfragRec(Signal* signal);
  void initialiseScanRec(Signal* signal);
  void initialiseSrVerRec(Signal* signal);
  void initialiseTableRec(Signal* signal);
  bool addfragtotab(Signal* signal, Uint32 rootIndex, Uint32 fragId);
  void initOpRec(Signal* signal);
  void sendAcckeyconf(Signal* signal);
  Uint32 placeReadInLockQueue(Signal* signal);
  void placeSerialQueueRead(Signal* signal);
  void checkOnlyReadEntry(Signal* signal);
  Uint32 getNoParallelTransaction(const Operationrec*);
  void moveLastParallelQueue(Signal* signal);
  void moveLastParallelQueueWrite(Signal* signal);
  Uint32 placeWriteInLockQueue(Signal* signal);
  void placeSerialQueueWrite(Signal* signal);
  void expandcontainer(Signal* signal);
  void shrinkcontainer(Signal* signal);
  void nextcontainerinfoExp(Signal* signal);
  void lcpCopyPage(Signal* signal);
  void lcpUpdatePage(Signal* signal);
  void checkUndoPages(Signal* signal);
  void undoWritingProcess(Signal* signal);
  void writeUndoDataInfo(Signal* signal);
  void writeUndoHeader(Signal* signal, 
                       Uint32 logicalPageId, 
                       UndoHeader::UndoHeaderType pageType);
  void writeUndoOpInfo(Signal* signal);
  void checksumControl(Signal* signal, Uint32 checkPage);
  void startActiveUndo(Signal* signal);
  void releaseAndCommitActiveOps(Signal* signal);
  void releaseAndCommitQueuedOps(Signal* signal);
  void releaseAndAbortLockedOps(Signal* signal);
  void containerinfo(Signal* signal);
  bool getScanElement(Signal* signal);
  void initScanOpRec(Signal* signal);
  void nextcontainerinfo(Signal* signal);
  void putActiveScanOp(Signal* signal);
  void putOpScanLockQue();
  void putReadyScanQueue(Signal* signal, Uint32 scanRecIndex);
  void releaseScanBucket(Signal* signal);
  void releaseScanContainer(Signal* signal);
  void releaseScanRec(Signal* signal);
  bool searchScanContainer(Signal* signal);
  void sendNextScanConf(Signal* signal);
  void setlock(Signal* signal);
  void takeOutActiveScanOp(Signal* signal);
  void takeOutScanLockQueue(Uint32 scanRecIndex);
  void takeOutReadyScanQueue(Signal* signal);
  void insertElement(Signal* signal);
  void insertContainer(Signal* signal);
  void addnewcontainer(Signal* signal);
  void getfreelist(Signal* signal);
  void increaselistcont(Signal* signal);
  void seizeLeftlist(Signal* signal);
  void seizeRightlist(Signal* signal);
  Uint32 readTablePk(Uint32 localkey1);
  void getElement(Signal* signal);
  void getdirindex(Signal* signal);
  void commitdelete(Signal* signal, bool systemRestart);
  void deleteElement(Signal* signal);
  void getLastAndRemove(Signal* signal);
  void releaseLeftlist(Signal* signal);
  void releaseRightlist(Signal* signal);
  void checkoverfreelist(Signal* signal);
  void abortOperation(Signal* signal);
  void accAbortReqLab(Signal* signal, bool sendConf);
  void commitOperation(Signal* signal);
  void copyOpInfo(Signal* signal);
  Uint32 executeNextOperation(Signal* signal);
  void releaselock(Signal* signal);
  void takeOutFragWaitQue(Signal* signal);
  void check_lock_upgrade(Signal* signal, OperationrecPtr lock_owner,
			  OperationrecPtr release_op);
  void allocOverflowPage(Signal* signal);
  bool getrootfragmentrec(Signal* signal, RootfragmentrecPtr&, Uint32 fragId);
  void insertLockOwnersList(Signal* signal, const OperationrecPtr&);
  void takeOutLockOwnersList(Signal* signal, const OperationrecPtr&);
  void initFsOpRec(Signal* signal);
  void initLcpConnRec(Signal* signal);
  void initOverpage(Signal* signal);
  void initPage(Signal* signal);
  void initRootfragrec(Signal* signal);
  void putOpInFragWaitQue(Signal* signal);
  void putOverflowRecInFrag(Signal* signal);
  void putRecInFreeOverdir(Signal* signal);
  void releaseDirectory(Signal* signal);
  void releaseDirrange(Signal* signal);
  void releaseFsConnRec(Signal* signal);
  void releaseFsOpRec(Signal* signal);
  void releaseLcpConnectRec(Signal* signal);
  void releaseOpRec(Signal* signal);
  void releaseOverflowRec(Signal* signal);
  void releaseOverpage(Signal* signal);
  void releasePage(Signal* signal);
  void releaseLcpPage(Signal* signal);
  void releaseSrRec(Signal* signal);
  void releaseLogicalPage(Fragmentrec * fragP, Uint32 logicalPageId);
  void seizeDirectory(Signal* signal);
  void seizeDirrange(Signal* signal);
  void seizeFragrec(Signal* signal);
  void seizeFsConnectRec(Signal* signal);
  void seizeFsOpRec(Signal* signal);
  void seizeLcpConnectRec(Signal* signal);
  void seizeOpRec(Signal* signal);
  void seizeOverRec(Signal* signal);
  void seizePage(Signal* signal);
  void seizeLcpPage(Page8Ptr&);
  void seizeRootfragrec(Signal* signal);
  void seizeScanRec(Signal* signal);
  void seizeSrVerRec(Signal* signal);
  void sendSystemerror(Signal* signal);
  void takeRecOutOfFreeOverdir(Signal* signal);
  void takeRecOutOfFreeOverpage(Signal* signal);
  void sendScanHbRep(Signal* signal, Uint32);

  void addFragRefuse(Signal* signal, Uint32 errorCode);
  void ndbsttorryLab(Signal* signal);
  void srCloseDataFileLab(Signal* signal);
  void acckeyref1Lab(Signal* signal, Uint32 result_code);
  void insertelementLab(Signal* signal);
  void startUndoLab(Signal* signal);
  void checkNextFragmentLab(Signal* signal);
  void endofexpLab(Signal* signal);
  void endofshrinkbucketLab(Signal* signal);
  void srStartUndoLab(Signal* signal);
  void senddatapagesLab(Signal* signal);
  void undoNext2Lab(Signal* signal);
  void sttorrysignalLab(Signal* signal);
  void sendholdconfsignalLab(Signal* signal);
  void accIsLockedLab(Signal* signal);
  void insertExistElemLab(Signal* signal);
  void refaccConnectLab(Signal* signal);
  void srReadOverPagesLab(Signal* signal);
  void releaseScanLab(Signal* signal);
  void lcpOpenUndofileConfLab(Signal* signal);
  void srFsOpenConfLab(Signal* signal);
  void checkSyncUndoPagesLab(Signal* signal);
  void sendaccSrconfLab(Signal* signal);
  void checkSendLcpConfLab(Signal* signal);
  void endsaveoverpageLab(Signal* signal);
  void lcpCloseDataFileLab(Signal* signal);
  void srOpenDataFileLoopLab(Signal* signal);
  void srReadPagesLab(Signal* signal);
  void srDoUndoLab(Signal* signal);
  void ndbrestart1Lab(Signal* signal);
  void initialiseRecordsLab(Signal* signal, Uint32 ref, Uint32 data);
  void srReadPagesAllocLab(Signal* signal);
  void checkNextBucketLab(Signal* signal);
  void endsavepageLab(Signal* signal);
  void saveZeroPageLab(Signal* signal);
  void srAllocPage0011Lab(Signal* signal);
  void sendLcpFragidconfLab(Signal* signal);
  void savepagesLab(Signal* signal);
  void saveOverPagesLab(Signal* signal);
  void srReadPageZeroLab(Signal* signal);
  void storeDataPageInDirectoryLab(Signal* signal);
  void lcpFsOpenConfLab(Signal* signal);

  void zpagesize_error(const char* where);

  void reportMemoryUsage(Signal* signal, int gth);
  void lcp_write_op_to_undolog(Signal* signal);
  void reenable_expand_after_redo_log_exection_complete(Signal*);

  // charsets
  void xfrmKeyData(Signal* signal);

  // Initialisation
  void initData();
  void initRecords();

  // Variables
/* --------------------------------------------------------------------------------- */
/* DIRECTORY RANGE                                                                   */
/* --------------------------------------------------------------------------------- */
  DirRange *dirRange;
  DirRangePtr expDirRangePtr;
  DirRangePtr gnsDirRangePtr;
  DirRangePtr newDirRangePtr;
  DirRangePtr rdDirRangePtr;
  DirRangePtr nciOverflowrangeptr;
  Uint32 cdirrangesize;
  Uint32 cfirstfreeDirrange;
/* --------------------------------------------------------------------------------- */
/* DIRECTORYARRAY                                                                    */
/* --------------------------------------------------------------------------------- */
  Directoryarray *directoryarray;
  DirectoryarrayPtr expDirptr;
  DirectoryarrayPtr rdDirptr;
  DirectoryarrayPtr sdDirptr;
  DirectoryarrayPtr nciOverflowDirptr;
  Uint32 cdirarraysize;
  Uint32 cdirmemory;
  Uint32 cfirstfreedir;
/* --------------------------------------------------------------------------------- */
/* FRAGMENTREC. ALL INFORMATION ABOUT FRAMENT AND HASH TABLE IS SAVED IN FRAGMENT    */
/*         REC  A POINTER TO FRAGMENT RECORD IS SAVED IN ROOTFRAGMENTREC FRAGMENT    */
/* --------------------------------------------------------------------------------- */
  Fragmentrec *fragmentrec;
  FragmentrecPtr fragrecptr;
  Uint32 cfirstfreefrag;
  Uint32 cfragmentsize;
/* --------------------------------------------------------------------------------- */
/* FS_CONNECTREC                                                                     */
/* --------------------------------------------------------------------------------- */
  FsConnectrec *fsConnectrec;
  FsConnectrecPtr fsConnectptr;
  Uint32 cfsConnectsize;
  Uint32 cfsFirstfreeconnect;
/* --------------------------------------------------------------------------------- */
/* FS_OPREC                                                                          */
/* --------------------------------------------------------------------------------- */
  FsOprec *fsOprec;
  FsOprecPtr fsOpptr;
  Uint32 cfsOpsize;
  Uint32 cfsFirstfreeop;
/* --------------------------------------------------------------------------------- */
/* LCP_CONNECTREC                                                                    */
/* --------------------------------------------------------------------------------- */
  LcpConnectrec *lcpConnectrec;
  LcpConnectrecPtr lcpConnectptr;
  Uint32 clcpConnectsize;
  Uint32 cfirstfreelcpConnect;
/* --------------------------------------------------------------------------------- */
/* OPERATIONREC                                                                      */
/* --------------------------------------------------------------------------------- */
  Operationrec *operationrec;
  OperationrecPtr operationRecPtr;
  OperationrecPtr idrOperationRecPtr;
  OperationrecPtr copyInOperPtr;
  OperationrecPtr copyOperPtr;
  OperationrecPtr mlpqOperPtr;
  OperationrecPtr queOperPtr;
  OperationrecPtr readWriteOpPtr;
  Uint32 cfreeopRec;
  Uint32 coprecsize;
/* --------------------------------------------------------------------------------- */
/* OVERFLOW_RECORD                                                                   */
/* --------------------------------------------------------------------------------- */
  OverflowRecord *overflowRecord;
  OverflowRecordPtr iopOverflowRecPtr;
  OverflowRecordPtr tfoOverflowRecPtr;
  OverflowRecordPtr porOverflowRecPtr;
  OverflowRecordPtr priOverflowRecPtr;
  OverflowRecordPtr rorOverflowRecPtr;
  OverflowRecordPtr sorOverflowRecPtr;
  OverflowRecordPtr troOverflowRecPtr;
  Uint32 cfirstfreeoverrec;
  Uint32 coverflowrecsize;

/* --------------------------------------------------------------------------------- */
/* PAGE8                                                                             */
/* --------------------------------------------------------------------------------- */
  Page8 *page8;
  /* 8 KB PAGE                       */
  Page8Ptr ancPageptr;
  Page8Ptr colPageptr;
  Page8Ptr ccoPageptr;
  Page8Ptr datapageptr;
  Page8Ptr delPageptr;
  Page8Ptr excPageptr;
  Page8Ptr expPageptr;
  Page8Ptr gdiPageptr;
  Page8Ptr gePageptr;
  Page8Ptr gflPageptr;
  Page8Ptr idrPageptr;
  Page8Ptr ilcPageptr;
  Page8Ptr inpPageptr;
  Page8Ptr iopPageptr;
  Page8Ptr lastPageptr;
  Page8Ptr lastPrevpageptr;
  Page8Ptr lcnPageptr;
  Page8Ptr lcnCopyPageptr;
  Page8Ptr lupPageptr;
  Page8Ptr priPageptr;
  Page8Ptr pwiPageptr;
  Page8Ptr ciPageidptr;
  Page8Ptr gsePageidptr;
  Page8Ptr isoPageptr;
  Page8Ptr nciPageidptr;
  Page8Ptr rsbPageidptr;
  Page8Ptr rscPageidptr;
  Page8Ptr slPageidptr;
  Page8Ptr sscPageidptr;
  Page8Ptr rlPageptr;
  Page8Ptr rlpPageptr;
  Page8Ptr ropPageptr;
  Page8Ptr rpPageptr;
  Page8Ptr slPageptr;
  Page8Ptr spPageptr;
  Uint32 cfirstfreepage;
  Uint32 cfreepage;
  Uint32 cpagesize;
  Uint32 cfirstfreeLcpPage;
  Uint32 cnoOfAllocatedPages;
  Uint32 cnoLcpPages;
/* --------------------------------------------------------------------------------- */
/* ROOTFRAGMENTREC                                                                   */
/*          DURING EXPAND FRAGMENT PROCESS, EACH FRAGMEND WILL BE EXPAND INTO TWO    */
/*          NEW FRAGMENTS.TO MAKE THIS PROCESS EASIER, DURING ADD FRAGMENT PROCESS   */
/*          NEXT FRAGMENT IDENTIIES WILL BE CALCULATED, AND TWO FRAGMENTS WILL BE    */
/*          ADDED IN (NDBACC). THEREBY EXPAND OF FRAGMENT CAN BE PERFORMED QUICK AND */
/*          EASY.THE NEW FRAGMENT ID SENDS TO TUP MANAGER FOR ALL OPERATION PROCESS. */
/* --------------------------------------------------------------------------------- */
  Rootfragmentrec *rootfragmentrec;
  RootfragmentrecPtr rootfragrecptr;
  Uint32 crootfragmentsize;
  Uint32 cfirstfreerootfrag;
/* --------------------------------------------------------------------------------- */
/* SCAN_REC                                                                          */
/* --------------------------------------------------------------------------------- */
  ScanRec *scanRec;
  ScanRecPtr scanPtr;
  Uint32 cscanRecSize;
  Uint32 cfirstFreeScanRec;
/* --------------------------------------------------------------------------------- */
/* SR_VERSION_REC                                                                    */
/* --------------------------------------------------------------------------------- */
  SrVersionRec *srVersionRec;
  SrVersionRecPtr srVersionPtr;
  Uint32 csrVersionRecSize;
  Uint32 cfirstFreeSrVersionRec;
/* --------------------------------------------------------------------------------- */
/* TABREC                                                                            */
/* --------------------------------------------------------------------------------- */
  Tabrec *tabrec;
  TabrecPtr tabptr;
  Uint32 ctablesize;
/* --------------------------------------------------------------------------------- */
/* UNDOPAGE                                                                          */
/* --------------------------------------------------------------------------------- */
  Undopage *undopage;
                                                   /* 32 KB PAGE                      */
  UndopagePtr undopageptr;
  Uint32 tpwiElementptr;
  Uint32 tpriElementptr;
  Uint32 tgseElementptr;
  Uint32 tgseContainerptr;
  Uint32 trlHead;
  Uint32 trlRelCon;
  Uint32 trlNextused;
  Uint32 trlPrevused;
  Uint32 tlcnChecksum;
  Uint32 tlupElemIndex;
  Uint32 tlupIndex;
  Uint32 tlupForward;
  Uint32 tancNext;
  Uint32 tancBufType;
  Uint32 tancContainerptr;
  Uint32 tancPageindex;
  Uint32 tancPageid;
  Uint32 tidrResult;
  Uint32 tidrElemhead;
  Uint32 tidrForward;
  Uint32 tidrPageindex;
  Uint32 tidrContainerptr;
  Uint32 tidrContainerhead;
  Uint32 tlastForward;
  Uint32 tlastPageindex;
  Uint32 tlastContainerlen;
  Uint32 tlastElementptr;
  Uint32 tlastContainerptr;
  Uint32 tlastContainerhead;
  Uint32 trlPageindex;
  Uint32 tdelContainerptr;
  Uint32 tdelElementptr;
  Uint32 tdelForward;
  Uint32 tiopPageId;
  Uint32 tipPageId;
  Uint32 tgeLocked;
  Uint32 tgeResult;
  Uint32 tgeContainerptr;
  Uint32 tgeElementptr;
  Uint32 tgeForward;
  Uint32 tundoElemIndex;
  Uint32 texpReceivedBucket;
  Uint32 texpDirInd;
  Uint32 texpDirRangeIndex;
  Uint32 texpDirPageIndex;
  Uint32 tdata0;
  Uint32 tcheckpointid;
  Uint32 tciContainerptr;
  Uint32 tnciContainerptr;
  Uint32 tisoContainerptr;
  Uint32 trscContainerptr;
  Uint32 tsscContainerptr;
  Uint32 tciContainerlen;
  Uint32 trscContainerlen;
  Uint32 tsscContainerlen;
  Uint32 tciContainerhead;
  Uint32 tnciContainerhead;
  Uint32 tslElementptr;
  Uint32 tisoElementptr;
  Uint32 tsscElementptr;
  Uint32 tfid;
  Uint32 tscanFlag;
  Uint32 theadundoindex;
  Uint32 tgflBufType;
  Uint32 tgseIsforward;
  Uint32 tsscIsforward;
  Uint32 trscIsforward;
  Uint32 tciIsforward;
  Uint32 tnciIsforward;
  Uint32 tisoIsforward;
  Uint32 tgseIsLocked;
  Uint32 tsscIsLocked;
  Uint32 tkeylen;
  Uint32 tmp;
  Uint32 tmpP;
  Uint32 tmpP2;
  Uint32 tmp1;
  Uint32 tmp2;
  Uint32 tgflPageindex;
  Uint32 tmpindex;
  Uint32 tslNextfree;
  Uint32 tslPageindex;
  Uint32 tgsePageindex;
  Uint32 tnciNextSamePage;
  Uint32 tslPrevfree;
  Uint32 tciPageindex;
  Uint32 trsbPageindex;
  Uint32 tnciPageindex;
  Uint32 tlastPrevconptr;
  Uint32 tresult;
  Uint32 tslUpdateHeader;
  Uint32 tuserptr;
  BlockReference tuserblockref;
  Uint32 tundoindex;
  Uint32 tlqhPointer;
  Uint32 tholdSentOp;
  Uint32 tholdMore;
  Uint32 tlcpLqhCheckV;
  Uint32 tgdiPageindex;
  Uint32 tiopIndex;
  Uint32 tnciTmp;
  Uint32 tullIndex;
  Uint32 turlIndex;
  Uint32 tlfrTmp1;
  Uint32 tlfrTmp2;
<<<<<<< HEAD
  Uint32 tgnptNrTransaction;
=======
  Uint32 tudqeIndex;
>>>>>>> 06c001ec
  Uint32 tscanTrid1;
  Uint32 tscanTrid2;

  Uint16 clastUndoPageIdWritten;
  Uint32 cactiveCheckpId;
  Uint32 cactiveRootfrag;
  Uint32 cactiveSrFsPtr;
  Uint32 cactiveUndoFilePage;
  Uint32 cactiveOpenUndoFsPtr;
  Uint32 cactiveSrUndoPage;
  Uint32 cprevUndoaddress;
  Uint32 creadyUndoaddress;
  Uint32 ctest;
  Uint32 cundoLogActive;
  Uint32 clqhPtr;
  BlockReference clqhBlockRef;
  Uint32 cminusOne;
  NodeId cmynodeid;
  Uint32 cactiveUndoFileVersion;
  BlockReference cownBlockref;
  BlockReference cndbcntrRef;
  Uint16 csignalkey;
  Uint32 cundopagesize;
  Uint32 cundoposition;
  Uint32 cundoElemIndex;
  Uint32 cundoinfolength;
  Uint32 czero;
  Uint32 csrVersList[16];
  Uint32 clblPageCounter;
  Uint32 clblPageOver;
  Uint32 clblPagesPerTick;
  Uint32 clblPagesPerTickAfterSr;
  Uint32 csystemRestart;
  Uint32 cexcForward;
  Uint32 cexcPageindex;
  Uint32 cexcContainerptr;
  Uint32 cexcContainerhead;
  Uint32 cexcContainerlen;
  Uint32 cexcElementptr;
  Uint32 cexcPrevconptr;
  Uint32 cexcMovedLen;
  Uint32 cexcPrevpageptr;
  Uint32 cexcPrevpageindex;
  Uint32 cexcPrevforward;
  Uint32 clocalkey[32];
  union {
  Uint32 ckeys[2048];
  Uint64 ckeys_align;
  };
  
  Uint32 c_errorInsert3000_TableId;
  Uint32 cSrUndoRecords[UndoHeader::ZNO_UNDORECORD_TYPES];
};

#endif<|MERGE_RESOLUTION|>--- conflicted
+++ resolved
@@ -1413,11 +1413,6 @@
   Uint32 turlIndex;
   Uint32 tlfrTmp1;
   Uint32 tlfrTmp2;
-<<<<<<< HEAD
-  Uint32 tgnptNrTransaction;
-=======
-  Uint32 tudqeIndex;
->>>>>>> 06c001ec
   Uint32 tscanTrid1;
   Uint32 tscanTrid2;
 

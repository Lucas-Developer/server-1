/* Copyright (C) 2003 MySQL AB

   This program is free software; you can redistribute it and/or modify
   it under the terms of the GNU General Public License as published by
   the Free Software Foundation; either version 2 of the License, or
   (at your option) any later version.

   This program is distributed in the hope that it will be useful,
   but WITHOUT ANY WARRANTY; without even the implied warranty of
   MERCHANTABILITY or FITNESS FOR A PARTICULAR PURPOSE.  See the
   GNU General Public License for more details.

   You should have received a copy of the GNU General Public License
   along with this program; if not, write to the Free Software
   Foundation, Inc., 59 Temple Place, Suite 330, Boston, MA  02111-1307  USA */




/*****************************************************************************
Name:          Ndb.cpp
******************************************************************************/

#include <ndb_global.h>


#include "NdbApiSignal.hpp"
#include "NdbImpl.hpp"
#include <NdbOperation.hpp>
#include <NdbConnection.hpp>
#include <NdbEventOperation.hpp>
#include <NdbRecAttr.hpp>
#include <md5_hash.hpp>
#include <NdbSleep.h>
#include <NdbOut.hpp>
#include <ndb_limits.h>
#include "API.hpp"
#include <NdbEnv.h>
#include <BaseString.hpp>

/****************************************************************************
void connect();

Connect to any node which has no connection at the moment.
****************************************************************************/
NdbConnection* Ndb::doConnect(Uint32 tConNode) 
{
  Uint32        tNode;
  Uint32        tAnyAlive = 0;
  int TretCode;

  if (tConNode != 0) {
    TretCode = NDB_connect(tConNode);
    if ((TretCode == 1) || (TretCode == 2)) {
//****************************************************************************
// We have connections now to the desired node. Return
//****************************************************************************
      return getConnectedNdbConnection(tConNode);
    } else if (TretCode != 0) {
      tAnyAlive = 1;
    }//if
  }//if
//****************************************************************************
// We will connect to any node. Make sure that we have connections to all
// nodes.
//****************************************************************************
  if (theImpl->m_optimized_node_selection)
  {
    Ndb_cluster_connection_node_iter &node_iter= 
      theImpl->m_node_iter;
    theImpl->m_ndb_cluster_connection.init_get_next_node(node_iter);
    while ((tNode= theImpl->m_ndb_cluster_connection.get_next_node(node_iter)))
    {
      TretCode= NDB_connect(tNode);
      if ((TretCode == 1) ||
	  (TretCode == 2))
      {
//****************************************************************************
// We have connections now to the desired node. Return
//****************************************************************************
	return getConnectedNdbConnection(tNode);
      } else if (TretCode != 0) {
	tAnyAlive= 1;
      }//if
    }
  }
  else // just do a regular round robin
  {
    Uint32 tNoOfDbNodes= theImpl->theNoOfDBnodes;
    Uint32 &theCurrentConnectIndex= theImpl->theCurrentConnectIndex;
    UintR Tcount = 0;
    do {
      theCurrentConnectIndex++;
      if (theCurrentConnectIndex >= tNoOfDbNodes)
	theCurrentConnectIndex = 0;

      Tcount++;
      tNode= theImpl->theDBnodes[theCurrentConnectIndex];
      TretCode= NDB_connect(tNode);
      if ((TretCode == 1) ||
	  (TretCode == 2))
      {
//****************************************************************************
// We have connections now to the desired node. Return
//****************************************************************************
	return getConnectedNdbConnection(tNode);
      } else if (TretCode != 0) {
	tAnyAlive= 1;
      }//if
    } while (Tcount < tNoOfDbNodes);
  }
//****************************************************************************
// We were unable to find a free connection. If no node alive we will report
// error code for cluster failure otherwise connection failure.
//****************************************************************************
  if (tAnyAlive == 1) {
#ifdef VM_TRACE
    ndbout << "TretCode = " << TretCode << endl;
#endif
    theError.code = 4006;
  } else {
    theError.code = 4009;
  }//if
  return NULL;
}

int 
Ndb::NDB_connect(Uint32 tNode) 
{
//****************************************************************************
// We will perform seize of a transaction record in DBTC in the specified node.
//***************************************************************************
  
  int	         tReturnCode;
  TransporterFacade *tp = TransporterFacade::instance();

  bool nodeAvail = tp->get_node_alive(tNode);
  if(nodeAvail == false){
    return 0;
  }
  
  NdbConnection * tConArray = theConnectionArray[tNode];
  if (tConArray != NULL) {
    return 2;
  }
  
  NdbConnection * tNdbCon = getNdbCon();	// Get free connection object.
  if (tNdbCon == NULL) {
    return 4;
  }//if
  NdbApiSignal*	tSignal = getSignal();		// Get signal object
  if (tSignal == NULL) {
    releaseNdbCon(tNdbCon);
    return 4;
  }//if
  if (tSignal->setSignal(GSN_TCSEIZEREQ) == -1) {
    releaseNdbCon(tNdbCon);
    releaseSignal(tSignal);
    return 4;
  }//if
  tSignal->setData(tNdbCon->ptr2int(), 1);
//************************************************
// Set connection pointer as NdbConnection object
//************************************************
  tSignal->setData(theMyRef, 2);	// Set my block reference
  tNdbCon->Status(NdbConnection::Connecting); // Set status to connecting
  Uint32 nodeSequence;
  { // send and receive signal
    Guard guard(tp->theMutexPtr);
    nodeSequence = tp->getNodeSequence(tNode);
    bool node_is_alive = tp->get_node_alive(tNode);
    if (node_is_alive) { 
      tReturnCode = tp->sendSignal(tSignal, tNode);  
      releaseSignal(tSignal); 
      if (tReturnCode != -1) {
        theImpl->theWaiter.m_node = tNode;  
        theImpl->theWaiter.m_state = WAIT_TC_SEIZE;  
        tReturnCode = receiveResponse(); 
      }//if
    } else {
      releaseSignal(tSignal);
      tReturnCode = -1;
    }//if
  }
  if ((tReturnCode == 0) && (tNdbCon->Status() == NdbConnection::Connected)) {
    //************************************************
    // Send and receive was successful
    //************************************************
    NdbConnection* tPrevFirst = theConnectionArray[tNode];
    tNdbCon->setConnectedNodeId(tNode, nodeSequence);
    
    tNdbCon->setMyBlockReference(theMyRef);
    theConnectionArray[tNode] = tNdbCon;
    tNdbCon->theNext = tPrevFirst;
    return 1;
  } else {
    releaseNdbCon(tNdbCon);
//****************************************************************************
// Unsuccessful connect is indicated by 3.
//****************************************************************************
    return 3;
  }//if
}//Ndb::NDB_connect()

NdbConnection *
Ndb::getConnectedNdbConnection(Uint32 nodeId){
  NdbConnection* next = theConnectionArray[nodeId];
  theConnectionArray[nodeId] = next->theNext;
  next->theNext = NULL;

  return next;
}//Ndb::getConnectedNdbConnection()

/*****************************************************************************
disconnect();

Remark:        Disconnect all connections to the database. 
*****************************************************************************/
void 
Ndb::doDisconnect()
{
  DBUG_ENTER("Ndb::doDisconnect");
  NdbConnection* tNdbCon;
  CHECK_STATUS_MACRO_VOID;

  Uint32 tNoOfDbNodes = theImpl->theNoOfDBnodes;
  Uint8 *theDBnodes= theImpl->theDBnodes;
  DBUG_PRINT("info", ("theNoOfDBnodes=%d", tNoOfDbNodes));
  UintR i;
  for (i = 0; i < tNoOfDbNodes; i++) {
    Uint32 tNode = theDBnodes[i];
    tNdbCon = theConnectionArray[tNode];
    while (tNdbCon != NULL) {
      NdbConnection* tmpNdbCon = tNdbCon;
      tNdbCon = tNdbCon->theNext;
      releaseConnectToNdb(tmpNdbCon);
    }//while
  }//for
  tNdbCon = theTransactionList;
  while (tNdbCon != NULL) {
    NdbConnection* tmpNdbCon = tNdbCon;
    tNdbCon = tNdbCon->theNext;
    releaseConnectToNdb(tmpNdbCon);
  }//while
  DBUG_VOID_RETURN;
}//Ndb::disconnect()

/*****************************************************************************
int waitUntilReady(int timeout);

Return Value:   Returns 0 if the Ndb is ready within timeout seconds.
                Returns -1 otherwise.
Remark:         Waits until a node has status != 0
*****************************************************************************/ 
int
Ndb::waitUntilReady(int timeout)
{
  DBUG_ENTER("Ndb::waitUntilReady");
  int secondsCounter = 0;
  int milliCounter = 0;
  int noChecksSinceFirstAliveFound = 0;
  int id;

  if (theInitState != Initialised) {
    // Ndb::init is not called
    theError.code = 4256;
    DBUG_RETURN(-1);
  }

  while (theNode == 0) {
    if (secondsCounter >= timeout)
    {
      theError.code = 4269;
      DBUG_RETURN(-1);
    }
    NdbSleep_MilliSleep(100);
    milliCounter += 100;
    if (milliCounter >= 1000) {
      secondsCounter++;
      milliCounter = 0;
    }//if
  }

  if (theImpl->m_ndb_cluster_connection.wait_until_ready
      (timeout-secondsCounter,30) < 0)
  {
    theError.code = 4009;
    DBUG_RETURN(-1);
  }

  DBUG_RETURN(0);
}

/*****************************************************************************
NdbConnection* startTransaction();

Return Value:   Returns a pointer to a connection object.
                Return NULL otherwise.
Remark:         Start transaction. Synchronous.
*****************************************************************************/ 
NdbConnection* 
Ndb::startTransaction(Uint32 aPriority, const char * keyData, Uint32 keyLen)
{
  DBUG_ENTER("Ndb::startTransaction");

  if (theInitState == Initialised) {
    theError.code = 0;
    checkFailedNode();
  /**
   * If the user supplied key data
   * We will make a qualified quess to which node is the primary for the
   * the fragment and contact that node
   */
    Uint32 nodeId;
    if(keyData != 0) {
      nodeId = 0; // guess not supported
      // nodeId = m_ndb_cluster_connection->guess_primary_node(keyData, keyLen);
    } else {
      nodeId = 0;
    }//if
    {
      NdbConnection *trans= startTransactionLocal(aPriority, nodeId);
      DBUG_PRINT("exit",("start trans: 0x%x transid: 0x%llx",
			 trans, trans ? trans->getTransactionId() : 0));
      DBUG_RETURN(trans);
    }
  } else {
    DBUG_RETURN(NULL);
  }//if
}//Ndb::startTransaction()

/*****************************************************************************
NdbConnection* hupp(NdbConnection* pBuddyTrans);

Return Value:   Returns a pointer to a connection object.
                Connected to the same node as pBuddyTrans
                and also using the same transction id
Remark:         Start transaction. Synchronous.
*****************************************************************************/ 
NdbConnection* 
Ndb::hupp(NdbConnection* pBuddyTrans)
{
  DBUG_ENTER("Ndb::hupp");

  DBUG_PRINT("enter", ("trans: 0x%x",pBuddyTrans));

  Uint32 aPriority = 0;
  if (pBuddyTrans == NULL){
    DBUG_RETURN(startTransaction());
  }

  if (theInitState == Initialised) {
    theError.code = 0;
    checkFailedNode();

    Uint32 nodeId = pBuddyTrans->getConnectedNodeId();
    NdbConnection* pCon = startTransactionLocal(aPriority, nodeId);
    if(pCon == NULL)
      DBUG_RETURN(NULL);

    if (pCon->getConnectedNodeId() != nodeId){
      // We could not get a connection to the desired node
      // release the connection and return NULL
      closeTransaction(pCon);
      theError.code = 4006;
      DBUG_RETURN(NULL);
    }
    pCon->setTransactionId(pBuddyTrans->getTransactionId());
    pCon->setBuddyConPtr((Uint32)pBuddyTrans->getTC_ConnectPtr());
    DBUG_PRINT("exit", ("hupp trans: 0x%x transid: 0x%llx",
			pCon, pCon ? pCon->getTransactionId() : 0));
    DBUG_RETURN(pCon);
  } else {
    DBUG_RETURN(NULL);
  }//if
}//Ndb::hupp()


NdbConnection* 
Ndb::startTransactionLocal(Uint32 aPriority, Uint32 nodeId)
{
#ifdef VM_TRACE
  char buf[255];
  const char* val = NdbEnv_GetEnv("NDB_TRANSACTION_NODE_ID", buf, 255);
  if(val != 0){
    nodeId = atoi(val);
  }
#endif

  DBUG_ENTER("Ndb::startTransactionLocal");
  DBUG_PRINT("enter", ("nodeid: %d", nodeId));

  NdbConnection* tConnection;
  Uint64 tFirstTransId = theFirstTransId;
  tConnection = doConnect(nodeId);
  if (tConnection == NULL) {
    DBUG_RETURN(NULL);
  }//if
  NdbConnection* tConNext = theTransactionList;
  tConnection->init();
  theTransactionList = tConnection;        // into a transaction list.
  tConnection->next(tConNext);   // Add the active connection object
  tConnection->setTransactionId(tFirstTransId);
  tConnection->thePriority = aPriority;
  if ((tFirstTransId & 0xFFFFFFFF) == 0xFFFFFFFF) {
    //---------------------------------------------------
// Transaction id rolling round. We will start from
// consecutive identity 0 again.
//---------------------------------------------------
    theFirstTransId = ((tFirstTransId >> 32) << 32);      
  } else {
    theFirstTransId = tFirstTransId + 1;
  }//if
#ifdef VM_TRACE
  if (tConnection->theListState != NdbConnection::NotInList) {
    printState("startTransactionLocal %x", tConnection);
    abort();
  }
#endif
  DBUG_RETURN(tConnection);
}//Ndb::startTransactionLocal()

/*****************************************************************************
void closeTransaction(NdbConnection* aConnection);

Parameters:     aConnection: the connection used in the transaction.
Remark:         Close transaction by releasing the connection and all operations.
*****************************************************************************/
void
Ndb::closeTransaction(NdbConnection* aConnection)
{
  DBUG_ENTER("Ndb::closeTransaction");
  NdbConnection* tCon;
  NdbConnection* tPreviousCon;

  if (aConnection == NULL) {
//-----------------------------------------------------
// closeTransaction called on NULL pointer, destructive
// application behaviour.
//-----------------------------------------------------
#ifdef VM_TRACE
    printf("NULL into closeTransaction\n");
#endif
    DBUG_VOID_RETURN;
  }//if
  CHECK_STATUS_MACRO_VOID;
  
  tCon = theTransactionList;
  
  DBUG_PRINT("info",("close trans: 0x%x transid: 0x%llx",
		     aConnection, aConnection->getTransactionId()));
  DBUG_PRINT("info",("magic number: 0x%x TCConPtr: 0x%x theMyRef: 0x%x 0x%x",
		     aConnection->theMagicNumber, aConnection->theTCConPtr,
		     aConnection->theMyRef, getReference()));

  if (aConnection == tCon) {		// Remove the active connection object
    theTransactionList = tCon->next();	// from the transaction list.
  } else { 
    while (aConnection != tCon) {
      if (tCon == NULL) {
//-----------------------------------------------------
// closeTransaction called on non-existing transaction
//-----------------------------------------------------

	if(aConnection->theError.code == 4008){
	  /**
	   * When a SCAN timed-out, returning the NdbConnection leads
	   * to reuse. And TC crashes when the API tries to reuse it to
	   * something else...
	   */
#ifdef VM_TRACE
	  printf("Scan timeout:ed NdbConnection-> "
		 "not returning it-> memory leak\n");
#endif
	  DBUG_VOID_RETURN;
	}

#ifdef VM_TRACE
	printf("Non-existing transaction into closeTransaction\n");
	abort();
#endif
	DBUG_VOID_RETURN;
      }//if
      tPreviousCon = tCon;
      tCon = tCon->next();
    }//while
    tPreviousCon->next(tCon->next());
  }//if
  
  aConnection->release();
  
  if(aConnection->theError.code == 4008){
    /**
     * Something timed-out, returning the NdbConnection leads
     * to reuse. And TC crashes when the API tries to reuse it to
     * something else...
     */
#ifdef VM_TRACE
    printf("Con timeout:ed NdbConnection-> not returning it-> memory leak\n");
#endif
    DBUG_VOID_RETURN;
  }
  
  if (aConnection->theReleaseOnClose == false) {
    /**
     * Put it back in idle list for that node
     */
    Uint32 nodeId = aConnection->getConnectedNodeId();
    aConnection->theNext = theConnectionArray[nodeId];
    theConnectionArray[nodeId] = aConnection;
    DBUG_VOID_RETURN;
  } else {
    aConnection->theReleaseOnClose = false;
    releaseNdbCon(aConnection);
  }//if
  DBUG_VOID_RETURN;
}//Ndb::closeTransaction()

/*****************************************************************************
int* NdbTamper(int aAction, int aNode);

Parameters: aAction     Specifies what action to be taken
            1: Lock global checkpointing    Can only be sent to master DIH, Parameter aNode ignored.
            2: UnLock global checkpointing    Can only be sent to master DIH, Parameter aNode ignored.
	    3: Crash node

           aNode        Specifies which node the action will be taken
     	  -1: Master DIH 
       	0-16: Nodnumber

Return Value: -1 Error  .
                
Remark:         Sends a signal to DIH.
*****************************************************************************/ 
int 
Ndb::NdbTamper(TamperType aAction, int aNode)
{
  NdbConnection*	tNdbConn;
  NdbApiSignal		tSignal(theMyRef);
  int			tNode;
  int                   tAction;
  int			ret_code;

#ifdef CUSTOMER_RELEASE
  return -1;
#else
  CHECK_STATUS_MACRO;
  checkFailedNode();

  theRestartGCI = 0;
  switch (aAction) {
// Translate enum to integer. This is done because the SCI layer
// expects integers. 
     case LockGlbChp:
        tAction = 1;
        break;
     case UnlockGlbChp:
        tAction = 2;
	break;
     case CrashNode:
        tAction = 3;
        break;
     case ReadRestartGCI:
	tAction = 4;
	break;
     default:
        theError.code = 4102;
        return -1;
  }

  tNdbConn = getNdbCon();	// Get free connection object
  if (tNdbConn == NULL) {
    theError.code = 4000;
    return -1;
  }
  tSignal.setSignal(GSN_DIHNDBTAMPER);
  tSignal.setData (tAction, 1);
  tSignal.setData(tNdbConn->ptr2int(),2);
  tSignal.setData(theMyRef,3);		// Set return block reference
  tNdbConn->Status(NdbConnection::Connecting); // Set status to connecting
  TransporterFacade *tp = TransporterFacade::instance();
  if (tAction == 3) {
    tp->lock_mutex();
    tp->sendSignal(&tSignal, aNode);
    tp->unlock_mutex();
    releaseNdbCon(tNdbConn);
  } else if ( (tAction == 2) || (tAction == 1) ) {
    tp->lock_mutex();
    tNode = tp->get_an_alive_node();
    if (tNode == 0) {
      theError.code = 4002;
      releaseNdbCon(tNdbConn);
      return -1;
    }//if
    ret_code = tp->sendSignal(&tSignal,aNode);
    tp->unlock_mutex();
    releaseNdbCon(tNdbConn);
    return ret_code;
  } else {
    do {
      tp->lock_mutex();
      // Start protected area
      tNode = tp->get_an_alive_node();
      tp->unlock_mutex();
      // End protected area
      if (tNode == 0) {
        theError.code = 4009;
        releaseNdbCon(tNdbConn);
        return -1;
      }//if
      ret_code = sendRecSignal(tNode, WAIT_NDB_TAMPER, &tSignal, 0);
      if (ret_code == 0) {  
        if (tNdbConn->Status() != NdbConnection::Connected) {
          theRestartGCI = 0;
        }//if
        releaseNdbCon(tNdbConn);
        return theRestartGCI;
      } else if ((ret_code == -5) || (ret_code == -2)) {
        TRACE_DEBUG("Continue DIHNDBTAMPER when node failed/stopping");
      } else {
        return -1;
      }//if
    } while (1);
  }
  return 0;
#endif
}
#if 0
/****************************************************************************
NdbSchemaCon* startSchemaTransaction();

Return Value:   Returns a pointer to a schema connection object.
                Return NULL otherwise.
Remark:         Start schema transaction. Synchronous.
****************************************************************************/ 
NdbSchemaCon* 
Ndb::startSchemaTransaction()
{
  NdbSchemaCon* tSchemaCon;
  if (theSchemaConToNdbList != NULL) {
    theError.code = 4321;
    return NULL;
  }//if
  tSchemaCon = new NdbSchemaCon(this);
  if (tSchemaCon == NULL) {
    theError.code = 4000;
    return NULL;
  }//if 
  theSchemaConToNdbList = tSchemaCon;
  return tSchemaCon;  
}
/*****************************************************************************
void closeSchemaTransaction(NdbSchemaCon* aSchemaCon);

Parameters:     aSchemaCon: the schemacon used in the transaction.
Remark:         Close transaction by releasing the schemacon and all schemaop.
*****************************************************************************/
void
Ndb::closeSchemaTransaction(NdbSchemaCon* aSchemaCon)
{
  if (theSchemaConToNdbList != aSchemaCon) {
    abort();
    return;
  }//if
  aSchemaCon->release();
  delete aSchemaCon;
  theSchemaConToNdbList = NULL;
  return;
}//Ndb::closeSchemaTransaction()
#endif

/*****************************************************************************
void RestartGCI(int aRestartGCI);

Remark:		Set theRestartGCI on the NDB object
*****************************************************************************/
void
Ndb::RestartGCI(int aRestartGCI)
{
  theRestartGCI = aRestartGCI;
}

/****************************************************************************
int getBlockNumber(void);

Remark:		
****************************************************************************/
int
Ndb::getBlockNumber()
{
  return theNdbBlockNumber;
}

NdbDictionary::Dictionary *
Ndb::getDictionary() const {
  return theDictionary;
}

/****************************************************************************
int getNodeId();

Remark:		
****************************************************************************/
int
Ndb::getNodeId()
{
  return theNode;
}

/****************************************************************************
Uint64 getTupleIdFromNdb( Uint32 aTableId, Uint32 cacheSize );

Parameters:     aTableId : The TableId.
                cacheSize: Prefetch this many values
Remark:		Returns a new TupleId to the application.
                The TupleId comes from SYSTAB_0 where SYSKEY_0 = TableId.
                It is initialized to (TableId << 48) + 1 in NdbcntrMain.cpp.
****************************************************************************/
#define DEBUG_TRACE(msg) \
//  ndbout << __FILE__ << " line: " << __LINE__ << " msg: " << msg << endl

Uint64
Ndb::getAutoIncrementValue(const char* aTableName, Uint32 cacheSize)
{
  DBUG_ENTER("getAutoIncrementValue");
  const char * internalTableName = internalizeTableName(aTableName);
  Ndb_local_table_info *info=
    theDictionary->get_local_table_info(internalTableName, false);
  if (info == 0)
<<<<<<< HEAD
    DBUG_RETURN(~0);
=======
    DBUG_RETURN(~(Uint64)0);
>>>>>>> f5855f2d
  const NdbTableImpl *table= info->m_table_impl;
  Uint64 tupleId = getTupleIdFromNdb(table->m_tableId, cacheSize);
  DBUG_PRINT("info", ("value %u", tupleId));
  DBUG_RETURN(tupleId);
}

Uint64
Ndb::getAutoIncrementValue(const NdbDictionary::Table * aTable, Uint32 cacheSize)
{
  DBUG_ENTER("getAutoIncrementValue");
  if (aTable == 0)
<<<<<<< HEAD
    DBUG_RETURN(~0);
=======
    DBUG_RETURN(~(Uint64)0);
>>>>>>> f5855f2d
  const NdbTableImpl* table = & NdbTableImpl::getImpl(*aTable);
  Uint64 tupleId = getTupleIdFromNdb(table->m_tableId, cacheSize);
  DBUG_PRINT("info", ("value %u", tupleId));
  DBUG_RETURN(tupleId);
}

Uint64 
Ndb::getTupleIdFromNdb(const char* aTableName, Uint32 cacheSize)
{
  const NdbTableImpl* table = theDictionary->getTable(aTableName);
  if (table == 0)
    return ~(Uint64)0;
  return getTupleIdFromNdb(table->m_tableId, cacheSize);
}

Uint64
Ndb::getTupleIdFromNdb(Uint32 aTableId, Uint32 cacheSize)
{
  DBUG_ENTER("getTupleIdFromNdb");
  if ( theFirstTupleId[aTableId] != theLastTupleId[aTableId] )
  {
    theFirstTupleId[aTableId]++;
    DBUG_PRINT("info", ("next cached value %u", theFirstTupleId[aTableId]));
    DBUG_RETURN(theFirstTupleId[aTableId]);
  }
  else // theFirstTupleId == theLastTupleId
  {
    DBUG_PRINT("info",("reading %u values from database", 
                       (cacheSize == 0) ? 1 : cacheSize));
    DBUG_RETURN(opTupleIdOnNdb(aTableId, (cacheSize == 0) ? 1 : cacheSize, 0));
  }
}

Uint64
Ndb::readAutoIncrementValue(const char* aTableName)
{
  DBUG_ENTER("readtAutoIncrementValue");
  const NdbTableImpl* table = theDictionary->getTable(aTableName);
  if (table == 0) {
    theError= theDictionary->getNdbError();
<<<<<<< HEAD
    DBUG_RETURN(~0);
=======
    DBUG_RETURN(~(Uint64)0);
>>>>>>> f5855f2d
  }
  Uint64 tupleId = readTupleIdFromNdb(table->m_tableId);
  DBUG_PRINT("info", ("value %u", tupleId));
  DBUG_RETURN(tupleId);
}

Uint64
Ndb::readAutoIncrementValue(const NdbDictionary::Table * aTable)
{
  DBUG_ENTER("readtAutoIncrementValue");
  if (aTable == 0)
<<<<<<< HEAD
    DBUG_RETURN(~0);
=======
    DBUG_RETURN(~(Uint64)0);
>>>>>>> f5855f2d
  const NdbTableImpl* table = & NdbTableImpl::getImpl(*aTable);
  Uint64 tupleId = readTupleIdFromNdb(table->m_tableId);
  DBUG_PRINT("info", ("value %u", tupleId));
  DBUG_RETURN(tupleId);
}

Uint64
Ndb::readTupleIdFromNdb(Uint32 aTableId)
{
  if ( theFirstTupleId[aTableId] == theLastTupleId[aTableId] )
    // Cache is empty, check next in database
    return opTupleIdOnNdb(aTableId, 0, 3);

  return theFirstTupleId[aTableId] + 1;
}

bool
Ndb::setAutoIncrementValue(const char* aTableName, Uint64 val, bool increase)
{
  DEBUG_TRACE("setAutoIncrementValue " << val);
  const char * internalTableName= internalizeTableName(aTableName);
  Ndb_local_table_info *info=
    theDictionary->get_local_table_info(internalTableName, false);
  if (info == 0) {
    theError= theDictionary->getNdbError();
    return false;
  }
  const NdbTableImpl* table= info->m_table_impl;
  return setTupleIdInNdb(table->m_tableId, val, increase);
}

bool
Ndb::setAutoIncrementValue(const NdbDictionary::Table * aTable, Uint64 val, bool increase)
{
  DEBUG_TRACE("setAutoIncrementValue " << val);
  if (aTable == 0)
    return ~(Uint64)0;
  const NdbTableImpl* table = & NdbTableImpl::getImpl(*aTable);
  return setTupleIdInNdb(table->m_tableId, val, increase);
}

bool 
Ndb::setTupleIdInNdb(const char* aTableName, Uint64 val, bool increase )
{
  DEBUG_TRACE("setTupleIdInNdb");
  const NdbTableImpl* table = theDictionary->getTable(aTableName);
  if (table == 0) {
    theError= theDictionary->getNdbError();
    return false;
  }
  return setTupleIdInNdb(table->m_tableId, val, increase);
}

bool
Ndb::setTupleIdInNdb(Uint32 aTableId, Uint64 val, bool increase )
{
  DEBUG_TRACE("setTupleIdInNdb");
  if (increase)
  {
    if (theFirstTupleId[aTableId] != theLastTupleId[aTableId])
    {
      // We have a cache sequence
      if (val <= theFirstTupleId[aTableId]+1)
	return false;
      if (val <= theLastTupleId[aTableId])
      {
	theFirstTupleId[aTableId] = val - 1;
	return true;
      }
      // else continue;
    }    
    return (opTupleIdOnNdb(aTableId, val, 2) == val);
  }
  else
    return (opTupleIdOnNdb(aTableId, val, 1) == val);
}

Uint64
Ndb::opTupleIdOnNdb(Uint32 aTableId, Uint64 opValue, Uint32 op)
{
  DEBUG_TRACE("opTupleIdOnNdb");

  NdbConnection*     tConnection;
  NdbOperation*      tOperation;
  Uint64             tValue;
  NdbRecAttr*        tRecAttrResult;
  int                result;
  Uint64 ret;

  CHECK_STATUS_MACRO_ZERO;

  BaseString currentDb(getDatabaseName());
  BaseString currentSchema(getDatabaseSchemaName());

  setDatabaseName("sys");
  setDatabaseSchemaName("def");
  tConnection = this->startTransaction();
  if (tConnection == NULL)
    goto error_return;

  if (usingFullyQualifiedNames())
    tOperation = tConnection->getNdbOperation("SYSTAB_0");
  else
    tOperation = tConnection->getNdbOperation("sys/def/SYSTAB_0");
  if (tOperation == NULL)
    goto error_handler;

  switch (op)
    {
    case 0:
      tOperation->interpretedUpdateTuple();
      tOperation->equal("SYSKEY_0", aTableId );
      tOperation->incValue("NEXTID", opValue);
      tRecAttrResult = tOperation->getValue("NEXTID");

      if (tConnection->execute( Commit ) == -1 )
        goto error_handler;

      tValue = tRecAttrResult->u_64_value();

      theFirstTupleId[aTableId] = tValue - opValue;
      theLastTupleId[aTableId]  = tValue - 1;
      ret = theFirstTupleId[aTableId];
      break;
    case 1:
      tOperation->updateTuple();
      tOperation->equal("SYSKEY_0", aTableId );
      tOperation->setValue("NEXTID", opValue);

      if (tConnection->execute( Commit ) == -1 )
        goto error_handler;

      theFirstTupleId[aTableId] = ~(Uint64)0;
      theLastTupleId[aTableId]  = ~(Uint64)0;
      ret = opValue;
      break;
    case 2:
      tOperation->interpretedUpdateTuple();
      tOperation->equal("SYSKEY_0", aTableId );
      tOperation->load_const_u64(1, opValue);
      tOperation->read_attr("NEXTID", 2);
      tOperation->branch_le(2, 1, 0);
      tOperation->write_attr("NEXTID", 1);
      tOperation->interpret_exit_ok();
      tOperation->def_label(0);
      tOperation->interpret_exit_nok(9999);
      
      if ( (result = tConnection->execute( Commit )) == -1 )
        goto error_handler;
      
      if (result == 9999)
        ret = ~(Uint64)0;
      else
      {
        theFirstTupleId[aTableId] = theLastTupleId[aTableId] = opValue - 1;
	ret = opValue;
      }
      break;
    case 3:
      tOperation->readTuple();
      tOperation->equal("SYSKEY_0", aTableId );
      tRecAttrResult = tOperation->getValue("NEXTID");
      if (tConnection->execute( Commit ) == -1 )
        goto error_handler;
      ret = tRecAttrResult->u_64_value();
      break;
    default:
      goto error_handler;
    }

  this->closeTransaction(tConnection);

  // Restore current name space
  setDatabaseName(currentDb.c_str());
  setDatabaseSchemaName(currentSchema.c_str());

  return ret;

  error_handler:
    theError.code = tConnection->theError.code;
    this->closeTransaction(tConnection);
  error_return:
    // Restore current name space
    setDatabaseName(currentDb.c_str());
    setDatabaseSchemaName(currentSchema.c_str());

  return ~(Uint64)0;
}

Uint32
convertEndian(Uint32 Data)
{
#ifdef WORDS_BIGENDIAN
  Uint32 t1, t2, t3, t4;
  t4 = (Data >> 24) & 255;
  t3 = (Data >> 16) & 255;
  t4 = t4 + (t3 << 8);
  t2 = (Data >> 8) & 255;
  t4 = t4 + (t2 << 16);
  t1 = Data & 255;
  t4 = t4 + (t1 << 24);
  return t4;
#else
  return Data;
#endif
}
const char * Ndb::getCatalogName() const
{
  return theDataBase;
}
 
void Ndb::setCatalogName(const char * a_catalog_name)
{
  if (a_catalog_name) {
    BaseString::snprintf(theDataBase, sizeof(theDataBase), "%s",
             a_catalog_name ? a_catalog_name : "");
    
    int len = BaseString::snprintf(prefixName, sizeof(prefixName), "%s%c%s%c",
                       theDataBase, table_name_separator,
                       theDataBaseSchema, table_name_separator);
    prefixEnd = prefixName + (len < (int) sizeof(prefixName) ? len : 
                              sizeof(prefixName) - 1);
  }
}
 
const char * Ndb::getSchemaName() const
{
  return theDataBaseSchema;
}
 
void Ndb::setSchemaName(const char * a_schema_name)
{
  if (a_schema_name) {
    BaseString::snprintf(theDataBaseSchema, sizeof(theDataBase), "%s",
             a_schema_name ? a_schema_name : "");

    int len = BaseString::snprintf(prefixName, sizeof(prefixName), "%s%c%s%c",
                       theDataBase, table_name_separator,
                       theDataBaseSchema, table_name_separator);
    prefixEnd = prefixName + (len < (int) sizeof(prefixName) ? len : 
                              sizeof(prefixName) - 1);
  }
}
 
/*
Deprecated functions
*/
const char * Ndb::getDatabaseName() const
{
  return getCatalogName();
}
 
void Ndb::setDatabaseName(const char * a_catalog_name)
{
  setCatalogName(a_catalog_name);
}
 
const char * Ndb::getDatabaseSchemaName() const
{
  return getSchemaName();
}
 
void Ndb::setDatabaseSchemaName(const char * a_schema_name)
{
  setSchemaName(a_schema_name);
}
 
bool Ndb::usingFullyQualifiedNames()
{
  return fullyQualifiedNames;
}
 
const char *
Ndb::externalizeTableName(const char * internalTableName, bool fullyQualifiedNames)
{
  if (fullyQualifiedNames) {
    register const char *ptr = internalTableName;
   
    // Skip database name
    while (*ptr && *ptr++ != table_name_separator);
    // Skip schema name
    while (*ptr && *ptr++ != table_name_separator);
    return ptr;
  }
  else
    return internalTableName;
}

const char *
Ndb::externalizeTableName(const char * internalTableName)
{
  return externalizeTableName(internalTableName, usingFullyQualifiedNames());
}

const char *
Ndb::externalizeIndexName(const char * internalIndexName, bool fullyQualifiedNames)
{
  if (fullyQualifiedNames) {
    register const char *ptr = internalIndexName;
   
    // Scan name from the end
    while (*ptr++); ptr--; // strend
    while (ptr >= internalIndexName && *ptr != table_name_separator)
      ptr--;
     
    return ptr + 1;
  }
  else
    return internalIndexName;
}

const char *
Ndb::externalizeIndexName(const char * internalIndexName)
{
  return externalizeIndexName(internalIndexName, usingFullyQualifiedNames());
}

const char *
Ndb::internalizeTableName(const char * externalTableName)
{
  if (fullyQualifiedNames) {
    strncpy(prefixEnd, externalTableName, NDB_MAX_TAB_NAME_SIZE);
    return prefixName;
  }
  else
    return externalTableName;
}
 
const char *
Ndb::internalizeIndexName(const NdbTableImpl * table,
                          const char * externalIndexName)
{
  if (fullyQualifiedNames) {
    char tableId[10];
    sprintf(tableId, "%d", table->m_tableId);
    Uint32 tabIdLen = strlen(tableId);
    strncpy(prefixEnd, tableId, tabIdLen);
    prefixEnd[tabIdLen] = table_name_separator;
    strncpy(prefixEnd + tabIdLen + 1, 
	    externalIndexName, NDB_MAX_TAB_NAME_SIZE);
    return prefixName;
  }
  else
    return externalIndexName;
}

const BaseString
Ndb::getDatabaseFromInternalName(const char * internalName)
{
  char * databaseName = new char[strlen(internalName) + 1];
  strcpy(databaseName, internalName);
  register char *ptr = databaseName;
   
  /* Scan name for the first table_name_separator */
  while (*ptr && *ptr != table_name_separator)
    ptr++;
  *ptr = '\0';
  BaseString ret = BaseString(databaseName);
  delete [] databaseName;
  return ret;
}
 
const BaseString
Ndb::getSchemaFromInternalName(const char * internalName)
{
  char * schemaName = new char[strlen(internalName)];
  register const char *ptr1 = internalName;
   
  /* Scan name for the second table_name_separator */
  while (*ptr1 && *ptr1 != table_name_separator)
    ptr1++;
  strcpy(schemaName, ptr1 + 1);
  register char *ptr = schemaName;
  while (*ptr && *ptr != table_name_separator)
    ptr++;
  *ptr = '\0';
  BaseString ret = BaseString(schemaName);
  delete [] schemaName;
  return ret;
}

NdbEventOperation* Ndb::createEventOperation(const char* eventName,
					     const int bufferLength)
{
  NdbEventOperation* tOp;

  tOp = new NdbEventOperation(this, eventName, bufferLength);

  if (tOp->getState() != NdbEventOperation::CREATED) {
    delete tOp;
    tOp = NULL;
  }

  //now we have to look up this event in dict

  return tOp;
}

int Ndb::dropEventOperation(NdbEventOperation* op) {
  delete op;
  return 0;
}

NdbGlobalEventBufferHandle* Ndb::getGlobalEventBufferHandle()
{
  return theGlobalEventBufferHandle;
}

//void Ndb::monitorEvent(NdbEventOperation *op, NdbEventCallback cb, void* rs)
//{
//}

int
Ndb::pollEvents(int aMillisecondNumber)
{
  return NdbEventOperation::wait(theGlobalEventBufferHandle,
				 aMillisecondNumber);
}

#ifdef VM_TRACE
#include <NdbMutex.h>
extern NdbMutex *ndb_print_state_mutex;

static bool
checkdups(NdbConnection** list, unsigned no)
{
  for (unsigned i = 0; i < no; i++)
    for (unsigned j = i + 1; j < no; j++)
      if (list[i] == list[j])
        return true;
  return false;
}
void
Ndb::printState(const char* fmt, ...)
{
  char buf[200];
  va_list ap;
  va_start(ap, fmt);
  vsprintf(buf, fmt, ap);
  va_end(ap);
  NdbMutex_Lock(ndb_print_state_mutex);
  bool dups = false;
  unsigned i;
  ndbout << buf << " ndb=" << hex << this << dec;
#ifndef NDB_WIN32
  ndbout << " thread=" << (int)pthread_self();
#endif
  ndbout << endl;
  for (unsigned n = 0; n < MAX_NDB_NODES; n++) {
    NdbConnection* con = theConnectionArray[n];
    if (con != 0) {
      ndbout << "conn " << n << ":" << endl;
      while (con != 0) {
        con->printState();
        con = con->theNext;
      }
    }
  }
  ndbout << "prepared: " << theNoOfPreparedTransactions<< endl;
  if (checkdups(thePreparedTransactionsArray, theNoOfPreparedTransactions)) {
    ndbout << "!! DUPS !!" << endl;
    dups = true;
  }
  for (i = 0; i < theNoOfPreparedTransactions; i++)
    thePreparedTransactionsArray[i]->printState();
  ndbout << "sent: " << theNoOfSentTransactions<< endl;
  if (checkdups(theSentTransactionsArray, theNoOfSentTransactions)) {
    ndbout << "!! DUPS !!" << endl;
    dups = true;
  }
  for (i = 0; i < theNoOfSentTransactions; i++)
    theSentTransactionsArray[i]->printState();
  ndbout << "completed: " << theNoOfCompletedTransactions<< endl;
  if (checkdups(theCompletedTransactionsArray, theNoOfCompletedTransactions)) {
    ndbout << "!! DUPS !!" << endl;
    dups = true;
  }
  for (i = 0; i < theNoOfCompletedTransactions; i++)
    theCompletedTransactionsArray[i]->printState();
  NdbMutex_Unlock(ndb_print_state_mutex);
}
#endif

<|MERGE_RESOLUTION|>--- conflicted
+++ resolved
@@ -727,11 +727,7 @@
   Ndb_local_table_info *info=
     theDictionary->get_local_table_info(internalTableName, false);
   if (info == 0)
-<<<<<<< HEAD
-    DBUG_RETURN(~0);
-=======
     DBUG_RETURN(~(Uint64)0);
->>>>>>> f5855f2d
   const NdbTableImpl *table= info->m_table_impl;
   Uint64 tupleId = getTupleIdFromNdb(table->m_tableId, cacheSize);
   DBUG_PRINT("info", ("value %u", tupleId));
@@ -743,11 +739,7 @@
 {
   DBUG_ENTER("getAutoIncrementValue");
   if (aTable == 0)
-<<<<<<< HEAD
-    DBUG_RETURN(~0);
-=======
     DBUG_RETURN(~(Uint64)0);
->>>>>>> f5855f2d
   const NdbTableImpl* table = & NdbTableImpl::getImpl(*aTable);
   Uint64 tupleId = getTupleIdFromNdb(table->m_tableId, cacheSize);
   DBUG_PRINT("info", ("value %u", tupleId));
@@ -788,11 +780,7 @@
   const NdbTableImpl* table = theDictionary->getTable(aTableName);
   if (table == 0) {
     theError= theDictionary->getNdbError();
-<<<<<<< HEAD
-    DBUG_RETURN(~0);
-=======
     DBUG_RETURN(~(Uint64)0);
->>>>>>> f5855f2d
   }
   Uint64 tupleId = readTupleIdFromNdb(table->m_tableId);
   DBUG_PRINT("info", ("value %u", tupleId));
@@ -804,11 +792,7 @@
 {
   DBUG_ENTER("readtAutoIncrementValue");
   if (aTable == 0)
-<<<<<<< HEAD
-    DBUG_RETURN(~0);
-=======
     DBUG_RETURN(~(Uint64)0);
->>>>>>> f5855f2d
   const NdbTableImpl* table = & NdbTableImpl::getImpl(*aTable);
   Uint64 tupleId = readTupleIdFromNdb(table->m_tableId);
   DBUG_PRINT("info", ("value %u", tupleId));

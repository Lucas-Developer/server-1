--- conflicted
+++ resolved
@@ -1235,11 +1235,7 @@
   if (output_type == OUTPUT_FILE)
   {
     if (logfile &&
-<<<<<<< HEAD
-        (is_active= (logger_write(logfile, message, len) == (ssize_t)len)))
-=======
         (is_active= (logger_write(logfile, message, len) == (int)len)))
->>>>>>> 5559905d
       return 0;
     ++log_write_failures;
     return 1;

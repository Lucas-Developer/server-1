# Copyright (C) 2000 MySQL AB & MySQL Finland AB & TCX DataKonsult AB
# 
# This program is free software; you can redistribute it and/or modify
# it under the terms of the GNU General Public License as published by
# the Free Software Foundation; either version 2 of the License, or
# (at your option) any later version.
# 
# This program is distributed in the hope that it will be useful,
# but WITHOUT ANY WARRANTY; without even the implied warranty of
# MERCHANTABILITY or FITNESS FOR A PARTICULAR PURPOSE.  See the
# GNU General Public License for more details.
# 
# You should have received a copy of the GNU General Public License
# along with this program; if not, write to the Free Software
# Foundation, Inc., 59 Temple Place, Suite 330, Boston, MA  02111-1307  USA

## Process this file with automake to create Makefile.in

bin_SCRIPTS =		@server_scripts@ \
			msql2mysql \
			mysql_config \
			mysql_fix_privilege_tables \
			mysql_fix_extensions \
			mysql_setpermission \
			mysql_secure_installation \
			mysql_zap \
			mysqlaccess \
			mysqlbug \
			mysql_convert_table_format \
			mysql_find_rows \
			mysqlhotcopy \
			mysqldumpslow \
			mysql_explain_log \
			mysql_tableinfo \
			mysqld_multi \
			fill_help_tables \
			mysql_create_system_tables

EXTRA_SCRIPTS =		make_binary_distribution.sh \
			make_win_src_distribution.sh \
			msql2mysql.sh \
			mysql_config.sh \
			mysql_fix_privilege_tables.sh \
			mysql_fix_extensions.sh \
			mysql_install_db.sh \
			mysql_setpermission.sh \
			mysql_secure_installation.sh \
			mysql_zap.sh \
			mysqlaccess.sh \
			mysqlbug.sh \
			mysql_convert_table_format.sh \
			mysql_find_rows.sh \
			mysqlhotcopy.sh \
			mysqldumpslow.sh \
			mysql_explain_log.sh \
			mysqld_multi.sh \
			mysql_tableinfo.sh \
			mysqld_safe.sh \
			fill_help_tables.sh \
			mysql_create_system_tables.sh

EXTRA_DIST =		$(EXTRA_SCRIPTS) \
			mysqlaccess.conf \
			mysqlbug

<<<<<<< HEAD
=======
pkgdata_DATA =		fill_help_tables.sql mysql_fix_privilege_tables.sql

>>>>>>> c6c60f6e
# mysqlbug should be distributed built so that people can report build
# failures with it.
CLEANFILES =		@server_scripts@ \
			make_binary_distribution \
			make_win_src_distribution \
			msql2mysql \
			mysql_config \
			mysql_fix_privilege_tables \
			mysql_fix_extensions \
			mysql_setpermission \
			mysql_secure_installation \
			mysql_zap \
			mysqlaccess \
			mysql_convert_table_format \
			mysql_find_rows \
			mysqlhotcopy \
			mysqldumpslow \
			mysqld_multi \
			fill_help_tables \
			mysql_create_system_tables

SUPERCLEANFILES =	mysqlbug

# We want the right version and configure comand line in mysqlbug
mysqlbug: ${top_builddir}/config.status mysqlbug.sh

SUFFIXES = .sh

.sh:
	@RM@ -f $@ $@-t
	@SED@ \
	  -e 's!@''bindir''@!$(bindir)!g' \
	  -e 's!@''sbindir''@!$(sbindir)!g' \
	  -e 's!@''scriptdir''@!$(bindir)!g' \
	  -e 's!@''prefix''@!$(prefix)!g' \
	  -e 's!@''datadir''@!$(datadir)!g' \
	  -e 's!@''localstatedir''@!$(localstatedir)!g' \
	  -e 's!@''libexecdir''@!$(libexecdir)!g' \
	  -e 's!@''pkglibdir''@!$(pkglibdir)!g' \
	  -e 's!@''pkgincludedir''@!$(pkgincludedir)!g' \
	  -e 's!@''pkgdatadir''@!$(pkgdatadir)!g' \
	  -e 's!@''CC''@!@CC@!'\
	  -e 's!@''CXX''@!@CXX@!'\
	  -e 's!@''GXX''@!@GXX@!'\
	  -e 's!@''CC_VERSION''@!@CC_VERSION@!'\
	  -e 's!@''CXX_VERSION''@!@CXX_VERSION@!'\
	  -e 's!@''PERL''@!@PERL@!' \
	  -e 's!@''ASFLAGS''@!@SAVE_ASFLAGS@!'\
	  -e 's!@''CFLAGS''@!@SAVE_CFLAGS@!'\
	  -e 's!@''CXXFLAGS''@!@SAVE_CXXFLAGS@!'\
	  -e 's!@''LDFLAGS''@!@SAVE_LDFLAGS@!'\
	  -e 's!@''CLIENT_LIBS''@!@CLIENT_LIBS@!' \
	  -e 's!@''LIBS''@!@LIBS@!' \
	  -e 's!@''innodb_system_libs''@!@innodb_system_libs@!' \
	  -e 's!@''VERSION''@!@VERSION@!' \
	  -e 's!@''MYSQL_SERVER_SUFFIX''@!@MYSQL_SERVER_SUFFIX@!' \
	  -e 's!@''COMPILATION_COMMENT''@!@COMPILATION_COMMENT@!' \
	  -e 's!@''MACHINE_TYPE''@!@MACHINE_TYPE@!' \
	  -e 's!@''HOSTNAME''@!@HOSTNAME@!' \
	  -e 's!@''SYSTEM_TYPE''@!@SYSTEM_TYPE@!' \
	  -e 's!@''CHECK_PID''@!@CHECK_PID@!' \
	  -e 's!@''FIND_PROC''@!@FIND_PROC@!' \
	  -e 's!@''MYSQLD_DEFAULT_SWITCHES''@!@MYSQLD_DEFAULT_SWITCHES@!' \
	  -e 's!@''MYSQL_UNIX_ADDR''@!@MYSQL_UNIX_ADDR@!' \
	  -e 's!@''MYSQL_TCP_PORT''@!@MYSQL_TCP_PORT@!' \
	  -e 's!@''IS_LINUX''@!@IS_LINUX@!' \
	  -e "s!@""CONF_COMMAND""@!@CONF_COMMAND@!" \
	  -e 's!@''MYSQLD_USER''@!@MYSQLD_USER@!' \
	$< > $@-t
	@CHMOD@ +x $@-t
	@MV@ $@-t $@

# Don't update the files from bitkeeper
%::SCCS/s.%

all: make_win_src_distribution make_binary_distribution
<|MERGE_RESOLUTION|>--- conflicted
+++ resolved
@@ -63,11 +63,8 @@
 			mysqlaccess.conf \
 			mysqlbug
 
-<<<<<<< HEAD
-=======
 pkgdata_DATA =		fill_help_tables.sql mysql_fix_privilege_tables.sql
 
->>>>>>> c6c60f6e
 # mysqlbug should be distributed built so that people can report build
 # failures with it.
 CLEANFILES =		@server_scripts@ \

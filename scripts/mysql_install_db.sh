--- conflicted
+++ resolved
@@ -154,12 +154,9 @@
       --help) usage ;;
       --no-defaults|--defaults-file=*|--defaults-extra-file=*)
         defaults="$arg" ;;
-<<<<<<< HEAD
-=======
       --defaults-group-suffix=*)
         defaults_group_suffix="$arg" ;;
 
->>>>>>> 5559905d
       --cross-bootstrap|--windows)
         # Used when building the MariaDB system tables on a different host than
         # the target. The platform-independent files that are created in

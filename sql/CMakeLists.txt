--- conflicted
+++ resolved
@@ -255,13 +255,6 @@
     make_mysqld_lib.cmake)
 
   ADD_CUSTOM_COMMAND(
-<<<<<<< HEAD
-    OUTPUT ${MYSQLD_DEF} ${MYSQLD_LIB} ${MYSQLD_EXP}
-    COMMAND cscript ARGS //nologo ${PROJECT_SOURCE_DIR}/win/create_def_file.js
-    ${_PLATFORM} /forLib ${LIB_LOCATIONS} > mysqld_lib.def.tmp
-    COMMAND ${CMAKE_COMMAND} -E copy_if_different mysqld_lib.def.tmp mysqld_lib.def
-    COMMAND ${CMAKE_COMMAND} -P make_mysqld_lib.cmake
-=======
     OUTPUT ${CMAKE_CURRENT_BINARY_DIR}/mysqld_lib.stamp
     ${MYSQLD_LIB_BYPRODUCTS}
     COMMENT "Generating mysqld_lib.def, mysqld_lib.lib, mysqld_lib.exp"
@@ -271,16 +264,11 @@
     COMMAND ${CMAKE_COMMAND} -E remove mysqld_lib.def.tmp
     COMMAND ${CMAKE_COMMAND} -P make_mysqld_lib.cmake
     COMMAND ${CMAKE_COMMAND} -E touch mysqld_lib.stamp
->>>>>>> ec6042bd
     WORKING_DIRECTORY ${CMAKE_CURRENT_BINARY_DIR}
     DEPENDS ${MYSQLD_CORELIBS}
   )
 
-<<<<<<< HEAD
-  ADD_CUSTOM_TARGET(gen_mysqld_lib DEPENDS ${MYSQLD_LIB})
-=======
   ADD_CUSTOM_TARGET(gen_mysqld_lib DEPENDS ${CMAKE_CURRENT_BINARY_DIR}/mysqld_lib.stamp)
->>>>>>> ec6042bd
   ADD_LIBRARY(mysqld_import_lib UNKNOWN IMPORTED GLOBAL)
   SET_TARGET_PROPERTIES(mysqld_import_lib PROPERTIES IMPORTED_LOCATION ${MYSQLD_LIB})
 ENDIF()
@@ -299,10 +287,6 @@
   IF(NOT MSVC)
     SET_TARGET_PROPERTIES(mysqld PROPERTIES ENABLE_EXPORTS TRUE)
   ENDIF()
-<<<<<<< HEAD
-
-=======
->>>>>>> ec6042bd
   GET_TARGET_PROPERTY(mysqld_link_flags mysqld LINK_FLAGS)
   IF(NOT mysqld_link_flags)
     SET(mysqld_link_flags)

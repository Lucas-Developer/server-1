# Copyright (C) 2000-2006 MySQL AB
# 
# This program is free software; you can redistribute it and/or modify
# it under the terms of the GNU General Public License as published by
# the Free Software Foundation; version 2 of the License.
# 
# This program is distributed in the hope that it will be useful,
# but WITHOUT ANY WARRANTY; without even the implied warranty of
# MERCHANTABILITY or FITNESS FOR A PARTICULAR PURPOSE.  See the
# GNU General Public License for more details.
# 
# You should have received a copy of the GNU General Public License
# along with this program; if not, write to the Free Software
# Foundation, Inc., 59 Temple Place, Suite 330, Boston, MA  02111-1307  USA

#called from the top level Makefile

MYSQLDATAdir =		$(localstatedir)
MYSQLSHAREdir =		$(pkgdatadir)
MYSQLBASEdir=		$(prefix)
MYSQLLIBdir=            $(pkglibdir)
INCLUDES =		@ZLIB_INCLUDES@ \
			-I$(top_builddir)/include -I$(top_srcdir)/include \
			-I$(top_srcdir)/regex -I$(srcdir) $(openssl_includes)
WRAPLIBS=		@WRAPLIBS@
SUBDIRS =		share
libexec_PROGRAMS =	mysqld
EXTRA_PROGRAMS =	gen_lex_hash
bin_PROGRAMS =		mysql_tzinfo_to_sql
SUPPORTING_LIBS =	$(top_builddir)/vio/libvio.a \
			$(top_builddir)/mysys/libmysys.a \
			$(top_builddir)/dbug/libdbug.a \
			$(top_builddir)/regex/libregex.a \
			$(top_builddir)/strings/libmystrings.a
mysqld_DEPENDENCIES=	@mysql_plugin_libs@ $(SUPPORTING_LIBS)
LDADD = $(SUPPORTING_LIBS) @ZLIB_LIBS@ @NDB_SCI_LIBS@
mysqld_LDADD =		@MYSQLD_EXTRA_LDFLAGS@ \
			@pstack_libs@ \
			@mysql_plugin_libs@ \
			$(LDADD)  $(CXXLDFLAGS) $(WRAPLIBS) @LIBDL@ \
			$(yassl_libs) $(openssl_libs) \
			@MYSQLD_EXTRA_LIBS@

noinst_HEADERS =	item.h item_func.h item_sum.h item_cmpfunc.h \
			item_strfunc.h item_timefunc.h \
			item_xmlfunc.h \
			item_create.h item_subselect.h item_row.h \
			mysql_priv.h item_geofunc.h sql_bitmap.h \
			procedure.h sql_class.h sql_lex.h sql_list.h \
			sql_map.h sql_string.h unireg.h \
			sql_error.h field.h handler.h mysqld_suffix.h \
			ha_ndbcluster.h ha_ndbcluster_cond.h \
			ha_ndbcluster_binlog.h ha_ndbcluster_tables.h \
			ha_partition.h rpl_constants.h \
			opt_range.h protocol.h rpl_tblmap.h rpl_utility.h \
<<<<<<< HEAD
=======
			rpl_reporting.h \
>>>>>>> 274829b4
			log.h sql_show.h rpl_rli.h rpl_mi.h \
			sql_select.h structs.h table.h sql_udf.h hash_filo.h \
			lex.h lex_symbol.h sql_acl.h sql_crypt.h  \
			sql_repl.h slave.h rpl_filter.h rpl_injector.h \
			log_event.h rpl_record.h \
			log_event_old.h rpl_record_old.h \
			stacktrace.h sql_sort.h sql_cache.h set_var.h \
			spatial.h gstream.h client_settings.h tzfile.h \
			tztime.h my_decimal.h\
			sp_head.h sp_pcontext.h sp_rcontext.h sp.h sp_cache.h \
			parse_file.h sql_view.h	sql_trigger.h \
			sql_array.h sql_cursor.h events.h scheduler.h \
                        event_db_repository.h event_queue.h \
			sql_plugin.h authors.h \
			event_data_objects.h event_scheduler.h \
			sql_partition.h partition_info.h partition_element.h \
			contributors.h sql_servers.h

mysqld_SOURCES =	sql_lex.cc sql_handler.cc sql_partition.cc \
			item.cc item_sum.cc item_buff.cc item_func.cc \
			item_cmpfunc.cc item_strfunc.cc item_timefunc.cc \
			thr_malloc.cc item_create.cc item_subselect.cc \
			item_row.cc item_geofunc.cc item_xmlfunc.cc \
			field.cc strfunc.cc key.cc sql_class.cc sql_list.cc \
			net_serv.cc protocol.cc sql_state.c \
			lock.cc my_lock.c \
			sql_string.cc sql_manager.cc sql_map.cc \
			mysqld.cc password.c hash_filo.cc hostname.cc \
			sql_connect.cc scheduler.cc sql_parse.cc \
			set_var.cc sql_yacc.yy \
			sql_base.cc table.cc sql_select.cc sql_insert.cc \
			sql_prepare.cc sql_error.cc sql_locale.cc \
			sql_update.cc sql_delete.cc uniques.cc sql_do.cc \
			procedure.cc sql_test.cc \
			log.cc init.cc derror.cc sql_acl.cc \
			unireg.cc des_key_file.cc \
			log_event.cc rpl_record.cc \
			log_event_old.cc rpl_record_old.cc \
			discover.cc time.cc opt_range.cc opt_sum.cc \
		   	records.cc filesort.cc handler.cc \
                        ha_ndbcluster.cc ha_ndbcluster_cond.cc \
		        ha_ndbcluster_binlog.cc ha_partition.cc \
			sql_db.cc sql_table.cc sql_rename.cc sql_crypt.cc \
			sql_load.cc mf_iocache.cc field_conv.cc sql_show.cc \
			sql_udf.cc sql_analyse.cc sql_analyse.h sql_cache.cc \
			slave.cc sql_repl.cc rpl_filter.cc rpl_tblmap.cc \
			rpl_utility.cc rpl_injector.cc rpl_rli.cc rpl_mi.cc \
<<<<<<< HEAD
=======
			rpl_reporting.cc \
>>>>>>> 274829b4
                        sql_union.cc sql_derived.cc \
			client.c sql_client.cc mini_client_errors.c pack.c\
			stacktrace.c repl_failsafe.h repl_failsafe.cc \
			sql_olap.cc sql_view.cc \
			gstream.cc spatial.cc sql_help.cc sql_cursor.cc \
			tztime.cc my_time.c my_user.c my_decimal.cc\
			sp_head.cc sp_pcontext.cc  sp_rcontext.cc sp.cc \
			sp_cache.cc parse_file.cc sql_trigger.cc \
                        event_scheduler.cc event_data_objects.cc \
                        event_queue.cc event_db_repository.cc events.cc \
			sql_plugin.cc sql_binlog.cc \
			sql_builtin.cc sql_tablespace.cc partition_info.cc \
			sql_servers.cc

gen_lex_hash_SOURCES =	gen_lex_hash.cc
gen_lex_hash_LDFLAGS =  @NOINST_LDFLAGS@

mysql_tzinfo_to_sql_SOURCES = tztime.cc
mysql_tzinfo_to_sql_CXXFLAGS= -DTZINFO2SQL

DEFS =			-DMYSQL_SERVER \
			-DDEFAULT_MYSQL_HOME="\"$(MYSQLBASEdir)\"" \
			-DDATADIR="\"$(MYSQLDATAdir)\"" \
			-DSHAREDIR="\"$(MYSQLSHAREdir)\"" \
			-DLIBDIR="\"$(MYSQLLIBdir)\"" \
			@DEFS@

BUILT_MAINT_SRC =	sql_yacc.cc sql_yacc.h
BUILT_SOURCES =		$(BUILT_MAINT_SRC) lex_hash.h link_sources
EXTRA_DIST =		udf_example.c udf_example.def $(BUILT_MAINT_SRC) \
			nt_servc.cc nt_servc.h message.mc CMakeLists.txt \
			udf_example.c udf_example.def
CLEANFILES =        	lex_hash.h sql_yacc.output link_sources
DISTCLEANFILES =        $(EXTRA_PROGRAMS)
MAINTAINERCLEANFILES =  $(BUILT_MAINT_SRC)
AM_YFLAGS =		-d --verbose

link_sources:
	rm -f mini_client_errors.c
	@LN_CP_F@ $(top_srcdir)/libmysql/errmsg.c mini_client_errors.c
	rm -f pack.c
	@LN_CP_F@ $(top_srcdir)/sql-common/pack.c pack.c
	rm -f client.c
	@LN_CP_F@ $(top_srcdir)/sql-common/client.c client.c
	rm -f my_time.c
	@LN_CP_F@ $(top_srcdir)/sql-common/my_time.c my_time.c
	rm -f my_user.c
	@LN_CP_F@ $(top_srcdir)/sql-common/my_user.c my_user.c

# This generates lex_hash.h
# NOTE Built sources should depend on their sources not the tool
# this avoid the rebuild of the built files in a source dist
lex_hash.h:	gen_lex_hash.cc lex.h
		$(MAKE) $(AM_MAKEFLAGS) gen_lex_hash$(EXEEXT)
		./gen_lex_hash$(EXEEXT) > $@-t
		$(MV) $@-t $@

# the following four should eventually be moved out of this directory
ha_ndbcluster.o:ha_ndbcluster.cc ha_ndbcluster.h
		$(CXXCOMPILE) @ndbcluster_includes@ $(LM_CFLAGS) -c $<

ha_ndbcluster_cond.o:ha_ndbcluster_cond.cc ha_ndbcluster_cond.h
		$(CXXCOMPILE) @ndbcluster_includes@ $(LM_CFLAGS) -c $<

ha_ndbcluster_binlog.o:ha_ndbcluster_binlog.cc ha_ndbcluster_binlog.h
		$(CXXCOMPILE) @ndbcluster_includes@ $(LM_CFLAGS) -c $<

#Until we can get rid of dependencies on ha_ndbcluster.h
handler.o:	handler.cc ha_ndbcluster.h
		$(CXXCOMPILE) @ndbcluster_includes@ $(CXXFLAGS) -c $<

# For testing of udf_example.so
noinst_LTLIBRARIES= udf_example.la
udf_example_la_SOURCES= udf_example.c
udf_example_la_LDFLAGS= -module -rpath $(pkglibdir)


# Don't update the files from bitkeeper
%::SCCS/s.%<|MERGE_RESOLUTION|>--- conflicted
+++ resolved
@@ -53,10 +53,7 @@
 			ha_ndbcluster_binlog.h ha_ndbcluster_tables.h \
 			ha_partition.h rpl_constants.h \
 			opt_range.h protocol.h rpl_tblmap.h rpl_utility.h \
-<<<<<<< HEAD
-=======
 			rpl_reporting.h \
->>>>>>> 274829b4
 			log.h sql_show.h rpl_rli.h rpl_mi.h \
 			sql_select.h structs.h table.h sql_udf.h hash_filo.h \
 			lex.h lex_symbol.h sql_acl.h sql_crypt.h  \
@@ -104,10 +101,7 @@
 			sql_udf.cc sql_analyse.cc sql_analyse.h sql_cache.cc \
 			slave.cc sql_repl.cc rpl_filter.cc rpl_tblmap.cc \
 			rpl_utility.cc rpl_injector.cc rpl_rli.cc rpl_mi.cc \
-<<<<<<< HEAD
-=======
 			rpl_reporting.cc \
->>>>>>> 274829b4
                         sql_union.cc sql_derived.cc \
 			client.c sql_client.cc mini_client_errors.c pack.c\
 			stacktrace.c repl_failsafe.h repl_failsafe.cc \

--- conflicted
+++ resolved
@@ -4350,9 +4350,8 @@
 
   DBUG_ENTER("drop_table");
   DBUG_PRINT("enter", ("Deleting %s", m_tabname));
-<<<<<<< HEAD
-=======
-  
+  
+  release_metadata();
   while (dict->dropTable(m_tabname)) 
   {
     const NdbError err= dict->getNdbError();
@@ -4365,15 +4364,9 @@
       default:
         break;
     }
-    if (err.code != 709) // 709: No such table existed
-      ERR_RETURN(dict->getNdbError());
-    break;
-  }
->>>>>>> 7c571a71
-
-  release_metadata();
-  if (dict->dropTable(m_tabname))
     ERR_RETURN(dict->getNdbError());
+  }
+
   DBUG_RETURN(0);
 }
 

/* Copyright (C) 2000-2003 MySQL AB

  This program is free software; you can redistribute it and/or modify
  it under the terms of the GNU General Public License as published by
  the Free Software Foundation; either version 2 of the License, or
  (at your option) any later version.

  This program is distributed in the hope that it will be useful,
  but WITHOUT ANY WARRANTY; without even the implied warranty of
  MERCHANTABILITY or FITNESS FOR A PARTICULAR PURPOSE.  See the
  GNU General Public License for more details.

  You should have received a copy of the GNU General Public License
  along with this program; if not, write to the Free Software
  Foundation, Inc., 59 Temple Place, Suite 330, Boston, MA  02111-1307  USA
*/

/*
  This file defines the NDB Cluster handler: the interface between MySQL and
  NDB Cluster
*/

#ifdef USE_PRAGMA_IMPLEMENTATION
#pragma implementation				// gcc: Class implementation
#endif

#include "mysql_priv.h"

#ifdef HAVE_NDBCLUSTER_DB
#include <my_dir.h>
#include "ha_ndbcluster.h"
#include <ndbapi/NdbApi.hpp>
#include <ndbapi/NdbScanFilter.hpp>

// options from from mysqld.cc
extern my_bool opt_ndb_optimized_node_selection;
extern const char *opt_ndbcluster_connectstring;

// Default value for parallelism
static const int parallelism= 0;

// Default value for max number of transactions
// createable against NDB from this handler
static const int max_transactions= 2;

static const char *ha_ndb_ext=".ndb";

static int ndbcluster_close_connection(THD *thd);
static int ndbcluster_commit(THD *thd, bool all);
static int ndbcluster_rollback(THD *thd, bool all);

handlerton ndbcluster_hton = {
  "ndbcluster",
  SHOW_OPTION_YES,
  "Clustered, fault-tolerant, memory-based tables", 
  DB_TYPE_NDBCLUSTER,
  ndbcluster_init,
  0, /* slot */
  0, /* savepoint size */
  ndbcluster_close_connection,
  NULL, /* savepoint_set */
  NULL, /* savepoint_rollback */
  NULL, /* savepoint_release */
  ndbcluster_commit,
  ndbcluster_rollback,
  NULL, /* prepare */
  NULL, /* recover */
  NULL, /* commit_by_xid */
  NULL, /* rollback_by_xid */
  NULL, /* create_cursor_read_view */
  NULL, /* set_cursor_read_view */
  NULL, /* close_cursor_read_view */
  HTON_CAN_RECREATE
};

#define NDB_AUTO_INCREMENT_RETRIES 10

#define NDB_INVALID_SCHEMA_OBJECT 241

#define ERR_PRINT(err) \
  DBUG_PRINT("error", ("%d  message: %s", err.code, err.message))

#define ERR_RETURN(err)                  \
{                                        \
  const NdbError& tmp= err;              \
  ERR_PRINT(tmp);                        \
  DBUG_RETURN(ndb_to_mysql_error(&tmp)); \
}

// Typedefs for long names
typedef NdbDictionary::Column NDBCOL;
typedef NdbDictionary::Table NDBTAB;
typedef NdbDictionary::Index  NDBINDEX;
typedef NdbDictionary::Dictionary  NDBDICT;

bool ndbcluster_inited= FALSE;

static Ndb* g_ndb= NULL;
static Ndb_cluster_connection* g_ndb_cluster_connection= NULL;

// Handler synchronization
pthread_mutex_t ndbcluster_mutex;

// Table lock handling
static HASH ndbcluster_open_tables;

static byte *ndbcluster_get_key(NDB_SHARE *share,uint *length,
                                my_bool not_used __attribute__((unused)));
static NDB_SHARE *get_share(const char *table_name);
static void free_share(NDB_SHARE *share);

static int packfrm(const void *data, uint len, const void **pack_data, uint *pack_len);
static int unpackfrm(const void **data, uint *len,
                     const void* pack_data);

static int ndb_get_table_statistics(Ndb*, const char *, 
                                    struct Ndb_statistics *);

// Util thread variables
static pthread_t ndb_util_thread;
pthread_mutex_t LOCK_ndb_util_thread;
pthread_cond_t COND_ndb_util_thread;
pthread_handler_t ndb_util_thread_func(void *arg);
ulong ndb_cache_check_time;

/*
  Dummy buffer to read zero pack_length fields
  which are mapped to 1 char
*/
static uint32 dummy_buf;

/*
  Stats that can be retrieved from ndb
*/

struct Ndb_statistics {
  Uint64 row_count;
  Uint64 commit_count;
  Uint64 row_size;
  Uint64 fragment_memory;
};

/* Status variables shown with 'show status like 'Ndb%' */

static long ndb_cluster_node_id= 0;
static const char * ndb_connected_host= 0;
static long ndb_connected_port= 0;
static long ndb_number_of_replicas= 0;
static long ndb_number_of_storage_nodes= 0;

static int update_status_variables(Ndb_cluster_connection *c)
{
  ndb_cluster_node_id=         c->node_id();
  ndb_connected_port=          c->get_connected_port();
  ndb_connected_host=          c->get_connected_host();
  ndb_number_of_replicas=      0;
  ndb_number_of_storage_nodes= c->no_db_nodes();
  return 0;
}

struct show_var_st ndb_status_variables[]= {
  {"cluster_node_id",        (char*) &ndb_cluster_node_id,         SHOW_LONG},
  {"connected_host",         (char*) &ndb_connected_host,      SHOW_CHAR_PTR},
  {"connected_port",         (char*) &ndb_connected_port,          SHOW_LONG},
//  {"number_of_replicas",     (char*) &ndb_number_of_replicas,      SHOW_LONG},
  {"number_of_storage_nodes",(char*) &ndb_number_of_storage_nodes, SHOW_LONG},
  {NullS, NullS, SHOW_LONG}
};

/*
  Error handling functions
*/

struct err_code_mapping
{
  int ndb_err;
  int my_err;
  int show_warning;
};

static const err_code_mapping err_map[]= 
{
  { 626, HA_ERR_KEY_NOT_FOUND, 0 },
  { 630, HA_ERR_FOUND_DUPP_KEY, 0 },
  { 893, HA_ERR_FOUND_DUPP_KEY, 0 },
  { 721, HA_ERR_TABLE_EXIST, 1 },
  { 4244, HA_ERR_TABLE_EXIST, 1 },

  { 709, HA_ERR_NO_SUCH_TABLE, 0 },

  { 266, HA_ERR_LOCK_WAIT_TIMEOUT, 1 },
  { 274, HA_ERR_LOCK_WAIT_TIMEOUT, 1 },
  { 296, HA_ERR_LOCK_WAIT_TIMEOUT, 1 },
  { 297, HA_ERR_LOCK_WAIT_TIMEOUT, 1 },
  { 237, HA_ERR_LOCK_WAIT_TIMEOUT, 1 },

  { 623, HA_ERR_RECORD_FILE_FULL, 1 },
  { 624, HA_ERR_RECORD_FILE_FULL, 1 },
  { 625, HA_ERR_RECORD_FILE_FULL, 1 },
  { 826, HA_ERR_RECORD_FILE_FULL, 1 },
  { 827, HA_ERR_RECORD_FILE_FULL, 1 },
  { 832, HA_ERR_RECORD_FILE_FULL, 1 },

  { 284, HA_ERR_TABLE_DEF_CHANGED, 0 },

  { 0, 1, 0 },

  { -1, -1, 1 }
};


static int ndb_to_mysql_error(const NdbError *err)
{
  uint i;
  for (i=0; err_map[i].ndb_err != err->code && err_map[i].my_err != -1; i++);
  if (err_map[i].show_warning)
  {
    // Push the NDB error message as warning
    push_warning_printf(current_thd, MYSQL_ERROR::WARN_LEVEL_ERROR,
                        ER_GET_ERRMSG, ER(ER_GET_ERRMSG),
                        err->code, err->message, "NDB");
  }
  if (err_map[i].my_err == -1)
    return err->code;
  return err_map[i].my_err;
}



inline
int execute_no_commit(ha_ndbcluster *h, NdbTransaction *trans)
{
#ifdef NOT_USED
  int m_batch_execute= 0;
  if (m_batch_execute)
    return 0;
#endif
  return trans->execute(NdbTransaction::NoCommit,
                        NdbTransaction::AbortOnError,
                        h->m_force_send);
}

inline
int execute_commit(ha_ndbcluster *h, NdbTransaction *trans)
{
#ifdef NOT_USED
  int m_batch_execute= 0;
  if (m_batch_execute)
    return 0;
#endif
  return trans->execute(NdbTransaction::Commit,
                        NdbTransaction::AbortOnError,
                        h->m_force_send);
}

inline
int execute_commit(THD *thd, NdbTransaction *trans)
{
#ifdef NOT_USED
  int m_batch_execute= 0;
  if (m_batch_execute)
    return 0;
#endif
  return trans->execute(NdbTransaction::Commit,
                        NdbTransaction::AbortOnError,
                        thd->variables.ndb_force_send);
}

inline
int execute_no_commit_ie(ha_ndbcluster *h, NdbTransaction *trans)
{
#ifdef NOT_USED
  int m_batch_execute= 0;
  if (m_batch_execute)
    return 0;
#endif
  return trans->execute(NdbTransaction::NoCommit,
                        NdbTransaction::AO_IgnoreError,
                        h->m_force_send);
}

/*
  Place holder for ha_ndbcluster thread specific data
*/
Thd_ndb::Thd_ndb()
{
  ndb= new Ndb(g_ndb_cluster_connection, "");
  lock_count= 0;
  count= 0;
  all= NULL;
  stmt= NULL;
  error= 0;
}

Thd_ndb::~Thd_ndb()
{
  if (ndb)
  {
#ifndef DBUG_OFF
    Ndb::Free_list_usage tmp;
    tmp.m_name= 0;
    while (ndb->get_free_list_usage(&tmp))
    {
      uint leaked= (uint) tmp.m_created - tmp.m_free;
      if (leaked)
        fprintf(stderr, "NDB: Found %u %s%s that %s not been released\n",
                leaked, tmp.m_name,
                (leaked == 1)?"":"'s",
                (leaked == 1)?"has":"have");
    }
#endif
    delete ndb;
    ndb= NULL;
  }
  changed_tables.empty();
}

inline
Thd_ndb *
get_thd_ndb(THD *thd) { return (Thd_ndb *) thd->ha_data[ndbcluster_hton.slot]; }

inline
void
set_thd_ndb(THD *thd, Thd_ndb *thd_ndb) { thd->ha_data[ndbcluster_hton.slot]= thd_ndb; }

inline
Ndb *ha_ndbcluster::get_ndb()
{
  return get_thd_ndb(current_thd)->ndb;
}

/*
 * manage uncommitted insert/deletes during transactio to get records correct
 */

struct Ndb_local_table_statistics {
  int no_uncommitted_rows_count;
  ulong last_count;
  ha_rows records;
};

void ha_ndbcluster::set_rec_per_key()
{
  DBUG_ENTER("ha_ndbcluster::get_status_const");
  for (uint i=0 ; i < table->s->keys ; i++)
  {
    table->key_info[i].rec_per_key[table->key_info[i].key_parts-1]= 1;
  }
  DBUG_VOID_RETURN;
}

void ha_ndbcluster::records_update()
{
  if (m_ha_not_exact_count)
    return;
  DBUG_ENTER("ha_ndbcluster::records_update");
  struct Ndb_local_table_statistics *info= 
    (struct Ndb_local_table_statistics *)m_table_info;
  DBUG_PRINT("info", ("id=%d, no_uncommitted_rows_count=%d",
                      ((const NDBTAB *)m_table)->getTableId(),
                      info->no_uncommitted_rows_count));
  //  if (info->records == ~(ha_rows)0)
  {
    Ndb *ndb= get_ndb();
<<<<<<< HEAD
    struct Ndb_statistics stat;
    if (ndb_get_table_statistics(ndb, m_tabname, &stat) == 0){
      mean_rec_length= stat.row_size;
      data_file_length= stat.fragment_memory;
      info->records= stat.row_count;
=======
    Uint64 rows;
    ndb->setDatabaseName(m_dbname);
    if(ndb_get_table_statistics(ndb, m_tabname, &rows, 0) == 0){
      info->records= rows;
>>>>>>> 87460ec7
    }
  }
  {
    THD *thd= current_thd;
    if (get_thd_ndb(thd)->error)
      info->no_uncommitted_rows_count= 0;
  }
  records= info->records+ info->no_uncommitted_rows_count;
  DBUG_VOID_RETURN;
}

void ha_ndbcluster::no_uncommitted_rows_execute_failure()
{
  if (m_ha_not_exact_count)
    return;
  DBUG_ENTER("ha_ndbcluster::no_uncommitted_rows_execute_failure");
  get_thd_ndb(current_thd)->error= 1;
  DBUG_VOID_RETURN;
}

void ha_ndbcluster::no_uncommitted_rows_init(THD *thd)
{
  if (m_ha_not_exact_count)
    return;
  DBUG_ENTER("ha_ndbcluster::no_uncommitted_rows_init");
  struct Ndb_local_table_statistics *info= 
    (struct Ndb_local_table_statistics *)m_table_info;
  Thd_ndb *thd_ndb= get_thd_ndb(thd);
  if (info->last_count != thd_ndb->count)
  {
    info->last_count= thd_ndb->count;
    info->no_uncommitted_rows_count= 0;
    info->records= ~(ha_rows)0;
    DBUG_PRINT("info", ("id=%d, no_uncommitted_rows_count=%d",
                        ((const NDBTAB *)m_table)->getTableId(),
                        info->no_uncommitted_rows_count));
  }
  DBUG_VOID_RETURN;
}

void ha_ndbcluster::no_uncommitted_rows_update(int c)
{
  if (m_ha_not_exact_count)
    return;
  DBUG_ENTER("ha_ndbcluster::no_uncommitted_rows_update");
  struct Ndb_local_table_statistics *info=
    (struct Ndb_local_table_statistics *)m_table_info;
  info->no_uncommitted_rows_count+= c;
  DBUG_PRINT("info", ("id=%d, no_uncommitted_rows_count=%d",
                      ((const NDBTAB *)m_table)->getTableId(),
                      info->no_uncommitted_rows_count));
  DBUG_VOID_RETURN;
}

void ha_ndbcluster::no_uncommitted_rows_reset(THD *thd)
{
  if (m_ha_not_exact_count)
    return;
  DBUG_ENTER("ha_ndbcluster::no_uncommitted_rows_reset");
  Thd_ndb *thd_ndb= get_thd_ndb(thd);
  thd_ndb->count++;
  thd_ndb->error= 0;
  DBUG_VOID_RETURN;
}

/*
  Take care of the error that occured in NDB

  RETURN
    0   No error
    #   The mapped error code
*/

void ha_ndbcluster::invalidate_dictionary_cache(bool global)
{
  NDBDICT *dict= get_ndb()->getDictionary();
  DBUG_ENTER("invalidate_dictionary_cache");
  DBUG_PRINT("info", ("invalidating %s", m_tabname));

  if (global)
  {
    const NDBTAB *tab= dict->getTable(m_tabname);
    if (!tab)
      DBUG_VOID_RETURN;
    if (tab->getObjectStatus() == NdbDictionary::Object::Invalid)
    {
      // Global cache has already been invalidated
      dict->removeCachedTable(m_tabname);
      global= FALSE;
    }
    else
      dict->invalidateTable(m_tabname);
  }
  else
    dict->removeCachedTable(m_tabname);
  table->s->version=0L;			/* Free when thread is ready */
  /* Invalidate indexes */
  for (uint i= 0; i < table->s->keys; i++)
  {
    NDBINDEX *index = (NDBINDEX *) m_index[i].index;
    NDBINDEX *unique_index = (NDBINDEX *) m_index[i].unique_index;
    NDB_INDEX_TYPE idx_type= m_index[i].type;

    switch (idx_type) {
    case PRIMARY_KEY_ORDERED_INDEX:
    case ORDERED_INDEX:
      if (global)
        dict->invalidateIndex(index->getName(), m_tabname);
      else
        dict->removeCachedIndex(index->getName(), m_tabname);
      break;
    case UNIQUE_ORDERED_INDEX:
      if (global)
        dict->invalidateIndex(index->getName(), m_tabname);
      else
        dict->removeCachedIndex(index->getName(), m_tabname);
    case UNIQUE_INDEX:
      if (global)
        dict->invalidateIndex(unique_index->getName(), m_tabname);
      else
        dict->removeCachedIndex(unique_index->getName(), m_tabname);
      break;
    case PRIMARY_KEY_INDEX:
    case UNDEFINED_INDEX:
      break;
    }
  }
  DBUG_VOID_RETURN;
}

int ha_ndbcluster::ndb_err(NdbTransaction *trans)
{
  int res;
  NdbError err= trans->getNdbError();
  DBUG_ENTER("ndb_err");
  
  ERR_PRINT(err);
  switch (err.classification) {
  case NdbError::SchemaError:
  {
    /* Close other open handlers not used by any thread */
    TABLE_LIST table_list;
    bzero((char*) &table_list,sizeof(table_list));
    table_list.db= m_dbname;
    table_list.alias= table_list.table_name= m_tabname;
    close_cached_tables(current_thd, 0, &table_list);

    invalidate_dictionary_cache(TRUE);

    if (err.code==284)
    {
      /*
         Check if the table is _really_ gone or if the table has
         been alterend and thus changed table id
       */
      NDBDICT *dict= get_ndb()->getDictionary();
      DBUG_PRINT("info", ("Check if table %s is really gone", m_tabname));
      if (!(dict->getTable(m_tabname)))
      {
        err= dict->getNdbError();
        DBUG_PRINT("info", ("Table not found, error: %d", err.code));
        if (err.code != 709)
          DBUG_RETURN(1);
      }
      DBUG_PRINT("info", ("Table exists but must have changed"));
    }
    break;
  }
  default:
    break;
  }
  res= ndb_to_mysql_error(&err);
  DBUG_PRINT("info", ("transformed ndbcluster error %d to mysql error %d", 
                      err.code, res));
  if (res == HA_ERR_FOUND_DUPP_KEY)
  {
    if (m_rows_to_insert == 1)
      m_dupkey= table->s->primary_key;
    else
    {
      /* We are batching inserts, offending key is not available */
      m_dupkey= (uint) -1;
    }
  }
  DBUG_RETURN(res);
}


/*
  Override the default get_error_message in order to add the 
  error message of NDB 
 */

bool ha_ndbcluster::get_error_message(int error, 
                                      String *buf)
{
  DBUG_ENTER("ha_ndbcluster::get_error_message");
  DBUG_PRINT("enter", ("error: %d", error));

  Ndb *ndb= get_ndb();
  if (!ndb)
    DBUG_RETURN(FALSE);

  const NdbError err= ndb->getNdbError(error);
  bool temporary= err.status==NdbError::TemporaryError;
  buf->set(err.message, strlen(err.message), &my_charset_bin);
  DBUG_PRINT("exit", ("message: %s, temporary: %d", buf->ptr(), temporary));
  DBUG_RETURN(temporary);
}


#ifndef DBUG_OFF
/*
  Check if type is supported by NDB.
*/

static bool ndb_supported_type(enum_field_types type)
{
  switch (type) {
  case MYSQL_TYPE_TINY:        
  case MYSQL_TYPE_SHORT:
  case MYSQL_TYPE_LONG:
  case MYSQL_TYPE_INT24:       
  case MYSQL_TYPE_LONGLONG:
  case MYSQL_TYPE_FLOAT:
  case MYSQL_TYPE_DOUBLE:
  case MYSQL_TYPE_DECIMAL:    
  case MYSQL_TYPE_NEWDECIMAL:
  case MYSQL_TYPE_TIMESTAMP:
  case MYSQL_TYPE_DATETIME:    
  case MYSQL_TYPE_DATE:
  case MYSQL_TYPE_NEWDATE:
  case MYSQL_TYPE_TIME:        
  case MYSQL_TYPE_YEAR:        
  case MYSQL_TYPE_STRING:      
  case MYSQL_TYPE_VAR_STRING:
  case MYSQL_TYPE_VARCHAR:
  case MYSQL_TYPE_TINY_BLOB:
  case MYSQL_TYPE_BLOB:    
  case MYSQL_TYPE_MEDIUM_BLOB:   
  case MYSQL_TYPE_LONG_BLOB:  
  case MYSQL_TYPE_ENUM:
  case MYSQL_TYPE_SET:         
  case MYSQL_TYPE_BIT:
  case MYSQL_TYPE_GEOMETRY:
    return TRUE;
  case MYSQL_TYPE_NULL:   
    break;
  }
  return FALSE;
}
#endif /* !DBUG_OFF */


/*
  Instruct NDB to set the value of the hidden primary key
*/

bool ha_ndbcluster::set_hidden_key(NdbOperation *ndb_op,
                                   uint fieldnr, const byte *field_ptr)
{
  DBUG_ENTER("set_hidden_key");
  DBUG_RETURN(ndb_op->equal(fieldnr, (char*)field_ptr,
                            NDB_HIDDEN_PRIMARY_KEY_LENGTH) != 0);
}


/*
  Instruct NDB to set the value of one primary key attribute
*/

int ha_ndbcluster::set_ndb_key(NdbOperation *ndb_op, Field *field,
                               uint fieldnr, const byte *field_ptr)
{
  uint32 pack_len= field->pack_length();
  DBUG_ENTER("set_ndb_key");
  DBUG_PRINT("enter", ("%d: %s, ndb_type: %u, len=%d", 
                       fieldnr, field->field_name, field->type(),
                       pack_len));
  DBUG_DUMP("key", (char*)field_ptr, pack_len);
  
  DBUG_ASSERT(ndb_supported_type(field->type()));
  DBUG_ASSERT(! (field->flags & BLOB_FLAG));
  // Common implementation for most field types
  DBUG_RETURN(ndb_op->equal(fieldnr, (char*) field_ptr, pack_len) != 0);
}


/*
 Instruct NDB to set the value of one attribute
*/

int ha_ndbcluster::set_ndb_value(NdbOperation *ndb_op, Field *field, 
                                 uint fieldnr, bool *set_blob_value)
{
  const byte* field_ptr= field->ptr;
  uint32 pack_len=  field->pack_length();
  DBUG_ENTER("set_ndb_value");
  DBUG_PRINT("enter", ("%d: %s, type: %u, len=%d, is_null=%s", 
                       fieldnr, field->field_name, field->type(), 
                       pack_len, field->is_null()?"Y":"N"));
  DBUG_DUMP("value", (char*) field_ptr, pack_len);

  DBUG_ASSERT(ndb_supported_type(field->type()));
  {
    // ndb currently does not support size 0
    uint32 empty_field;
    if (pack_len == 0)
    {
      pack_len= sizeof(empty_field);
      field_ptr= (byte *)&empty_field;
      if (field->is_null())
        empty_field= 0;
      else
        empty_field= 1;
    }
    if (! (field->flags & BLOB_FLAG))
    {
      if (field->type() != MYSQL_TYPE_BIT)
      {
        if (field->is_null())
          // Set value to NULL
          DBUG_RETURN((ndb_op->setValue(fieldnr, 
                                        (char*)NULL, pack_len) != 0));
        // Common implementation for most field types
        DBUG_RETURN(ndb_op->setValue(fieldnr, 
                                     (char*)field_ptr, pack_len) != 0);
      }
      else // if (field->type() == MYSQL_TYPE_BIT)
      {
        longlong bits= field->val_int();
 
        // Round up bit field length to nearest word boundry
        pack_len= ((pack_len + 3) >> 2) << 2;
        DBUG_ASSERT(pack_len <= 8);
        if (field->is_null())
          // Set value to NULL
          DBUG_RETURN((ndb_op->setValue(fieldnr, (char*)NULL, pack_len) != 0));
        DBUG_PRINT("info", ("bit field"));
        DBUG_DUMP("value", (char*)&bits, pack_len);
#ifdef WORDS_BIGENDIAN
        if (pack_len < 5)
        {
          DBUG_RETURN(ndb_op->setValue(fieldnr, 
                                       ((char*)&bits)+4, pack_len) != 0);
        }
#endif
        DBUG_RETURN(ndb_op->setValue(fieldnr, (char*)&bits, pack_len) != 0);
      }
    }
    // Blob type
    NdbBlob *ndb_blob= ndb_op->getBlobHandle(fieldnr);
    if (ndb_blob != NULL)
    {
      if (field->is_null())
        DBUG_RETURN(ndb_blob->setNull() != 0);

      Field_blob *field_blob= (Field_blob*)field;

      // Get length and pointer to data
      uint32 blob_len= field_blob->get_length(field_ptr);
      char* blob_ptr= NULL;
      field_blob->get_ptr(&blob_ptr);

      // Looks like NULL ptr signals length 0 blob
      if (blob_ptr == NULL) {
        DBUG_ASSERT(blob_len == 0);
        blob_ptr= (char*)"";
      }

      DBUG_PRINT("value", ("set blob ptr=%p len=%u",
                           blob_ptr, blob_len));
      DBUG_DUMP("value", (char*)blob_ptr, min(blob_len, 26));

      if (set_blob_value)
        *set_blob_value= TRUE;
      // No callback needed to write value
      DBUG_RETURN(ndb_blob->setValue(blob_ptr, blob_len) != 0);
    }
    DBUG_RETURN(1);
  }
}


/*
  Callback to read all blob values.
  - not done in unpack_record because unpack_record is valid
    after execute(Commit) but reading blobs is not
  - may only generate read operations; they have to be executed
    somewhere before the data is available
  - due to single buffer for all blobs, we let the last blob
    process all blobs (last so that all are active)
  - null bit is still set in unpack_record
  - TODO allocate blob part aligned buffers
*/

NdbBlob::ActiveHook g_get_ndb_blobs_value;

int g_get_ndb_blobs_value(NdbBlob *ndb_blob, void *arg)
{
  DBUG_ENTER("g_get_ndb_blobs_value");
  if (ndb_blob->blobsNextBlob() != NULL)
    DBUG_RETURN(0);
  ha_ndbcluster *ha= (ha_ndbcluster *)arg;
  DBUG_RETURN(ha->get_ndb_blobs_value(ndb_blob));
}

int ha_ndbcluster::get_ndb_blobs_value(NdbBlob *last_ndb_blob)
{
  DBUG_ENTER("get_ndb_blobs_value");

  // Field has no field number so cannot use TABLE blob_field
  // Loop twice, first only counting total buffer size
  for (int loop= 0; loop <= 1; loop++)
  {
    uint32 offset= 0;
    for (uint i= 0; i < table->s->fields; i++)
    {
      Field *field= table->field[i];
      NdbValue value= m_value[i];
      if (value.ptr != NULL && (field->flags & BLOB_FLAG))
      {
        Field_blob *field_blob= (Field_blob *)field;
        NdbBlob *ndb_blob= value.blob;
        Uint64 blob_len= 0;
        if (ndb_blob->getLength(blob_len) != 0)
          DBUG_RETURN(-1);
        // Align to Uint64
        uint32 blob_size= blob_len;
        if (blob_size % 8 != 0)
          blob_size+= 8 - blob_size % 8;
        if (loop == 1)
        {
          char *buf= m_blobs_buffer + offset;
          uint32 len= 0xffffffff;  // Max uint32
          DBUG_PRINT("value", ("read blob ptr=%x len=%u",
                               (UintPtr)buf, (uint)blob_len));
          if (ndb_blob->readData(buf, len) != 0)
            DBUG_RETURN(-1);
          DBUG_ASSERT(len == blob_len);
          field_blob->set_ptr(len, buf);
        }
        offset+= blob_size;
      }
    }
    if (loop == 0 && offset > m_blobs_buffer_size)
    {
      my_free(m_blobs_buffer, MYF(MY_ALLOW_ZERO_PTR));
      m_blobs_buffer_size= 0;
      DBUG_PRINT("value", ("allocate blobs buffer size %u", offset));
      m_blobs_buffer= my_malloc(offset, MYF(MY_WME));
      if (m_blobs_buffer == NULL)
        DBUG_RETURN(-1);
      m_blobs_buffer_size= offset;
    }
  }
  DBUG_RETURN(0);
}


/*
  Instruct NDB to fetch one field
  - data is read directly into buffer provided by field
    if field is NULL, data is read into memory provided by NDBAPI
*/

int ha_ndbcluster::get_ndb_value(NdbOperation *ndb_op, Field *field,
                                 uint fieldnr, byte* buf)
{
  DBUG_ENTER("get_ndb_value");
  DBUG_PRINT("enter", ("fieldnr: %d flags: %o", fieldnr,
                       (int)(field != NULL ? field->flags : 0)));

  if (field != NULL)
  {
      DBUG_ASSERT(buf);
      DBUG_ASSERT(ndb_supported_type(field->type()));
      DBUG_ASSERT(field->ptr != NULL);
      if (! (field->flags & BLOB_FLAG))
      { 
        if (field->type() != MYSQL_TYPE_BIT)
        {
          byte *field_buf;
          if (field->pack_length() != 0)
            field_buf= buf + (field->ptr - table->record[0]);
          else
            field_buf= (byte *)&dummy_buf;
          m_value[fieldnr].rec= ndb_op->getValue(fieldnr, 
                                                 field_buf);
        }
        else // if (field->type() == MYSQL_TYPE_BIT)
        {
          m_value[fieldnr].rec= ndb_op->getValue(fieldnr);
        }
        DBUG_RETURN(m_value[fieldnr].rec == NULL);
      }

      // Blob type
      NdbBlob *ndb_blob= ndb_op->getBlobHandle(fieldnr);
      m_value[fieldnr].blob= ndb_blob;
      if (ndb_blob != NULL)
      {
        // Set callback
        void *arg= (void *)this;
        DBUG_RETURN(ndb_blob->setActiveHook(g_get_ndb_blobs_value, arg) != 0);
      }
      DBUG_RETURN(1);
  }

  // Used for hidden key only
  m_value[fieldnr].rec= ndb_op->getValue(fieldnr, m_ref);
  DBUG_RETURN(m_value[fieldnr].rec == NULL);
}


/*
  Check if any set or get of blob value in current query.
*/
bool ha_ndbcluster::uses_blob_value(bool all_fields)
{
  if (table->s->blob_fields == 0)
    return FALSE;
  if (all_fields)
    return TRUE;
  {
    uint no_fields= table->s->fields;
    int i;
    THD *thd= current_thd;
    // They always put blobs at the end..
    for (i= no_fields - 1; i >= 0; i--)
    {
      Field *field= table->field[i];
      if (thd->query_id == field->query_id)
      {
        return TRUE;
      }
    }
  }
  return FALSE;
}


/*
  Get metadata for this table from NDB 

  IMPLEMENTATION
    - check that frm-file on disk is equal to frm-file
      of table accessed in NDB
*/

int ha_ndbcluster::get_metadata(const char *path)
{
  Ndb *ndb= get_ndb();
  NDBDICT *dict= ndb->getDictionary();
  const NDBTAB *tab;
  int error;
  bool invalidating_ndb_table= FALSE;

  DBUG_ENTER("get_metadata");
  DBUG_PRINT("enter", ("m_tabname: %s, path: %s", m_tabname, path));

  do {
    const void *data, *pack_data;
    uint length, pack_length;

    if (!(tab= dict->getTable(m_tabname)))
      ERR_RETURN(dict->getNdbError());
    // Check if thread has stale local cache
    if (tab->getObjectStatus() == NdbDictionary::Object::Invalid)
    {
      invalidate_dictionary_cache(FALSE);
      if (!(tab= dict->getTable(m_tabname)))
         ERR_RETURN(dict->getNdbError());
      DBUG_PRINT("info", ("Table schema version: %d", tab->getObjectVersion()));
    }
    /*
      Compare FrmData in NDB with frm file from disk.
    */
    error= 0;
    if (readfrm(path, &data, &length) ||
        packfrm(data, length, &pack_data, &pack_length))
    {
      my_free((char*)data, MYF(MY_ALLOW_ZERO_PTR));
      my_free((char*)pack_data, MYF(MY_ALLOW_ZERO_PTR));
      DBUG_RETURN(1);
    }
    
    if ((pack_length != tab->getFrmLength()) || 
        (memcmp(pack_data, tab->getFrmData(), pack_length)))
    {
      if (!invalidating_ndb_table)
      {
        DBUG_PRINT("info", ("Invalidating table"));
        invalidate_dictionary_cache(TRUE);
        invalidating_ndb_table= TRUE;
      }
      else
      {
        DBUG_PRINT("error", 
                   ("metadata, pack_length: %d getFrmLength: %d memcmp: %d", 
                    pack_length, tab->getFrmLength(),
                    memcmp(pack_data, tab->getFrmData(), pack_length)));      
        DBUG_DUMP("pack_data", (char*)pack_data, pack_length);
        DBUG_DUMP("frm", (char*)tab->getFrmData(), tab->getFrmLength());
        error= 3;
        invalidating_ndb_table= FALSE;
      }
    }
    else
    {
      invalidating_ndb_table= FALSE;
    }
    my_free((char*)data, MYF(0));
    my_free((char*)pack_data, MYF(0));
  } while (invalidating_ndb_table);

  if (error)
    DBUG_RETURN(error);
  
  m_table_version= tab->getObjectVersion();
  m_table= (void *)tab; 
  m_table_info= NULL; // Set in external lock
  
  DBUG_RETURN(build_index_list(ndb, table, ILBP_OPEN));
}

static int fix_unique_index_attr_order(NDB_INDEX_DATA &data,
                                       const NDBINDEX *index,
                                       KEY *key_info)
{
  DBUG_ENTER("fix_unique_index_attr_order");
  unsigned sz= index->getNoOfIndexColumns();

  if (data.unique_index_attrid_map)
    my_free((char*)data.unique_index_attrid_map, MYF(0));
  data.unique_index_attrid_map= (unsigned char*)my_malloc(sz,MYF(MY_WME));

  KEY_PART_INFO* key_part= key_info->key_part;
  KEY_PART_INFO* end= key_part+key_info->key_parts;
  DBUG_ASSERT(key_info->key_parts == sz);
  for (unsigned i= 0; key_part != end; key_part++, i++) 
  {
    const char *field_name= key_part->field->field_name;
#ifndef DBUG_OFF
   data.unique_index_attrid_map[i]= 255;
#endif
    for (unsigned j= 0; j < sz; j++)
    {
      const NDBCOL *c= index->getColumn(j);
      if (strcmp(field_name, c->getName()) == 0)
      {
        data.unique_index_attrid_map[i]= j;
        break;
      }
    }
    DBUG_ASSERT(data.unique_index_attrid_map[i] != 255);
  }
  DBUG_RETURN(0);
}



int ha_ndbcluster::build_index_list(Ndb *ndb, TABLE *tab, enum ILBP phase)
{
  uint i;
  int error= 0;
  const char *index_name;
  char unique_index_name[FN_LEN];
  static const char* unique_suffix= "$unique";
  KEY* key_info= tab->key_info;
  const char **key_name= tab->s->keynames.type_names;
  NDBDICT *dict= ndb->getDictionary();
  DBUG_ENTER("ha_ndbcluster::build_index_list");
  
  m_has_unique_index= FALSE;
  // Save information about all known indexes
  for (i= 0; i < tab->s->keys; i++, key_info++, key_name++)
  {
    index_name= *key_name;
    NDB_INDEX_TYPE idx_type= get_index_type_from_table(i);
    m_index[i].type= idx_type;
    if (idx_type == UNIQUE_ORDERED_INDEX || idx_type == UNIQUE_INDEX)
    {
      m_has_unique_index= TRUE;
      strxnmov(unique_index_name, FN_LEN, index_name, unique_suffix, NullS);
      DBUG_PRINT("info", ("Created unique index name \'%s\' for index %d",
                          unique_index_name, i));
    }
    // Create secondary indexes if in create phase
    if (phase == ILBP_CREATE)
    {
      DBUG_PRINT("info", ("Creating index %u: %s", i, index_name));      
      switch (idx_type){
        
      case PRIMARY_KEY_INDEX:
        // Do nothing, already created
        break;
      case PRIMARY_KEY_ORDERED_INDEX:
        error= create_ordered_index(index_name, key_info);
        break;
      case UNIQUE_ORDERED_INDEX:
        if (!(error= create_ordered_index(index_name, key_info)))
          error= create_unique_index(unique_index_name, key_info);
        break;
      case UNIQUE_INDEX:
        if (!(error= check_index_fields_not_null(i)))
          error= create_unique_index(unique_index_name, key_info);
        break;
      case ORDERED_INDEX:
        error= create_ordered_index(index_name, key_info);
        break;
      default:
        DBUG_ASSERT(FALSE);
        break;
      }
      if (error)
      {
        DBUG_PRINT("error", ("Failed to create index %u", i));
        drop_table();
        break;
      }
    }
    // Add handles to index objects
    if (idx_type != PRIMARY_KEY_INDEX && idx_type != UNIQUE_INDEX)
    {
      DBUG_PRINT("info", ("Get handle to index %s", index_name));
      const NDBINDEX *index= dict->getIndex(index_name, m_tabname);
      if (!index) DBUG_RETURN(1);
      m_index[i].index= (void *) index;
    }
    if (idx_type == UNIQUE_ORDERED_INDEX || idx_type == UNIQUE_INDEX)
    {
      DBUG_PRINT("info", ("Get handle to unique_index %s", unique_index_name));
      const NDBINDEX *index= dict->getIndex(unique_index_name, m_tabname);
      if (!index) DBUG_RETURN(1);
      m_index[i].unique_index= (void *) index;
      error= fix_unique_index_attr_order(m_index[i], index, key_info);
    }
  }
  
  DBUG_RETURN(error);
}


/*
  Decode the type of an index from information 
  provided in table object
*/
NDB_INDEX_TYPE ha_ndbcluster::get_index_type_from_table(uint inx) const
{
  bool is_hash_index=  (table->key_info[inx].algorithm == HA_KEY_ALG_HASH);
  if (inx == table->s->primary_key)
    return is_hash_index ? PRIMARY_KEY_INDEX : PRIMARY_KEY_ORDERED_INDEX;

  return ((table->key_info[inx].flags & HA_NOSAME) ? 
          (is_hash_index ? UNIQUE_INDEX : UNIQUE_ORDERED_INDEX) :
          ORDERED_INDEX);
} 

int ha_ndbcluster::check_index_fields_not_null(uint inx)
{
  KEY* key_info= table->key_info + inx;
  KEY_PART_INFO* key_part= key_info->key_part;
  KEY_PART_INFO* end= key_part+key_info->key_parts;
  DBUG_ENTER("ha_ndbcluster::check_index_fields_not_null");
  
  for (; key_part != end; key_part++) 
    {
      Field* field= key_part->field;
      if (field->maybe_null())
      {
        my_printf_error(ER_NULL_COLUMN_IN_INDEX,ER(ER_NULL_COLUMN_IN_INDEX),
                        MYF(0),field->field_name);
        DBUG_RETURN(ER_NULL_COLUMN_IN_INDEX);
      }
    }
  
  DBUG_RETURN(0);
}

void ha_ndbcluster::release_metadata()
{
  uint i;

  DBUG_ENTER("release_metadata");
  DBUG_PRINT("enter", ("m_tabname: %s", m_tabname));

  m_table= NULL;
  m_table_info= NULL;

  // Release index list 
  for (i= 0; i < MAX_KEY; i++)
  {
    m_index[i].unique_index= NULL;      
    m_index[i].index= NULL;      
    if (m_index[i].unique_index_attrid_map)
    {
      my_free((char *)m_index[i].unique_index_attrid_map, MYF(0));
      m_index[i].unique_index_attrid_map= NULL;
    }
  }

  DBUG_VOID_RETURN;
}

int ha_ndbcluster::get_ndb_lock_type(enum thr_lock_type type)
{
  DBUG_ENTER("ha_ndbcluster::get_ndb_lock_type");
  if (type >= TL_WRITE_ALLOW_WRITE)
  {
    DBUG_PRINT("info", ("Using exclusive lock"));
    DBUG_RETURN(NdbOperation::LM_Exclusive);
  }
  else if (type ==  TL_READ_WITH_SHARED_LOCKS ||
	   uses_blob_value(m_retrieve_all_fields))
  {
    DBUG_PRINT("info", ("Using read lock"));
    DBUG_RETURN(NdbOperation::LM_Read);
  }
  else
  {
    DBUG_PRINT("info", ("Using committed read"));
    DBUG_RETURN(NdbOperation::LM_CommittedRead);
  }
}

static const ulong index_type_flags[]=
{
  /* UNDEFINED_INDEX */
  0,                         

  /* PRIMARY_KEY_INDEX */
  HA_ONLY_WHOLE_INDEX, 

  /* PRIMARY_KEY_ORDERED_INDEX */
  /* 
     Enable HA_KEYREAD_ONLY when "sorted" indexes are supported, 
     thus ORDERD BY clauses can be optimized by reading directly 
     through the index.
  */
  // HA_KEYREAD_ONLY | 
  HA_READ_NEXT |
  HA_READ_PREV |
  HA_READ_RANGE |
  HA_READ_ORDER,

  /* UNIQUE_INDEX */
  HA_ONLY_WHOLE_INDEX,

  /* UNIQUE_ORDERED_INDEX */
  HA_READ_NEXT |
  HA_READ_PREV |
  HA_READ_RANGE |
  HA_READ_ORDER,

  /* ORDERED_INDEX */
  HA_READ_NEXT |
  HA_READ_PREV |
  HA_READ_RANGE |
  HA_READ_ORDER
};

static const int index_flags_size= sizeof(index_type_flags)/sizeof(ulong);

inline NDB_INDEX_TYPE ha_ndbcluster::get_index_type(uint idx_no) const
{
  DBUG_ASSERT(idx_no < MAX_KEY);
  return m_index[idx_no].type;
}


/*
  Get the flags for an index

  RETURN
    flags depending on the type of the index.
*/

inline ulong ha_ndbcluster::index_flags(uint idx_no, uint part,
                                        bool all_parts) const 
{ 
  DBUG_ENTER("ha_ndbcluster::index_flags");
  DBUG_PRINT("info", ("idx_no: %d", idx_no));
  DBUG_ASSERT(get_index_type_from_table(idx_no) < index_flags_size);
  DBUG_RETURN(index_type_flags[get_index_type_from_table(idx_no)] | 
              HA_KEY_SCAN_NOT_ROR);
}

static void shrink_varchar(Field* field, const byte* & ptr, char* buf)
{
  if (field->type() == MYSQL_TYPE_VARCHAR && ptr != NULL) {
    Field_varstring* f= (Field_varstring*)field;
    if (f->length_bytes == 1) {
      uint pack_len= field->pack_length();
      DBUG_ASSERT(1 <= pack_len && pack_len <= 256);
      if (ptr[1] == 0) {
        buf[0]= ptr[0];
      } else {
        DBUG_ASSERT(FALSE);
        buf[0]= 255;
      }
      memmove(buf + 1, ptr + 2, pack_len - 1);
      ptr= buf;
    }
  }
}

int ha_ndbcluster::set_primary_key(NdbOperation *op, const byte *key)
{
  KEY* key_info= table->key_info + table->s->primary_key;
  KEY_PART_INFO* key_part= key_info->key_part;
  KEY_PART_INFO* end= key_part+key_info->key_parts;
  DBUG_ENTER("set_primary_key");

  for (; key_part != end; key_part++) 
  {
    Field* field= key_part->field;
    const byte* ptr= key;
    char buf[256];
    shrink_varchar(field, ptr, buf);
    if (set_ndb_key(op, field, 
                    key_part->fieldnr-1, ptr))
      ERR_RETURN(op->getNdbError());
    key += key_part->store_length;
  }
  DBUG_RETURN(0);
}


int ha_ndbcluster::set_primary_key_from_record(NdbOperation *op, const byte *record)
{
  KEY* key_info= table->key_info + table->s->primary_key;
  KEY_PART_INFO* key_part= key_info->key_part;
  KEY_PART_INFO* end= key_part+key_info->key_parts;
  DBUG_ENTER("set_primary_key_from_record");

  for (; key_part != end; key_part++) 
  {
    Field* field= key_part->field;
    if (set_ndb_key(op, field, 
		    key_part->fieldnr-1, record+key_part->offset))
      ERR_RETURN(op->getNdbError());
  }
  DBUG_RETURN(0);
}

int ha_ndbcluster::set_index_key_from_record(NdbOperation *op, const byte *record, uint keyno)
{
  KEY* key_info= table->key_info + keyno;
  KEY_PART_INFO* key_part= key_info->key_part;
  KEY_PART_INFO* end= key_part+key_info->key_parts;
  uint i;
  DBUG_ENTER("set_index_key_from_record");
                                                                                
  for (i= 0; key_part != end; key_part++, i++)
  {
    Field* field= key_part->field;
    if (set_ndb_key(op, field, m_index[keyno].unique_index_attrid_map[i],
                    record+key_part->offset))
      ERR_RETURN(m_active_trans->getNdbError());
  }
  DBUG_RETURN(0);
}

int 
ha_ndbcluster::set_index_key(NdbOperation *op, 
                             const KEY *key_info, 
                             const byte * key_ptr)
{
  DBUG_ENTER("ha_ndbcluster::set_index_key");
  uint i;
  KEY_PART_INFO* key_part= key_info->key_part;
  KEY_PART_INFO* end= key_part+key_info->key_parts;
  
  for (i= 0; key_part != end; key_part++, i++) 
  {
    Field* field= key_part->field;
    const byte* ptr= key_part->null_bit ? key_ptr + 1 : key_ptr;
    char buf[256];
    shrink_varchar(field, ptr, buf);
    if (set_ndb_key(op, field, m_index[active_index].unique_index_attrid_map[i], ptr))
      ERR_RETURN(m_active_trans->getNdbError());
    key_ptr+= key_part->store_length;
  }
  DBUG_RETURN(0);
}

inline 
int ha_ndbcluster::define_read_attrs(byte* buf, NdbOperation* op)
{
  uint i;
  THD *thd= current_thd;

  DBUG_ENTER("define_read_attrs");  

  // Define attributes to read
  for (i= 0; i < table->s->fields; i++) 
  {
    Field *field= table->field[i];
    if ((thd->query_id == field->query_id) ||
        ((field->flags & PRI_KEY_FLAG)) || 
        m_retrieve_all_fields)
    {      
      if (get_ndb_value(op, field, i, buf))
        ERR_RETURN(op->getNdbError());
    } 
    else 
    {
      m_value[i].ptr= NULL;
    }
  }
    
  if (table->s->primary_key == MAX_KEY) 
  {
    DBUG_PRINT("info", ("Getting hidden key"));
    // Scanning table with no primary key
    int hidden_no= table->s->fields;      
#ifndef DBUG_OFF
    const NDBTAB *tab= (const NDBTAB *) m_table;    
    if (!tab->getColumn(hidden_no))
      DBUG_RETURN(1);
#endif
    if (get_ndb_value(op, NULL, hidden_no, NULL))
      ERR_RETURN(op->getNdbError());
  }
  DBUG_RETURN(0);
} 

/*
  Read one record from NDB using primary key
*/

int ha_ndbcluster::pk_read(const byte *key, uint key_len, byte *buf) 
{
  uint no_fields= table->s->fields;
  NdbConnection *trans= m_active_trans;
  NdbOperation *op;

  int res;
  DBUG_ENTER("pk_read");
  DBUG_PRINT("enter", ("key_len: %u", key_len));
  DBUG_DUMP("key", (char*)key, key_len);

  NdbOperation::LockMode lm=
    (NdbOperation::LockMode)get_ndb_lock_type(m_lock.type);
  if (!(op= trans->getNdbOperation((const NDBTAB *) m_table)) || 
      op->readTuple(lm) != 0)
    ERR_RETURN(trans->getNdbError());
  
  if (table->s->primary_key == MAX_KEY) 
  {
    // This table has no primary key, use "hidden" primary key
    DBUG_PRINT("info", ("Using hidden key"));
    DBUG_DUMP("key", (char*)key, 8);    
    if (set_hidden_key(op, no_fields, key))
      ERR_RETURN(trans->getNdbError());
    
    // Read key at the same time, for future reference
    if (get_ndb_value(op, NULL, no_fields, NULL))
      ERR_RETURN(trans->getNdbError());
  } 
  else 
  {
    if ((res= set_primary_key(op, key)))
      return res;
  }
  
  if ((res= define_read_attrs(buf, op)))
    DBUG_RETURN(res);
  
  if (execute_no_commit_ie(this,trans) != 0) 
  {
    table->status= STATUS_NOT_FOUND;
    DBUG_RETURN(ndb_err(trans));
  }

  // The value have now been fetched from NDB  
  unpack_record(buf);
  table->status= 0;     
  DBUG_RETURN(0);
}

/*
  Read one complementing record from NDB using primary key from old_data
*/

int ha_ndbcluster::complemented_pk_read(const byte *old_data, byte *new_data)
{
  uint no_fields= table->s->fields, i;
  NdbTransaction *trans= m_active_trans;
  NdbOperation *op;
  THD *thd= current_thd;
  DBUG_ENTER("complemented_pk_read");

  if (m_retrieve_all_fields)
    // We have allready retrieved all fields, nothing to complement
    DBUG_RETURN(0);

  NdbOperation::LockMode lm=
    (NdbOperation::LockMode)get_ndb_lock_type(m_lock.type);
  if (!(op= trans->getNdbOperation((const NDBTAB *) m_table)) || 
      op->readTuple(lm) != 0)
    ERR_RETURN(trans->getNdbError());
  int res;
  if ((res= set_primary_key_from_record(op, old_data)))
    ERR_RETURN(trans->getNdbError());
  // Read all unreferenced non-key field(s)
  for (i= 0; i < no_fields; i++) 
  {
    Field *field= table->field[i];
    if (!((field->flags & PRI_KEY_FLAG) ||
          (thd->query_id == field->query_id)))
    {
      if (get_ndb_value(op, field, i, new_data))
        ERR_RETURN(trans->getNdbError());
    }
  }
  if (execute_no_commit(this,trans) != 0) 
  {
    table->status= STATUS_NOT_FOUND;
    DBUG_RETURN(ndb_err(trans));
  }

  // The value have now been fetched from NDB  
  unpack_record(new_data);
  table->status= 0;     

  /**
   * restore m_value
   */
  for (i= 0; i < no_fields; i++) 
  {
    Field *field= table->field[i];
    if (!((field->flags & PRI_KEY_FLAG) ||
          (thd->query_id == field->query_id)))
    {
      m_value[i].ptr= NULL;
    }
  }
  
  DBUG_RETURN(0);
}

/*
 * Check that all operations between first and last all
 * have gotten the errcode
 * If checking for HA_ERR_KEY_NOT_FOUND then update m_dupkey
 * for all succeeding operations
 */
bool ha_ndbcluster::check_all_operations_for_error(NdbTransaction *trans,
                                                   const NdbOperation *first,
                                                   const NdbOperation *last,
                                                   uint errcode)
{
  const NdbOperation *op= first;
  DBUG_ENTER("ha_ndbcluster::check_all_operations_for_error");

  while(op)
  {
    NdbError err= op->getNdbError();
    if (err.status != NdbError::Success)
    {
      if (ndb_to_mysql_error(&err) != (int) errcode)
        DBUG_RETURN(false);
      if (op == last) break;
      op= trans->getNextCompletedOperation(op);
    }
    else
    {
      // We found a duplicate
      if (op->getType() == NdbOperation::UniqueIndexAccess)
      {
        if (errcode == HA_ERR_KEY_NOT_FOUND)
        {
          NdbIndexOperation *iop= (NdbIndexOperation *) op;
          const NDBINDEX *index= iop->getIndex();
          // Find the key_no of the index
          for(uint i= 0; i<table->s->keys; i++)
          {
            if (m_index[i].unique_index == index)
            {
              m_dupkey= i;
              break;
            }
          }
        }
      }
      else
      {
        // Must have been primary key access
        DBUG_ASSERT(op->getType() == NdbOperation::PrimaryKeyAccess);
        if (errcode == HA_ERR_KEY_NOT_FOUND)
          m_dupkey= table->s->primary_key;
      }
      DBUG_RETURN(false);      
    }
  }
  DBUG_RETURN(true);
}

/*
 * Peek to check if any rows already exist with conflicting
 * primary key or unique index values
*/

int ha_ndbcluster::peek_indexed_rows(const byte *record)
{
  NdbTransaction *trans= m_active_trans;
  NdbOperation *op;
  const NdbOperation *first, *last;
  uint i;
  int res;
  DBUG_ENTER("peek_indexed_rows");

  NdbOperation::LockMode lm= NdbOperation::LM_Read;
  first= NULL;
  if (table->s->primary_key != MAX_KEY)
  {
    /*
     * Fetch any row with colliding primary key
     */
    if (!(op= trans->getNdbOperation((const NDBTAB *) m_table)) ||
        op->readTuple(lm) != 0)
      ERR_RETURN(trans->getNdbError());
    
    first= op;
    if ((res= set_primary_key_from_record(op, record)))
      ERR_RETURN(trans->getNdbError());
  }
  /*
   * Fetch any rows with colliding unique indexes
   */
  KEY* key_info;
  KEY_PART_INFO *key_part, *end;
  for (i= 0, key_info= table->key_info; i < table->s->keys; i++, key_info++)
  {
    if (i != table->s->primary_key &&
        key_info->flags & HA_NOSAME)
    {
      // A unique index is defined on table
      NdbIndexOperation *iop;
      NDBINDEX *unique_index = (NDBINDEX *) m_index[i].unique_index;
      key_part= key_info->key_part;
      end= key_part + key_info->key_parts;
      if (!(iop= trans->getNdbIndexOperation(unique_index,
                                             (const NDBTAB *) m_table)) ||
          iop->readTuple(lm) != 0)
        ERR_RETURN(trans->getNdbError());

      if (!first)
        first= iop;
      if ((res= set_index_key_from_record(iop, record, i)))
        ERR_RETURN(trans->getNdbError());
    }
  }
  last= trans->getLastDefinedOperation();
  if (first)
    res= execute_no_commit_ie(this,trans);
  else
  {
    // Table has no keys
    table->status= STATUS_NOT_FOUND;
    DBUG_RETURN(HA_ERR_KEY_NOT_FOUND);
  }
  if (check_all_operations_for_error(trans, first, last, 
                                     HA_ERR_KEY_NOT_FOUND))
  {
    table->status= STATUS_NOT_FOUND;
    DBUG_RETURN(ndb_err(trans));
  } 
  else
  {
    DBUG_PRINT("info", ("m_dupkey %d", m_dupkey));
  }
  DBUG_RETURN(0);
}

/*
  Read one record from NDB using unique secondary index
*/

int ha_ndbcluster::unique_index_read(const byte *key,
                                     uint key_len, byte *buf)
{
  int res;
  NdbTransaction *trans= m_active_trans;
  NdbIndexOperation *op;
  DBUG_ENTER("ha_ndbcluster::unique_index_read");
  DBUG_PRINT("enter", ("key_len: %u, index: %u", key_len, active_index));
  DBUG_DUMP("key", (char*)key, key_len);
  
  NdbOperation::LockMode lm=
    (NdbOperation::LockMode)get_ndb_lock_type(m_lock.type);
  if (!(op= trans->getNdbIndexOperation((NDBINDEX *) 
                                        m_index[active_index].unique_index, 
                                        (const NDBTAB *) m_table)) ||
      op->readTuple(lm) != 0)
    ERR_RETURN(trans->getNdbError());
  
  // Set secondary index key(s)
  if ((res= set_index_key(op, table->key_info + active_index, key)))
    DBUG_RETURN(res);
  
  if ((res= define_read_attrs(buf, op)))
    DBUG_RETURN(res);

  if (execute_no_commit_ie(this,trans) != 0) 
  {
    table->status= STATUS_NOT_FOUND;
    DBUG_RETURN(ndb_err(trans));
  }
  // The value have now been fetched from NDB
  unpack_record(buf);
  table->status= 0;
  DBUG_RETURN(0);
}

inline int ha_ndbcluster::fetch_next(NdbScanOperation* cursor)
{
  DBUG_ENTER("fetch_next");
  int check;
  NdbTransaction *trans= m_active_trans;
  
    if (m_lock_tuple)
  {
    /*
      Lock level m_lock.type either TL_WRITE_ALLOW_WRITE
      (SELECT FOR UPDATE) or TL_READ_WITH_SHARED_LOCKS (SELECT
      LOCK WITH SHARE MODE) and row was not explictly unlocked 
      with unlock_row() call
    */
      NdbConnection *trans= m_active_trans;
      NdbOperation *op;
      // Lock row
      DBUG_PRINT("info", ("Keeping lock on scanned row"));
      
      if (!(op= m_active_cursor->lockCurrentTuple()))
      {
	m_lock_tuple= false;
	ERR_RETURN(trans->getNdbError());
      }
      m_ops_pending++;
  }
  m_lock_tuple= false;

  bool contact_ndb= m_lock.type < TL_WRITE_ALLOW_WRITE &&
                    m_lock.type != TL_READ_WITH_SHARED_LOCKS;
  do {
    DBUG_PRINT("info", ("Call nextResult, contact_ndb: %d", contact_ndb));
    /*
      We can only handle one tuple with blobs at a time.
    */
    if (m_ops_pending && m_blobs_pending)
    {
      if (execute_no_commit(this,trans) != 0)
        DBUG_RETURN(ndb_err(trans));
      m_ops_pending= 0;
      m_blobs_pending= FALSE;
    }
    
    if ((check= cursor->nextResult(contact_ndb, m_force_send)) == 0)
    {
      /*
	Explicitly lock tuple if "select for update" or
	"select lock in share mode"
      */
      m_lock_tuple= (m_lock.type == TL_WRITE_ALLOW_WRITE
		     || 
		     m_lock.type == TL_READ_WITH_SHARED_LOCKS);
      DBUG_RETURN(0);
    } 
    else if (check == 1 || check == 2)
    {
      // 1: No more records
      // 2: No more cached records
      
      /*
        Before fetching more rows and releasing lock(s),
        all pending update or delete operations should 
        be sent to NDB
      */
      DBUG_PRINT("info", ("ops_pending: %d", m_ops_pending));    
      if (m_ops_pending)
      {
        if (m_transaction_on)
        {
          if (execute_no_commit(this,trans) != 0)
            DBUG_RETURN(-1);
        }
        else
        {
          if  (execute_commit(this,trans) != 0)
            DBUG_RETURN(-1);
          if (trans->restart() != 0)
          {
            DBUG_ASSERT(0);
            DBUG_RETURN(-1);
          }
        }
        m_ops_pending= 0;
      }
      contact_ndb= (check == 2);
    }
    else
    {
      DBUG_RETURN(-1);
    }
  } while (check == 2);

  DBUG_RETURN(1);
}

/*
  Get the next record of a started scan. Try to fetch
  it locally from NdbApi cached records if possible, 
  otherwise ask NDB for more.

  NOTE
  If this is a update/delete make sure to not contact 
  NDB before any pending ops have been sent to NDB.

*/

inline int ha_ndbcluster::next_result(byte *buf)
{  
  int res;
  DBUG_ENTER("next_result");
    
  if (!m_active_cursor)
    DBUG_RETURN(HA_ERR_END_OF_FILE);
  
  if ((res= fetch_next(m_active_cursor)) == 0)
  {
    DBUG_PRINT("info", ("One more record found"));    
    
    unpack_record(buf);
    table->status= 0;
    DBUG_RETURN(0);
  }
  else if (res == 1)
  {
    // No more records
    table->status= STATUS_NOT_FOUND;
    
    DBUG_PRINT("info", ("No more records"));
    DBUG_RETURN(HA_ERR_END_OF_FILE);
  }
  else
  {
    DBUG_RETURN(ndb_err(m_active_trans));
  }
}

/*
  Set bounds for ordered index scan.
*/

int ha_ndbcluster::set_bounds(NdbIndexScanOperation *op,
                              const key_range *keys[2],
                              uint range_no)
{
  const KEY *const key_info= table->key_info + active_index;
  const uint key_parts= key_info->key_parts;
  uint key_tot_len[2];
  uint tot_len;
  uint i, j;

  DBUG_ENTER("set_bounds");
  DBUG_PRINT("info", ("key_parts=%d", key_parts));

  for (j= 0; j <= 1; j++)
  {
    const key_range *key= keys[j];
    if (key != NULL)
    {
      // for key->flag see ha_rkey_function
      DBUG_PRINT("info", ("key %d length=%d flag=%d",
                          j, key->length, key->flag));
      key_tot_len[j]= key->length;
    }
    else
    {
      DBUG_PRINT("info", ("key %d not present", j));
      key_tot_len[j]= 0;
    }
  }
  tot_len= 0;

  for (i= 0; i < key_parts; i++)
  {
    KEY_PART_INFO *key_part= &key_info->key_part[i];
    Field *field= key_part->field;
#ifndef DBUG_OFF
    uint part_len= key_part->length;
#endif
    uint part_store_len= key_part->store_length;
    // Info about each key part
    struct part_st {
      bool part_last;
      const key_range *key;
      const byte *part_ptr;
      bool part_null;
      int bound_type;
      const char* bound_ptr;
    };
    struct part_st part[2];

    for (j= 0; j <= 1; j++)
    {
      struct part_st &p= part[j];
      p.key= NULL;
      p.bound_type= -1;
      if (tot_len < key_tot_len[j])
      {
        p.part_last= (tot_len + part_store_len >= key_tot_len[j]);
        p.key= keys[j];
        p.part_ptr= &p.key->key[tot_len];
        p.part_null= key_part->null_bit && *p.part_ptr;
        p.bound_ptr= (const char *)
          p.part_null ? 0 : key_part->null_bit ? p.part_ptr + 1 : p.part_ptr;

        if (j == 0)
        {
          switch (p.key->flag)
          {
            case HA_READ_KEY_EXACT:
              p.bound_type= NdbIndexScanOperation::BoundEQ;
              break;
            // ascending
            case HA_READ_KEY_OR_NEXT:
              p.bound_type= NdbIndexScanOperation::BoundLE;
              break;
            case HA_READ_AFTER_KEY:
              if (! p.part_last)
                p.bound_type= NdbIndexScanOperation::BoundLE;
              else
                p.bound_type= NdbIndexScanOperation::BoundLT;
              break;
            // descending
            case HA_READ_PREFIX_LAST:           // weird
              p.bound_type= NdbIndexScanOperation::BoundEQ;
              break;
            case HA_READ_PREFIX_LAST_OR_PREV:   // weird
              p.bound_type= NdbIndexScanOperation::BoundGE;
              break;
            case HA_READ_BEFORE_KEY:
              if (! p.part_last)
                p.bound_type= NdbIndexScanOperation::BoundGE;
              else
                p.bound_type= NdbIndexScanOperation::BoundGT;
              break;
            default:
              break;
          }
        }
        if (j == 1) {
          switch (p.key->flag)
          {
            // ascending
            case HA_READ_BEFORE_KEY:
              if (! p.part_last)
                p.bound_type= NdbIndexScanOperation::BoundGE;
              else
                p.bound_type= NdbIndexScanOperation::BoundGT;
              break;
            case HA_READ_AFTER_KEY:     // weird
              p.bound_type= NdbIndexScanOperation::BoundGE;
              break;
            default:
              break;
            // descending strangely sets no end key
          }
        }

        if (p.bound_type == -1)
        {
          DBUG_PRINT("error", ("key %d unknown flag %d", j, p.key->flag));
          DBUG_ASSERT(FALSE);
          // Stop setting bounds but continue with what we have
          op->end_of_bound(range_no);
          DBUG_RETURN(0);
        }
      }
    }

    // Seen with e.g. b = 1 and c > 1
    if (part[0].bound_type == NdbIndexScanOperation::BoundLE &&
        part[1].bound_type == NdbIndexScanOperation::BoundGE &&
        memcmp(part[0].part_ptr, part[1].part_ptr, part_store_len) == 0)
    {
      DBUG_PRINT("info", ("replace LE/GE pair by EQ"));
      part[0].bound_type= NdbIndexScanOperation::BoundEQ;
      part[1].bound_type= -1;
    }
    // Not seen but was in previous version
    if (part[0].bound_type == NdbIndexScanOperation::BoundEQ &&
        part[1].bound_type == NdbIndexScanOperation::BoundGE &&
        memcmp(part[0].part_ptr, part[1].part_ptr, part_store_len) == 0)
    {
      DBUG_PRINT("info", ("remove GE from EQ/GE pair"));
      part[1].bound_type= -1;
    }

    for (j= 0; j <= 1; j++)
    {
      struct part_st &p= part[j];
      // Set bound if not done with this key
      if (p.key != NULL)
      {
        DBUG_PRINT("info", ("key %d:%d offset=%d length=%d last=%d bound=%d",
                            j, i, tot_len, part_len, p.part_last, p.bound_type));
        DBUG_DUMP("info", (const char*)p.part_ptr, part_store_len);

        // Set bound if not cancelled via type -1
        if (p.bound_type != -1)
        {
          const char* ptr= p.bound_ptr;
          char buf[256];
          shrink_varchar(field, ptr, buf);
          if (op->setBound(i, p.bound_type, ptr))
            ERR_RETURN(op->getNdbError());
        }
      }
    }

    tot_len+= part_store_len;
  }
  op->end_of_bound(range_no);
  DBUG_RETURN(0);
}

/*
  Start ordered index scan in NDB
*/

int ha_ndbcluster::ordered_index_scan(const key_range *start_key,
                                      const key_range *end_key,
                                      bool sorted, bool descending, byte* buf)
{  
  int res;
  bool restart;
  NdbTransaction *trans= m_active_trans;
  NdbIndexScanOperation *op;

  DBUG_ENTER("ha_ndbcluster::ordered_index_scan");
  DBUG_PRINT("enter", ("index: %u, sorted: %d, descending: %d",
             active_index, sorted, descending));  
  DBUG_PRINT("enter", ("Starting new ordered scan on %s", m_tabname));

  // Check that sorted seems to be initialised
  DBUG_ASSERT(sorted == 0 || sorted == 1);
  
  if (m_active_cursor == 0)
  {
    restart= FALSE;
    NdbOperation::LockMode lm=
      (NdbOperation::LockMode)get_ndb_lock_type(m_lock.type);
    bool need_pk = (lm == NdbOperation::LM_Read);
    if (!(op= trans->getNdbIndexScanOperation((NDBINDEX *)
                                              m_index[active_index].index, 
                                              (const NDBTAB *) m_table)) ||
        op->readTuples(lm, 0, parallelism, sorted, descending, false, need_pk))
      ERR_RETURN(trans->getNdbError());
    m_active_cursor= op;
  } else {
    restart= TRUE;
    op= (NdbIndexScanOperation*)m_active_cursor;
    
    DBUG_ASSERT(op->getSorted() == sorted);
    DBUG_ASSERT(op->getLockMode() == 
                (NdbOperation::LockMode)get_ndb_lock_type(m_lock.type));
    if (op->reset_bounds(m_force_send))
      DBUG_RETURN(ndb_err(m_active_trans));
  }
  
  {
    const key_range *keys[2]= { start_key, end_key };
    res= set_bounds(op, keys);
    if (res)
      DBUG_RETURN(res);
  }

  if (!restart && generate_scan_filter(m_cond_stack, op))
    DBUG_RETURN(ndb_err(trans));
  
  if (!restart && (res= define_read_attrs(buf, op)))
  {
    DBUG_RETURN(res);
  }

  if (execute_no_commit(this,trans) != 0)
    DBUG_RETURN(ndb_err(trans));
  
  DBUG_RETURN(next_result(buf));
}

/*
  Start full table scan in NDB
 */

int ha_ndbcluster::full_table_scan(byte *buf)
{
  int res;
  NdbScanOperation *op;
  NdbTransaction *trans= m_active_trans;

  DBUG_ENTER("full_table_scan");  
  DBUG_PRINT("enter", ("Starting new scan on %s", m_tabname));

  NdbOperation::LockMode lm=
    (NdbOperation::LockMode)get_ndb_lock_type(m_lock.type);
  bool need_pk = (lm == NdbOperation::LM_Read);
  if (!(op=trans->getNdbScanOperation((const NDBTAB *) m_table)) ||
      op->readTuples(lm, 
		     (need_pk)?NdbScanOperation::SF_KeyInfo:0, 
		     parallelism))
    ERR_RETURN(trans->getNdbError());
  m_active_cursor= op;
  if (generate_scan_filter(m_cond_stack, op))
    DBUG_RETURN(ndb_err(trans));
  if ((res= define_read_attrs(buf, op)))
    DBUG_RETURN(res);

  if (execute_no_commit(this,trans) != 0)
    DBUG_RETURN(ndb_err(trans));
  DBUG_PRINT("exit", ("Scan started successfully"));
  DBUG_RETURN(next_result(buf));
}

/*
  Insert one record into NDB
*/
int ha_ndbcluster::write_row(byte *record)
{
  bool has_auto_increment;
  uint i;
  NdbTransaction *trans= m_active_trans;
  NdbOperation *op;
  int res;
  THD *thd= current_thd;

  DBUG_ENTER("write_row");

  has_auto_increment= (table->next_number_field && record == table->record[0]);
  if (table->s->primary_key != MAX_KEY)
  {
    /*
     * Increase any auto_incremented primary key
     */
    if (has_auto_increment) 
    {
      THD *thd= table->in_use;
      
      m_skip_auto_increment= FALSE;
      update_auto_increment();
      /* Ensure that handler is always called for auto_increment values */
      thd->next_insert_id= 0;
      m_skip_auto_increment= !auto_increment_column_changed;
    }
  }
  
  /*
   * If IGNORE the ignore constraint violations on primary and unique keys
   */
  if (!m_use_write && m_ignore_dup_key)
  {
    /*
      compare if expression with that in start_bulk_insert()
      start_bulk_insert will set parameters to ensure that each
      write_row is committed individually
    */
    int peek_res= peek_indexed_rows(record);
    
    if (!peek_res) 
    {
      DBUG_RETURN(HA_ERR_FOUND_DUPP_KEY);
    }
    if (peek_res != HA_ERR_KEY_NOT_FOUND)
      DBUG_RETURN(peek_res);
  }

  statistic_increment(thd->status_var.ha_write_count, &LOCK_status);
  if (table->timestamp_field_type & TIMESTAMP_AUTO_SET_ON_INSERT)
    table->timestamp_field->set_time();

  if (!(op= trans->getNdbOperation((const NDBTAB *) m_table)))
    ERR_RETURN(trans->getNdbError());

  res= (m_use_write) ? op->writeTuple() :op->insertTuple(); 
  if (res != 0)
    ERR_RETURN(trans->getNdbError());  
 
  if (table->s->primary_key == MAX_KEY) 
  {
    // Table has hidden primary key
    Ndb *ndb= get_ndb();
    int ret;
    Uint64 auto_value;
    uint retries= NDB_AUTO_INCREMENT_RETRIES;
    do {
      ret= ndb->getAutoIncrementValue((const NDBTAB *) m_table, auto_value, 1);
    } while (ret == -1 && 
             --retries &&
             ndb->getNdbError().status == NdbError::TemporaryError);
    if (ret == -1)
      ERR_RETURN(ndb->getNdbError());
    if (set_hidden_key(op, table->s->fields, (const byte*)&auto_value))
      ERR_RETURN(op->getNdbError());
  } 
  else 
  {
    int res;

    if ((res= set_primary_key_from_record(op, record)))
      return res;  
  }

  // Set non-key attribute(s)
  bool set_blob_value= FALSE;
  for (i= 0; i < table->s->fields; i++) 
  {
    Field *field= table->field[i];
    if (!(field->flags & PRI_KEY_FLAG) &&
        set_ndb_value(op, field, i, &set_blob_value))
    {
      m_skip_auto_increment= TRUE;
      ERR_RETURN(op->getNdbError());
    }
  }

  m_rows_changed++;

  /*
    Execute write operation
    NOTE When doing inserts with many values in 
    each INSERT statement it should not be necessary
    to NoCommit the transaction between each row.
    Find out how this is detected!
  */
  m_rows_inserted++;
  no_uncommitted_rows_update(1);
  m_bulk_insert_not_flushed= TRUE;
  if ((m_rows_to_insert == (ha_rows) 1) || 
      ((m_rows_inserted % m_bulk_insert_rows) == 0) ||
      m_primary_key_update ||
      set_blob_value)
  {
    // Send rows to NDB
    DBUG_PRINT("info", ("Sending inserts to NDB, "\
                        "rows_inserted:%d, bulk_insert_rows: %d", 
                        (int)m_rows_inserted, (int)m_bulk_insert_rows));

    m_bulk_insert_not_flushed= FALSE;
    if (m_transaction_on)
    {
      if (execute_no_commit(this,trans) != 0)
      {
        m_skip_auto_increment= TRUE;
        no_uncommitted_rows_execute_failure();
        DBUG_RETURN(ndb_err(trans));
      }
    }
    else
    {
      if (execute_commit(this,trans) != 0)
      {
        m_skip_auto_increment= TRUE;
        no_uncommitted_rows_execute_failure();
        DBUG_RETURN(ndb_err(trans));
      }
      if (trans->restart() != 0)
      {
        DBUG_ASSERT(0);
        DBUG_RETURN(-1);
      }
    }
  }
  if ((has_auto_increment) && (m_skip_auto_increment))
  {
    Ndb *ndb= get_ndb();
    Uint64 next_val= (Uint64) table->next_number_field->val_int() + 1;
    DBUG_PRINT("info", 
               ("Trying to set next auto increment value to %llu",
                (ulonglong) next_val));
    if (ndb->setAutoIncrementValue((const NDBTAB *) m_table, next_val, TRUE)
        == -1)
      ERR_RETURN(ndb->getNdbError());
  }
  m_skip_auto_increment= TRUE;

  DBUG_RETURN(0);
}


/* Compare if a key in a row has changed */

int ha_ndbcluster::key_cmp(uint keynr, const byte * old_row,
                           const byte * new_row)
{
  KEY_PART_INFO *key_part=table->key_info[keynr].key_part;
  KEY_PART_INFO *end=key_part+table->key_info[keynr].key_parts;

  for (; key_part != end ; key_part++)
  {
    if (key_part->null_bit)
    {
      if ((old_row[key_part->null_offset] & key_part->null_bit) !=
          (new_row[key_part->null_offset] & key_part->null_bit))
        return 1;
    }
    if (key_part->key_part_flag & (HA_BLOB_PART | HA_VAR_LENGTH_PART))
    {

      if (key_part->field->cmp_binary((char*) (old_row + key_part->offset),
                                      (char*) (new_row + key_part->offset),
                                      (ulong) key_part->length))
        return 1;
    }
    else
    {
      if (memcmp(old_row+key_part->offset, new_row+key_part->offset,
                 key_part->length))
        return 1;
    }
  }
  return 0;
}

/*
  Update one record in NDB using primary key
*/

int ha_ndbcluster::update_row(const byte *old_data, byte *new_data)
{
  THD *thd= current_thd;
  NdbTransaction *trans= m_active_trans;
  NdbScanOperation* cursor= m_active_cursor;
  NdbOperation *op;
  uint i;
  DBUG_ENTER("update_row");
  
  statistic_increment(thd->status_var.ha_update_count, &LOCK_status);
  if (table->timestamp_field_type & TIMESTAMP_AUTO_SET_ON_UPDATE)
  {
    table->timestamp_field->set_time();
    // Set query_id so that field is really updated
    table->timestamp_field->query_id= thd->query_id;
  }

  /* Check for update of primary key for special handling */  
  if ((table->s->primary_key != MAX_KEY) &&
      (key_cmp(table->s->primary_key, old_data, new_data)))
  {
    int read_res, insert_res, delete_res, undo_res;

    DBUG_PRINT("info", ("primary key update, doing pk read+delete+insert"));
    // Get all old fields, since we optimize away fields not in query
    read_res= complemented_pk_read(old_data, new_data);
    if (read_res)
    {
      DBUG_PRINT("info", ("pk read failed"));
      DBUG_RETURN(read_res);
    }
    // Delete old row
    m_primary_key_update= TRUE;
    delete_res= delete_row(old_data);
    m_primary_key_update= FALSE;
    if (delete_res)
    {
      DBUG_PRINT("info", ("delete failed"));
      DBUG_RETURN(delete_res);
    }     
    // Insert new row
    DBUG_PRINT("info", ("delete succeded"));
    m_primary_key_update= TRUE;
    insert_res= write_row(new_data);
    m_primary_key_update= FALSE;
    if (insert_res)
    {
      DBUG_PRINT("info", ("insert failed"));
      if (trans->commitStatus() == NdbConnection::Started)
      {
        // Undo delete_row(old_data)
        m_primary_key_update= TRUE;
        undo_res= write_row((byte *)old_data);
        if (undo_res)
          push_warning(current_thd, 
                       MYSQL_ERROR::WARN_LEVEL_WARN, 
                       undo_res, 
                       "NDB failed undoing delete at primary key update");
        m_primary_key_update= FALSE;
      }
      DBUG_RETURN(insert_res);
    }
    DBUG_PRINT("info", ("delete+insert succeeded"));
    DBUG_RETURN(0);
  }

  if (cursor)
  {
    /*
      We are scanning records and want to update the record
      that was just found, call updateTuple on the cursor 
      to take over the lock to a new update operation
      And thus setting the primary key of the record from 
      the active record in cursor
    */
    DBUG_PRINT("info", ("Calling updateTuple on cursor"));
    if (!(op= cursor->updateCurrentTuple()))
      ERR_RETURN(trans->getNdbError());
    m_lock_tuple= false;
    m_ops_pending++;
    if (uses_blob_value(FALSE))
      m_blobs_pending= TRUE;
  }
  else
  {  
    if (!(op= trans->getNdbOperation((const NDBTAB *) m_table)) ||
        op->updateTuple() != 0)
      ERR_RETURN(trans->getNdbError());  
    
    if (table->s->primary_key == MAX_KEY) 
    {
      // This table has no primary key, use "hidden" primary key
      DBUG_PRINT("info", ("Using hidden key"));
      
      // Require that the PK for this record has previously been 
      // read into m_ref
      DBUG_DUMP("key", m_ref, NDB_HIDDEN_PRIMARY_KEY_LENGTH);
      
      if (set_hidden_key(op, table->s->fields, m_ref))
        ERR_RETURN(op->getNdbError());
    } 
    else 
    {
      int res;
      if ((res= set_primary_key_from_record(op, old_data)))
        DBUG_RETURN(res);
    }
  }

  m_rows_changed++;

  // Set non-key attribute(s)
  for (i= 0; i < table->s->fields; i++) 
  {
    Field *field= table->field[i];
    if (((thd->query_id == field->query_id) || m_retrieve_all_fields) &&
        (!(field->flags & PRI_KEY_FLAG)) &&
        set_ndb_value(op, field, i))
      ERR_RETURN(op->getNdbError());
  }

  // Execute update operation
  if (!cursor && execute_no_commit(this,trans) != 0) {
    no_uncommitted_rows_execute_failure();
    DBUG_RETURN(ndb_err(trans));
  }
  
  DBUG_RETURN(0);
}


/*
  Delete one record from NDB, using primary key 
*/

int ha_ndbcluster::delete_row(const byte *record)
{
  THD *thd= current_thd;
  NdbTransaction *trans= m_active_trans;
  NdbScanOperation* cursor= m_active_cursor;
  NdbOperation *op;
  DBUG_ENTER("delete_row");

  statistic_increment(thd->status_var.ha_delete_count,&LOCK_status);
  m_rows_changed++;

  if (cursor)
  {
    /*
      We are scanning records and want to delete the record
      that was just found, call deleteTuple on the cursor 
      to take over the lock to a new delete operation
      And thus setting the primary key of the record from 
      the active record in cursor
    */
    DBUG_PRINT("info", ("Calling deleteTuple on cursor"));
    if (cursor->deleteCurrentTuple() != 0)
      ERR_RETURN(trans->getNdbError());     
    m_lock_tuple= false;
    m_ops_pending++;

    no_uncommitted_rows_update(-1);

    if (!m_primary_key_update)
      // If deleting from cursor, NoCommit will be handled in next_result
      DBUG_RETURN(0);
  }
  else
  {
    
    if (!(op=trans->getNdbOperation((const NDBTAB *) m_table)) || 
        op->deleteTuple() != 0)
      ERR_RETURN(trans->getNdbError());
    
    no_uncommitted_rows_update(-1);
    
    if (table->s->primary_key == MAX_KEY) 
    {
      // This table has no primary key, use "hidden" primary key
      DBUG_PRINT("info", ("Using hidden key"));
      
      if (set_hidden_key(op, table->s->fields, m_ref))
        ERR_RETURN(op->getNdbError());
    } 
    else 
    {
      int res;
      if ((res= set_primary_key_from_record(op, record)))
        return res;  
    }
  }

  // Execute delete operation
  if (execute_no_commit(this,trans) != 0) {
    no_uncommitted_rows_execute_failure();
    DBUG_RETURN(ndb_err(trans));
  }
  DBUG_RETURN(0);
}
  
/*
  Unpack a record read from NDB 

  SYNOPSIS
    unpack_record()
    buf                 Buffer to store read row

  NOTE
    The data for each row is read directly into the
    destination buffer. This function is primarily 
    called in order to check if any fields should be 
    set to null.
*/

void ha_ndbcluster::unpack_record(byte* buf)
{
  uint row_offset= (uint) (buf - table->record[0]);
  Field **field, **end;
  NdbValue *value= m_value;
  DBUG_ENTER("unpack_record");

  end= table->field + table->s->fields;
  
  // Set null flag(s)
  bzero(buf, table->s->null_bytes);
  for (field= table->field;
       field < end;
       field++, value++)
  {
    if ((*value).ptr)
    {
      if (! ((*field)->flags & BLOB_FLAG))
      {
        if ((*value).rec->isNULL())
         (*field)->set_null(row_offset);
        else if ((*field)->type() == MYSQL_TYPE_BIT)
        {
          uint pack_len= (*field)->pack_length();
          if (pack_len < 5)
          {
            DBUG_PRINT("info", ("bit field H'%.8X", 
                                (*value).rec->u_32_value()));
            ((Field_bit *) *field)->store((longlong) 
                                          (*value).rec->u_32_value(),
                                          FALSE);
          }
          else
          {
            DBUG_PRINT("info", ("bit field H'%.8X%.8X",
                                *(Uint32 *)(*value).rec->aRef(),
                                *((Uint32 *)(*value).rec->aRef()+1)));
            ((Field_bit *) *field)->store((longlong)
                                          (*value).rec->u_64_value(), TRUE);
          }
        }
      }
      else
      {
        NdbBlob* ndb_blob= (*value).blob;
        bool isNull= TRUE;
#ifndef DBUG_OFF
        int ret= 
#endif
          ndb_blob->getNull(isNull);
        DBUG_ASSERT(ret == 0);
        if (isNull)
          (*field)->set_null(row_offset);
      }
    }
  }
  
#ifndef DBUG_OFF
  // Read and print all values that was fetched
  if (table->s->primary_key == MAX_KEY)
  {
    // Table with hidden primary key
    int hidden_no= table->s->fields;
    const NDBTAB *tab= (const NDBTAB *) m_table;
    const NDBCOL *hidden_col= tab->getColumn(hidden_no);
    const NdbRecAttr* rec= m_value[hidden_no].rec;
    DBUG_ASSERT(rec);
    DBUG_PRINT("hidden", ("%d: %s \"%llu\"", hidden_no, 
			  hidden_col->getName(), rec->u_64_value()));
  } 
  print_results();
#endif
  DBUG_VOID_RETURN;
}

/*
  Utility function to print/dump the fetched field
 */

void ha_ndbcluster::print_results()
{
  DBUG_ENTER("print_results");

#ifndef DBUG_OFF
  const NDBTAB *tab= (const NDBTAB*) m_table;

  if (!_db_on_)
    DBUG_VOID_RETURN;

  char buf_type[MAX_FIELD_WIDTH], buf_val[MAX_FIELD_WIDTH];
  String type(buf_type, sizeof(buf_type), &my_charset_bin);
  String val(buf_val, sizeof(buf_val), &my_charset_bin);
  for (uint f= 0; f < table->s->fields; f++)
  {
    /* Use DBUG_PRINT since DBUG_FILE cannot be filtered out */
    char buf[2000];
    Field *field;
    void* ptr;
    NdbValue value;

    buf[0]= 0;
    field= table->field[f];
    if (!(value= m_value[f]).ptr)
    {
      strmov(buf, "not read");
      goto print_value;
    }

    ptr= field->ptr;

    if (! (field->flags & BLOB_FLAG))
    {
      if (value.rec->isNULL())
      {
        strmov(buf, "NULL");
        goto print_value;
      }
      type.length(0);
      val.length(0);
      field->sql_type(type);
      field->val_str(&val);
      my_snprintf(buf, sizeof(buf), "%s %s", type.c_ptr(), val.c_ptr());
    }
    else
    {
      NdbBlob *ndb_blob= value.blob;
      bool isNull= TRUE;
      ndb_blob->getNull(isNull);
      if (isNull)
        strmov(buf, "NULL");
    }

print_value:
    DBUG_PRINT("value", ("%u,%s: %s", f, field->field_name, buf));
  }
#endif
  DBUG_VOID_RETURN;
}


int ha_ndbcluster::index_init(uint index)
{
  DBUG_ENTER("ha_ndbcluster::index_init");
  DBUG_PRINT("enter", ("index: %u", index));
 /*
    Locks are are explicitly released in scan
    unless m_lock.type == TL_READ_HIGH_PRIORITY
    and no sub-sequent call to unlock_row()
   */
  m_lock_tuple= false;
  DBUG_RETURN(handler::index_init(index));
}


int ha_ndbcluster::index_end()
{
  DBUG_ENTER("ha_ndbcluster::index_end");
  DBUG_RETURN(close_scan());
}

/**
 * Check if key contains null
 */
static
int
check_null_in_key(const KEY* key_info, const byte *key, uint key_len)
{
  KEY_PART_INFO *curr_part, *end_part;
  const byte* end_ptr= key + key_len;
  curr_part= key_info->key_part;
  end_part= curr_part + key_info->key_parts;
  

  for (; curr_part != end_part && key < end_ptr; curr_part++)
  {
    if (curr_part->null_bit && *key)
      return 1;

    key += curr_part->store_length;
  }
  return 0;
}

int ha_ndbcluster::index_read(byte *buf,
                              const byte *key, uint key_len, 
                              enum ha_rkey_function find_flag)
{
  DBUG_ENTER("ha_ndbcluster::index_read");
  DBUG_PRINT("enter", ("active_index: %u, key_len: %u, find_flag: %d", 
                       active_index, key_len, find_flag));

  int error;
  ndb_index_type type= get_index_type(active_index);
  const KEY* key_info= table->key_info+active_index;
  switch (type){
  case PRIMARY_KEY_ORDERED_INDEX:
  case PRIMARY_KEY_INDEX:
    if (find_flag == HA_READ_KEY_EXACT && key_info->key_length == key_len)
    {
      if (m_active_cursor && (error= close_scan()))
        DBUG_RETURN(error);
      DBUG_RETURN(pk_read(key, key_len, buf));
    }
    else if (type == PRIMARY_KEY_INDEX)
    {
      DBUG_RETURN(1);
    }
    break;
  case UNIQUE_ORDERED_INDEX:
  case UNIQUE_INDEX:
    if (find_flag == HA_READ_KEY_EXACT && key_info->key_length == key_len &&
        !check_null_in_key(key_info, key, key_len))
    {
      if (m_active_cursor && (error= close_scan()))
        DBUG_RETURN(error);
      DBUG_RETURN(unique_index_read(key, key_len, buf));
    }
    else if (type == UNIQUE_INDEX)
    {
      DBUG_RETURN(1);
    }
    break;
  case ORDERED_INDEX:
    break;
  default:
  case UNDEFINED_INDEX:
    DBUG_ASSERT(FALSE);
    DBUG_RETURN(1);
    break;
  }
  
  key_range start_key;
  start_key.key= key;
  start_key.length= key_len;
  start_key.flag= find_flag;
  bool descending= FALSE;
  switch (find_flag) {
  case HA_READ_KEY_OR_PREV:
  case HA_READ_BEFORE_KEY:
  case HA_READ_PREFIX_LAST:
  case HA_READ_PREFIX_LAST_OR_PREV:
    descending= TRUE;
    break;
  default:
    break;
  }
  error= ordered_index_scan(&start_key, 0, TRUE, descending, buf);  
  DBUG_RETURN(error == HA_ERR_END_OF_FILE ? HA_ERR_KEY_NOT_FOUND : error);
}


int ha_ndbcluster::index_read_idx(byte *buf, uint index_no, 
                              const byte *key, uint key_len, 
                              enum ha_rkey_function find_flag)
{
  statistic_increment(current_thd->status_var.ha_read_key_count, &LOCK_status);
  DBUG_ENTER("ha_ndbcluster::index_read_idx");
  DBUG_PRINT("enter", ("index_no: %u, key_len: %u", index_no, key_len));  
  index_init(index_no);  
  DBUG_RETURN(index_read(buf, key, key_len, find_flag));
}


int ha_ndbcluster::index_next(byte *buf)
{
  DBUG_ENTER("ha_ndbcluster::index_next");
  statistic_increment(current_thd->status_var.ha_read_next_count,
                      &LOCK_status);
  DBUG_RETURN(next_result(buf));
}


int ha_ndbcluster::index_prev(byte *buf)
{
  DBUG_ENTER("ha_ndbcluster::index_prev");
  statistic_increment(current_thd->status_var.ha_read_prev_count,
                      &LOCK_status);
  DBUG_RETURN(next_result(buf));
}


int ha_ndbcluster::index_first(byte *buf)
{
  DBUG_ENTER("ha_ndbcluster::index_first");
  statistic_increment(current_thd->status_var.ha_read_first_count,
                      &LOCK_status);
  // Start the ordered index scan and fetch the first row

  // Only HA_READ_ORDER indexes get called by index_first
  DBUG_RETURN(ordered_index_scan(0, 0, TRUE, FALSE, buf));
}


int ha_ndbcluster::index_last(byte *buf)
{
  DBUG_ENTER("ha_ndbcluster::index_last");
  statistic_increment(current_thd->status_var.ha_read_last_count,&LOCK_status);
  DBUG_RETURN(ordered_index_scan(0, 0, TRUE, TRUE, buf));
}

int ha_ndbcluster::index_read_last(byte * buf, const byte * key, uint key_len)
{
  DBUG_ENTER("ha_ndbcluster::index_read_last");
  DBUG_RETURN(index_read(buf, key, key_len, HA_READ_PREFIX_LAST));
}

inline
int ha_ndbcluster::read_range_first_to_buf(const key_range *start_key,
                                           const key_range *end_key,
                                           bool eq_r, bool sorted,
                                           byte* buf)
{
  KEY* key_info;
  int error= 1; 
  DBUG_ENTER("ha_ndbcluster::read_range_first_to_buf");
  DBUG_PRINT("info", ("eq_r: %d, sorted: %d", eq_r, sorted));

  switch (get_index_type(active_index)){
  case PRIMARY_KEY_ORDERED_INDEX:
  case PRIMARY_KEY_INDEX:
    key_info= table->key_info + active_index;
    if (start_key && 
        start_key->length == key_info->key_length &&
        start_key->flag == HA_READ_KEY_EXACT)
    {
      if (m_active_cursor && (error= close_scan()))
        DBUG_RETURN(error);
      error= pk_read(start_key->key, start_key->length, buf);      
      DBUG_RETURN(error == HA_ERR_KEY_NOT_FOUND ? HA_ERR_END_OF_FILE : error);
    }
    break;
  case UNIQUE_ORDERED_INDEX:
  case UNIQUE_INDEX:
    key_info= table->key_info + active_index;
    if (start_key && start_key->length == key_info->key_length &&
        start_key->flag == HA_READ_KEY_EXACT && 
        !check_null_in_key(key_info, start_key->key, start_key->length))
    {
      if (m_active_cursor && (error= close_scan()))
        DBUG_RETURN(error);
      error= unique_index_read(start_key->key, start_key->length, buf);
      DBUG_RETURN(error == HA_ERR_KEY_NOT_FOUND ? HA_ERR_END_OF_FILE : error);
    }
    break;
  default:
    break;
  }

  // Start the ordered index scan and fetch the first row
  error= ordered_index_scan(start_key, end_key, sorted, FALSE, buf);
  DBUG_RETURN(error);
}


int ha_ndbcluster::read_range_first(const key_range *start_key,
                                    const key_range *end_key,
                                    bool eq_r, bool sorted)
{
  byte* buf= table->record[0];
  DBUG_ENTER("ha_ndbcluster::read_range_first");
  
  DBUG_RETURN(read_range_first_to_buf(start_key,
                                      end_key,
                                      eq_r, 
                                      sorted,
                                      buf));
}

int ha_ndbcluster::read_range_next()
{
  DBUG_ENTER("ha_ndbcluster::read_range_next");
  DBUG_RETURN(next_result(table->record[0]));
}


int ha_ndbcluster::rnd_init(bool scan)
{
  NdbScanOperation *cursor= m_active_cursor;
  DBUG_ENTER("rnd_init");
  DBUG_PRINT("enter", ("scan: %d", scan));
  // Check if scan is to be restarted
  if (cursor)
  {
    if (!scan)
      DBUG_RETURN(1);
    if (cursor->restart(m_force_send) != 0)
    {
      DBUG_ASSERT(0);
      DBUG_RETURN(-1);
    }
  }
  index_init(table->s->primary_key);
  DBUG_RETURN(0);
}

int ha_ndbcluster::close_scan()
{
  NdbTransaction *trans= m_active_trans;
  DBUG_ENTER("close_scan");

  m_multi_cursor= 0;
  if (!m_active_cursor && !m_multi_cursor)
    DBUG_RETURN(1);

  NdbScanOperation *cursor= m_active_cursor ? m_active_cursor : m_multi_cursor;
  
  if (m_ops_pending)
  {
    /*
      Take over any pending transactions to the 
      deleteing/updating transaction before closing the scan    
    */
    DBUG_PRINT("info", ("ops_pending: %d", m_ops_pending));    
    if (execute_no_commit(this,trans) != 0) {
      no_uncommitted_rows_execute_failure();
      DBUG_RETURN(ndb_err(trans));
    }
    m_ops_pending= 0;
  }
  
  cursor->close(m_force_send, TRUE);
  m_active_cursor= m_multi_cursor= NULL;
  DBUG_RETURN(0);
}

int ha_ndbcluster::rnd_end()
{
  DBUG_ENTER("rnd_end");
  DBUG_RETURN(close_scan());
}


int ha_ndbcluster::rnd_next(byte *buf)
{
  DBUG_ENTER("rnd_next");
  statistic_increment(current_thd->status_var.ha_read_rnd_next_count,
                      &LOCK_status);

  if (!m_active_cursor)
    DBUG_RETURN(full_table_scan(buf));
  DBUG_RETURN(next_result(buf));
}


/*
  An "interesting" record has been found and it's pk 
  retrieved by calling position
  Now it's time to read the record from db once 
  again
*/

int ha_ndbcluster::rnd_pos(byte *buf, byte *pos)
{
  DBUG_ENTER("rnd_pos");
  statistic_increment(current_thd->status_var.ha_read_rnd_count,
                      &LOCK_status);
  // The primary key for the record is stored in pos
  // Perform a pk_read using primary key "index"
  DBUG_RETURN(pk_read(pos, ref_length, buf));  
}


/*
  Store the primary key of this record in ref 
  variable, so that the row can be retrieved again later
  using "reference" in rnd_pos
*/

void ha_ndbcluster::position(const byte *record)
{
  KEY *key_info;
  KEY_PART_INFO *key_part;
  KEY_PART_INFO *end;
  byte *buff;
  DBUG_ENTER("position");

  if (table->s->primary_key != MAX_KEY) 
  {
    key_info= table->key_info + table->s->primary_key;
    key_part= key_info->key_part;
    end= key_part + key_info->key_parts;
    buff= ref;
    
    for (; key_part != end; key_part++) 
    {
      if (key_part->null_bit) {
        /* Store 0 if the key part is a NULL part */      
        if (record[key_part->null_offset]
            & key_part->null_bit) {
          *buff++= 1;
          continue;
        }      
        *buff++= 0;
      }

      size_t len = key_part->length;
      const byte * ptr = record + key_part->offset;
      Field *field = key_part->field;
      if ((field->type() ==  MYSQL_TYPE_VARCHAR) &&
	  ((Field_varstring*)field)->length_bytes == 1)
      {
	/** 
	 * Keys always use 2 bytes length
	 */
	buff[0] = ptr[0];
	buff[1] = 0;
	memcpy(buff+2, ptr + 1, len);	
	len += 2;
      }
      else
      {
	memcpy(buff, ptr, len);
      }
      buff += len;
    }
  } 
  else 
  {
    // No primary key, get hidden key
    DBUG_PRINT("info", ("Getting hidden key"));
#ifndef DBUG_OFF
    int hidden_no= table->s->fields;
    const NDBTAB *tab= (const NDBTAB *) m_table;  
    const NDBCOL *hidden_col= tab->getColumn(hidden_no);
    DBUG_ASSERT(hidden_col->getPrimaryKey() && 
                hidden_col->getAutoIncrement() &&
                ref_length == NDB_HIDDEN_PRIMARY_KEY_LENGTH);
#endif
    memcpy(ref, m_ref, ref_length);
  }
  
  DBUG_DUMP("ref", (char*)ref, ref_length);
  DBUG_VOID_RETURN;
}


void ha_ndbcluster::info(uint flag)
{
  DBUG_ENTER("info");
  DBUG_PRINT("enter", ("flag: %d", flag));
  
  if (flag & HA_STATUS_POS)
    DBUG_PRINT("info", ("HA_STATUS_POS"));
  if (flag & HA_STATUS_NO_LOCK)
    DBUG_PRINT("info", ("HA_STATUS_NO_LOCK"));
  if (flag & HA_STATUS_TIME)
    DBUG_PRINT("info", ("HA_STATUS_TIME"));
  if (flag & HA_STATUS_VARIABLE)
  {
    DBUG_PRINT("info", ("HA_STATUS_VARIABLE"));
    if (m_table_info)
    {
      if (m_ha_not_exact_count)
        records= 100;
      else
        records_update();
    }
    else
    {
      if ((my_errno= check_ndb_connection()))
        DBUG_VOID_RETURN;
      Ndb *ndb= get_ndb();
<<<<<<< HEAD
      struct Ndb_statistics stat;
      if (current_thd->variables.ndb_use_exact_count &&
          ndb_get_table_statistics(ndb, m_tabname, &stat) == 0)
      {
        mean_rec_length= stat.row_size;
        data_file_length= stat.fragment_memory;
        records= stat.row_count;
      }
      else
      {
        mean_rec_length= 0;
        records= 100;
      }
=======
      Uint64 rows= 100;
      ndb->setDatabaseName(m_dbname);
      if (current_thd->variables.ndb_use_exact_count)
	ndb_get_table_statistics(ndb, m_tabname, &rows, 0);
      records= rows;
>>>>>>> 87460ec7
    }
  }
  if (flag & HA_STATUS_CONST)
  {
    DBUG_PRINT("info", ("HA_STATUS_CONST"));
    set_rec_per_key();
  }
  if (flag & HA_STATUS_ERRKEY)
  {
    DBUG_PRINT("info", ("HA_STATUS_ERRKEY"));
    errkey= m_dupkey;
  }
  if (flag & HA_STATUS_AUTO)
  {
    DBUG_PRINT("info", ("HA_STATUS_AUTO"));
    if (m_table)
    {
      Ndb *ndb= get_ndb();
      
      Uint64 auto_increment_value64;
      if (ndb->readAutoIncrementValue((const NDBTAB *) m_table,
                                      auto_increment_value64) == -1)
      {
        const NdbError err= ndb->getNdbError();
        sql_print_error("Error %lu in readAutoIncrementValue(): %s",
                        (ulong) err.code, err.message);
        auto_increment_value= ~(Uint64)0;
      }
      else
        auto_increment_value= (ulonglong)auto_increment_value64;
    }
  }
  DBUG_VOID_RETURN;
}


int ha_ndbcluster::extra(enum ha_extra_function operation)
{
  DBUG_ENTER("extra");
  switch (operation) {
  case HA_EXTRA_NORMAL:              /* Optimize for space (def) */
    DBUG_PRINT("info", ("HA_EXTRA_NORMAL"));
    break;
  case HA_EXTRA_QUICK:                 /* Optimize for speed */
    DBUG_PRINT("info", ("HA_EXTRA_QUICK"));
    break;
  case HA_EXTRA_RESET:                 /* Reset database to after open */
    DBUG_PRINT("info", ("HA_EXTRA_RESET"));
    DBUG_PRINT("info", ("Clearing condition stack"));
    cond_clear();
    break;
  case HA_EXTRA_CACHE:                 /* Cash record in HA_rrnd() */
    DBUG_PRINT("info", ("HA_EXTRA_CACHE"));
    break;
  case HA_EXTRA_NO_CACHE:              /* End cacheing of records (def) */
    DBUG_PRINT("info", ("HA_EXTRA_NO_CACHE"));
    break;
  case HA_EXTRA_NO_READCHECK:          /* No readcheck on update */
    DBUG_PRINT("info", ("HA_EXTRA_NO_READCHECK"));
    break;
  case HA_EXTRA_READCHECK:             /* Use readcheck (def) */
    DBUG_PRINT("info", ("HA_EXTRA_READCHECK"));
    break;
  case HA_EXTRA_KEYREAD:               /* Read only key to database */
    DBUG_PRINT("info", ("HA_EXTRA_KEYREAD"));
    break;
  case HA_EXTRA_NO_KEYREAD:            /* Normal read of records (def) */
    DBUG_PRINT("info", ("HA_EXTRA_NO_KEYREAD"));
    break;
  case HA_EXTRA_NO_USER_CHANGE:        /* No user is allowed to write */
    DBUG_PRINT("info", ("HA_EXTRA_NO_USER_CHANGE"));
    break;
  case HA_EXTRA_KEY_CACHE:
    DBUG_PRINT("info", ("HA_EXTRA_KEY_CACHE"));
    break;
  case HA_EXTRA_NO_KEY_CACHE:
    DBUG_PRINT("info", ("HA_EXTRA_NO_KEY_CACHE"));
    break;
  case HA_EXTRA_WAIT_LOCK:            /* Wait until file is avalably (def) */
    DBUG_PRINT("info", ("HA_EXTRA_WAIT_LOCK"));
    break;
  case HA_EXTRA_NO_WAIT_LOCK:         /* If file is locked, return quickly */
    DBUG_PRINT("info", ("HA_EXTRA_NO_WAIT_LOCK"));
    break;
  case HA_EXTRA_WRITE_CACHE:           /* Use write cache in ha_write() */
    DBUG_PRINT("info", ("HA_EXTRA_WRITE_CACHE"));
    break;
  case HA_EXTRA_FLUSH_CACHE:           /* flush write_record_cache */
    DBUG_PRINT("info", ("HA_EXTRA_FLUSH_CACHE"));
    break;
  case HA_EXTRA_NO_KEYS:               /* Remove all update of keys */
    DBUG_PRINT("info", ("HA_EXTRA_NO_KEYS"));
    break;
  case HA_EXTRA_KEYREAD_CHANGE_POS:         /* Keyread, but change pos */
    DBUG_PRINT("info", ("HA_EXTRA_KEYREAD_CHANGE_POS")); /* xxxxchk -r must be used */
    break;                                  
  case HA_EXTRA_REMEMBER_POS:          /* Remember pos for next/prev */
    DBUG_PRINT("info", ("HA_EXTRA_REMEMBER_POS"));
    break;
  case HA_EXTRA_RESTORE_POS:
    DBUG_PRINT("info", ("HA_EXTRA_RESTORE_POS"));
    break;
  case HA_EXTRA_REINIT_CACHE:          /* init cache from current record */
    DBUG_PRINT("info", ("HA_EXTRA_REINIT_CACHE"));
    break;
  case HA_EXTRA_FORCE_REOPEN:          /* Datafile have changed on disk */
    DBUG_PRINT("info", ("HA_EXTRA_FORCE_REOPEN"));
    break;
  case HA_EXTRA_FLUSH:                 /* Flush tables to disk */
    DBUG_PRINT("info", ("HA_EXTRA_FLUSH"));
    break;
  case HA_EXTRA_NO_ROWS:               /* Don't write rows */
    DBUG_PRINT("info", ("HA_EXTRA_NO_ROWS"));
    break;
  case HA_EXTRA_RESET_STATE:           /* Reset positions */
    DBUG_PRINT("info", ("HA_EXTRA_RESET_STATE"));
    break;
  case HA_EXTRA_IGNORE_DUP_KEY:       /* Dup keys don't rollback everything*/
    DBUG_PRINT("info", ("HA_EXTRA_IGNORE_DUP_KEY"));
    if (current_thd->lex->sql_command == SQLCOM_REPLACE && !m_has_unique_index)
    {
      DBUG_PRINT("info", ("Turning ON use of write instead of insert"));
      m_use_write= TRUE;
    } else 
    {
      DBUG_PRINT("info", ("Ignoring duplicate key"));
      m_ignore_dup_key= TRUE;
    }
    break;
  case HA_EXTRA_NO_IGNORE_DUP_KEY:
    DBUG_PRINT("info", ("HA_EXTRA_NO_IGNORE_DUP_KEY"));
    DBUG_PRINT("info", ("Turning OFF use of write instead of insert"));
    m_use_write= FALSE;
    m_ignore_dup_key= FALSE;
    break;
  case HA_EXTRA_RETRIEVE_ALL_COLS:    /* Retrieve all columns, not just those
                                         where field->query_id is the same as
                                         the current query id */
    DBUG_PRINT("info", ("HA_EXTRA_RETRIEVE_ALL_COLS"));
    m_retrieve_all_fields= TRUE;
    break;
  case HA_EXTRA_PREPARE_FOR_DELETE:
    DBUG_PRINT("info", ("HA_EXTRA_PREPARE_FOR_DELETE"));
    break;
  case HA_EXTRA_PREPARE_FOR_UPDATE:     /* Remove read cache if problems */
    DBUG_PRINT("info", ("HA_EXTRA_PREPARE_FOR_UPDATE"));
    break;
  case HA_EXTRA_PRELOAD_BUFFER_SIZE: 
    DBUG_PRINT("info", ("HA_EXTRA_PRELOAD_BUFFER_SIZE"));
    break;
  case HA_EXTRA_RETRIEVE_PRIMARY_KEY: 
    DBUG_PRINT("info", ("HA_EXTRA_RETRIEVE_PRIMARY_KEY"));
    m_retrieve_primary_key= TRUE;
    break;
  case HA_EXTRA_CHANGE_KEY_TO_UNIQUE: 
    DBUG_PRINT("info", ("HA_EXTRA_CHANGE_KEY_TO_UNIQUE"));
    break;
  case HA_EXTRA_CHANGE_KEY_TO_DUP: 
    DBUG_PRINT("info", ("HA_EXTRA_CHANGE_KEY_TO_DUP"));
  case HA_EXTRA_KEYREAD_PRESERVE_FIELDS:
    DBUG_PRINT("info", ("HA_EXTRA_KEYREAD_PRESERVE_FIELDS"));
    break;

  }
  
  DBUG_RETURN(0);
}

/* 
   Start of an insert, remember number of rows to be inserted, it will
   be used in write_row and get_autoincrement to send an optimal number
   of rows in each roundtrip to the server

   SYNOPSIS
   rows     number of rows to insert, 0 if unknown

*/

void ha_ndbcluster::start_bulk_insert(ha_rows rows)
{
  int bytes, batch;
  const NDBTAB *tab= (const NDBTAB *) m_table;    

  DBUG_ENTER("start_bulk_insert");
  DBUG_PRINT("enter", ("rows: %d", (int)rows));
  
  m_rows_inserted= (ha_rows) 0;
  if (!m_use_write && m_ignore_dup_key)
  {
    /*
      compare if expression with that in write_row
      we have a situation where peek_indexed_rows() will be called
      so we cannot batch
    */
    DBUG_PRINT("info", ("Batching turned off as duplicate key is "
                        "ignored by using peek_row"));
    m_rows_to_insert= 1;
    m_bulk_insert_rows= 1;
    DBUG_VOID_RETURN;
  }
  if (rows == (ha_rows) 0)
  {
    /* We don't know how many will be inserted, guess */
    m_rows_to_insert= m_autoincrement_prefetch;
  }
  else
    m_rows_to_insert= rows; 

  /* 
    Calculate how many rows that should be inserted
    per roundtrip to NDB. This is done in order to minimize the 
    number of roundtrips as much as possible. However performance will 
    degrade if too many bytes are inserted, thus it's limited by this 
    calculation.   
  */
  const int bytesperbatch= 8192;
  bytes= 12 + tab->getRowSizeInBytes() + 4 * tab->getNoOfColumns();
  batch= bytesperbatch/bytes;
  batch= batch == 0 ? 1 : batch;
  DBUG_PRINT("info", ("batch: %d, bytes: %d", batch, bytes));
  m_bulk_insert_rows= batch;

  DBUG_VOID_RETURN;
}

/*
  End of an insert
 */
int ha_ndbcluster::end_bulk_insert()
{
  int error= 0;

  DBUG_ENTER("end_bulk_insert");
  // Check if last inserts need to be flushed
  if (m_bulk_insert_not_flushed)
  {
    NdbTransaction *trans= m_active_trans;
    // Send rows to NDB
    DBUG_PRINT("info", ("Sending inserts to NDB, "\
                        "rows_inserted:%d, bulk_insert_rows: %d", 
                        (int) m_rows_inserted, (int) m_bulk_insert_rows)); 
    m_bulk_insert_not_flushed= FALSE;
    if (m_transaction_on)
    {
      if (execute_no_commit(this, trans) != 0)
      {
        no_uncommitted_rows_execute_failure();
        my_errno= error= ndb_err(trans);
      }
    }
    else
    {
      if (execute_commit(this, trans) != 0)
      {
        no_uncommitted_rows_execute_failure();
        my_errno= error= ndb_err(trans);
      }
      else
      {
        int res= trans->restart();
        DBUG_ASSERT(res == 0);
      }
    }
  }

  m_rows_inserted= (ha_rows) 0;
  m_rows_to_insert= (ha_rows) 1;
  DBUG_RETURN(error);
}


int ha_ndbcluster::extra_opt(enum ha_extra_function operation, ulong cache_size)
{
  DBUG_ENTER("extra_opt");
  DBUG_PRINT("enter", ("cache_size: %lu", cache_size));
  DBUG_RETURN(extra(operation));
}

static const char *ha_ndbcluster_exts[] = {
 ha_ndb_ext,
 NullS
};

const char** ha_ndbcluster::bas_ext() const
{
  return ha_ndbcluster_exts;
}

/*
  How many seeks it will take to read through the table
  This is to be comparable to the number returned by records_in_range so
  that we can decide if we should scan the table or use keys.
*/

double ha_ndbcluster::scan_time()
{
  DBUG_ENTER("ha_ndbcluster::scan_time()");
  double res= rows2double(records*1000);
  DBUG_PRINT("exit", ("table: %s value: %f", 
                      m_tabname, res));
  DBUG_RETURN(res);
}

/*
  Convert MySQL table locks into locks supported by Ndb Cluster.
  Note that MySQL Cluster does currently not support distributed
  table locks, so to be safe one should set cluster in Single
  User Mode, before relying on table locks when updating tables
  from several MySQL servers
*/

THR_LOCK_DATA **ha_ndbcluster::store_lock(THD *thd,
                                          THR_LOCK_DATA **to,
                                          enum thr_lock_type lock_type)
{
  DBUG_ENTER("store_lock");
  if (lock_type != TL_IGNORE && m_lock.type == TL_UNLOCK) 
  {

    /* If we are not doing a LOCK TABLE, then allow multiple
       writers */
    
    /* Since NDB does not currently have table locks
       this is treated as a ordinary lock */

    if ((lock_type >= TL_WRITE_CONCURRENT_INSERT &&
         lock_type <= TL_WRITE) && !thd->in_lock_tables)      
      lock_type= TL_WRITE_ALLOW_WRITE;
    
    /* In queries of type INSERT INTO t1 SELECT ... FROM t2 ...
       MySQL would use the lock TL_READ_NO_INSERT on t2, and that
       would conflict with TL_WRITE_ALLOW_WRITE, blocking all inserts
       to t2. Convert the lock to a normal read lock to allow
       concurrent inserts to t2. */
    
    if (lock_type == TL_READ_NO_INSERT && !thd->in_lock_tables)
      lock_type= TL_READ;
    
    m_lock.type=lock_type;
  }
  *to++= &m_lock;

  DBUG_PRINT("exit", ("lock_type: %d", lock_type));
  
  DBUG_RETURN(to);
}

#ifndef DBUG_OFF
#define PRINT_OPTION_FLAGS(t) { \
      if (t->options & OPTION_NOT_AUTOCOMMIT) \
        DBUG_PRINT("thd->options", ("OPTION_NOT_AUTOCOMMIT")); \
      if (t->options & OPTION_BEGIN) \
        DBUG_PRINT("thd->options", ("OPTION_BEGIN")); \
      if (t->options & OPTION_TABLE_LOCK) \
        DBUG_PRINT("thd->options", ("OPTION_TABLE_LOCK")); \
}
#else
#define PRINT_OPTION_FLAGS(t)
#endif


/*
  As MySQL will execute an external lock for every new table it uses
  we can use this to start the transactions.
  If we are in auto_commit mode we just need to start a transaction
  for the statement, this will be stored in thd_ndb.stmt.
  If not, we have to start a master transaction if there doesn't exist
  one from before, this will be stored in thd_ndb.all
 
  When a table lock is held one transaction will be started which holds
  the table lock and for each statement a hupp transaction will be started  
  If we are locking the table then:
  - save the NdbDictionary::Table for easy access
  - save reference to table statistics
  - refresh list of the indexes for the table if needed (if altered)
 */

int ha_ndbcluster::external_lock(THD *thd, int lock_type)
{
  int error=0;
  NdbTransaction* trans= NULL;

  DBUG_ENTER("external_lock");
  /*
    Check that this handler instance has a connection
    set up to the Ndb object of thd
   */
  if (check_ndb_connection(thd))
    DBUG_RETURN(1);

  Thd_ndb *thd_ndb= get_thd_ndb(thd);
  Ndb *ndb= thd_ndb->ndb;

  DBUG_PRINT("enter", ("thd: %x, thd_ndb: %x, thd_ndb->lock_count: %d",
                       thd, thd_ndb, thd_ndb->lock_count));

  if (lock_type != F_UNLCK)
  {
    DBUG_PRINT("info", ("lock_type != F_UNLCK"));
    if (!thd->transaction.on)
      m_transaction_on= FALSE;
    else
      m_transaction_on= thd->variables.ndb_use_transactions;
    if (!thd_ndb->lock_count++)
    {
      PRINT_OPTION_FLAGS(thd);
      if (!(thd->options & (OPTION_NOT_AUTOCOMMIT | OPTION_BEGIN))) 
      {
        // Autocommit transaction
        DBUG_ASSERT(!thd_ndb->stmt);
        DBUG_PRINT("trans",("Starting transaction stmt"));      

        trans= ndb->startTransaction();
        if (trans == NULL)
          ERR_RETURN(ndb->getNdbError());
        no_uncommitted_rows_reset(thd);
        thd_ndb->stmt= trans;
        trans_register_ha(thd, FALSE, &ndbcluster_hton);
      } 
      else 
      { 
        if (!thd_ndb->all)
        {
          // Not autocommit transaction
          // A "master" transaction ha not been started yet
          DBUG_PRINT("trans",("starting transaction, all"));
          
          trans= ndb->startTransaction();
          if (trans == NULL)
            ERR_RETURN(ndb->getNdbError());
          no_uncommitted_rows_reset(thd);
          thd_ndb->all= trans; 
          trans_register_ha(thd, TRUE, &ndbcluster_hton);

          /*
            If this is the start of a LOCK TABLE, a table look 
            should be taken on the table in NDB
           
            Check if it should be read or write lock
           */
          if (thd->options & (OPTION_TABLE_LOCK))
          {
            //lockThisTable();
            DBUG_PRINT("info", ("Locking the table..." ));
          }

        }
      }
    }
    /*
      This is the place to make sure this handler instance
      has a started transaction.
     
      The transaction is started by the first handler on which 
      MySQL Server calls external lock
     
      Other handlers in the same stmt or transaction should use 
      the same NDB transaction. This is done by setting up the m_active_trans
      pointer to point to the NDB transaction. 
     */

    // store thread specific data first to set the right context
    m_force_send=          thd->variables.ndb_force_send;
    m_ha_not_exact_count= !thd->variables.ndb_use_exact_count;
    m_autoincrement_prefetch= 
      (ha_rows) thd->variables.ndb_autoincrement_prefetch_sz;

    m_active_trans= thd_ndb->all ? thd_ndb->all : thd_ndb->stmt;
    DBUG_ASSERT(m_active_trans);
    // Start of transaction
    m_rows_changed= 0;
    m_retrieve_all_fields= FALSE;
    m_retrieve_primary_key= FALSE;
    m_ops_pending= 0;
    {
      NDBDICT *dict= ndb->getDictionary();
      const NDBTAB *tab;
      void *tab_info;
      if (!(tab= dict->getTable(m_tabname, &tab_info)))
        ERR_RETURN(dict->getNdbError());
      DBUG_PRINT("info", ("Table schema version: %d", 
                          tab->getObjectVersion()));
      // Check if thread has stale local cache
      // New transaction must not use old tables... (trans != 0)
      // Running might...
      if ((trans && tab->getObjectStatus() != NdbDictionary::Object::Retrieved)
	  || tab->getObjectStatus() == NdbDictionary::Object::Invalid)
      {
        invalidate_dictionary_cache(FALSE);
        if (!(tab= dict->getTable(m_tabname, &tab_info)))
          ERR_RETURN(dict->getNdbError());
        DBUG_PRINT("info", ("Table schema version: %d", 
                            tab->getObjectVersion()));
      }
      if (m_table_version < tab->getObjectVersion())
      {
        /*
          The table has been altered, caller has to retry
        */
        NdbError err= ndb->getNdbError(NDB_INVALID_SCHEMA_OBJECT);
        DBUG_RETURN(ndb_to_mysql_error(&err));
      }
      if (m_table != (void *)tab)
      {
        m_table= (void *)tab;
        m_table_version = tab->getObjectVersion();
        if ((my_errno= build_index_list(ndb, table, ILBP_OPEN)))
          DBUG_RETURN(my_errno);

        const void *data, *pack_data;
        uint length, pack_length;
        if (readfrm(table->s->path, &data, &length) ||
            packfrm(data, length, &pack_data, &pack_length) ||
            pack_length != tab->getFrmLength() ||
            memcmp(pack_data, tab->getFrmData(), pack_length))
        {
          my_free((char*)data, MYF(MY_ALLOW_ZERO_PTR));
          my_free((char*)pack_data, MYF(MY_ALLOW_ZERO_PTR));
          NdbError err= ndb->getNdbError(NDB_INVALID_SCHEMA_OBJECT);
          DBUG_RETURN(ndb_to_mysql_error(&err));
        }
        my_free((char*)data, MYF(MY_ALLOW_ZERO_PTR));
        my_free((char*)pack_data, MYF(MY_ALLOW_ZERO_PTR));
      }
      m_table_info= tab_info;
    }
    no_uncommitted_rows_init(thd);
  }
  else
  {
    DBUG_PRINT("info", ("lock_type == F_UNLCK"));

    if (ndb_cache_check_time && m_rows_changed)
    {
      DBUG_PRINT("info", ("Rows has changed and util thread is running"));
      if (thd->options & (OPTION_NOT_AUTOCOMMIT | OPTION_BEGIN))
      {
        DBUG_PRINT("info", ("Add share to list of tables to be invalidated"));
        /* NOTE push_back allocates memory using transactions mem_root! */
        thd_ndb->changed_tables.push_back(m_share, &thd->transaction.mem_root);
      }

      pthread_mutex_lock(&m_share->mutex);
      DBUG_PRINT("info", ("Invalidating commit_count"));
      m_share->commit_count= 0;
      m_share->commit_count_lock++;
      pthread_mutex_unlock(&m_share->mutex);
    }

    if (!--thd_ndb->lock_count)
    {
      DBUG_PRINT("trans", ("Last external_lock"));
      PRINT_OPTION_FLAGS(thd);

      if (thd_ndb->stmt)
      {
        /*
          Unlock is done without a transaction commit / rollback.
          This happens if the thread didn't update any rows
          We must in this case close the transaction to release resources
        */
        DBUG_PRINT("trans",("ending non-updating transaction"));
        ndb->closeTransaction(m_active_trans);
        thd_ndb->stmt= NULL;
      }
    }
    m_table_info= NULL;

    /*
      This is the place to make sure this handler instance
      no longer are connected to the active transaction.

      And since the handler is no longer part of the transaction 
      it can't have open cursors, ops or blobs pending.
    */
    m_active_trans= NULL;    

    if (m_active_cursor)
      DBUG_PRINT("warning", ("m_active_cursor != NULL"));
    m_active_cursor= NULL;

    if (m_multi_cursor)
      DBUG_PRINT("warning", ("m_multi_cursor != NULL"));
    m_multi_cursor= NULL;
    
    if (m_blobs_pending)
      DBUG_PRINT("warning", ("blobs_pending != 0"));
    m_blobs_pending= 0;
    
    if (m_ops_pending)
      DBUG_PRINT("warning", ("ops_pending != 0L"));
    m_ops_pending= 0;
  }
  DBUG_RETURN(error);
}

/*
  Unlock the last row read in an open scan.
  Rows are unlocked by default in ndb, but
  for SELECT FOR UPDATE and SELECT LOCK WIT SHARE MODE
  locks are kept if unlock_row() is not called.
*/

void ha_ndbcluster::unlock_row() 
{
  DBUG_ENTER("unlock_row");

  DBUG_PRINT("info", ("Unlocking row"));
  m_lock_tuple= false;
  DBUG_VOID_RETURN;
}

/*
  Start a transaction for running a statement if one is not
  already running in a transaction. This will be the case in
  a BEGIN; COMMIT; block
  When using LOCK TABLE's external_lock will start a transaction
  since ndb does not currently does not support table locking
*/

int ha_ndbcluster::start_stmt(THD *thd, thr_lock_type lock_type)
{
  int error=0;
  DBUG_ENTER("start_stmt");
  PRINT_OPTION_FLAGS(thd);

  Thd_ndb *thd_ndb= get_thd_ndb(thd);
  NdbTransaction *trans= (thd_ndb->stmt)?thd_ndb->stmt:thd_ndb->all;
  if (!trans){
    Ndb *ndb= thd_ndb->ndb;
    DBUG_PRINT("trans",("Starting transaction stmt"));  
    trans= ndb->startTransaction();
    if (trans == NULL)
      ERR_RETURN(ndb->getNdbError());
    no_uncommitted_rows_reset(thd);
    thd_ndb->stmt= trans;
    trans_register_ha(thd, FALSE, &ndbcluster_hton);
  }
  m_active_trans= trans;

  // Start of statement
  m_retrieve_all_fields= FALSE;
  m_retrieve_primary_key= FALSE;
  m_ops_pending= 0;    
  
  DBUG_RETURN(error);
}


/*
  Commit a transaction started in NDB
 */

int ndbcluster_commit(THD *thd, bool all)
{
  int res= 0;
  Thd_ndb *thd_ndb= get_thd_ndb(thd);
  Ndb *ndb= thd_ndb->ndb;
  NdbTransaction *trans= all ? thd_ndb->all : thd_ndb->stmt;

  DBUG_ENTER("ndbcluster_commit");
  DBUG_PRINT("transaction",("%s",
                            trans == thd_ndb->stmt ?
                            "stmt" : "all"));
  DBUG_ASSERT(ndb && trans);

  if (execute_commit(thd,trans) != 0)
  {
    const NdbError err= trans->getNdbError();
    const NdbOperation *error_op= trans->getNdbErrorOperation();
    ERR_PRINT(err);
    res= ndb_to_mysql_error(&err);
    if (res != -1)
      ndbcluster_print_error(res, error_op);
  }
  ndb->closeTransaction(trans);

  if (all)
    thd_ndb->all= NULL;
  else
    thd_ndb->stmt= NULL;

  /* Clear commit_count for tables changed by transaction */
  NDB_SHARE* share;
  List_iterator_fast<NDB_SHARE> it(thd_ndb->changed_tables);
  while ((share= it++))
  {
    pthread_mutex_lock(&share->mutex);
    DBUG_PRINT("info", ("Invalidate commit_count for %s, share->commit_count: %d ", share->table_name, share->commit_count));
    share->commit_count= 0;
    share->commit_count_lock++;
    pthread_mutex_unlock(&share->mutex);
  }
  thd_ndb->changed_tables.empty();

  DBUG_RETURN(res);
}


/*
  Rollback a transaction started in NDB
 */

int ndbcluster_rollback(THD *thd, bool all)
{
  int res= 0;
  Thd_ndb *thd_ndb= get_thd_ndb(thd);
  Ndb *ndb= thd_ndb->ndb;
  NdbTransaction *trans= all ? thd_ndb->all : thd_ndb->stmt;

  DBUG_ENTER("ndbcluster_rollback");
  DBUG_PRINT("transaction",("%s",
                            trans == thd_ndb->stmt ? 
                            "stmt" : "all"));
  DBUG_ASSERT(ndb && trans);

  if (trans->execute(NdbTransaction::Rollback) != 0)
  {
    const NdbError err= trans->getNdbError();
    const NdbOperation *error_op= trans->getNdbErrorOperation();
    ERR_PRINT(err);     
    res= ndb_to_mysql_error(&err);
    if (res != -1) 
      ndbcluster_print_error(res, error_op);
  }
  ndb->closeTransaction(trans);

  if (all)
    thd_ndb->all= NULL;
  else
    thd_ndb->stmt= NULL;

  /* Clear list of tables changed by transaction */
  thd_ndb->changed_tables.empty();

  DBUG_RETURN(res);
}


/*
  Define NDB column based on Field.
  Returns 0 or mysql error code.
  Not member of ha_ndbcluster because NDBCOL cannot be declared.

  MySQL text types with character set "binary" are mapped to true
  NDB binary types without a character set.  This may change.
 */

static int create_ndb_column(NDBCOL &col,
                             Field *field,
                             HA_CREATE_INFO *info)
{
  // Set name
  col.setName(field->field_name);
  // Get char set
  CHARSET_INFO *cs= field->charset();
  // Set type and sizes
  const enum enum_field_types mysql_type= field->real_type();
  switch (mysql_type) {
  // Numeric types
  case MYSQL_TYPE_TINY:        
    if (field->flags & UNSIGNED_FLAG)
      col.setType(NDBCOL::Tinyunsigned);
    else
      col.setType(NDBCOL::Tinyint);
    col.setLength(1);
    break;
  case MYSQL_TYPE_SHORT:
    if (field->flags & UNSIGNED_FLAG)
      col.setType(NDBCOL::Smallunsigned);
    else
      col.setType(NDBCOL::Smallint);
    col.setLength(1);
    break;
  case MYSQL_TYPE_LONG:
    if (field->flags & UNSIGNED_FLAG)
      col.setType(NDBCOL::Unsigned);
    else
      col.setType(NDBCOL::Int);
    col.setLength(1);
    break;
  case MYSQL_TYPE_INT24:       
    if (field->flags & UNSIGNED_FLAG)
      col.setType(NDBCOL::Mediumunsigned);
    else
      col.setType(NDBCOL::Mediumint);
    col.setLength(1);
    break;
  case MYSQL_TYPE_LONGLONG:
    if (field->flags & UNSIGNED_FLAG)
      col.setType(NDBCOL::Bigunsigned);
    else
      col.setType(NDBCOL::Bigint);
    col.setLength(1);
    break;
  case MYSQL_TYPE_FLOAT:
    col.setType(NDBCOL::Float);
    col.setLength(1);
    break;
  case MYSQL_TYPE_DOUBLE:
    col.setType(NDBCOL::Double);
    col.setLength(1);
    break;
  case MYSQL_TYPE_DECIMAL:    
    {
      Field_decimal *f= (Field_decimal*)field;
      uint precision= f->pack_length();
      uint scale= f->decimals();
      if (field->flags & UNSIGNED_FLAG)
      {
        col.setType(NDBCOL::Olddecimalunsigned);
        precision-= (scale > 0);
      }
      else
      {
        col.setType(NDBCOL::Olddecimal);
        precision-= 1 + (scale > 0);
      }
      col.setPrecision(precision);
      col.setScale(scale);
      col.setLength(1);
    }
    break;
  case MYSQL_TYPE_NEWDECIMAL:    
    {
      Field_new_decimal *f= (Field_new_decimal*)field;
      uint precision= f->precision;
      uint scale= f->decimals();
      if (field->flags & UNSIGNED_FLAG)
      {
        col.setType(NDBCOL::Decimalunsigned);
      }
      else
      {
        col.setType(NDBCOL::Decimal);
      }
      col.setPrecision(precision);
      col.setScale(scale);
      col.setLength(1);
    }
    break;
  // Date types
  case MYSQL_TYPE_DATETIME:    
    col.setType(NDBCOL::Datetime);
    col.setLength(1);
    break;
  case MYSQL_TYPE_DATE: // ?
    col.setType(NDBCOL::Char);
    col.setLength(field->pack_length());
    break;
  case MYSQL_TYPE_NEWDATE:
    col.setType(NDBCOL::Date);
    col.setLength(1);
    break;
  case MYSQL_TYPE_TIME:        
    col.setType(NDBCOL::Time);
    col.setLength(1);
    break;
  case MYSQL_TYPE_YEAR:
    col.setType(NDBCOL::Year);
    col.setLength(1);
    break;
  case MYSQL_TYPE_TIMESTAMP:
    col.setType(NDBCOL::Timestamp);
    col.setLength(1);
    break;
  // Char types
  case MYSQL_TYPE_STRING:      
    if (field->pack_length() == 0)
    {
      col.setType(NDBCOL::Bit);
      col.setLength(1);
    }
    else if ((field->flags & BINARY_FLAG) && cs == &my_charset_bin)
    {
      col.setType(NDBCOL::Binary);
      col.setLength(field->pack_length());
    }
    else
    {
      col.setType(NDBCOL::Char);
      col.setCharset(cs);
      col.setLength(field->pack_length());
    }
    break;
  case MYSQL_TYPE_VAR_STRING: // ?
  case MYSQL_TYPE_VARCHAR:
    {
      Field_varstring* f= (Field_varstring*)field;
      if (f->length_bytes == 1)
      {
        if ((field->flags & BINARY_FLAG) && cs == &my_charset_bin)
          col.setType(NDBCOL::Varbinary);
        else {
          col.setType(NDBCOL::Varchar);
          col.setCharset(cs);
        }
      }
      else if (f->length_bytes == 2)
      {
        if ((field->flags & BINARY_FLAG) && cs == &my_charset_bin)
          col.setType(NDBCOL::Longvarbinary);
        else {
          col.setType(NDBCOL::Longvarchar);
          col.setCharset(cs);
        }
      }
      else
      {
        return HA_ERR_UNSUPPORTED;
      }
      col.setLength(field->field_length);
    }
    break;
  // Blob types (all come in as MYSQL_TYPE_BLOB)
  mysql_type_tiny_blob:
  case MYSQL_TYPE_TINY_BLOB:
    if ((field->flags & BINARY_FLAG) && cs == &my_charset_bin)
      col.setType(NDBCOL::Blob);
    else {
      col.setType(NDBCOL::Text);
      col.setCharset(cs);
    }
    col.setInlineSize(256);
    // No parts
    col.setPartSize(0);
    col.setStripeSize(0);
    break;
  //mysql_type_blob:
  case MYSQL_TYPE_GEOMETRY:
  case MYSQL_TYPE_BLOB:    
    if ((field->flags & BINARY_FLAG) && cs == &my_charset_bin)
      col.setType(NDBCOL::Blob);
    else {
      col.setType(NDBCOL::Text);
      col.setCharset(cs);
    }
    // Use "<=" even if "<" is the exact condition
    if (field->max_length() <= (1 << 8))
      goto mysql_type_tiny_blob;
    else if (field->max_length() <= (1 << 16))
    {
      col.setInlineSize(256);
      col.setPartSize(2000);
      col.setStripeSize(16);
    }
    else if (field->max_length() <= (1 << 24))
      goto mysql_type_medium_blob;
    else
      goto mysql_type_long_blob;
    break;
  mysql_type_medium_blob:
  case MYSQL_TYPE_MEDIUM_BLOB:   
    if ((field->flags & BINARY_FLAG) && cs == &my_charset_bin)
      col.setType(NDBCOL::Blob);
    else {
      col.setType(NDBCOL::Text);
      col.setCharset(cs);
    }
    col.setInlineSize(256);
    col.setPartSize(4000);
    col.setStripeSize(8);
    break;
  mysql_type_long_blob:
  case MYSQL_TYPE_LONG_BLOB:  
    if ((field->flags & BINARY_FLAG) && cs == &my_charset_bin)
      col.setType(NDBCOL::Blob);
    else {
      col.setType(NDBCOL::Text);
      col.setCharset(cs);
    }
    col.setInlineSize(256);
    col.setPartSize(8000);
    col.setStripeSize(4);
    break;
  // Other types
  case MYSQL_TYPE_ENUM:
    col.setType(NDBCOL::Char);
    col.setLength(field->pack_length());
    break;
  case MYSQL_TYPE_SET:         
    col.setType(NDBCOL::Char);
    col.setLength(field->pack_length());
    break;
  case MYSQL_TYPE_BIT:
  {
    int no_of_bits= field->field_length;
    col.setType(NDBCOL::Bit);
    if (!no_of_bits)
      col.setLength(1);
      else
        col.setLength(no_of_bits);
    break;
  }
  case MYSQL_TYPE_NULL:        
    goto mysql_type_unsupported;
  mysql_type_unsupported:
  default:
    return HA_ERR_UNSUPPORTED;
  }
  // Set nullable and pk
  col.setNullable(field->maybe_null());
  col.setPrimaryKey(field->flags & PRI_KEY_FLAG);
  // Set autoincrement
  if (field->flags & AUTO_INCREMENT_FLAG) 
  {
    col.setAutoIncrement(TRUE);
    ulonglong value= info->auto_increment_value ?
      info->auto_increment_value : (ulonglong) 1;
    DBUG_PRINT("info", ("Autoincrement key, initial: %llu", value));
    col.setAutoIncrementInitialValue(value);
  }
  else
    col.setAutoIncrement(FALSE);
  return 0;
}

/*
  Create a table in NDB Cluster
 */

static void ndb_set_fragmentation(NDBTAB &tab, TABLE *form, uint pk_length)
{
  ha_rows max_rows= form->s->max_rows;
  ha_rows min_rows= form->s->min_rows;
  if (max_rows < min_rows)
    max_rows= min_rows;
  if (max_rows == (ha_rows)0) /* default setting, don't set fragmentation */
    return;
  /**
   * get the number of fragments right
   */
  uint no_fragments;
  {
#if MYSQL_VERSION_ID >= 50000
    uint acc_row_size= 25 + /*safety margin*/ 2;
#else
    uint acc_row_size= pk_length*4;
    /* add acc overhead */
    if (pk_length <= 8)  /* main page will set the limit */
      acc_row_size+= 25 + /*safety margin*/ 2;
    else                /* overflow page will set the limit */
      acc_row_size+= 4 + /*safety margin*/ 4;
#endif
    ulonglong acc_fragment_size= 512*1024*1024;
#if MYSQL_VERSION_ID >= 50100
    no_fragments= (max_rows*acc_row_size)/acc_fragment_size+1;
#else
    no_fragments= ((max_rows*acc_row_size)/acc_fragment_size+1
                   +1/*correct rounding*/)/2;
#endif
  }
  {
    uint no_nodes= g_ndb_cluster_connection->no_db_nodes();
    NDBTAB::FragmentType ftype;
    if (no_fragments > 2*no_nodes)
    {
      ftype= NDBTAB::FragAllLarge;
      if (no_fragments > 4*no_nodes)
        push_warning(current_thd, MYSQL_ERROR::WARN_LEVEL_WARN, ER_UNKNOWN_ERROR,
                     "Ndb might have problems storing the max amount of rows specified");
    }
    else if (no_fragments > no_nodes)
      ftype= NDBTAB::FragAllMedium;
    else
      ftype= NDBTAB::FragAllSmall;
    tab.setFragmentType(ftype);
  }
  tab.setMaxRows(max_rows);
  tab.setMinRows(min_rows);
}

int ha_ndbcluster::create(const char *name, 
                          TABLE *form, 
                          HA_CREATE_INFO *info)
{
  NDBTAB tab;
  NDBCOL col;
  uint pack_length, length, i, pk_length= 0;
  const void *data, *pack_data;
  char name2[FN_HEADLEN];
  bool create_from_engine= (info->table_options & HA_OPTION_CREATE_FROM_ENGINE);

  DBUG_ENTER("ha_ndbcluster::create");
  DBUG_PRINT("enter", ("name: %s", name));
  fn_format(name2, name, "", "",2);       // Remove the .frm extension
  set_dbname(name2);
  set_tabname(name2);    

  if (current_thd->lex->sql_command == SQLCOM_TRUNCATE)
  {
    DBUG_PRINT("info", ("Dropping and re-creating table for TRUNCATE"));
    if ((my_errno= delete_table(name)))
      DBUG_RETURN(my_errno);
  }
  if (create_from_engine)
  {
    /*
      Table alreay exists in NDB and frm file has been created by 
      caller.
      Do Ndb specific stuff, such as create a .ndb file
    */
    my_errno= write_ndb_file();
    DBUG_RETURN(my_errno);
  }

  DBUG_PRINT("table", ("name: %s", m_tabname));  
  tab.setName(m_tabname);
  tab.setLogging(!(info->options & HA_LEX_CREATE_TMP_TABLE));    
   
  // Save frm data for this table
  if (readfrm(name, &data, &length))
    DBUG_RETURN(1);
  if (packfrm(data, length, &pack_data, &pack_length))
    DBUG_RETURN(2);
  
  DBUG_PRINT("info", ("setFrm data=%x, len=%d", pack_data, pack_length));
  tab.setFrm(pack_data, pack_length);      
  my_free((char*)data, MYF(0));
  my_free((char*)pack_data, MYF(0));
  
  for (i= 0; i < form->s->fields; i++) 
  {
    Field *field= form->field[i];
    DBUG_PRINT("info", ("name: %s, type: %u, pack_length: %d", 
                        field->field_name, field->real_type(),
                        field->pack_length()));
    if ((my_errno= create_ndb_column(col, field, info)))
      DBUG_RETURN(my_errno);
    tab.addColumn(col);
    if (col.getPrimaryKey())
      pk_length += (field->pack_length() + 3) / 4;
  }
  
  // No primary key, create shadow key as 64 bit, auto increment  
  if (form->s->primary_key == MAX_KEY) 
  {
    DBUG_PRINT("info", ("Generating shadow key"));
    col.setName("$PK");
    col.setType(NdbDictionary::Column::Bigunsigned);
    col.setLength(1);
    col.setNullable(FALSE);
    col.setPrimaryKey(TRUE);
    col.setAutoIncrement(TRUE);
    tab.addColumn(col);
    pk_length += 2;
  }
  
  // Make sure that blob tables don't have to big part size
  for (i= 0; i < form->s->fields; i++) 
  {
    /**
     * The extra +7 concists
     * 2 - words from pk in blob table
     * 5 - from extra words added by tup/dict??
     */
    switch (form->field[i]->real_type()) {
    case MYSQL_TYPE_GEOMETRY:
    case MYSQL_TYPE_BLOB:    
    case MYSQL_TYPE_MEDIUM_BLOB:   
    case MYSQL_TYPE_LONG_BLOB: 
    {
      NdbDictionary::Column * col= tab.getColumn(i);
      int size= pk_length + (col->getPartSize()+3)/4 + 7;
      if (size > NDB_MAX_TUPLE_SIZE_IN_WORDS && 
         (pk_length+7) < NDB_MAX_TUPLE_SIZE_IN_WORDS)
      {
        size= NDB_MAX_TUPLE_SIZE_IN_WORDS - pk_length - 7;
        col->setPartSize(4*size);
      }
      /**
       * If size > NDB_MAX and pk_length+7 >= NDB_MAX
       *   then the table can't be created anyway, so skip
       *   changing part size, and have error later
       */ 
    }
    default:
      break;
    }
  }

  ndb_set_fragmentation(tab, form, pk_length);

  if ((my_errno= check_ndb_connection()))
    DBUG_RETURN(my_errno);
  
  // Create the table in NDB     
  Ndb *ndb= get_ndb();
  NDBDICT *dict= ndb->getDictionary();
  if (dict->createTable(tab) != 0) 
  {
    const NdbError err= dict->getNdbError();
    ERR_PRINT(err);
    my_errno= ndb_to_mysql_error(&err);
    DBUG_RETURN(my_errno);
  }
  DBUG_PRINT("info", ("Table %s/%s created successfully", 
                      m_dbname, m_tabname));

  // Create secondary indexes
  my_errno= build_index_list(ndb, form, ILBP_CREATE);

  if (!my_errno)
    my_errno= write_ndb_file();

  DBUG_RETURN(my_errno);
}


int ha_ndbcluster::create_ordered_index(const char *name, 
                                        KEY *key_info)
{
  DBUG_ENTER("ha_ndbcluster::create_ordered_index");
  DBUG_RETURN(create_index(name, key_info, FALSE));
}

int ha_ndbcluster::create_unique_index(const char *name, 
                                       KEY *key_info)
{

  DBUG_ENTER("ha_ndbcluster::create_unique_index");
  DBUG_RETURN(create_index(name, key_info, TRUE));
}


/*
  Create an index in NDB Cluster
 */

int ha_ndbcluster::create_index(const char *name, 
                                KEY *key_info,
                                bool unique)
{
  Ndb *ndb= get_ndb();
  NdbDictionary::Dictionary *dict= ndb->getDictionary();
  KEY_PART_INFO *key_part= key_info->key_part;
  KEY_PART_INFO *end= key_part + key_info->key_parts;
  
  DBUG_ENTER("ha_ndbcluster::create_index");
  DBUG_PRINT("enter", ("name: %s ", name));

  NdbDictionary::Index ndb_index(name);
  if (unique)
    ndb_index.setType(NdbDictionary::Index::UniqueHashIndex);
  else 
  {
    ndb_index.setType(NdbDictionary::Index::OrderedIndex);
    // TODO Only temporary ordered indexes supported
    ndb_index.setLogging(FALSE); 
  }
  ndb_index.setTable(m_tabname);

  for (; key_part != end; key_part++) 
  {
    Field *field= key_part->field;
    DBUG_PRINT("info", ("attr: %s", field->field_name));
    ndb_index.addColumnName(field->field_name);
  }
  
  if (dict->createIndex(ndb_index))
    ERR_RETURN(dict->getNdbError());

  // Success
  DBUG_PRINT("info", ("Created index %s", name));
  DBUG_RETURN(0);  
}

/*
  Rename a table in NDB Cluster
*/

int ha_ndbcluster::rename_table(const char *from, const char *to)
{
  NDBDICT *dict;
  char new_tabname[FN_HEADLEN];
  char new_dbname[FN_HEADLEN];
  const NDBTAB *orig_tab;
  int result;
  bool recreate_indexes= FALSE;
  NDBDICT::List index_list;

  DBUG_ENTER("ha_ndbcluster::rename_table");
  DBUG_PRINT("info", ("Renaming %s to %s", from, to));
  set_dbname(from);
  set_dbname(to, new_dbname);
  set_tabname(from);
  set_tabname(to, new_tabname);

  if (check_ndb_connection())
    DBUG_RETURN(my_errno= HA_ERR_NO_CONNECTION);

  Ndb *ndb= get_ndb();
  dict= ndb->getDictionary();
  if (!(orig_tab= dict->getTable(m_tabname)))
    ERR_RETURN(dict->getNdbError());
  // Check if thread has stale local cache
  if (orig_tab->getObjectStatus() == NdbDictionary::Object::Invalid)
  {
    dict->removeCachedTable(m_tabname);
    if (!(orig_tab= dict->getTable(m_tabname)))
      ERR_RETURN(dict->getNdbError());
  }
  if (my_strcasecmp(system_charset_info, new_dbname, m_dbname))
  {
    dict->listIndexes(index_list, m_tabname);
    recreate_indexes= TRUE;
  }

  m_table= (void *)orig_tab;
  // Change current database to that of target table
  set_dbname(to);
  ndb->setDatabaseName(m_dbname);
  if (!(result= alter_table_name(new_tabname)))
  {
    // Rename .ndb file
    result= handler::rename_table(from, to);
  }

  // If we are moving tables between databases, we need to recreate
  // indexes
  if (recreate_indexes)
  {
    const NDBTAB *new_tab;
    set_tabname(to);
    if (!(new_tab= dict->getTable(m_tabname)))
      ERR_RETURN(dict->getNdbError());

    for (unsigned i = 0; i < index_list.count; i++) {
        NDBDICT::List::Element& index_el = index_list.elements[i];
	set_dbname(from);
	ndb->setDatabaseName(m_dbname);
	const NDBINDEX * index= dict->getIndex(index_el.name,  *new_tab);
	set_dbname(to);
	ndb->setDatabaseName(m_dbname);
	DBUG_PRINT("info", ("Creating index %s/%s", 
			    m_dbname, index->getName()));
	dict->createIndex(*index);
        DBUG_PRINT("info", ("Dropping index %s/%s", 
			    m_dbname, index->getName()));
	
	set_dbname(from);
	ndb->setDatabaseName(m_dbname);
	dict->dropIndex(*index);
    }
  }

  DBUG_RETURN(result);
}


/*
  Rename a table in NDB Cluster using alter table
 */

int ha_ndbcluster::alter_table_name(const char *to)
{
  Ndb *ndb= get_ndb();
  NDBDICT *dict= ndb->getDictionary();
  const NDBTAB *orig_tab= (const NDBTAB *) m_table;
  DBUG_ENTER("alter_table_name_table");

  NdbDictionary::Table new_tab= *orig_tab;
  new_tab.setName(to);
  if (dict->alterTable(new_tab) != 0)
    ERR_RETURN(dict->getNdbError());

  m_table= NULL;
  m_table_info= NULL;
                                                                             
  DBUG_RETURN(0);
}


/*
  Delete table from NDB Cluster

 */

int ha_ndbcluster::delete_table(const char *name)
{
  DBUG_ENTER("ha_ndbcluster::delete_table");
  DBUG_PRINT("enter", ("name: %s", name));
  set_dbname(name);
  set_tabname(name);

  if (check_ndb_connection())
    DBUG_RETURN(HA_ERR_NO_CONNECTION);

  /* Call ancestor function to delete .ndb file */
  handler::delete_table(name);
  
  /* Drop the table from NDB */
  DBUG_RETURN(drop_table());
}


/*
  Drop table in NDB Cluster
 */

int ha_ndbcluster::drop_table()
{
  THD *thd= current_thd;
  Ndb *ndb= get_ndb();
  NdbDictionary::Dictionary *dict= ndb->getDictionary();

  DBUG_ENTER("drop_table");
  DBUG_PRINT("enter", ("Deleting %s", m_tabname));
  
  release_metadata();
  while (dict->dropTable(m_tabname)) 
  {
    const NdbError err= dict->getNdbError();
    switch (err.status)
    {
      case NdbError::TemporaryError:
        if (!thd->killed)
          continue; // retry indefinitly
        break;
      default:
        break;
    }
    ERR_RETURN(dict->getNdbError());
  }

  DBUG_RETURN(0);
}


ulonglong ha_ndbcluster::get_auto_increment()
{  
  int cache_size;
  Uint64 auto_value;
  DBUG_ENTER("get_auto_increment");
  DBUG_PRINT("enter", ("m_tabname: %s", m_tabname));
  Ndb *ndb= get_ndb();
   
  if (m_rows_inserted > m_rows_to_insert)
  {
    /* We guessed too low */
    m_rows_to_insert+= m_autoincrement_prefetch;
  }
  cache_size= 
    (int) ((m_rows_to_insert - m_rows_inserted < m_autoincrement_prefetch) ?
           m_rows_to_insert - m_rows_inserted :
           ((m_rows_to_insert > m_autoincrement_prefetch) ?
            m_rows_to_insert : m_autoincrement_prefetch));
  int ret;
  uint retries= NDB_AUTO_INCREMENT_RETRIES;
  do {
    ret=
      m_skip_auto_increment ? 
      ndb->readAutoIncrementValue((const NDBTAB *) m_table, auto_value) :
      ndb->getAutoIncrementValue((const NDBTAB *) m_table, auto_value, cache_size);
  } while (ret == -1 && 
           --retries &&
           ndb->getNdbError().status == NdbError::TemporaryError);
  if (ret == -1)
  {
    const NdbError err= ndb->getNdbError();
    sql_print_error("Error %lu in ::get_auto_increment(): %s",
                    (ulong) err.code, err.message);
    DBUG_RETURN(~(ulonglong) 0);
  }
  DBUG_RETURN((longlong)auto_value);
}


/*
  Constructor for the NDB Cluster table handler 
 */

ha_ndbcluster::ha_ndbcluster(TABLE *table_arg):
  handler(&ndbcluster_hton, table_arg),
  m_active_trans(NULL),
  m_active_cursor(NULL),
  m_table(NULL),
  m_table_version(-1),
  m_table_info(NULL),
  m_table_flags(HA_REC_NOT_IN_SEQ |
                HA_NULL_IN_KEY |
                HA_AUTO_PART_KEY |
                HA_NO_PREFIX_CHAR_KEYS |
                HA_NEED_READ_RANGE_BUFFER |
                HA_CAN_GEOMETRY |
                HA_CAN_BIT_FIELD),
  m_share(0),
  m_use_write(FALSE),
  m_ignore_dup_key(FALSE),
  m_has_unique_index(FALSE),
  m_primary_key_update(FALSE),
  m_retrieve_all_fields(FALSE),
  m_retrieve_primary_key(FALSE),
  m_rows_to_insert((ha_rows) 1),
  m_rows_inserted((ha_rows) 0),
  m_bulk_insert_rows((ha_rows) 1024),
  m_rows_changed((ha_rows) 0),
  m_bulk_insert_not_flushed(FALSE),
  m_ops_pending(0),
  m_skip_auto_increment(TRUE),
  m_blobs_pending(0),
  m_blobs_buffer(0),
  m_blobs_buffer_size(0),
  m_dupkey((uint) -1),
  m_ha_not_exact_count(FALSE),
  m_force_send(TRUE),
  m_autoincrement_prefetch((ha_rows) 32),
  m_transaction_on(TRUE),
  m_cond_stack(NULL),
  m_multi_cursor(NULL)
{
  int i;
 
  DBUG_ENTER("ha_ndbcluster");

  m_tabname[0]= '\0';
  m_dbname[0]= '\0';

  records= ~(ha_rows)0; // uninitialized
  block_size= 1024;

  for (i= 0; i < MAX_KEY; i++)
  {
    m_index[i].type= UNDEFINED_INDEX;
    m_index[i].unique_index= NULL;
    m_index[i].index= NULL;
    m_index[i].unique_index_attrid_map= NULL;
  }

  DBUG_VOID_RETURN;
}


/*
  Destructor for NDB Cluster table handler
 */

ha_ndbcluster::~ha_ndbcluster() 
{
  DBUG_ENTER("~ha_ndbcluster");

  if (m_share)
    free_share(m_share);
  release_metadata();
  my_free(m_blobs_buffer, MYF(MY_ALLOW_ZERO_PTR));
  m_blobs_buffer= 0;

  // Check for open cursor/transaction
  if (m_active_cursor) {
  }
  DBUG_ASSERT(m_active_cursor == NULL);
  if (m_active_trans) {
  }
  DBUG_ASSERT(m_active_trans == NULL);

  // Discard the condition stack
  DBUG_PRINT("info", ("Clearing condition stack"));
  cond_clear();

  DBUG_VOID_RETURN;
}



/*
  Open a table for further use
  - fetch metadata for this table from NDB
  - check that table exists
*/

int ha_ndbcluster::open(const char *name, int mode, uint test_if_locked)
{
  int res;
  KEY *key;
  DBUG_ENTER("open");
  DBUG_PRINT("enter", ("name: %s mode: %d test_if_locked: %d",
                       name, mode, test_if_locked));
  
  // Setup ref_length to make room for the whole 
  // primary key to be written in the ref variable
  
  if (table->s->primary_key != MAX_KEY) 
  {
    key= table->key_info+table->s->primary_key;
    ref_length= key->key_length;
    DBUG_PRINT("info", (" ref_length: %d", ref_length));
  }
  // Init table lock structure 
  if (!(m_share=get_share(name)))
    DBUG_RETURN(1);
  thr_lock_data_init(&m_share->lock,&m_lock,(void*) 0);
  
  set_dbname(name);
  set_tabname(name);
  
  if (check_ndb_connection()) {
    free_share(m_share); m_share= 0;
    DBUG_RETURN(HA_ERR_NO_CONNECTION);
  }
  
  res= get_metadata(name);
  if (!res)
    info(HA_STATUS_VARIABLE | HA_STATUS_CONST);

  DBUG_RETURN(res);
}


/*
  Close the table
  - release resources setup by open()
 */

int ha_ndbcluster::close(void)
{
  DBUG_ENTER("close");  
  free_share(m_share); m_share= 0;
  release_metadata();
  DBUG_RETURN(0);
}


Thd_ndb* ha_ndbcluster::seize_thd_ndb()
{
  Thd_ndb *thd_ndb;
  DBUG_ENTER("seize_thd_ndb");

  thd_ndb= new Thd_ndb();
  thd_ndb->ndb->getDictionary()->set_local_table_data_size(
    sizeof(Ndb_local_table_statistics)
    );
  if (thd_ndb->ndb->init(max_transactions) != 0)
  {
    ERR_PRINT(thd_ndb->ndb->getNdbError());
    /*
      TODO 
      Alt.1 If init fails because to many allocated Ndb 
      wait on condition for a Ndb object to be released.
      Alt.2 Seize/release from pool, wait until next release 
    */
    delete thd_ndb;
    thd_ndb= NULL;
  }
  DBUG_RETURN(thd_ndb);
}


void ha_ndbcluster::release_thd_ndb(Thd_ndb* thd_ndb)
{
  DBUG_ENTER("release_thd_ndb");
  delete thd_ndb;
  DBUG_VOID_RETURN;
}


/*
  If this thread already has a Thd_ndb object allocated
  in current THD, reuse it. Otherwise
  seize a Thd_ndb object, assign it to current THD and use it.
 
*/

Ndb* check_ndb_in_thd(THD* thd)
{
  Thd_ndb *thd_ndb= get_thd_ndb(thd);
  if (!thd_ndb)
  {
    if (!(thd_ndb= ha_ndbcluster::seize_thd_ndb()))
      return NULL;
    set_thd_ndb(thd, thd_ndb);
  }
  return thd_ndb->ndb;
}



int ha_ndbcluster::check_ndb_connection(THD* thd)
{
  Ndb *ndb;
  DBUG_ENTER("check_ndb_connection");
  
  if (!(ndb= check_ndb_in_thd(thd)))
    DBUG_RETURN(HA_ERR_NO_CONNECTION);
  ndb->setDatabaseName(m_dbname);
  DBUG_RETURN(0);
}


int ndbcluster_close_connection(THD *thd)
{
  Thd_ndb *thd_ndb= get_thd_ndb(thd);
  DBUG_ENTER("ndbcluster_close_connection");
  if (thd_ndb)
  {
    ha_ndbcluster::release_thd_ndb(thd_ndb);
    set_thd_ndb(thd, NULL); // not strictly required but does not hurt either
  }
  DBUG_RETURN(0);
}


/*
  Try to discover one table from NDB
 */

int ndbcluster_discover(THD* thd, const char *db, const char *name,
                        const void** frmblob, uint* frmlen)
{
  uint len;
  const void* data;
  const NDBTAB* tab;
  Ndb* ndb;
  DBUG_ENTER("ndbcluster_discover");
  DBUG_PRINT("enter", ("db: %s, name: %s", db, name)); 

  if (!(ndb= check_ndb_in_thd(thd)))
    DBUG_RETURN(HA_ERR_NO_CONNECTION);  
  ndb->setDatabaseName(db);

  NDBDICT* dict= ndb->getDictionary();
  dict->set_local_table_data_size(sizeof(Ndb_local_table_statistics));
  dict->invalidateTable(name);
  if (!(tab= dict->getTable(name)))
  {    
    const NdbError err= dict->getNdbError();
    if (err.code == 709)
      DBUG_RETURN(-1);
    ERR_RETURN(err);
  }
  DBUG_PRINT("info", ("Found table %s", tab->getName()));
  
  len= tab->getFrmLength();  
  if (len == 0 || tab->getFrmData() == NULL)
  {
    DBUG_PRINT("error", ("No frm data found."));
    DBUG_RETURN(1);
  }
  
  if (unpackfrm(&data, &len, tab->getFrmData()))
  {
    DBUG_PRINT("error", ("Could not unpack table"));
    DBUG_RETURN(1);
  }

  *frmlen= len;
  *frmblob= data;
  
  DBUG_RETURN(0);
}

/*
  Check if a table exists in NDB

 */

int ndbcluster_table_exists_in_engine(THD* thd, const char *db, const char *name)
{
  const NDBTAB* tab;
  Ndb* ndb;
  DBUG_ENTER("ndbcluster_table_exists_in_engine");
  DBUG_PRINT("enter", ("db: %s, name: %s", db, name));

  if (!(ndb= check_ndb_in_thd(thd)))
    DBUG_RETURN(HA_ERR_NO_CONNECTION);
  ndb->setDatabaseName(db);

  NDBDICT* dict= ndb->getDictionary();
  dict->set_local_table_data_size(sizeof(Ndb_local_table_statistics));
  dict->invalidateTable(name);
  if (!(tab= dict->getTable(name)))
  {
    const NdbError err= dict->getNdbError();
    if (err.code == 709)
      DBUG_RETURN(0);
    ERR_RETURN(err);
  }

  DBUG_PRINT("info", ("Found table %s", tab->getName()));
  DBUG_RETURN(1);
}



extern "C" byte* tables_get_key(const char *entry, uint *length,
                                my_bool not_used __attribute__((unused)))
{
  *length= strlen(entry);
  return (byte*) entry;
}


/*
  Drop a database in NDB Cluster
 */

int ndbcluster_drop_database(const char *path)
{
  DBUG_ENTER("ndbcluster_drop_database");
  THD *thd= current_thd;
  char dbname[FN_HEADLEN];
  Ndb* ndb;
  NdbDictionary::Dictionary::List list;
  uint i;
  char *tabname;
  List<char> drop_list;
  int ret= 0;
  ha_ndbcluster::set_dbname(path, (char *)&dbname);
  DBUG_PRINT("enter", ("db: %s", dbname));
  
  if (!(ndb= check_ndb_in_thd(thd)))
    DBUG_RETURN(HA_ERR_NO_CONNECTION);
  
  // List tables in NDB
  NDBDICT *dict= ndb->getDictionary();
  if (dict->listObjects(list, 
                        NdbDictionary::Object::UserTable) != 0)
    ERR_RETURN(dict->getNdbError());
  for (i= 0 ; i < list.count ; i++)
  {
    NdbDictionary::Dictionary::List::Element& t= list.elements[i];
    DBUG_PRINT("info", ("Found %s/%s in NDB", t.database, t.name));     
    
    // Add only tables that belongs to db
    if (my_strcasecmp(system_charset_info, t.database, dbname))
      continue;
    DBUG_PRINT("info", ("%s must be dropped", t.name));     
    drop_list.push_back(thd->strdup(t.name));
  }
  // Drop any tables belonging to database
  ndb->setDatabaseName(dbname);
  List_iterator_fast<char> it(drop_list);
  while ((tabname=it++))
  {
    while (dict->dropTable(tabname))
    {
      const NdbError err= dict->getNdbError();
      switch (err.status)
      {
        case NdbError::TemporaryError:
          if (!thd->killed)
            continue; // retry indefinitly
          break;
        default:
          break;
      }
      if (err.code != 709) // 709: No such table existed
      {
        ERR_PRINT(err);
        ret= ndb_to_mysql_error(&err);
      }
      break;
    }
  }
  DBUG_RETURN(ret);      
}


int ndbcluster_find_files(THD *thd,const char *db,const char *path,
                          const char *wild, bool dir, List<char> *files)
{
  DBUG_ENTER("ndbcluster_find_files");
  DBUG_PRINT("enter", ("db: %s", db));
  { // extra bracket to avoid gcc 2.95.3 warning
  uint i;
  Ndb* ndb;
  char name[FN_REFLEN];
  HASH ndb_tables, ok_tables;
  NdbDictionary::Dictionary::List list;

  if (!(ndb= check_ndb_in_thd(thd)))
    DBUG_RETURN(HA_ERR_NO_CONNECTION);

  if (dir)
    DBUG_RETURN(0); // Discover of databases not yet supported

  // List tables in NDB
  NDBDICT *dict= ndb->getDictionary();
  if (dict->listObjects(list, 
                        NdbDictionary::Object::UserTable) != 0)
    ERR_RETURN(dict->getNdbError());

  if (hash_init(&ndb_tables, system_charset_info,list.count,0,0,
                (hash_get_key)tables_get_key,0,0))
  {
    DBUG_PRINT("error", ("Failed to init HASH ndb_tables"));
    DBUG_RETURN(-1);
  }

  if (hash_init(&ok_tables, system_charset_info,32,0,0,
                (hash_get_key)tables_get_key,0,0))
  {
    DBUG_PRINT("error", ("Failed to init HASH ok_tables"));
    hash_free(&ndb_tables);
    DBUG_RETURN(-1);
  }  

  for (i= 0 ; i < list.count ; i++)
  {
    NdbDictionary::Dictionary::List::Element& t= list.elements[i];
    DBUG_PRINT("info", ("Found %s/%s in NDB", t.database, t.name));     

    // Add only tables that belongs to db
    if (my_strcasecmp(system_charset_info, t.database, db))
      continue;

    // Apply wildcard to list of tables in NDB
    if (wild)
    {
      if (lower_case_table_names)
      {
        if (wild_case_compare(files_charset_info, t.name, wild))
          continue;
      }
      else if (wild_compare(t.name,wild,0))
        continue;
    }
    DBUG_PRINT("info", ("Inserting %s into ndb_tables hash", t.name));     
    my_hash_insert(&ndb_tables, (byte*)thd->strdup(t.name));
  }

  char *file_name;
  List_iterator<char> it(*files);
  List<char> delete_list;
  while ((file_name=it++))
  {
    DBUG_PRINT("info", ("%s", file_name));     
    if (hash_search(&ndb_tables, file_name, strlen(file_name)))
    {
      DBUG_PRINT("info", ("%s existed in NDB _and_ on disk ", file_name));
      // File existed in NDB and as frm file, put in ok_tables list
      my_hash_insert(&ok_tables, (byte*)file_name);
      continue;
    }
    
    // File is not in NDB, check for .ndb file with this name
    (void)strxnmov(name, FN_REFLEN, 
                   mysql_data_home,"/",db,"/",file_name,ha_ndb_ext,NullS);
    DBUG_PRINT("info", ("Check access for %s", name));
    if (access(name, F_OK))
    {
      DBUG_PRINT("info", ("%s did not exist on disk", name));     
      // .ndb file did not exist on disk, another table type
      continue;
    }

    DBUG_PRINT("info", ("%s existed on disk", name));     
    // The .ndb file exists on disk, but it's not in list of tables in ndb
    // Verify that handler agrees table is gone.
    if (ndbcluster_table_exists_in_engine(thd, db, file_name) == 0)    
    {
      DBUG_PRINT("info", ("NDB says %s does not exists", file_name));     
      it.remove();
      // Put in list of tables to remove from disk
      delete_list.push_back(thd->strdup(file_name));
    }
  }

  // Check for new files to discover
  DBUG_PRINT("info", ("Checking for new files to discover"));       
  List<char> create_list;
  for (i= 0 ; i < ndb_tables.records ; i++)
  {
    file_name= hash_element(&ndb_tables, i);
    if (!hash_search(&ok_tables, file_name, strlen(file_name)))
    {
      DBUG_PRINT("info", ("%s must be discovered", file_name));       
      // File is in list of ndb tables and not in ok_tables
      // This table need to be created
      create_list.push_back(thd->strdup(file_name));
    }
  }

  // Lock mutex before deleting and creating frm files
  pthread_mutex_lock(&LOCK_open);

  if (!global_read_lock)
  {
    // Delete old files
    List_iterator_fast<char> it3(delete_list);
    while ((file_name=it3++))
    {
      DBUG_PRINT("info", ("Remove table %s/%s", db, file_name));
      // Delete the table and all related files
      TABLE_LIST table_list;
      bzero((char*) &table_list,sizeof(table_list));
      table_list.db= (char*) db;
      table_list.alias= table_list.table_name= (char*)file_name;
      (void)mysql_rm_table_part2(thd, &table_list,
                                                                 /* if_exists */ FALSE,
                                                                 /* drop_temporary */ FALSE,
                                                                 /* drop_view */ FALSE,
                                                                 /* dont_log_query*/ TRUE);
      /* Clear error message that is returned when table is deleted */
      thd->clear_error();
    }
  }

  // Create new files
  List_iterator_fast<char> it2(create_list);
  while ((file_name=it2++))
  {  
    DBUG_PRINT("info", ("Table %s need discovery", file_name));
    if (ha_create_table_from_engine(thd, db, file_name) == 0)
      files->push_back(thd->strdup(file_name)); 
  }

  pthread_mutex_unlock(&LOCK_open);      
  
  hash_free(&ok_tables);
  hash_free(&ndb_tables);
  } // extra bracket to avoid gcc 2.95.3 warning
  DBUG_RETURN(0);    
}


/*
  Initialise all gloal variables before creating 
  a NDB Cluster table handler
 */

/* Call back after cluster connect */
static int connect_callback()
{
  update_status_variables(g_ndb_cluster_connection);
  return 0;
}

bool ndbcluster_init()
{
  int res;
  DBUG_ENTER("ndbcluster_init");

  if (have_ndbcluster != SHOW_OPTION_YES)
    goto ndbcluster_init_error;

  // Set connectstring if specified
  if (opt_ndbcluster_connectstring != 0)
    DBUG_PRINT("connectstring", ("%s", opt_ndbcluster_connectstring));     
  if ((g_ndb_cluster_connection=
       new Ndb_cluster_connection(opt_ndbcluster_connectstring)) == 0)
  {
    DBUG_PRINT("error",("Ndb_cluster_connection(%s)",
                        opt_ndbcluster_connectstring));
    goto ndbcluster_init_error;
  }
  {
    char buf[128];
    my_snprintf(buf, sizeof(buf), "mysqld --server-id=%d", server_id);
    g_ndb_cluster_connection->set_name(buf);
  }
  g_ndb_cluster_connection->set_optimized_node_selection
    (opt_ndb_optimized_node_selection);

  // Create a Ndb object to open the connection  to NDB
  if ( (g_ndb= new Ndb(g_ndb_cluster_connection, "sys")) == 0 )
  {
    DBUG_PRINT("error", ("failed to create global ndb object"));
    goto ndbcluster_init_error;
  }
  g_ndb->getDictionary()->set_local_table_data_size(sizeof(Ndb_local_table_statistics));
  if (g_ndb->init() != 0)
  {
    ERR_PRINT (g_ndb->getNdbError());
    goto ndbcluster_init_error;
  }

  if ((res= g_ndb_cluster_connection->connect(0,0,0)) == 0)
  {
    connect_callback();
    DBUG_PRINT("info",("NDBCLUSTER storage engine at %s on port %d",
                       g_ndb_cluster_connection->get_connected_host(),
                       g_ndb_cluster_connection->get_connected_port()));
    g_ndb_cluster_connection->wait_until_ready(10,3);
  } 
  else if (res == 1)
  {
    if (g_ndb_cluster_connection->start_connect_thread(connect_callback)) 
    {
      DBUG_PRINT("error", ("g_ndb_cluster_connection->start_connect_thread()"));
      goto ndbcluster_init_error;
    }
#ifndef DBUG_OFF
    {
      char buf[1024];
      DBUG_PRINT("info",
                 ("NDBCLUSTER storage engine not started, "
                  "will connect using %s",
                  g_ndb_cluster_connection->
                  get_connectstring(buf,sizeof(buf))));
    }
#endif
  }
  else
  {
    DBUG_ASSERT(res == -1);
    DBUG_PRINT("error", ("permanent error"));
    goto ndbcluster_init_error;
  }
  
  (void) hash_init(&ndbcluster_open_tables,system_charset_info,32,0,0,
                   (hash_get_key) ndbcluster_get_key,0,0);
  pthread_mutex_init(&ndbcluster_mutex,MY_MUTEX_INIT_FAST);
  pthread_mutex_init(&LOCK_ndb_util_thread, MY_MUTEX_INIT_FAST);
  pthread_cond_init(&COND_ndb_util_thread, NULL);


  // Create utility thread
  pthread_t tmp;
  if (pthread_create(&tmp, &connection_attrib, ndb_util_thread_func, 0))
  {
    DBUG_PRINT("error", ("Could not create ndb utility thread"));
    hash_free(&ndbcluster_open_tables);
    pthread_mutex_destroy(&ndbcluster_mutex);
    pthread_mutex_destroy(&LOCK_ndb_util_thread);
    pthread_cond_destroy(&COND_ndb_util_thread);
    goto ndbcluster_init_error;
  }
  
  ndbcluster_inited= 1;
  DBUG_RETURN(FALSE);

ndbcluster_init_error:
  if (g_ndb)
    delete g_ndb;
  g_ndb= NULL;
  if (g_ndb_cluster_connection)
    delete g_ndb_cluster_connection;
  g_ndb_cluster_connection= NULL;
  have_ndbcluster= SHOW_OPTION_DISABLED;	// If we couldn't use handler
  DBUG_RETURN(TRUE);
}


/*
  End use of the NDB Cluster table handler
  - free all global variables allocated by 
    ndbcluster_init()
*/

bool ndbcluster_end()
{
  DBUG_ENTER("ndbcluster_end");

  if (!ndbcluster_inited)
    DBUG_RETURN(0);

  // Kill ndb utility thread
  (void) pthread_mutex_lock(&LOCK_ndb_util_thread);  
  DBUG_PRINT("exit",("killing ndb util thread: %lx", ndb_util_thread));
  (void) pthread_cond_signal(&COND_ndb_util_thread);
  (void) pthread_mutex_unlock(&LOCK_ndb_util_thread);

  if (g_ndb)
  {
#ifndef DBUG_OFF
    Ndb::Free_list_usage tmp;
    tmp.m_name= 0;
    while (g_ndb->get_free_list_usage(&tmp))
    {
      uint leaked= (uint) tmp.m_created - tmp.m_free;
      if (leaked)
        fprintf(stderr, "NDB: Found %u %s%s that %s not been released\n",
                leaked, tmp.m_name,
                (leaked == 1)?"":"'s",
                (leaked == 1)?"has":"have");
    }
#endif
    delete g_ndb;
    g_ndb= NULL;
  }
  delete g_ndb_cluster_connection;
  g_ndb_cluster_connection= NULL;

  hash_free(&ndbcluster_open_tables);
  pthread_mutex_destroy(&ndbcluster_mutex);
  pthread_mutex_destroy(&LOCK_ndb_util_thread);
  pthread_cond_destroy(&COND_ndb_util_thread);
  ndbcluster_inited= 0;
  DBUG_RETURN(0);
}

/*
  Static error print function called from
  static handler method ndbcluster_commit
  and ndbcluster_rollback
*/

void ndbcluster_print_error(int error, const NdbOperation *error_op)
{
  DBUG_ENTER("ndbcluster_print_error");
  TABLE tab;
  const char *tab_name= (error_op) ? error_op->getTableName() : "";
  tab.alias= (char *) tab_name;
  ha_ndbcluster error_handler(&tab);
  tab.file= &error_handler;
  error_handler.print_error(error, MYF(0));
  DBUG_VOID_RETURN;
}

/**
 * Set a given location from full pathname to database name
 *
 */
void ha_ndbcluster::set_dbname(const char *path_name, char *dbname)
{
  char *end, *ptr;
  
  /* Scan name from the end */
  ptr= strend(path_name)-1;
  while (ptr >= path_name && *ptr != '\\' && *ptr != '/') {
    ptr--;
  }
  ptr--;
  end= ptr;
  while (ptr >= path_name && *ptr != '\\' && *ptr != '/') {
    ptr--;
  }
  uint name_len= end - ptr;
  memcpy(dbname, ptr + 1, name_len);
  dbname[name_len]= '\0';
#ifdef __WIN__
  /* Put to lower case */
  
  ptr= dbname;
  
  while (*ptr != '\0') {
    *ptr= tolower(*ptr);
    ptr++;
  }
#endif
}

/*
  Set m_dbname from full pathname to table file
 */

void ha_ndbcluster::set_dbname(const char *path_name)
{
  set_dbname(path_name, m_dbname);
}

/**
 * Set a given location from full pathname to table file
 *
 */
void
ha_ndbcluster::set_tabname(const char *path_name, char * tabname)
{
  char *end, *ptr;
  
  /* Scan name from the end */
  end= strend(path_name)-1;
  ptr= end;
  while (ptr >= path_name && *ptr != '\\' && *ptr != '/') {
    ptr--;
  }
  uint name_len= end - ptr;
  memcpy(tabname, ptr + 1, end - ptr);
  tabname[name_len]= '\0';
#ifdef __WIN__
  /* Put to lower case */
  ptr= tabname;
  
  while (*ptr != '\0') {
    *ptr= tolower(*ptr);
    ptr++;
  }
#endif
}

/*
  Set m_tabname from full pathname to table file 
 */

void ha_ndbcluster::set_tabname(const char *path_name)
{
  set_tabname(path_name, m_tabname);
}


ha_rows 
ha_ndbcluster::records_in_range(uint inx, key_range *min_key,
                                key_range *max_key)
{
  KEY *key_info= table->key_info + inx;
  uint key_length= key_info->key_length;
  NDB_INDEX_TYPE idx_type= get_index_type(inx);  

  DBUG_ENTER("records_in_range");
  // Prevent partial read of hash indexes by returning HA_POS_ERROR
  if ((idx_type == UNIQUE_INDEX || idx_type == PRIMARY_KEY_INDEX) &&
      ((min_key && min_key->length < key_length) ||
       (max_key && max_key->length < key_length)))
    DBUG_RETURN(HA_POS_ERROR);
  
  // Read from hash index with full key
  // This is a "const" table which returns only one record!      
  if ((idx_type != ORDERED_INDEX) &&
      ((min_key && min_key->length == key_length) || 
       (max_key && max_key->length == key_length)))
    DBUG_RETURN(1);
  
  DBUG_RETURN(10); /* Good guess when you don't know anything */
}

ulong ha_ndbcluster::table_flags(void) const
{
  if (m_ha_not_exact_count)
    return m_table_flags | HA_NOT_EXACT_COUNT;
  else
    return m_table_flags;
}
const char * ha_ndbcluster::table_type() const 
{
  return("ndbcluster");
}
uint ha_ndbcluster::max_supported_record_length() const
{ 
  return NDB_MAX_TUPLE_SIZE;
}
uint ha_ndbcluster::max_supported_keys() const
{
  return MAX_KEY;
}
uint ha_ndbcluster::max_supported_key_parts() const 
{
  return NDB_MAX_NO_OF_ATTRIBUTES_IN_KEY;
}
uint ha_ndbcluster::max_supported_key_length() const
{
  return NDB_MAX_KEY_SIZE;
}
uint ha_ndbcluster::max_supported_key_part_length() const
{
  return NDB_MAX_KEY_SIZE;
}
bool ha_ndbcluster::low_byte_first() const
{ 
#ifdef WORDS_BIGENDIAN
  return FALSE;
#else
  return TRUE;
#endif
}
bool ha_ndbcluster::has_transactions()
{
  return TRUE;
}
const char* ha_ndbcluster::index_type(uint key_number)
{
  switch (get_index_type(key_number)) {
  case ORDERED_INDEX:
  case UNIQUE_ORDERED_INDEX:
  case PRIMARY_KEY_ORDERED_INDEX:
    return "BTREE";
  case UNIQUE_INDEX:
  case PRIMARY_KEY_INDEX:
  default:
    return "HASH";
  }
}

uint8 ha_ndbcluster::table_cache_type()
{
  DBUG_ENTER("ha_ndbcluster::table_cache_type=HA_CACHE_TBL_ASKTRANSACT");
  DBUG_RETURN(HA_CACHE_TBL_ASKTRANSACT);
}


uint ndb_get_commitcount(THD *thd, char *dbname, char *tabname,
                         Uint64 *commit_count)
{
  DBUG_ENTER("ndb_get_commitcount");

  char name[FN_REFLEN];
  NDB_SHARE *share;
  (void)strxnmov(name, FN_REFLEN, "./",dbname,"/",tabname,NullS);
  DBUG_PRINT("enter", ("name: %s", name));
  pthread_mutex_lock(&ndbcluster_mutex);
  if (!(share=(NDB_SHARE*) hash_search(&ndbcluster_open_tables,
                                       (byte*) name,
                                       strlen(name))))
  {
    pthread_mutex_unlock(&ndbcluster_mutex);
    DBUG_PRINT("info", ("Table %s not found in ndbcluster_open_tables",
                        name));
    DBUG_RETURN(1);
  }
  share->use_count++;
  pthread_mutex_unlock(&ndbcluster_mutex);

  pthread_mutex_lock(&share->mutex);
  if (ndb_cache_check_time > 0)
  {
    if (share->commit_count != 0)
    {
      *commit_count= share->commit_count;
      DBUG_PRINT("info", ("Getting commit_count: %llu from share",
                          share->commit_count));
      pthread_mutex_unlock(&share->mutex);
      free_share(share);
      DBUG_RETURN(0);
    }
  }
  DBUG_PRINT("info", ("Get commit_count from NDB"));
  Ndb *ndb;
  if (!(ndb= check_ndb_in_thd(thd)))
    DBUG_RETURN(1);
  ndb->setDatabaseName(dbname);
  uint lock= share->commit_count_lock;
  pthread_mutex_unlock(&share->mutex);

  struct Ndb_statistics stat;
  if (ndb_get_table_statistics(ndb, tabname, &stat))
  {
    free_share(share);
    DBUG_RETURN(1);
  }

  pthread_mutex_lock(&share->mutex);
  if (share->commit_count_lock == lock)
  {
    DBUG_PRINT("info", ("Setting commit_count to %llu", stat.commit_count));
    share->commit_count= stat.commit_count;
    *commit_count= stat.commit_count;
  }
  else
  {
    DBUG_PRINT("info", ("Discarding commit_count, comit_count_lock changed"));
    *commit_count= 0;
  }
  pthread_mutex_unlock(&share->mutex);
  free_share(share);
  DBUG_RETURN(0);
}


/*
  Check if a cached query can be used.
  This is done by comparing the supplied engine_data to commit_count of
  the table.
  The commit_count is either retrieved from the share for the table, where
  it has been cached by the util thread. If the util thread is not started,
  NDB has to be contacetd to retrieve the commit_count, this will introduce
  a small delay while waiting for NDB to answer.


  SYNOPSIS
  ndbcluster_cache_retrieval_allowed
    thd            thread handle
    full_name      concatenation of database name,
                   the null character '\0', and the table
                   name
    full_name_len  length of the full name,
                   i.e. len(dbname) + len(tablename) + 1

    engine_data    parameter retrieved when query was first inserted into
                   the cache. If the value of engine_data is changed,
                   all queries for this table should be invalidated.

  RETURN VALUE
    TRUE  Yes, use the query from cache
    FALSE No, don't use the cached query, and if engine_data
          has changed, all queries for this table should be invalidated

*/

static my_bool
ndbcluster_cache_retrieval_allowed(THD *thd,
                                   char *full_name, uint full_name_len,
                                   ulonglong *engine_data)
{
  DBUG_ENTER("ndbcluster_cache_retrieval_allowed");

  Uint64 commit_count;
  bool is_autocommit= !(thd->options & (OPTION_NOT_AUTOCOMMIT | OPTION_BEGIN));
  char *dbname= full_name;
  char *tabname= dbname+strlen(dbname)+1;

  DBUG_PRINT("enter", ("dbname: %s, tabname: %s, is_autocommit: %d",
                       dbname, tabname, is_autocommit));

  if (!is_autocommit)
  {
    DBUG_PRINT("exit", ("No, don't use cache in transaction"));
    DBUG_RETURN(FALSE);
  }

  if (ndb_get_commitcount(thd, dbname, tabname, &commit_count))
  {
    *engine_data= 0; /* invalidate */
    DBUG_PRINT("exit", ("No, could not retrieve commit_count"));
    DBUG_RETURN(FALSE);
  }
  DBUG_PRINT("info", ("*engine_data: %llu, commit_count: %llu",
                      *engine_data, commit_count));
  if (commit_count == 0)
  {
    *engine_data= 0; /* invalidate */
    DBUG_PRINT("exit", ("No, local commit has been performed"));
    DBUG_RETURN(FALSE);
  }
  else if (*engine_data != commit_count)
  {
    *engine_data= commit_count; /* invalidate */
     DBUG_PRINT("exit", ("No, commit_count has changed"));
     DBUG_RETURN(FALSE);
   }

  DBUG_PRINT("exit", ("OK to use cache, engine_data: %llu", *engine_data));
  DBUG_RETURN(TRUE);
}


/**
   Register a table for use in the query cache. Fetch the commit_count
   for the table and return it in engine_data, this will later be used
   to check if the table has changed, before the cached query is reused.

   SYNOPSIS
   ha_ndbcluster::can_query_cache_table
    thd            thread handle
    full_name      concatenation of database name,
                   the null character '\0', and the table
                   name
    full_name_len  length of the full name,
                   i.e. len(dbname) + len(tablename) + 1
    qc_engine_callback  function to be called before using cache on this table
    engine_data    out, commit_count for this table

  RETURN VALUE
    TRUE  Yes, it's ok to cahce this query
    FALSE No, don't cach the query

*/

my_bool
ha_ndbcluster::register_query_cache_table(THD *thd,
                                          char *full_name, uint full_name_len,
                                          qc_engine_callback *engine_callback,
                                          ulonglong *engine_data)
{
  DBUG_ENTER("ha_ndbcluster::register_query_cache_table");

  bool is_autocommit= !(thd->options & (OPTION_NOT_AUTOCOMMIT | OPTION_BEGIN));

  DBUG_PRINT("enter",("dbname: %s, tabname: %s, is_autocommit: %d",
		      m_dbname, m_tabname, is_autocommit));

  if (!is_autocommit)
  {
    DBUG_PRINT("exit", ("Can't register table during transaction"))
    DBUG_RETURN(FALSE);
  }

  Uint64 commit_count;
  if (ndb_get_commitcount(thd, m_dbname, m_tabname, &commit_count))
  {
    *engine_data= 0;
    DBUG_PRINT("exit", ("Error, could not get commitcount"))
    DBUG_RETURN(FALSE);
  }
  *engine_data= commit_count;
  *engine_callback= ndbcluster_cache_retrieval_allowed;
  DBUG_PRINT("exit", ("commit_count: %llu", commit_count));
  DBUG_RETURN(commit_count > 0);
}


/*
  Handling the shared NDB_SHARE structure that is needed to
  provide table locking.
  It's also used for sharing data with other NDB handlers
  in the same MySQL Server. There is currently not much
  data we want to or can share.
 */

static byte* ndbcluster_get_key(NDB_SHARE *share,uint *length,
                                my_bool not_used __attribute__((unused)))
{
  *length=share->table_name_length;
  return (byte*) share->table_name;
}

static NDB_SHARE* get_share(const char *table_name)
{
  NDB_SHARE *share;
  pthread_mutex_lock(&ndbcluster_mutex);
  uint length=(uint) strlen(table_name);
  if (!(share=(NDB_SHARE*) hash_search(&ndbcluster_open_tables,
                                       (byte*) table_name,
                                       length)))
  {
    if ((share=(NDB_SHARE *) my_malloc(sizeof(*share)+length+1,
                                       MYF(MY_WME | MY_ZEROFILL))))
    {
      share->table_name_length=length;
      share->table_name=(char*) (share+1);
      strmov(share->table_name,table_name);
      if (my_hash_insert(&ndbcluster_open_tables, (byte*) share))
      {
        pthread_mutex_unlock(&ndbcluster_mutex);
        my_free((gptr) share,0);
        return 0;
      }
      thr_lock_init(&share->lock);
      pthread_mutex_init(&share->mutex,MY_MUTEX_INIT_FAST);
      share->commit_count= 0;
      share->commit_count_lock= 0;
    }
    else
    {
      DBUG_PRINT("error", ("Failed to alloc share"));
      pthread_mutex_unlock(&ndbcluster_mutex);
      return 0;
    }
  }
  share->use_count++;

  DBUG_PRINT("share",
	     ("table_name: %s, length: %d, use_count: %d, commit_count: %d",
	      share->table_name, share->table_name_length, share->use_count,
	      share->commit_count));
  pthread_mutex_unlock(&ndbcluster_mutex);
  return share;
}


static void free_share(NDB_SHARE *share)
{
  pthread_mutex_lock(&ndbcluster_mutex);
  if (!--share->use_count)
  {
     hash_delete(&ndbcluster_open_tables, (byte*) share);
    thr_lock_delete(&share->lock);
    pthread_mutex_destroy(&share->mutex);
    my_free((gptr) share, MYF(0));
  }
  pthread_mutex_unlock(&ndbcluster_mutex);
}



/*
  Internal representation of the frm blob
   
*/

struct frm_blob_struct 
{
  struct frm_blob_header 
  {
    uint ver;      // Version of header
    uint orglen;   // Original length of compressed data
    uint complen;  // Compressed length of data, 0=uncompressed
  } head;
  char data[1];  
};



static int packfrm(const void *data, uint len, 
                   const void **pack_data, uint *pack_len)
{
  int error;
  ulong org_len, comp_len;
  uint blob_len;
  frm_blob_struct* blob;
  DBUG_ENTER("packfrm");
  DBUG_PRINT("enter", ("data: %x, len: %d", data, len));
  
  error= 1;
  org_len= len;
  if (my_compress((byte*)data, &org_len, &comp_len))
    goto err;
  
  DBUG_PRINT("info", ("org_len: %d, comp_len: %d", org_len, comp_len));
  DBUG_DUMP("compressed", (char*)data, org_len);
  
  error= 2;
  blob_len= sizeof(frm_blob_struct::frm_blob_header)+org_len;
  if (!(blob= (frm_blob_struct*) my_malloc(blob_len,MYF(MY_WME))))
    goto err;
  
  // Store compressed blob in machine independent format
  int4store((char*)(&blob->head.ver), 1);
  int4store((char*)(&blob->head.orglen), comp_len);
  int4store((char*)(&blob->head.complen), org_len);
  
  // Copy frm data into blob, already in machine independent format
  memcpy(blob->data, data, org_len);  
  
  *pack_data= blob;
  *pack_len= blob_len;
  error= 0;
  
  DBUG_PRINT("exit", ("pack_data: %x, pack_len: %d", *pack_data, *pack_len));
err:
  DBUG_RETURN(error);
  
}


static int unpackfrm(const void **unpack_data, uint *unpack_len,
                    const void *pack_data)
{
   const frm_blob_struct *blob= (frm_blob_struct*)pack_data;
   byte *data;
   ulong complen, orglen, ver;
   DBUG_ENTER("unpackfrm");
   DBUG_PRINT("enter", ("pack_data: %x", pack_data));

   complen=     uint4korr((char*)&blob->head.complen);
   orglen=      uint4korr((char*)&blob->head.orglen);
   ver=         uint4korr((char*)&blob->head.ver);
 
   DBUG_PRINT("blob",("ver: %d complen: %d orglen: %d",
                     ver,complen,orglen));
   DBUG_DUMP("blob->data", (char*) blob->data, complen);
 
   if (ver != 1)
     DBUG_RETURN(1);
   if (!(data= my_malloc(max(orglen, complen), MYF(MY_WME))))
     DBUG_RETURN(2);
   memcpy(data, blob->data, complen);
 
   if (my_uncompress(data, &complen, &orglen))
   {
     my_free((char*)data, MYF(0));
     DBUG_RETURN(3);
   }

   *unpack_data= data;
   *unpack_len= complen;

   DBUG_PRINT("exit", ("frmdata: %x, len: %d", *unpack_data, *unpack_len));

   DBUG_RETURN(0);
}

static 
int
ndb_get_table_statistics(Ndb* ndb, const char * table,
                         struct Ndb_statistics * ndbstat)
{
  DBUG_ENTER("ndb_get_table_statistics");
  DBUG_PRINT("enter", ("table: %s", table));
<<<<<<< HEAD
  NdbTransaction* pTrans;
=======
  NdbConnection* pTrans;
  NdbError error;
>>>>>>> 87460ec7
  int retries= 10;
  int retry_sleep= 30 * 1000; /* 30 milliseconds */

  do
  {
<<<<<<< HEAD
    pTrans= ndb->startTransaction();
    if (pTrans == NULL)
    {
      if (ndb->getNdbError().status == NdbError::TemporaryError &&
          retries--)
      {
        my_sleep(retry_sleep);
        continue;
      }
      break;
    }

    NdbScanOperation* pOp= pTrans->getNdbScanOperation(table);
    if (pOp == NULL)
      break;
    
    if (pOp->readTuples(NdbOperation::LM_CommittedRead))
      break;
=======
    Uint64 rows, commits;
    Uint64 sum_rows= 0;
    Uint64 sum_commits= 0;
    NdbScanOperation*pOp;
    NdbResultSet *rs;
    int check;

    if ((pTrans= ndb->startTransaction()) == NULL)
    {
      error= ndb->getNdbError();
      goto retry;
    }
      
    if ((pOp= pTrans->getNdbScanOperation(table)) == NULL)
    {
      error= pTrans->getNdbError();
      goto retry;
    }
    
    if ((rs= pOp->readTuples(NdbOperation::LM_CommittedRead)) == 0)
    {
      error= pOp->getNdbError();
      goto retry;
    }
>>>>>>> 87460ec7
    
    if (pOp->interpret_exit_last_row() == -1)
    {
      error= pOp->getNdbError();
      goto retry;
    }
    
<<<<<<< HEAD
    Uint64 rows, commits, mem;
    Uint32 size;
=======
>>>>>>> 87460ec7
    pOp->getValue(NdbDictionary::Column::ROW_COUNT, (char*)&rows);
    pOp->getValue(NdbDictionary::Column::COMMIT_COUNT, (char*)&commits);
    pOp->getValue(NdbDictionary::Column::ROW_SIZE, (char*)&size);
    pOp->getValue(NdbDictionary::Column::FRAGMENT_MEMORY, (char*)&mem);
    
<<<<<<< HEAD
    check= pTrans->execute(NdbTransaction::NoCommit,
                           NdbTransaction::AbortOnError,
                           TRUE);
    if (check == -1)
    {
      if (pTrans->getNdbError().status == NdbError::TemporaryError &&
          retries--)
      {
        ndb->closeTransaction(pTrans);
        pTrans= 0;
        my_sleep(retry_sleep);
        continue;
      }
      break;
    }

    Uint32 count= 0;
    Uint64 sum_rows= 0;
    Uint64 sum_commits= 0;
    Uint64 sum_row_size= 0;
    Uint64 sum_mem= 0;
    while ((check= pOp->nextResult(TRUE, TRUE)) == 0)
=======
    if (pTrans->execute(NoCommit, AbortOnError, TRUE) == -1)
    {
      error= pTrans->getNdbError();
      goto retry;
    }
    
    while((check= rs->nextResult(TRUE, TRUE)) == 0)
>>>>>>> 87460ec7
    {
      sum_rows+= rows;
      sum_commits+= commits;
      if (sum_row_size < size)
        sum_row_size= size;
      sum_mem+= mem;
      count++;
    }
    
    if (check == -1)
    {
      error= pOp->getNdbError();
      goto retry;
    }

    pOp->close(TRUE);

    ndb->closeTransaction(pTrans);

    ndbstat->row_count= sum_rows;
    ndbstat->commit_count= sum_commits;
    ndbstat->row_size= sum_row_size;
    ndbstat->fragment_memory= sum_mem;

    DBUG_PRINT("exit", ("records: %llu commits: %llu "
                        "row_size: %llu mem: %llu count: %u",
			sum_rows, sum_commits, sum_row_size,
                        sum_mem, count));

    DBUG_RETURN(0);
<<<<<<< HEAD
  } while(1);

  if (pTrans)
    ndb->closeTransaction(pTrans);
  DBUG_PRINT("exit", ("failed"));
  DBUG_RETURN(-1);
=======

retry:
    if (pTrans)
    {
      ndb->closeTransaction(pTrans);
      pTrans= NULL;
    }
    if (error.status == NdbError::TemporaryError && retries--)
    {
      my_sleep(retry_sleep);
      continue;
    }
    break;
  } while(1);
  DBUG_PRINT("exit", ("failed, error %u(%s)", error.code, error.message));
  ERR_RETURN(error);
>>>>>>> 87460ec7
}

/*
  Create a .ndb file to serve as a placeholder indicating 
  that the table with this name is a ndb table
*/

int ha_ndbcluster::write_ndb_file()
{
  File file;
  bool error=1;
  char path[FN_REFLEN];
  
  DBUG_ENTER("write_ndb_file");
  DBUG_PRINT("enter", ("db: %s, name: %s", m_dbname, m_tabname));

  (void)strxnmov(path, FN_REFLEN, 
                 mysql_data_home,"/",m_dbname,"/",m_tabname,ha_ndb_ext,NullS);

  if ((file=my_create(path, CREATE_MODE,O_RDWR | O_TRUNC,MYF(MY_WME))) >= 0)
  {
    // It's an empty file
    error=0;
    my_close(file,MYF(0));
  }
  DBUG_RETURN(error);
}

int
ha_ndbcluster::read_multi_range_first(KEY_MULTI_RANGE **found_range_p,
                                      KEY_MULTI_RANGE *ranges, 
                                      uint range_count,
                                      bool sorted, 
                                      HANDLER_BUFFER *buffer)
{
  DBUG_ENTER("ha_ndbcluster::read_multi_range_first");
  
  int res;
  KEY* key_info= table->key_info + active_index;
  NDB_INDEX_TYPE index_type= get_index_type(active_index);
  ulong reclength= table->s->reclength;
  NdbOperation* op;

  if (uses_blob_value(m_retrieve_all_fields))
  {
    /**
     * blobs can't be batched currently
     */
    m_disable_multi_read= TRUE;
    DBUG_RETURN(handler::read_multi_range_first(found_range_p, 
                                                ranges, 
                                                range_count,
                                                sorted, 
                                                buffer));
  }

  m_disable_multi_read= FALSE;

  /**
   * Copy arguments into member variables
   */
  m_multi_ranges= ranges;
  multi_range_curr= ranges;
  multi_range_end= ranges+range_count;
  multi_range_sorted= sorted;
  multi_range_buffer= buffer;

  /**
   * read multi range will read ranges as follows (if not ordered)
   *
   * input    read order
   * ======   ==========
   * pk-op 1  pk-op 1
   * pk-op 2  pk-op 2
   * range 3  range (3,5) NOTE result rows will be intermixed
   * pk-op 4  pk-op 4
   * range 5
   * pk-op 6  pk-ok 6
   */   

  /**
   * Variables for loop
   */
  byte *curr= (byte*)buffer->buffer;
  byte *end_of_buffer= (byte*)buffer->buffer_end;
  NdbOperation::LockMode lm= 
    (NdbOperation::LockMode)get_ndb_lock_type(m_lock.type);
  bool need_pk = (lm == NdbOperation::LM_Read);
  const NDBTAB *tab= (const NDBTAB *) m_table;
  const NDBINDEX *unique_idx= (NDBINDEX *) m_index[active_index].unique_index;
  const NDBINDEX *idx= (NDBINDEX *) m_index[active_index].index; 
  const NdbOperation* lastOp= m_active_trans->getLastDefinedOperation();
  NdbIndexScanOperation* scanOp= 0;
  for (; multi_range_curr<multi_range_end && curr+reclength <= end_of_buffer; 
       multi_range_curr++)
  {
    switch (index_type){
    case PRIMARY_KEY_ORDERED_INDEX:
      if (!(multi_range_curr->start_key.length == key_info->key_length &&
            multi_range_curr->start_key.flag == HA_READ_KEY_EXACT))
      goto range;
      /* fall through */
    case PRIMARY_KEY_INDEX:
    {
      multi_range_curr->range_flag |= UNIQUE_RANGE;
      if ((op= m_active_trans->getNdbOperation(tab)) && 
          !op->readTuple(lm) && 
          !set_primary_key(op, multi_range_curr->start_key.key) &&
          !define_read_attrs(curr, op) &&
          (op->setAbortOption(AO_IgnoreError), TRUE))
        curr += reclength;
      else
        ERR_RETURN(op ? op->getNdbError() : m_active_trans->getNdbError());
      break;
    }
    break;
    case UNIQUE_ORDERED_INDEX:
      if (!(multi_range_curr->start_key.length == key_info->key_length &&
            multi_range_curr->start_key.flag == HA_READ_KEY_EXACT &&
            !check_null_in_key(key_info, multi_range_curr->start_key.key,
                               multi_range_curr->start_key.length)))
      goto range;
      /* fall through */
    case UNIQUE_INDEX:
    {
      multi_range_curr->range_flag |= UNIQUE_RANGE;
      if ((op= m_active_trans->getNdbIndexOperation(unique_idx, tab)) && 
          !op->readTuple(lm) && 
          !set_index_key(op, key_info, multi_range_curr->start_key.key) &&
          !define_read_attrs(curr, op) &&
          (op->setAbortOption(AO_IgnoreError), TRUE))
        curr += reclength;
      else
        ERR_RETURN(op ? op->getNdbError() : m_active_trans->getNdbError());
      break;
    }
    case ORDERED_INDEX:
    {
  range:
      multi_range_curr->range_flag &= ~(uint)UNIQUE_RANGE;
      if (scanOp == 0)
      {
        if (m_multi_cursor)
        {
          scanOp= m_multi_cursor;
          DBUG_ASSERT(scanOp->getSorted() == sorted);
          DBUG_ASSERT(scanOp->getLockMode() == 
                      (NdbOperation::LockMode)get_ndb_lock_type(m_lock.type));
          if (scanOp->reset_bounds(m_force_send))
            DBUG_RETURN(ndb_err(m_active_trans));
          
          end_of_buffer -= reclength;
        }
        else if ((scanOp= m_active_trans->getNdbIndexScanOperation(idx, tab)) 
                 &&!scanOp->readTuples(lm, 0, parallelism, sorted, 
				       FALSE, TRUE, need_pk)
                 &&!generate_scan_filter(m_cond_stack, scanOp)
                 &&!define_read_attrs(end_of_buffer-reclength, scanOp))
        {
          m_multi_cursor= scanOp;
          m_multi_range_cursor_result_ptr= end_of_buffer-reclength;
        }
        else
        {
          ERR_RETURN(scanOp ? scanOp->getNdbError() : 
                     m_active_trans->getNdbError());
        }
      }

      const key_range *keys[2]= { &multi_range_curr->start_key, 
                                  &multi_range_curr->end_key };
      if ((res= set_bounds(scanOp, keys, multi_range_curr-ranges)))
        DBUG_RETURN(res);
      break;
    }
    case UNDEFINED_INDEX:
      DBUG_ASSERT(FALSE);
      DBUG_RETURN(1);
      break;
    }
  }
  
  if (multi_range_curr != multi_range_end)
  {
    /**
     * Mark that we're using entire buffer (even if might not) as
     *   we haven't read all ranges for some reason
     * This as we don't want mysqld to reuse the buffer when we read
     *   the remaining ranges
     */
    buffer->end_of_used_area= (byte*)buffer->buffer_end;
  }
  else
  {
    buffer->end_of_used_area= curr;
  }
  
  /**
   * Set first operation in multi range
   */
  m_current_multi_operation= 
    lastOp ? lastOp->next() : m_active_trans->getFirstDefinedOperation();
  if (!(res= execute_no_commit_ie(this, m_active_trans)))
  {
    m_multi_range_defined= multi_range_curr;
    multi_range_curr= ranges;
    m_multi_range_result_ptr= (byte*)buffer->buffer;
    DBUG_RETURN(read_multi_range_next(found_range_p));
  }
  ERR_RETURN(m_active_trans->getNdbError());
}

#if 0
#define DBUG_MULTI_RANGE(x) printf("read_multi_range_next: case %d\n", x);
#else
#define DBUG_MULTI_RANGE(x)
#endif

int
ha_ndbcluster::read_multi_range_next(KEY_MULTI_RANGE ** multi_range_found_p)
{
  DBUG_ENTER("ha_ndbcluster::read_multi_range_next");
  if (m_disable_multi_read)
  {
    DBUG_RETURN(handler::read_multi_range_next(multi_range_found_p));
  }
  
  int res;
  int range_no;
  ulong reclength= table->s->reclength;
  const NdbOperation* op= m_current_multi_operation;
  for (;multi_range_curr < m_multi_range_defined; multi_range_curr++)
  {
    if (multi_range_curr->range_flag & UNIQUE_RANGE)
    {
      if (op->getNdbError().code == 0)
        goto found_next;
      
      op= m_active_trans->getNextCompletedOperation(op);
      m_multi_range_result_ptr += reclength;
      continue;
    } 
    else if (m_multi_cursor && !multi_range_sorted)
    {
      DBUG_MULTI_RANGE(1);
      if ((res= fetch_next(m_multi_cursor)) == 0)
      {
        DBUG_MULTI_RANGE(2);
        range_no= m_multi_cursor->get_range_no();
        goto found;
      } 
      else
      {
        goto close_scan;
      }
    }
    else if (m_multi_cursor && multi_range_sorted)
    {
      if (m_active_cursor && (res= fetch_next(m_multi_cursor)))
      {
        DBUG_MULTI_RANGE(3);
        goto close_scan;
      }
      
      range_no= m_multi_cursor->get_range_no();
      uint current_range_no= multi_range_curr - m_multi_ranges;
      if ((uint) range_no == current_range_no)
      {
        DBUG_MULTI_RANGE(4);
        // return current row
        goto found;
      }
      else if (range_no > (int)current_range_no)
      {
        DBUG_MULTI_RANGE(5);
        // wait with current row
        m_active_cursor= 0;
        continue;
      }
      else 
      {
        DBUG_MULTI_RANGE(6);
        // First fetch from cursor
        DBUG_ASSERT(range_no == -1);
        if ((res= m_multi_cursor->nextResult(true)))
        {
          goto close_scan;
        }
        multi_range_curr--; // Will be increased in for-loop
        continue;
      }
    }
    else /** m_multi_cursor == 0 */
    {
      DBUG_MULTI_RANGE(7);
      /**
       * Corresponds to range 5 in example in read_multi_range_first
       */
      (void)1;
      continue;
    }
    
    DBUG_ASSERT(FALSE); // Should only get here via goto's
close_scan:
    if (res == 1)
    {
      m_multi_cursor->close(FALSE, TRUE);
      m_active_cursor= m_multi_cursor= 0;
      DBUG_MULTI_RANGE(8);
      continue;
    } 
    else 
    {
      DBUG_RETURN(ndb_err(m_active_trans));
    }
  }
  
  if (multi_range_curr == multi_range_end)
    DBUG_RETURN(HA_ERR_END_OF_FILE);
  
  /**
   * Read remaining ranges
   */
  DBUG_RETURN(read_multi_range_first(multi_range_found_p, 
                                     multi_range_curr,
                                     multi_range_end - multi_range_curr, 
                                     multi_range_sorted,
                                     multi_range_buffer));
  
found:
  /**
   * Found a record belonging to a scan
   */
  m_active_cursor= m_multi_cursor;
  * multi_range_found_p= m_multi_ranges + range_no;
  memcpy(table->record[0], m_multi_range_cursor_result_ptr, reclength);
  setup_recattr(m_active_cursor->getFirstRecAttr());
  unpack_record(table->record[0]);
  table->status= 0;     
  DBUG_RETURN(0);
  
found_next:
  /**
   * Found a record belonging to a pk/index op,
   *   copy result and move to next to prepare for next call
   */
  * multi_range_found_p= multi_range_curr;
  memcpy(table->record[0], m_multi_range_result_ptr, reclength);
  setup_recattr(op->getFirstRecAttr());
  unpack_record(table->record[0]);
  table->status= 0;
  
  multi_range_curr++;
  m_current_multi_operation= m_active_trans->getNextCompletedOperation(op);
  m_multi_range_result_ptr += reclength;
  DBUG_RETURN(0);
}

int
ha_ndbcluster::setup_recattr(const NdbRecAttr* curr)
{
  DBUG_ENTER("setup_recattr");

  Field **field, **end;
  NdbValue *value= m_value;
  
  end= table->field + table->s->fields;
  
  for (field= table->field; field < end; field++, value++)
  {
    if ((* value).ptr)
    {
      DBUG_ASSERT(curr != 0);
      NdbValue* val= m_value + curr->getColumn()->getColumnNo();
      DBUG_ASSERT(val->ptr);
      val->rec= curr;
      curr= curr->next();
    }
  }
  
  DBUG_RETURN(0);
}

char*
ha_ndbcluster::update_table_comment(
                                /* out: table comment + additional */
        const char*     comment)/* in:  table comment defined by user */
{
  uint length= strlen(comment);
  if (length > 64000 - 3)
  {
    return((char*)comment); /* string too long */
  }

  Ndb* ndb;
  if (!(ndb= get_ndb()))
  {
    return((char*)comment);
  }

  ndb->setDatabaseName(m_dbname);
  NDBDICT* dict= ndb->getDictionary();
  const NDBTAB* tab;
  if (!(tab= dict->getTable(m_tabname)))
  {
    return((char*)comment);
  }

  char *str;
  const char *fmt="%s%snumber_of_replicas: %d";
  const unsigned fmt_len_plus_extra= length + strlen(fmt);
  if ((str= my_malloc(fmt_len_plus_extra, MYF(0))) == NULL)
  {
    return (char*)comment;
  }

  my_snprintf(str,fmt_len_plus_extra,fmt,comment,
              length > 0 ? " ":"",
              tab->getReplicaCount());
  return str;
}


// Utility thread main loop
pthread_handler_t ndb_util_thread_func(void *arg __attribute__((unused)))
{
  THD *thd; /* needs to be first for thread_stack */
  Ndb* ndb;
  struct timespec abstime;

  my_thread_init();
  DBUG_ENTER("ndb_util_thread");
  DBUG_PRINT("enter", ("ndb_cache_check_time: %d", ndb_cache_check_time));

  thd= new THD; /* note that contructor of THD uses DBUG_ */
  THD_CHECK_SENTRY(thd);
  ndb= new Ndb(g_ndb_cluster_connection, "");

  pthread_detach_this_thread();
  ndb_util_thread= pthread_self();

  thd->thread_stack= (char*)&thd; /* remember where our stack is */
  if (thd->store_globals() || (ndb->init() != 0))
  {
    thd->cleanup();
    delete thd;
    delete ndb;
    DBUG_RETURN(NULL);
  }

  List<NDB_SHARE> util_open_tables;
  set_timespec(abstime, 0);
  for (;;)
  {

    pthread_mutex_lock(&LOCK_ndb_util_thread);
    pthread_cond_timedwait(&COND_ndb_util_thread,
                           &LOCK_ndb_util_thread,
                           &abstime);
    pthread_mutex_unlock(&LOCK_ndb_util_thread);

    DBUG_PRINT("ndb_util_thread", ("Started, ndb_cache_check_time: %d",
                                   ndb_cache_check_time));

    if (abort_loop)
      break; /* Shutting down server */

    if (ndb_cache_check_time == 0)
    {
      /* Wake up in 1 second to check if value has changed */
      set_timespec(abstime, 1);
      continue;
    }

    /* Lock mutex and fill list with pointers to all open tables */
    NDB_SHARE *share;
    pthread_mutex_lock(&ndbcluster_mutex);
    for (uint i= 0; i < ndbcluster_open_tables.records; i++)
    {
      share= (NDB_SHARE *)hash_element(&ndbcluster_open_tables, i);
      share->use_count++; /* Make sure the table can't be closed */
      DBUG_PRINT("ndb_util_thread",
                 ("Found open table[%d]: %s, use_count: %d",
                  i, share->table_name, share->use_count));

      /* Store pointer to table */
      util_open_tables.push_back(share);
    }
    pthread_mutex_unlock(&ndbcluster_mutex);

    /* Iterate through the  open files list */
    List_iterator_fast<NDB_SHARE> it(util_open_tables);
    while ((share= it++))
    {
      /* Split tab- and dbname */
      char buf[FN_REFLEN];
      char *tabname, *db;
      uint length= dirname_length(share->table_name);
      tabname= share->table_name+length;
      memcpy(buf, share->table_name, length-1);
      buf[length-1]= 0;
      db= buf+dirname_length(buf);
      DBUG_PRINT("ndb_util_thread",
                 ("Fetching commit count for: %s",
                  share->table_name));

      /* Contact NDB to get commit count for table */
      ndb->setDatabaseName(db);
      struct Ndb_statistics stat;

      uint lock;
      pthread_mutex_lock(&share->mutex);
      lock= share->commit_count_lock;
      pthread_mutex_unlock(&share->mutex);

      if (ndb_get_table_statistics(ndb, tabname, &stat) == 0)
      {
        DBUG_PRINT("ndb_util_thread",
                   ("Table: %s, commit_count: %llu, rows: %llu",
                    share->table_name, stat.commit_count, stat.row_count));
      }
      else
      {
        DBUG_PRINT("ndb_util_thread",
                   ("Error: Could not get commit count for table %s",
                    share->table_name));
        stat.commit_count= 0;
      }

      pthread_mutex_lock(&share->mutex);
      if (share->commit_count_lock == lock)
        share->commit_count= stat.commit_count;
      pthread_mutex_unlock(&share->mutex);

      /* Decrease the use count and possibly free share */
      free_share(share);
    }

    /* Clear the list of open tables */
    util_open_tables.empty();

    /* Calculate new time to wake up */
    int secs= 0;
    int msecs= ndb_cache_check_time;

    struct timeval tick_time;
    gettimeofday(&tick_time, 0);
    abstime.tv_sec=  tick_time.tv_sec;
    abstime.tv_nsec= tick_time.tv_usec * 1000;

    if (msecs >= 1000){
      secs=  msecs / 1000;
      msecs= msecs % 1000;
    }

    abstime.tv_sec+=  secs;
    abstime.tv_nsec+= msecs * 1000000;
    if (abstime.tv_nsec >= 1000000000) {
      abstime.tv_sec+=  1;
      abstime.tv_nsec-= 1000000000;
    }
  }

  thd->cleanup();
  delete thd;
  delete ndb;
  DBUG_PRINT("exit", ("ndb_util_thread"));
  my_thread_end();
  pthread_exit(0);
  DBUG_RETURN(NULL);
}

/*
  Condition pushdown
*/
/*
  Push a condition to ndbcluster storage engine for evaluation 
  during table   and index scans. The conditions will be stored on a stack
  for possibly storing several conditions. The stack can be popped
  by calling cond_pop, handler::extra(HA_EXTRA_RESET) (handler::reset())
  will clear the stack.
  The current implementation supports arbitrary AND/OR nested conditions
  with comparisons between columns and constants (including constant
  expressions and function calls) and the following comparison operators:
  =, !=, >, >=, <, <=, "is null", and "is not null".
  
  RETURN
    NULL The condition was supported and will be evaluated for each 
    row found during the scan
    cond The condition was not supported and all rows will be returned from
         the scan for evaluation (and thus not saved on stack)
*/
const 
COND* 
ha_ndbcluster::cond_push(const COND *cond) 
{ 
  DBUG_ENTER("cond_push");
  Ndb_cond_stack *ndb_cond = new Ndb_cond_stack();
  DBUG_EXECUTE("where",print_where((COND *)cond, m_tabname););
  if (m_cond_stack)
    ndb_cond->next= m_cond_stack;
  else
    ndb_cond->next= NULL;
  m_cond_stack= ndb_cond;
  
  if (serialize_cond(cond, ndb_cond))
  {
    DBUG_RETURN(NULL);
  }
  else
  {
    cond_pop();
  }
  DBUG_RETURN(cond); 
}

/*
  Pop the top condition from the condition stack of the handler instance.
*/
void 
ha_ndbcluster::cond_pop() 
{ 
  Ndb_cond_stack *ndb_cond_stack= m_cond_stack;  
  if (ndb_cond_stack)
  {
    m_cond_stack= ndb_cond_stack->next;
    delete ndb_cond_stack;
  }
}

/*
  Clear the condition stack
*/
void
ha_ndbcluster::cond_clear()
{
  DBUG_ENTER("cond_clear");
  while (m_cond_stack)
    cond_pop();

  DBUG_VOID_RETURN;
}

/*
  Serialize the item tree into a linked list represented by Ndb_cond
  for fast generation of NbdScanFilter. Adds information such as
  position of fields that is not directly available in the Item tree.
  Also checks if condition is supported.
*/
void ndb_serialize_cond(const Item *item, void *arg)
{
  Ndb_cond_traverse_context *context= (Ndb_cond_traverse_context *) arg;
  DBUG_ENTER("ndb_serialize_cond");  

  // Check if we are skipping arguments to a function to be evaluated
  if (context->skip)
  {
    DBUG_PRINT("info", ("Skiping argument %d", context->skip));
    context->skip--;
    switch (item->type()) {
    case Item::FUNC_ITEM:
    {
      Item_func *func_item= (Item_func *) item;
      context->skip+= func_item->argument_count();
      break;
    }
    case Item::INT_ITEM:
    case Item::REAL_ITEM:
    case Item::STRING_ITEM:
    case Item::VARBIN_ITEM:
    case Item::DECIMAL_ITEM:
      break;
    default:
      context->supported= FALSE;
      break;
    }
    
    DBUG_VOID_RETURN;
  }
  
  if (context->supported)
  {
    Ndb_rewrite_context *rewrite_context= context->rewrite_stack;
    const Item_func *func_item;
    // Check if we are rewriting some unsupported function call
    if (rewrite_context &&
        (func_item= rewrite_context->func_item) &&
        rewrite_context->count++ == 0)
    {
      switch (func_item->functype()) {
      case Item_func::BETWEEN:
        /*
          Rewrite 
          <field>|<const> BETWEEN <const1>|<field1> AND <const2>|<field2>
          to <field>|<const> > <const1>|<field1> AND 
          <field>|<const> < <const2>|<field2>
          or actually in prefix format
          BEGIN(AND) GT(<field>|<const>, <const1>|<field1>), 
          LT(<field>|<const>, <const2>|<field2>), END()
        */
      case Item_func::IN_FUNC:
      {
        /*
          Rewrite <field>|<const> IN(<const1>|<field1>, <const2>|<field2>,..)
          to <field>|<const> = <const1>|<field1> OR 
          <field> = <const2>|<field2> ...
          or actually in prefix format
          BEGIN(OR) EQ(<field>|<const>, <const1><field1>), 
          EQ(<field>|<const>, <const2>|<field2>), ... END()
          Each part of the disjunction is added for each call
          to ndb_serialize_cond and end of rewrite statement 
          is wrapped in end of ndb_serialize_cond
        */
        if (context->expecting(item->type()))
        {
          // This is the <field>|<const> item, save it in the rewrite context
          rewrite_context->left_hand_item= item;
          if (item->type() == Item::FUNC_ITEM)
          {
            Item_func *func_item= (Item_func *) item;
            if (func_item->functype() == Item_func::UNKNOWN_FUNC &&
                func_item->const_item())
            {
              // Skip any arguments since we will evaluate function instead
              DBUG_PRINT("info", ("Skip until end of arguments marker"));
              context->skip= func_item->argument_count();
            }
            else
            {
              DBUG_PRINT("info", ("Found unsupported functional expression in BETWEEN|IN"));
              context->supported= FALSE;
              DBUG_VOID_RETURN;
              
            }
          }
        }
        else
        {
          // Non-supported BETWEEN|IN expression
          DBUG_PRINT("info", ("Found unexpected item of type %u in BETWEEN|IN",
                              item->type()));
          context->supported= FALSE;
          DBUG_VOID_RETURN;
        }
        break;
      }
      default:
        context->supported= FALSE;
        break;
      }
      DBUG_VOID_RETURN;
    }
    else
    {
      Ndb_cond_stack *ndb_stack= context->stack_ptr;
      Ndb_cond *prev_cond= context->cond_ptr;
      Ndb_cond *curr_cond= context->cond_ptr= new Ndb_cond();
      if (!ndb_stack->ndb_cond)
        ndb_stack->ndb_cond= curr_cond;
      curr_cond->prev= prev_cond;
      if (prev_cond) prev_cond->next= curr_cond;
    // Check if we are rewriting some unsupported function call
      if (context->rewrite_stack)
      {
        Ndb_rewrite_context *rewrite_context= context->rewrite_stack;
        const Item_func *func_item= rewrite_context->func_item;
        switch (func_item->functype()) {
        case Item_func::BETWEEN:
        {
          /*
            Rewrite 
            <field>|<const> BETWEEN <const1>|<field1> AND <const2>|<field2>
            to <field>|<const> > <const1>|<field1> AND 
            <field>|<const> < <const2>|<field2>
            or actually in prefix format
            BEGIN(AND) GT(<field>|<const>, <const1>|<field1>), 
            LT(<field>|<const>, <const2>|<field2>), END()
          */
          if (rewrite_context->count == 2)
          {
            // Lower limit of BETWEEN
            DBUG_PRINT("info", ("GE_FUNC"));      
            curr_cond->ndb_item= new Ndb_item(Item_func::GE_FUNC, 2);
          }
          else if (rewrite_context->count == 3)
          {
            // Upper limit of BETWEEN
            DBUG_PRINT("info", ("LE_FUNC"));      
            curr_cond->ndb_item= new Ndb_item(Item_func::LE_FUNC, 2);
          }
          else
          {
            // Illegal BETWEEN expression
            DBUG_PRINT("info", ("Illegal BETWEEN expression"));
            context->supported= FALSE;
            DBUG_VOID_RETURN;
          }
          break;
        }
        case Item_func::IN_FUNC:
        {
          /*
            Rewrite <field>|<const> IN(<const1>|<field1>, <const2>|<field2>,..)
            to <field>|<const> = <const1>|<field1> OR 
            <field> = <const2>|<field2> ...
            or actually in prefix format
            BEGIN(OR) EQ(<field>|<const>, <const1><field1>), 
            EQ(<field>|<const>, <const2>|<field2>), ... END()
            Each part of the disjunction is added for each call
            to ndb_serialize_cond and end of rewrite statement 
            is wrapped in end of ndb_serialize_cond
          */
          DBUG_PRINT("info", ("EQ_FUNC"));      
          curr_cond->ndb_item= new Ndb_item(Item_func::EQ_FUNC, 2);
          break;
        }
        default:
          context->supported= FALSE;
        }
        // Handle left hand <field>|<const>
        context->rewrite_stack= NULL; // Disable rewrite mode
        context->expect_only(Item::FIELD_ITEM);
        context->expect_field_result(STRING_RESULT);
        context->expect_field_result(REAL_RESULT);
        context->expect_field_result(INT_RESULT);
        context->expect_field_result(DECIMAL_RESULT);
        context->expect(Item::INT_ITEM);
        context->expect(Item::STRING_ITEM);
        context->expect(Item::VARBIN_ITEM);
        context->expect(Item::FUNC_ITEM);
        ndb_serialize_cond(rewrite_context->left_hand_item, arg);
        context->skip= 0; // Any FUNC_ITEM expression has already been parsed
        context->rewrite_stack= rewrite_context; // Enable rewrite mode
        if (!context->supported)
          DBUG_VOID_RETURN;

        prev_cond= context->cond_ptr;
        curr_cond= context->cond_ptr= new Ndb_cond();
        prev_cond->next= curr_cond;
      }
      
      // Check for end of AND/OR expression
      if (!item)
      {
        // End marker for condition group
        DBUG_PRINT("info", ("End of condition group"));
        curr_cond->ndb_item= new Ndb_item(NDB_END_COND);
      }
      else
      {
        switch (item->type()) {
        case Item::FIELD_ITEM:
        {
          Item_field *field_item= (Item_field *) item;
          Field *field= field_item->field;
          enum_field_types type= field->type();
          /*
            Check that the field is part of the table of the handler
            instance and that we expect a field with of this result type.
          */
          if (context->table == field->table)
          {       
            const NDBTAB *tab= (const NDBTAB *) context->ndb_table;
            DBUG_PRINT("info", ("FIELD_ITEM"));
            DBUG_PRINT("info", ("table %s", tab->getName()));
            DBUG_PRINT("info", ("column %s", field->field_name));
            DBUG_PRINT("info", ("result type %d", field->result_type()));
            
            // Check that we are expecting a field and with the correct
            // result type
            if (context->expecting(Item::FIELD_ITEM) &&
                (context->expecting_field_result(field->result_type()) ||
                 // Date and year can be written as string or int
                 ((type == MYSQL_TYPE_TIME ||
                   type == MYSQL_TYPE_DATE || 
                   type == MYSQL_TYPE_YEAR ||
                   type == MYSQL_TYPE_DATETIME)
                  ? (context->expecting_field_result(STRING_RESULT) ||
                     context->expecting_field_result(INT_RESULT))
                  : true)) &&
                // Bit fields no yet supported in scan filter
                type != MYSQL_TYPE_BIT &&
                // No BLOB support in scan filter
                type != MYSQL_TYPE_TINY_BLOB &&
                type != MYSQL_TYPE_MEDIUM_BLOB &&
                type != MYSQL_TYPE_LONG_BLOB &&
                type != MYSQL_TYPE_BLOB)
            {
              const NDBCOL *col= tab->getColumn(field->field_name);
              DBUG_ASSERT(col);
              curr_cond->ndb_item= new Ndb_item(field, col->getColumnNo());
              context->dont_expect(Item::FIELD_ITEM);
              context->expect_no_field_result();
              if (context->expect_mask)
              {
                // We have not seen second argument yet
                if (type == MYSQL_TYPE_TIME ||
                    type == MYSQL_TYPE_DATE || 
                    type == MYSQL_TYPE_YEAR ||
                    type == MYSQL_TYPE_DATETIME)
                {
                  context->expect_only(Item::STRING_ITEM);
                  context->expect(Item::INT_ITEM);
                }
                else
                  switch (field->result_type()) {
                  case STRING_RESULT:
                    // Expect char string or binary string
                    context->expect_only(Item::STRING_ITEM);
                    context->expect(Item::VARBIN_ITEM);
                    context->expect_collation(field_item->collation.collation);
                    break;
                  case REAL_RESULT:
                    context->expect_only(Item::REAL_ITEM);
                    context->expect(Item::DECIMAL_ITEM);
                    context->expect(Item::INT_ITEM);
                    break;
                  case INT_RESULT:
                    context->expect_only(Item::INT_ITEM);
                    context->expect(Item::VARBIN_ITEM);
                    break;
                  case DECIMAL_RESULT:
                    context->expect_only(Item::DECIMAL_ITEM);
                    context->expect(Item::REAL_ITEM);
                    context->expect(Item::INT_ITEM);
                    break;
                  default:
                    break;
                  }    
              }
              else
              {
                // Expect another logical expression
                context->expect_only(Item::FUNC_ITEM);
                context->expect(Item::COND_ITEM);
                // Check that field and string constant collations are the same
                if ((field->result_type() == STRING_RESULT) &&
                    !context->expecting_collation(item->collation.collation)
                    && type != MYSQL_TYPE_TIME
                    && type != MYSQL_TYPE_DATE
                    && type != MYSQL_TYPE_YEAR
                    && type != MYSQL_TYPE_DATETIME)
                {
                  DBUG_PRINT("info", ("Found non-matching collation %s",  
                                      item->collation.collation->name)); 
                  context->supported= FALSE;                
                }
              }
              break;
            }
            else
            {
              DBUG_PRINT("info", ("Was not expecting field of type %u(%u)",
                                  field->result_type(), type));
              context->supported= FALSE;
            }
          }
          else
          {
            DBUG_PRINT("info", ("Was not expecting field from table %s(%s)",
                                context->table->s->table_name, 
                                field->table->s->table_name));
            context->supported= FALSE;
          }
          break;
        }
        case Item::FUNC_ITEM:
        {
          Item_func *func_item= (Item_func *) item;
          // Check that we expect a function or functional expression here
          if (context->expecting(Item::FUNC_ITEM) || 
              func_item->functype() == Item_func::UNKNOWN_FUNC)
            context->expect_nothing();
          else
          {
            // Did not expect function here
            context->supported= FALSE;
            break;
          }
          
          switch (func_item->functype()) {
          case Item_func::EQ_FUNC:
          {
            DBUG_PRINT("info", ("EQ_FUNC"));      
            curr_cond->ndb_item= new Ndb_item(func_item->functype(), 
                                              func_item);      
            context->expect(Item::STRING_ITEM);
            context->expect(Item::INT_ITEM);
            context->expect(Item::REAL_ITEM);
            context->expect(Item::DECIMAL_ITEM);
            context->expect(Item::VARBIN_ITEM);
            context->expect(Item::FIELD_ITEM);
            context->expect_field_result(STRING_RESULT);
            context->expect_field_result(REAL_RESULT);
            context->expect_field_result(INT_RESULT);
            context->expect_field_result(DECIMAL_RESULT);
            break;
          }
          case Item_func::NE_FUNC:
          {
            DBUG_PRINT("info", ("NE_FUNC"));      
            curr_cond->ndb_item= new Ndb_item(func_item->functype(),
                                              func_item);      
            context->expect(Item::STRING_ITEM);
            context->expect(Item::INT_ITEM);
            context->expect(Item::REAL_ITEM);
            context->expect(Item::DECIMAL_ITEM);
            context->expect(Item::VARBIN_ITEM);
            context->expect(Item::FIELD_ITEM);
            context->expect_field_result(STRING_RESULT);
            context->expect_field_result(REAL_RESULT);
            context->expect_field_result(INT_RESULT);
            context->expect_field_result(DECIMAL_RESULT);
            break;
          }
          case Item_func::LT_FUNC:
          {
            DBUG_PRINT("info", ("LT_FUNC"));      
            curr_cond->ndb_item= new Ndb_item(func_item->functype(),
                                              func_item);      
            context->expect(Item::STRING_ITEM);
            context->expect(Item::INT_ITEM);
            context->expect(Item::REAL_ITEM);
            context->expect(Item::DECIMAL_ITEM);
            context->expect(Item::VARBIN_ITEM);
            context->expect(Item::FIELD_ITEM);
            context->expect_field_result(STRING_RESULT);
            context->expect_field_result(REAL_RESULT);
            context->expect_field_result(INT_RESULT);
            context->expect_field_result(DECIMAL_RESULT);
            break;
          }
          case Item_func::LE_FUNC:
          {
            DBUG_PRINT("info", ("LE_FUNC"));      
            curr_cond->ndb_item= new Ndb_item(func_item->functype(),
                                              func_item);      
            context->expect(Item::STRING_ITEM);
            context->expect(Item::INT_ITEM);
            context->expect(Item::REAL_ITEM);
            context->expect(Item::DECIMAL_ITEM);
            context->expect(Item::VARBIN_ITEM);
            context->expect(Item::FIELD_ITEM);
            context->expect_field_result(STRING_RESULT);
            context->expect_field_result(REAL_RESULT);
            context->expect_field_result(INT_RESULT);
            context->expect_field_result(DECIMAL_RESULT);
            break;
          }
          case Item_func::GE_FUNC:
          {
            DBUG_PRINT("info", ("GE_FUNC"));      
            curr_cond->ndb_item= new Ndb_item(func_item->functype(),
                                              func_item);      
            context->expect(Item::STRING_ITEM);
            context->expect(Item::INT_ITEM);
            context->expect(Item::REAL_ITEM);
            context->expect(Item::DECIMAL_ITEM);
            context->expect(Item::VARBIN_ITEM);
            context->expect(Item::FIELD_ITEM);
            context->expect_field_result(STRING_RESULT);
            context->expect_field_result(REAL_RESULT);
            context->expect_field_result(INT_RESULT);
            context->expect_field_result(DECIMAL_RESULT);
            break;
          }
          case Item_func::GT_FUNC:
          {
            DBUG_PRINT("info", ("GT_FUNC"));      
            curr_cond->ndb_item= new Ndb_item(func_item->functype(),
                                              func_item);      
            context->expect(Item::STRING_ITEM);
            context->expect(Item::REAL_ITEM);
            context->expect(Item::DECIMAL_ITEM);
            context->expect(Item::INT_ITEM);
            context->expect(Item::VARBIN_ITEM);
            context->expect(Item::FIELD_ITEM);
            context->expect_field_result(STRING_RESULT);
            context->expect_field_result(REAL_RESULT);
            context->expect_field_result(INT_RESULT);
            context->expect_field_result(DECIMAL_RESULT);
            break;
          }
          case Item_func::LIKE_FUNC:
          {
            DBUG_PRINT("info", ("LIKE_FUNC"));      
            curr_cond->ndb_item= new Ndb_item(func_item->functype(),
                                              func_item);      
            context->expect(Item::STRING_ITEM);
            context->expect(Item::FIELD_ITEM);
            context->expect_field_result(STRING_RESULT);
            context->expect(Item::FUNC_ITEM);
            break;
          }
          case Item_func::ISNULL_FUNC:
          {
            DBUG_PRINT("info", ("ISNULL_FUNC"));      
            curr_cond->ndb_item= new Ndb_item(func_item->functype(),
                                              func_item);      
            context->expect(Item::FIELD_ITEM);
            context->expect_field_result(STRING_RESULT);
            context->expect_field_result(REAL_RESULT);
            context->expect_field_result(INT_RESULT);
            context->expect_field_result(DECIMAL_RESULT);
            break;
          }
          case Item_func::ISNOTNULL_FUNC:
          {
            DBUG_PRINT("info", ("ISNOTNULL_FUNC"));      
            curr_cond->ndb_item= new Ndb_item(func_item->functype(),
                                              func_item);     
            context->expect(Item::FIELD_ITEM);
            context->expect_field_result(STRING_RESULT);
            context->expect_field_result(REAL_RESULT);
            context->expect_field_result(INT_RESULT);
            context->expect_field_result(DECIMAL_RESULT);
            break;
          }
          case Item_func::NOT_FUNC:
          {
            DBUG_PRINT("info", ("NOT_FUNC"));      
            curr_cond->ndb_item= new Ndb_item(func_item->functype(),
                                              func_item);     
            context->expect(Item::FUNC_ITEM);
            context->expect(Item::COND_ITEM);
            break;
          }
          case Item_func::BETWEEN:
          {
            DBUG_PRINT("info", ("BETWEEN, rewriting using AND"));
            Item_func_between *between_func= (Item_func_between *) func_item;
            Ndb_rewrite_context *rewrite_context= 
              new Ndb_rewrite_context(func_item);
            rewrite_context->next= context->rewrite_stack;
            context->rewrite_stack= rewrite_context;
            if (between_func->negated)
            {
              DBUG_PRINT("info", ("NOT_FUNC"));
              curr_cond->ndb_item= new Ndb_item(Item_func::NOT_FUNC, 1);
              prev_cond= curr_cond;
              curr_cond= context->cond_ptr= new Ndb_cond();
              curr_cond->prev= prev_cond;
              prev_cond->next= curr_cond;
            }
            DBUG_PRINT("info", ("COND_AND_FUNC"));
            curr_cond->ndb_item= 
              new Ndb_item(Item_func::COND_AND_FUNC, 
                           func_item->argument_count() - 1);
            context->expect_only(Item::FIELD_ITEM);
            context->expect(Item::INT_ITEM);
            context->expect(Item::STRING_ITEM);
            context->expect(Item::VARBIN_ITEM);
            context->expect(Item::FUNC_ITEM);
            break;
          }
          case Item_func::IN_FUNC:
          {
            DBUG_PRINT("info", ("IN_FUNC, rewriting using OR"));
            Item_func_in *in_func= (Item_func_in *) func_item;
            Ndb_rewrite_context *rewrite_context= 
              new Ndb_rewrite_context(func_item);
            rewrite_context->next= context->rewrite_stack;
            context->rewrite_stack= rewrite_context;
            if (in_func->negated)
            {
              DBUG_PRINT("info", ("NOT_FUNC"));
              curr_cond->ndb_item= new Ndb_item(Item_func::NOT_FUNC, 1);
              prev_cond= curr_cond;
              curr_cond= context->cond_ptr= new Ndb_cond();
              curr_cond->prev= prev_cond;
              prev_cond->next= curr_cond;
            }
            DBUG_PRINT("info", ("COND_OR_FUNC"));
            curr_cond->ndb_item= new Ndb_item(Item_func::COND_OR_FUNC, 
                                              func_item->argument_count() - 1);
            context->expect_only(Item::FIELD_ITEM);
            context->expect(Item::INT_ITEM);
            context->expect(Item::STRING_ITEM);
            context->expect(Item::VARBIN_ITEM);
            context->expect(Item::FUNC_ITEM);
            break;
          }
          case Item_func::UNKNOWN_FUNC:
          {
            DBUG_PRINT("info", ("UNKNOWN_FUNC %s", 
                                func_item->const_item()?"const":""));  
            DBUG_PRINT("info", ("result type %d", func_item->result_type()));
            if (func_item->const_item())
            {
              switch (func_item->result_type()) {
              case STRING_RESULT:
              {
                NDB_ITEM_QUALIFICATION q;
                q.value_type= Item::STRING_ITEM;
                curr_cond->ndb_item= new Ndb_item(NDB_VALUE, q, item); 
                if (context->expect_field_result_mask)
                {
                  // We have not seen the field argument yet
                  context->expect_only(Item::FIELD_ITEM);
                  context->expect_only_field_result(STRING_RESULT);
                  context->expect_collation(func_item->collation.collation);
                }
                else
                {
                  // Expect another logical expression
                  context->expect_only(Item::FUNC_ITEM);
                  context->expect(Item::COND_ITEM);
                  // Check that string result have correct collation
                  if (!context->expecting_collation(item->collation.collation))
                  {
                    DBUG_PRINT("info", ("Found non-matching collation %s",  
                                        item->collation.collation->name));
                    context->supported= FALSE;
                  }
                }
                // Skip any arguments since we will evaluate function instead
                DBUG_PRINT("info", ("Skip until end of arguments marker"));
                context->skip= func_item->argument_count();
                break;
              }
              case REAL_RESULT:
              {
                NDB_ITEM_QUALIFICATION q;
                q.value_type= Item::REAL_ITEM;
                curr_cond->ndb_item= new Ndb_item(NDB_VALUE, q, item);
                if (context->expect_field_result_mask) 
                {
                  // We have not seen the field argument yet
                  context->expect_only(Item::FIELD_ITEM);
                  context->expect_only_field_result(REAL_RESULT);
                }
                else
                {
                  // Expect another logical expression
                  context->expect_only(Item::FUNC_ITEM);
                  context->expect(Item::COND_ITEM);
                }
                
                // Skip any arguments since we will evaluate function instead
                DBUG_PRINT("info", ("Skip until end of arguments marker"));
                context->skip= func_item->argument_count();
                break;
              }
              case INT_RESULT:
              {
                NDB_ITEM_QUALIFICATION q;
                q.value_type= Item::INT_ITEM;
                curr_cond->ndb_item= new Ndb_item(NDB_VALUE, q, item);
                if (context->expect_field_result_mask) 
                {
                  // We have not seen the field argument yet
                  context->expect_only(Item::FIELD_ITEM);
                  context->expect_only_field_result(INT_RESULT);
                }
                else
                {
                  // Expect another logical expression
                  context->expect_only(Item::FUNC_ITEM);
                  context->expect(Item::COND_ITEM);
                }
                
                // Skip any arguments since we will evaluate function instead
                DBUG_PRINT("info", ("Skip until end of arguments marker"));
                context->skip= func_item->argument_count();
                break;
              }
              case DECIMAL_RESULT:
              {
                NDB_ITEM_QUALIFICATION q;
                q.value_type= Item::DECIMAL_ITEM;
                curr_cond->ndb_item= new Ndb_item(NDB_VALUE, q, item);
                if (context->expect_field_result_mask) 
                {
                  // We have not seen the field argument yet
                  context->expect_only(Item::FIELD_ITEM);
                  context->expect_only_field_result(DECIMAL_RESULT);
                }
                else
                {
                  // Expect another logical expression
                  context->expect_only(Item::FUNC_ITEM);
                  context->expect(Item::COND_ITEM);
                }
                // Skip any arguments since we will evaluate function instead
                DBUG_PRINT("info", ("Skip until end of arguments marker"));
                context->skip= func_item->argument_count();
                break;
              }
              default:
                break;
              }
            }
            else
              // Function does not return constant expression
              context->supported= FALSE;
            break;
          }
          default:
          {
            DBUG_PRINT("info", ("Found func_item of type %d", 
                                func_item->functype()));
            context->supported= FALSE;
          }
          }
          break;
        }
        case Item::STRING_ITEM:
          DBUG_PRINT("info", ("STRING_ITEM")); 
          if (context->expecting(Item::STRING_ITEM)) 
          {
#ifndef DBUG_OFF
            char buff[256];
            String str(buff,(uint32) sizeof(buff), system_charset_info);
            str.length(0);
            Item_string *string_item= (Item_string *) item;
            DBUG_PRINT("info", ("value \"%s\"", 
                                string_item->val_str(&str)->ptr()));
#endif
            NDB_ITEM_QUALIFICATION q;
            q.value_type= Item::STRING_ITEM;
            curr_cond->ndb_item= new Ndb_item(NDB_VALUE, q, item);      
            if (context->expect_field_result_mask)
            {
              // We have not seen the field argument yet
              context->expect_only(Item::FIELD_ITEM);
              context->expect_only_field_result(STRING_RESULT);
              context->expect_collation(item->collation.collation);
            }
            else 
            {
              // Expect another logical expression
              context->expect_only(Item::FUNC_ITEM);
              context->expect(Item::COND_ITEM);
              // Check that we are comparing with a field with same collation
              if (!context->expecting_collation(item->collation.collation))
              {
                DBUG_PRINT("info", ("Found non-matching collation %s",  
                                    item->collation.collation->name));
                context->supported= FALSE;
              }
            }
          }
          else
            context->supported= FALSE;
          break;
        case Item::INT_ITEM:
          DBUG_PRINT("info", ("INT_ITEM"));
          if (context->expecting(Item::INT_ITEM)) 
          {
            Item_int *int_item= (Item_int *) item;      
            DBUG_PRINT("info", ("value %d", int_item->value));
            NDB_ITEM_QUALIFICATION q;
            q.value_type= Item::INT_ITEM;
            curr_cond->ndb_item= new Ndb_item(NDB_VALUE, q, item);
            if (context->expect_field_result_mask) 
            {
              // We have not seen the field argument yet
              context->expect_only(Item::FIELD_ITEM);
              context->expect_only_field_result(INT_RESULT);
              context->expect_field_result(REAL_RESULT);
              context->expect_field_result(DECIMAL_RESULT);
            }
            else
            {
              // Expect another logical expression
              context->expect_only(Item::FUNC_ITEM);
              context->expect(Item::COND_ITEM);
            }
          }
          else
            context->supported= FALSE;
          break;
        case Item::REAL_ITEM:
          DBUG_PRINT("info", ("REAL_ITEM %s"));
          if (context->expecting(Item::REAL_ITEM)) 
          {
            Item_float *float_item= (Item_float *) item;      
            DBUG_PRINT("info", ("value %f", float_item->value));
            NDB_ITEM_QUALIFICATION q;
            q.value_type= Item::REAL_ITEM;
            curr_cond->ndb_item= new Ndb_item(NDB_VALUE, q, item);
            if (context->expect_field_result_mask) 
            {
              // We have not seen the field argument yet
              context->expect_only(Item::FIELD_ITEM);
              context->expect_only_field_result(REAL_RESULT);
            }
            else
            {
              // Expect another logical expression
              context->expect_only(Item::FUNC_ITEM);
              context->expect(Item::COND_ITEM);
            }
          }
          else
            context->supported= FALSE;
          break;
        case Item::VARBIN_ITEM:
          DBUG_PRINT("info", ("VARBIN_ITEM"));
          if (context->expecting(Item::VARBIN_ITEM)) 
          {
            NDB_ITEM_QUALIFICATION q;
            q.value_type= Item::VARBIN_ITEM;
            curr_cond->ndb_item= new Ndb_item(NDB_VALUE, q, item);      
            if (context->expect_field_result_mask)
            {
              // We have not seen the field argument yet
              context->expect_only(Item::FIELD_ITEM);
              context->expect_only_field_result(STRING_RESULT);
            }
            else
            {
              // Expect another logical expression
              context->expect_only(Item::FUNC_ITEM);
              context->expect(Item::COND_ITEM);
            }
          }
          else
            context->supported= FALSE;
          break;
        case Item::DECIMAL_ITEM:
          DBUG_PRINT("info", ("DECIMAL_ITEM %s"));
          if (context->expecting(Item::DECIMAL_ITEM)) 
          {
            Item_decimal *decimal_item= (Item_decimal *) item;      
            DBUG_PRINT("info", ("value %f", decimal_item->val_real()));
            NDB_ITEM_QUALIFICATION q;
            q.value_type= Item::DECIMAL_ITEM;
            curr_cond->ndb_item= new Ndb_item(NDB_VALUE, q, item);
            if (context->expect_field_result_mask) 
            {
              // We have not seen the field argument yet
              context->expect_only(Item::FIELD_ITEM);
              context->expect_only_field_result(REAL_RESULT);
              context->expect_field_result(DECIMAL_RESULT);
            }
            else
            {
              // Expect another logical expression
              context->expect_only(Item::FUNC_ITEM);
              context->expect(Item::COND_ITEM);
            }
          }
          else
            context->supported= FALSE;
          break;
        case Item::COND_ITEM:
        {
          Item_cond *cond_item= (Item_cond *) item;
          
          if (context->expecting(Item::COND_ITEM))
          {
            switch (cond_item->functype()) {
            case Item_func::COND_AND_FUNC:
              DBUG_PRINT("info", ("COND_AND_FUNC"));
              curr_cond->ndb_item= new Ndb_item(cond_item->functype(),
                                                cond_item);      
              break;
            case Item_func::COND_OR_FUNC:
              DBUG_PRINT("info", ("COND_OR_FUNC"));
              curr_cond->ndb_item= new Ndb_item(cond_item->functype(),
                                                cond_item);      
              break;
            default:
              DBUG_PRINT("info", ("COND_ITEM %d", cond_item->functype()));
              context->supported= FALSE;
              break;
            }
          }
          else
          {
            /* Did not expect condition */
            context->supported= FALSE;          
          }
          break;
        }
        default:
        {
          DBUG_PRINT("info", ("Found item of type %d", item->type()));
          context->supported= FALSE;
        }
        }
      }
      if (context->supported && context->rewrite_stack)
      {
        Ndb_rewrite_context *rewrite_context= context->rewrite_stack;
        if (rewrite_context->count == 
            rewrite_context->func_item->argument_count())
        {
          // Rewrite is done, wrap an END() at the en
          DBUG_PRINT("info", ("End of condition group"));
          prev_cond= curr_cond;
          curr_cond= context->cond_ptr= new Ndb_cond();
          curr_cond->prev= prev_cond;
          prev_cond->next= curr_cond;
          curr_cond->ndb_item= new Ndb_item(NDB_END_COND);
          // Pop rewrite stack
          context->rewrite_stack=  rewrite_context->next;
          rewrite_context->next= NULL;
          delete(rewrite_context);
        }
      }
    }
  }
 
  DBUG_VOID_RETURN;
}

bool
ha_ndbcluster::serialize_cond(const COND *cond, Ndb_cond_stack *ndb_cond)
{
  DBUG_ENTER("serialize_cond");
  Item *item= (Item *) cond;
  Ndb_cond_traverse_context context(table, (void *)m_table, ndb_cond);
  // Expect a logical expression
  context.expect(Item::FUNC_ITEM);
  context.expect(Item::COND_ITEM);
  item->traverse_cond(&ndb_serialize_cond, (void *) &context, Item::PREFIX);
  DBUG_PRINT("info", ("The pushed condition is %ssupported", (context.supported)?"":"not "));

  DBUG_RETURN(context.supported);
}

int
ha_ndbcluster::build_scan_filter_predicate(Ndb_cond * &cond, 
                                           NdbScanFilter *filter,
                                           bool negated)
{
  DBUG_ENTER("build_scan_filter_predicate");  
  switch (cond->ndb_item->type) {
  case NDB_FUNCTION:
  {
    if (!cond->next)
      break;
    Ndb_item *a= cond->next->ndb_item;
    Ndb_item *b, *field, *value= NULL;
    LINT_INIT(field);

    switch (cond->ndb_item->argument_count()) {
    case 1:
      field= 
        (a->type == NDB_FIELD)? a : NULL;
      break;
    case 2:
      if (!cond->next->next)
        break;
      b= cond->next->next->ndb_item;
      value= 
        (a->type == NDB_VALUE)? a
        : (b->type == NDB_VALUE)? b
        : NULL;
      field= 
        (a->type == NDB_FIELD)? a
        : (b->type == NDB_FIELD)? b
        : NULL;
      break;
    default:
      break;
    }
    switch ((negated) ? 
            Ndb_item::negate(cond->ndb_item->qualification.function_type)
            : cond->ndb_item->qualification.function_type) {
    case NDB_EQ_FUNC:
    {
      if (!value || !field) break;
      // Save value in right format for the field type
      value->save_in_field(field);
      DBUG_PRINT("info", ("Generating EQ filter"));
      if (filter->cmp(NdbScanFilter::COND_EQ, 
                      field->get_field_no(),
                      field->get_val(),
                      field->pack_length()) == -1)
        DBUG_RETURN(1);
      cond= cond->next->next->next;
      DBUG_RETURN(0);
    }
    case NDB_NE_FUNC:
    {
      if (!value || !field) break;
      // Save value in right format for the field type
      value->save_in_field(field);
      DBUG_PRINT("info", ("Generating NE filter"));
      if (filter->cmp(NdbScanFilter::COND_NE, 
                      field->get_field_no(),
                      field->get_val(),
                      field->pack_length()) == -1)
        DBUG_RETURN(1);
      cond= cond->next->next->next;
      DBUG_RETURN(0);
    }
    case NDB_LT_FUNC:
    {
      if (!value || !field) break;
      // Save value in right format for the field type
      value->save_in_field(field);
      if (a == field)
      {
        DBUG_PRINT("info", ("Generating LT filter")); 
        if (filter->cmp(NdbScanFilter::COND_LT, 
                        field->get_field_no(),
                        field->get_val(),
                        field->pack_length()) == -1)
          DBUG_RETURN(1);
      }
      else
      {
        DBUG_PRINT("info", ("Generating GT filter")); 
        if (filter->cmp(NdbScanFilter::COND_GT, 
                        field->get_field_no(),
                        field->get_val(),
                        field->pack_length()) == -1)
          DBUG_RETURN(1);
      }
      cond= cond->next->next->next;
      DBUG_RETURN(0);
    }
    case NDB_LE_FUNC:
    {
      if (!value || !field) break;
      // Save value in right format for the field type
      value->save_in_field(field);
      if (a == field)
      {
        DBUG_PRINT("info", ("Generating LE filter")); 
        if (filter->cmp(NdbScanFilter::COND_LE, 
                        field->get_field_no(),
                        field->get_val(),
                        field->pack_length()) == -1)
          DBUG_RETURN(1);       
      }
      else
      {
        DBUG_PRINT("info", ("Generating GE filter")); 
        if (filter->cmp(NdbScanFilter::COND_GE, 
                        field->get_field_no(),
                        field->get_val(),
                        field->pack_length()) == -1)
          DBUG_RETURN(1);
      }
      cond= cond->next->next->next;
      DBUG_RETURN(0);
    }
    case NDB_GE_FUNC:
    {
      if (!value || !field) break;
      // Save value in right format for the field type
      value->save_in_field(field);
      if (a == field)
      {
        DBUG_PRINT("info", ("Generating GE filter")); 
        if (filter->cmp(NdbScanFilter::COND_GE, 
                        field->get_field_no(),
                        field->get_val(),
                        field->pack_length()) == -1)
          DBUG_RETURN(1);
      }
      else
      {
        DBUG_PRINT("info", ("Generating LE filter")); 
        if (filter->cmp(NdbScanFilter::COND_LE, 
                        field->get_field_no(),
                        field->get_val(),
                        field->pack_length()) == -1)
          DBUG_RETURN(1);
      }
      cond= cond->next->next->next;
      DBUG_RETURN(0);
    }
    case NDB_GT_FUNC:
    {
      if (!value || !field) break;
      // Save value in right format for the field type
      value->save_in_field(field);
      if (a == field)
      {
        DBUG_PRINT("info", ("Generating GT filter"));
        if (filter->cmp(NdbScanFilter::COND_GT, 
                        field->get_field_no(),
                        field->get_val(),
                        field->pack_length()) == -1)
          DBUG_RETURN(1);
      }
      else
      {
        DBUG_PRINT("info", ("Generating LT filter"));
        if (filter->cmp(NdbScanFilter::COND_LT, 
                        field->get_field_no(),
                        field->get_val(),
                        field->pack_length()) == -1)
          DBUG_RETURN(1);
      }
      cond= cond->next->next->next;
      DBUG_RETURN(0);
    }
    case NDB_LIKE_FUNC:
    {
      if (!value || !field) break;
      if ((value->qualification.value_type != Item::STRING_ITEM) &&
          (value->qualification.value_type != Item::VARBIN_ITEM))
          break;
      // Save value in right format for the field type
      value->save_in_field(field);
      DBUG_PRINT("info", ("Generating LIKE filter: like(%d,%s,%d)", 
                          field->get_field_no(), value->get_val(), 
                          value->pack_length()));
      if (filter->cmp(NdbScanFilter::COND_LIKE, 
                      field->get_field_no(),
                      value->get_val(),
                      value->pack_length()) == -1)
        DBUG_RETURN(1);
      cond= cond->next->next->next;
      DBUG_RETURN(0);
    }
    case NDB_NOTLIKE_FUNC:
    {
      if (!value || !field) break;
      if ((value->qualification.value_type != Item::STRING_ITEM) &&
          (value->qualification.value_type != Item::VARBIN_ITEM))
          break;
      // Save value in right format for the field type
      value->save_in_field(field);
      DBUG_PRINT("info", ("Generating NOTLIKE filter: notlike(%d,%s,%d)", 
                          field->get_field_no(), value->get_val(), 
                          value->pack_length()));
      if (filter->cmp(NdbScanFilter::COND_NOT_LIKE, 
                      field->get_field_no(),
                      value->get_val(),
                      value->pack_length()) == -1)
        DBUG_RETURN(1);
      cond= cond->next->next->next;
      DBUG_RETURN(0);
    }
    case NDB_ISNULL_FUNC:
      if (!field)
        break;
      DBUG_PRINT("info", ("Generating ISNULL filter"));
      if (filter->isnull(field->get_field_no()) == -1)
        DBUG_RETURN(1);
      cond= cond->next->next;
      DBUG_RETURN(0);
    case NDB_ISNOTNULL_FUNC:
    {
      if (!field)
        break;
      DBUG_PRINT("info", ("Generating ISNOTNULL filter"));
      if (filter->isnotnull(field->get_field_no()) == -1)
        DBUG_RETURN(1);         
      cond= cond->next->next;
      DBUG_RETURN(0);
    }
    default:
      break;
    }
    break;
  }
  default:
    break;
  }
  DBUG_PRINT("info", ("Found illegal condition"));
  DBUG_RETURN(1);
}

int
ha_ndbcluster::build_scan_filter_group(Ndb_cond* &cond, NdbScanFilter *filter)
{
  uint level=0;
  bool negated= FALSE;
  DBUG_ENTER("build_scan_filter_group");

  do
  {
    if (!cond)
      DBUG_RETURN(1);
    switch (cond->ndb_item->type) {
    case NDB_FUNCTION:
    {
      switch (cond->ndb_item->qualification.function_type) {
      case NDB_COND_AND_FUNC:
      {
        level++;
        DBUG_PRINT("info", ("Generating %s group %u", (negated)?"NAND":"AND",
                            level));
        if ((negated) ? filter->begin(NdbScanFilter::NAND)
            : filter->begin(NdbScanFilter::AND) == -1)
          DBUG_RETURN(1);
        negated= FALSE;
        cond= cond->next;
        break;
      }
      case NDB_COND_OR_FUNC:
      {
        level++;
        DBUG_PRINT("info", ("Generating %s group %u", (negated)?"NOR":"OR",
                            level));
        if ((negated) ? filter->begin(NdbScanFilter::NOR)
            : filter->begin(NdbScanFilter::OR) == -1)
          DBUG_RETURN(1);
        negated= FALSE;
        cond= cond->next;
        break;
      }
      case NDB_NOT_FUNC:
      {
        DBUG_PRINT("info", ("Generating negated query"));
        cond= cond->next;
        negated= TRUE;
        break;
      }
      default:
        if (build_scan_filter_predicate(cond, filter, negated))
          DBUG_RETURN(1);
        negated= FALSE;
        break;
      }
      break;
    }
    case NDB_END_COND:
      DBUG_PRINT("info", ("End of group %u", level));
      level--;
      if (cond) cond= cond->next;
      if (filter->end() == -1)
        DBUG_RETURN(1);
      if (!negated)
        break;
      // else fall through (NOT END is an illegal condition)
    default:
    {
      DBUG_PRINT("info", ("Illegal scan filter"));
    }
    }
  }  while (level > 0 || negated);
  
  DBUG_RETURN(0);
}

int
ha_ndbcluster::build_scan_filter(Ndb_cond * &cond, NdbScanFilter *filter)
{
  bool simple_cond= TRUE;
  DBUG_ENTER("build_scan_filter");  

    switch (cond->ndb_item->type) {
    case NDB_FUNCTION:
      switch (cond->ndb_item->qualification.function_type) {
      case NDB_COND_AND_FUNC:
      case NDB_COND_OR_FUNC:
        simple_cond= FALSE;
        break;
      default:
        break;
      }
      break;
    default:
      break;
    }
  if (simple_cond && filter->begin() == -1)
    DBUG_RETURN(1);
  if (build_scan_filter_group(cond, filter))
    DBUG_RETURN(1);
  if (simple_cond && filter->end() == -1)
    DBUG_RETURN(1);

  DBUG_RETURN(0);
}

int
ha_ndbcluster::generate_scan_filter(Ndb_cond_stack *ndb_cond_stack,
                                    NdbScanOperation *op)
{
  DBUG_ENTER("generate_scan_filter");
  if (ndb_cond_stack)
  {
    DBUG_PRINT("info", ("Generating scan filter"));
    NdbScanFilter filter(op);
    bool multiple_cond= FALSE;
    // Wrap an AND group around multiple conditions
    if (ndb_cond_stack->next) {
      multiple_cond= TRUE;
      if (filter.begin() == -1)
        DBUG_RETURN(1); 
    }
    for (Ndb_cond_stack *stack= ndb_cond_stack; 
         (stack); 
         stack= stack->next)
      {
        Ndb_cond *cond= stack->ndb_cond;

        if (build_scan_filter(cond, &filter))
        {
          DBUG_PRINT("info", ("build_scan_filter failed"));
          DBUG_RETURN(1);
        }
      }
    if (multiple_cond && filter.end() == -1)
      DBUG_RETURN(1);
  }
  else
  {  
    DBUG_PRINT("info", ("Empty stack"));
  }

  DBUG_RETURN(0);
}

int
ndbcluster_show_status(THD* thd)
{
  Protocol *protocol= thd->protocol;
  
  DBUG_ENTER("ndbcluster_show_status");
  
  if (have_ndbcluster != SHOW_OPTION_YES) 
  {
    my_message(ER_NOT_SUPPORTED_YET,
	       "Cannot call SHOW NDBCLUSTER STATUS because skip-ndbcluster is "
               "defined",
	       MYF(0));
    DBUG_RETURN(TRUE);
  }
  
  List<Item> field_list;
  field_list.push_back(new Item_empty_string("free_list", 255));
  field_list.push_back(new Item_return_int("created", 10,MYSQL_TYPE_LONG));
  field_list.push_back(new Item_return_int("free", 10,MYSQL_TYPE_LONG));
  field_list.push_back(new Item_return_int("sizeof", 10,MYSQL_TYPE_LONG));

  if (protocol->send_fields(&field_list,
                            Protocol::SEND_NUM_ROWS | Protocol::SEND_EOF))
    DBUG_RETURN(TRUE);
  
  if (get_thd_ndb(thd) && get_thd_ndb(thd)->ndb)
  {
    Ndb* ndb= (get_thd_ndb(thd))->ndb;
    Ndb::Free_list_usage tmp;
    tmp.m_name= 0;
    while (ndb->get_free_list_usage(&tmp))
    {
      protocol->prepare_for_resend();
      
      protocol->store(tmp.m_name, &my_charset_bin);
      protocol->store((uint)tmp.m_created);
      protocol->store((uint)tmp.m_free);
      protocol->store((uint)tmp.m_sizeof);
      if (protocol->write())
	DBUG_RETURN(TRUE);
    }
  }
  send_eof(thd);
  
  DBUG_RETURN(FALSE);
}

#endif /* HAVE_NDBCLUSTER_DB */<|MERGE_RESOLUTION|>--- conflicted
+++ resolved
@@ -362,18 +362,12 @@
   //  if (info->records == ~(ha_rows)0)
   {
     Ndb *ndb= get_ndb();
-<<<<<<< HEAD
     struct Ndb_statistics stat;
+    ndb->setDatabaseName(m_dbname);
     if (ndb_get_table_statistics(ndb, m_tabname, &stat) == 0){
       mean_rec_length= stat.row_size;
       data_file_length= stat.fragment_memory;
       info->records= stat.row_count;
-=======
-    Uint64 rows;
-    ndb->setDatabaseName(m_dbname);
-    if(ndb_get_table_statistics(ndb, m_tabname, &rows, 0) == 0){
-      info->records= rows;
->>>>>>> 87460ec7
     }
   }
   {
@@ -3082,8 +3076,8 @@
       if ((my_errno= check_ndb_connection()))
         DBUG_VOID_RETURN;
       Ndb *ndb= get_ndb();
-<<<<<<< HEAD
       struct Ndb_statistics stat;
+      ndb->setDatabaseName(m_dbname);
       if (current_thd->variables.ndb_use_exact_count &&
           ndb_get_table_statistics(ndb, m_tabname, &stat) == 0)
       {
@@ -3096,13 +3090,6 @@
         mean_rec_length= 0;
         records= 100;
       }
-=======
-      Uint64 rows= 100;
-      ndb->setDatabaseName(m_dbname);
-      if (current_thd->variables.ndb_use_exact_count)
-	ndb_get_table_statistics(ndb, m_tabname, &rows, 0);
-      records= rows;
->>>>>>> 87460ec7
     }
   }
   if (flag & HA_STATUS_CONST)
@@ -5850,38 +5837,15 @@
 {
   DBUG_ENTER("ndb_get_table_statistics");
   DBUG_PRINT("enter", ("table: %s", table));
-<<<<<<< HEAD
   NdbTransaction* pTrans;
-=======
-  NdbConnection* pTrans;
   NdbError error;
->>>>>>> 87460ec7
   int retries= 10;
   int retry_sleep= 30 * 1000; /* 30 milliseconds */
 
   do
   {
-<<<<<<< HEAD
-    pTrans= ndb->startTransaction();
-    if (pTrans == NULL)
-    {
-      if (ndb->getNdbError().status == NdbError::TemporaryError &&
-          retries--)
-      {
-        my_sleep(retry_sleep);
-        continue;
-      }
-      break;
-    }
-
-    NdbScanOperation* pOp= pTrans->getNdbScanOperation(table);
-    if (pOp == NULL)
-      break;
-    
-    if (pOp->readTuples(NdbOperation::LM_CommittedRead))
-      break;
-=======
-    Uint64 rows, commits;
+    Uint64 rows, commits, mem;
+    Uint32 size;
     Uint64 sum_rows= 0;
     Uint64 sum_commits= 0;
     NdbScanOperation*pOp;
@@ -5900,12 +5864,11 @@
       goto retry;
     }
     
-    if ((rs= pOp->readTuples(NdbOperation::LM_CommittedRead)) == 0)
+    if (pOp->readTuples(NdbOperation::LM_CommittedRead))
     {
       error= pOp->getNdbError();
       goto retry;
     }
->>>>>>> 87460ec7
     
     if (pOp->interpret_exit_last_row() == -1)
     {
@@ -5913,48 +5876,20 @@
       goto retry;
     }
     
-<<<<<<< HEAD
-    Uint64 rows, commits, mem;
-    Uint32 size;
-=======
->>>>>>> 87460ec7
     pOp->getValue(NdbDictionary::Column::ROW_COUNT, (char*)&rows);
     pOp->getValue(NdbDictionary::Column::COMMIT_COUNT, (char*)&commits);
     pOp->getValue(NdbDictionary::Column::ROW_SIZE, (char*)&size);
     pOp->getValue(NdbDictionary::Column::FRAGMENT_MEMORY, (char*)&mem);
     
-<<<<<<< HEAD
-    check= pTrans->execute(NdbTransaction::NoCommit,
-                           NdbTransaction::AbortOnError,
-                           TRUE);
-    if (check == -1)
-    {
-      if (pTrans->getNdbError().status == NdbError::TemporaryError &&
-          retries--)
-      {
-        ndb->closeTransaction(pTrans);
-        pTrans= 0;
-        my_sleep(retry_sleep);
-        continue;
-      }
-      break;
-    }
-
-    Uint32 count= 0;
-    Uint64 sum_rows= 0;
-    Uint64 sum_commits= 0;
-    Uint64 sum_row_size= 0;
-    Uint64 sum_mem= 0;
-    while ((check= pOp->nextResult(TRUE, TRUE)) == 0)
-=======
-    if (pTrans->execute(NoCommit, AbortOnError, TRUE) == -1)
+    if (pTrans->execute(NdbTransaction::NoCommit,
+                        NdbTransaction::AbortOnError,
+                        TRUE) == -1)
     {
       error= pTrans->getNdbError();
       goto retry;
     }
     
-    while((check= rs->nextResult(TRUE, TRUE)) == 0)
->>>>>>> 87460ec7
+    while ((check= pOp->nextResult(TRUE, TRUE)) == 0)
     {
       sum_rows+= rows;
       sum_commits+= commits;
@@ -5985,15 +5920,6 @@
                         sum_mem, count));
 
     DBUG_RETURN(0);
-<<<<<<< HEAD
-  } while(1);
-
-  if (pTrans)
-    ndb->closeTransaction(pTrans);
-  DBUG_PRINT("exit", ("failed"));
-  DBUG_RETURN(-1);
-=======
-
 retry:
     if (pTrans)
     {
@@ -6009,7 +5935,6 @@
   } while(1);
   DBUG_PRINT("exit", ("failed, error %u(%s)", error.code, error.message));
   ERR_RETURN(error);
->>>>>>> 87460ec7
 }
 
 /*

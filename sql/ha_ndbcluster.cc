/* Copyright (C) 2000-2003 MySQL AB

  This program is free software; you can redistribute it and/or modify
  it under the terms of the GNU General Public License as published by
  the Free Software Foundation; either version 2 of the License, or
  (at your option) any later version.

  This program is distributed in the hope that it will be useful,
  but WITHOUT ANY WARRANTY; without even the implied warranty of
  MERCHANTABILITY or FITNESS FOR A PARTICULAR PURPOSE.  See the
  GNU General Public License for more details.

  You should have received a copy of the GNU General Public License
  along with this program; if not, write to the Free Software
  Foundation, Inc., 59 Temple Place, Suite 330, Boston, MA  02111-1307  USA 
*/

/*
  This file defines the NDB Cluster handler: the interface between MySQL and
  NDB Cluster
*/

#ifdef __GNUC__
#pragma implementation                          // gcc: Class implementation
#endif

#include "mysql_priv.h"

#ifdef HAVE_NDBCLUSTER_DB
#include <my_dir.h>
#include "ha_ndbcluster.h"
#include <ndbapi/NdbApi.hpp>
#include <ndbapi/NdbScanFilter.hpp>

// options from from mysqld.cc
extern my_bool opt_ndb_optimized_node_selection;
extern const char *opt_ndbcluster_connectstring;

// Default value for parallelism
static const int parallelism= 0;

// Default value for max number of transactions
// createable against NDB from this handler
static const int max_transactions= 256;

static const char *ha_ndb_ext=".ndb";

#define NDB_HIDDEN_PRIMARY_KEY_LENGTH 8


#define ERR_PRINT(err) \
  DBUG_PRINT("error", ("%d  message: %s", err.code, err.message))

#define ERR_RETURN(err)		         \
{				         \
  const NdbError& tmp= err;              \
  ERR_PRINT(tmp);		         \
  DBUG_RETURN(ndb_to_mysql_error(&tmp)); \
}

// Typedefs for long names
typedef NdbDictionary::Column NDBCOL;
typedef NdbDictionary::Table NDBTAB;
typedef NdbDictionary::Index  NDBINDEX;
typedef NdbDictionary::Dictionary  NDBDICT;

bool ndbcluster_inited= FALSE;

static Ndb* g_ndb= NULL;
static Ndb_cluster_connection* g_ndb_cluster_connection= NULL;

// Handler synchronization
pthread_mutex_t ndbcluster_mutex;

// Table lock handling
static HASH ndbcluster_open_tables;

static byte *ndbcluster_get_key(NDB_SHARE *share,uint *length,
                                my_bool not_used __attribute__((unused)));
static NDB_SHARE *get_share(const char *table_name);
static void free_share(NDB_SHARE *share);

static int packfrm(const void *data, uint len, const void **pack_data, uint *pack_len);
static int unpackfrm(const void **data, uint *len,
		     const void* pack_data);

static int ndb_get_table_statistics(Ndb*, const char *, 
				    Uint64* rows, Uint64* commits);


/*
  Dummy buffer to read zero pack_length fields
  which are mapped to 1 char
*/
static uint32 dummy_buf;

/*
  Error handling functions
*/

struct err_code_mapping
{
  int ndb_err;
  int my_err;
  int show_warning;
};

static const err_code_mapping err_map[]= 
{
  { 626, HA_ERR_KEY_NOT_FOUND, 0 },
  { 630, HA_ERR_FOUND_DUPP_KEY, 0 },
  { 893, HA_ERR_FOUND_DUPP_KEY, 0 },
  { 721, HA_ERR_TABLE_EXIST, 1 },
  { 4244, HA_ERR_TABLE_EXIST, 1 },

  { 709, HA_ERR_NO_SUCH_TABLE, 1 },
  { 284, HA_ERR_NO_SUCH_TABLE, 1 },

  { 266, HA_ERR_LOCK_WAIT_TIMEOUT, 1 },
  { 274, HA_ERR_LOCK_WAIT_TIMEOUT, 1 },
  { 296, HA_ERR_LOCK_WAIT_TIMEOUT, 1 },
  { 297, HA_ERR_LOCK_WAIT_TIMEOUT, 1 },
  { 237, HA_ERR_LOCK_WAIT_TIMEOUT, 1 },

  { 623, HA_ERR_RECORD_FILE_FULL, 1 },
  { 624, HA_ERR_RECORD_FILE_FULL, 1 },
  { 625, HA_ERR_RECORD_FILE_FULL, 1 },
  { 826, HA_ERR_RECORD_FILE_FULL, 1 },
  { 827, HA_ERR_RECORD_FILE_FULL, 1 },
  { 832, HA_ERR_RECORD_FILE_FULL, 1 },

  { 0, 1, 0 },

  { -1, -1, 1 }
};


static int ndb_to_mysql_error(const NdbError *err)
{
  uint i;
  for (i=0; err_map[i].ndb_err != err->code && err_map[i].my_err != -1; i++);
  if (err_map[i].show_warning)
  {
    // Push the NDB error message as warning
    push_warning_printf(current_thd, MYSQL_ERROR::WARN_LEVEL_ERROR,
			ER_GET_ERRMSG, ER(ER_GET_ERRMSG),
			err->code, err->message, "NDB");
  }
  if (err_map[i].my_err == -1)
    return err->code;
  return err_map[i].my_err;
}



inline
int execute_no_commit(ha_ndbcluster *h, NdbTransaction *trans)
{
#ifdef NOT_USED
  int m_batch_execute= 0;
  if (m_batch_execute)
    return 0;
#endif
  return trans->execute(NdbTransaction::NoCommit,
			NdbTransaction::AbortOnError,
			h->m_force_send);
}

inline
int execute_commit(ha_ndbcluster *h, NdbTransaction *trans)
{
#ifdef NOT_USED
  int m_batch_execute= 0;
  if (m_batch_execute)
    return 0;
#endif
  return trans->execute(NdbTransaction::Commit,
			NdbTransaction::AbortOnError,
			h->m_force_send);
}

inline
int execute_commit(THD *thd, NdbTransaction *trans)
{
#ifdef NOT_USED
  int m_batch_execute= 0;
  if (m_batch_execute)
    return 0;
#endif
  return trans->execute(NdbTransaction::Commit,
			NdbTransaction::AbortOnError,
			thd->variables.ndb_force_send);
}

inline
int execute_no_commit_ie(ha_ndbcluster *h, NdbTransaction *trans)
{
#ifdef NOT_USED
  int m_batch_execute= 0;
  if (m_batch_execute)
    return 0;
#endif
  return trans->execute(NdbTransaction::NoCommit,
			NdbTransaction::AO_IgnoreError,
			h->m_force_send);
}

/*
  Place holder for ha_ndbcluster thread specific data
*/

Thd_ndb::Thd_ndb()
{
  ndb= new Ndb(g_ndb_cluster_connection, "");
  lock_count= 0;
  count= 0;
  error= 0;
}

Thd_ndb::~Thd_ndb()
{
  if (ndb)
    delete ndb;
  ndb= 0;
}

inline
Ndb *ha_ndbcluster::get_ndb()
{
  return ((Thd_ndb*)current_thd->transaction.thd_ndb)->ndb;
}

/*
 * manage uncommitted insert/deletes during transactio to get records correct
 */

struct Ndb_table_local_info {
  int no_uncommitted_rows_count;
  ulong last_count;
  ha_rows records;
};

void ha_ndbcluster::set_rec_per_key()
{
  DBUG_ENTER("ha_ndbcluster::get_status_const");
  for (uint i=0 ; i < table->s->keys ; i++)
  {
    table->key_info[i].rec_per_key[table->key_info[i].key_parts-1]= 1;
  }
  DBUG_VOID_RETURN;
}

void ha_ndbcluster::records_update()
{
  if (m_ha_not_exact_count)
    return;
  DBUG_ENTER("ha_ndbcluster::records_update");
  struct Ndb_table_local_info *info= (struct Ndb_table_local_info *)m_table_info;
  DBUG_PRINT("info", ("id=%d, no_uncommitted_rows_count=%d",
		      ((const NDBTAB *)m_table)->getTableId(),
		      info->no_uncommitted_rows_count));
  //  if (info->records == ~(ha_rows)0)
  {
    Ndb *ndb= get_ndb();
    Uint64 rows;
    if(ndb_get_table_statistics(ndb, m_tabname, &rows, 0) == 0){
      info->records= rows;
    }
  }
  {
    THD *thd= current_thd;
    if (((Thd_ndb*)(thd->transaction.thd_ndb))->error)
      info->no_uncommitted_rows_count= 0;
  }
  records= info->records+ info->no_uncommitted_rows_count;
  DBUG_VOID_RETURN;
}

void ha_ndbcluster::no_uncommitted_rows_execute_failure()
{
  if (m_ha_not_exact_count)
    return;
  DBUG_ENTER("ha_ndbcluster::no_uncommitted_rows_execute_failure");
  THD *thd= current_thd;
  ((Thd_ndb*)(thd->transaction.thd_ndb))->error= 1;
  DBUG_VOID_RETURN;
}

void ha_ndbcluster::no_uncommitted_rows_init(THD *thd)
{
  if (m_ha_not_exact_count)
    return;
  DBUG_ENTER("ha_ndbcluster::no_uncommitted_rows_init");
  struct Ndb_table_local_info *info= (struct Ndb_table_local_info *)m_table_info;
  Thd_ndb *thd_ndb= (Thd_ndb *)thd->transaction.thd_ndb;
  if (info->last_count != thd_ndb->count)
  {
    info->last_count= thd_ndb->count;
    info->no_uncommitted_rows_count= 0;
    info->records= ~(ha_rows)0;
    DBUG_PRINT("info", ("id=%d, no_uncommitted_rows_count=%d",
			((const NDBTAB *)m_table)->getTableId(),
			info->no_uncommitted_rows_count));
  }
  DBUG_VOID_RETURN;
}

void ha_ndbcluster::no_uncommitted_rows_update(int c)
{
  if (m_ha_not_exact_count)
    return;
  DBUG_ENTER("ha_ndbcluster::no_uncommitted_rows_update");
  struct Ndb_table_local_info *info=
    (struct Ndb_table_local_info *)m_table_info;
  info->no_uncommitted_rows_count+= c;
  DBUG_PRINT("info", ("id=%d, no_uncommitted_rows_count=%d",
		      ((const NDBTAB *)m_table)->getTableId(),
		      info->no_uncommitted_rows_count));
  DBUG_VOID_RETURN;
}

void ha_ndbcluster::no_uncommitted_rows_reset(THD *thd)
{
  if (m_ha_not_exact_count)
    return;
  DBUG_ENTER("ha_ndbcluster::no_uncommitted_rows_reset");
  ((Thd_ndb*)(thd->transaction.thd_ndb))->count++;
  ((Thd_ndb*)(thd->transaction.thd_ndb))->error= 0;
  DBUG_VOID_RETURN;
}

/*
  Take care of the error that occured in NDB
  
  RETURN
    0	No error
    #   The mapped error code
*/


int ha_ndbcluster::ndb_err(NdbTransaction *trans)
{
  int res;
  const NdbError err= trans->getNdbError();
  DBUG_ENTER("ndb_err");
  
  ERR_PRINT(err);
  switch (err.classification) {
  case NdbError::SchemaError:
  {
    Ndb *ndb= get_ndb();
    NDBDICT *dict= ndb->getDictionary();
    DBUG_PRINT("info", ("invalidateTable %s", m_tabname));
    dict->invalidateTable(m_tabname);
    table->s->version= 0L;		/* Free when thread is ready */
    break;
  }
  default:
    break;
  }
  res= ndb_to_mysql_error(&err);
  DBUG_PRINT("info", ("transformed ndbcluster error %d to mysql error %d", 
		      err.code, res));
  if (res == HA_ERR_FOUND_DUPP_KEY)
    m_dupkey= table->s->primary_key;
  
  DBUG_RETURN(res);
}


/*
  Override the default get_error_message in order to add the 
  error message of NDB 
 */

bool ha_ndbcluster::get_error_message(int error, 
				      String *buf)
{
  DBUG_ENTER("ha_ndbcluster::get_error_message");
  DBUG_PRINT("enter", ("error: %d", error));

  Ndb *ndb= get_ndb();
  if (!ndb)
    DBUG_RETURN(FALSE);

  const NdbError err= ndb->getNdbError(error);
  bool temporary= err.status==NdbError::TemporaryError;
  buf->set(err.message, strlen(err.message), &my_charset_bin);
  DBUG_PRINT("exit", ("message: %s, temporary: %d", buf->ptr(), temporary));
  DBUG_RETURN(temporary);
}


/*
  Check if type is supported by NDB.
  TODO Use this once in open(), not in every operation

*/

static inline bool ndb_supported_type(enum_field_types type)
{
  switch (type) {
  case MYSQL_TYPE_DECIMAL:    
  case MYSQL_TYPE_TINY:        
  case MYSQL_TYPE_SHORT:
  case MYSQL_TYPE_LONG:
  case MYSQL_TYPE_INT24:       
  case MYSQL_TYPE_LONGLONG:
  case MYSQL_TYPE_FLOAT:
  case MYSQL_TYPE_DOUBLE:
  case MYSQL_TYPE_TIMESTAMP:
  case MYSQL_TYPE_DATETIME:    
  case MYSQL_TYPE_DATE:
  case MYSQL_TYPE_NEWDATE:
  case MYSQL_TYPE_TIME:        
  case MYSQL_TYPE_YEAR:        
  case MYSQL_TYPE_STRING:      
  case MYSQL_TYPE_VAR_STRING:
  case MYSQL_TYPE_VARCHAR:
  case MYSQL_TYPE_TINY_BLOB:
  case MYSQL_TYPE_BLOB:    
  case MYSQL_TYPE_MEDIUM_BLOB:   
  case MYSQL_TYPE_LONG_BLOB:  
  case MYSQL_TYPE_ENUM:
  case MYSQL_TYPE_SET:         
  case MYSQL_TYPE_BIT:
    return TRUE;
  case MYSQL_TYPE_NULL:   
  case MYSQL_TYPE_GEOMETRY:
    break;
  }
  return FALSE;
}


/*
  Instruct NDB to set the value of the hidden primary key
*/

bool ha_ndbcluster::set_hidden_key(NdbOperation *ndb_op,
				   uint fieldnr, const byte *field_ptr)
{
  DBUG_ENTER("set_hidden_key");
  DBUG_RETURN(ndb_op->equal(fieldnr, (char*)field_ptr,
			    NDB_HIDDEN_PRIMARY_KEY_LENGTH) != 0);
}


/*
  Instruct NDB to set the value of one primary key attribute
*/

int ha_ndbcluster::set_ndb_key(NdbOperation *ndb_op, Field *field,
                               uint fieldnr, const byte *field_ptr)
{
  uint32 pack_len= field->pack_length();
  DBUG_ENTER("set_ndb_key");
  DBUG_PRINT("enter", ("%d: %s, ndb_type: %u, len=%d", 
                       fieldnr, field->field_name, field->type(),
                       pack_len));
  DBUG_DUMP("key", (char*)field_ptr, pack_len);
  
  if (ndb_supported_type(field->type()))
  {
    if (! (field->flags & BLOB_FLAG))
      // Common implementation for most field types
      DBUG_RETURN(ndb_op->equal(fieldnr, (char*) field_ptr, pack_len) != 0);
  }
  // Unhandled field types
  DBUG_PRINT("error", ("Field type %d not supported", field->type()));
  DBUG_RETURN(2);
}


/*
 Instruct NDB to set the value of one attribute
*/

int ha_ndbcluster::set_ndb_value(NdbOperation *ndb_op, Field *field, 
                                 uint fieldnr, bool *set_blob_value)
{
  const byte* field_ptr= field->ptr;
  uint32 pack_len=  field->pack_length();
  DBUG_ENTER("set_ndb_value");
  DBUG_PRINT("enter", ("%d: %s, type: %u, len=%d, is_null=%s", 
                       fieldnr, field->field_name, field->type(), 
                       pack_len, field->is_null()?"Y":"N"));
  DBUG_DUMP("value", (char*) field_ptr, pack_len);

  if (ndb_supported_type(field->type()))
  {
    // ndb currently does not support size 0
    uint32 empty_field;
    if (pack_len == 0)
    {
      pack_len= sizeof(empty_field);
      field_ptr= (byte *)&empty_field;
      if (field->is_null())
	empty_field= 0;
      else
	empty_field= 1;
    }
    if (! (field->flags & BLOB_FLAG))
    {
      if (field->type() != MYSQL_TYPE_BIT)
      {
	if (field->is_null())
	  // Set value to NULL
	  DBUG_RETURN((ndb_op->setValue(fieldnr, 
					(char*)NULL, pack_len) != 0));
	// Common implementation for most field types
	DBUG_RETURN(ndb_op->setValue(fieldnr, 
				     (char*)field_ptr, pack_len) != 0);
      }
      else // if (field->type() == MYSQL_TYPE_BIT)
      {
	longlong bits= field->val_int();
 
	// Round up bit field length to nearest word boundry
	pack_len= ((pack_len + 3) >> 2) << 2;
        DBUG_ASSERT(pack_len <= 8);
        if (field->is_null())
          // Set value to NULL
          DBUG_RETURN((ndb_op->setValue(fieldnr, (char*)NULL, pack_len) != 0));
        DBUG_PRINT("info", ("bit field"));
        DBUG_DUMP("value", (char*)&bits, pack_len);
	DBUG_RETURN(ndb_op->setValue(fieldnr, (char*)&bits, pack_len) != 0);
      }
    }
    // Blob type
    NdbBlob *ndb_blob= ndb_op->getBlobHandle(fieldnr);
    if (ndb_blob != NULL)
    {
      if (field->is_null())
        DBUG_RETURN(ndb_blob->setNull() != 0);

      Field_blob *field_blob= (Field_blob*)field;

      // Get length and pointer to data
      uint32 blob_len= field_blob->get_length(field_ptr);
      char* blob_ptr= NULL;
      field_blob->get_ptr(&blob_ptr);

      // Looks like NULL ptr signals length 0 blob
      if (blob_ptr == NULL) {
        DBUG_ASSERT(blob_len == 0);
        blob_ptr= (char*)"";
      }

      DBUG_PRINT("value", ("set blob ptr=%x len=%u",
                           (unsigned)blob_ptr, blob_len));
      DBUG_DUMP("value", (char*)blob_ptr, min(blob_len, 26));

      if (set_blob_value)
	*set_blob_value= TRUE;
      // No callback needed to write value
      DBUG_RETURN(ndb_blob->setValue(blob_ptr, blob_len) != 0);
    }
    DBUG_RETURN(1);
  }
  // Unhandled field types
  DBUG_PRINT("error", ("Field type %d not supported", field->type()));
  DBUG_RETURN(2);
}


/*
  Callback to read all blob values.
  - not done in unpack_record because unpack_record is valid
    after execute(Commit) but reading blobs is not
  - may only generate read operations; they have to be executed
    somewhere before the data is available
  - due to single buffer for all blobs, we let the last blob
    process all blobs (last so that all are active)
  - null bit is still set in unpack_record
  - TODO allocate blob part aligned buffers
*/

NdbBlob::ActiveHook g_get_ndb_blobs_value;

int g_get_ndb_blobs_value(NdbBlob *ndb_blob, void *arg)
{
  DBUG_ENTER("g_get_ndb_blobs_value");
  if (ndb_blob->blobsNextBlob() != NULL)
    DBUG_RETURN(0);
  ha_ndbcluster *ha= (ha_ndbcluster *)arg;
  DBUG_RETURN(ha->get_ndb_blobs_value(ndb_blob));
}

int ha_ndbcluster::get_ndb_blobs_value(NdbBlob *last_ndb_blob)
{
  DBUG_ENTER("get_ndb_blobs_value");

  // Field has no field number so cannot use TABLE blob_field
  // Loop twice, first only counting total buffer size
  for (int loop= 0; loop <= 1; loop++)
  {
    uint32 offset= 0;
    for (uint i= 0; i < table->s->fields; i++)
    {
      Field *field= table->field[i];
      NdbValue value= m_value[i];
      if (value.ptr != NULL && (field->flags & BLOB_FLAG))
      {
        Field_blob *field_blob= (Field_blob *)field;
        NdbBlob *ndb_blob= value.blob;
        Uint64 blob_len= 0;
        if (ndb_blob->getLength(blob_len) != 0)
          DBUG_RETURN(-1);
        // Align to Uint64
        uint32 blob_size= blob_len;
        if (blob_size % 8 != 0)
          blob_size+= 8 - blob_size % 8;
        if (loop == 1)
        {
          char *buf= m_blobs_buffer + offset;
          uint32 len= 0xffffffff;  // Max uint32
          DBUG_PRINT("value", ("read blob ptr=%x len=%u",
                               (uint)buf, (uint)blob_len));
          if (ndb_blob->readData(buf, len) != 0)
            DBUG_RETURN(-1);
          DBUG_ASSERT(len == blob_len);
          field_blob->set_ptr(len, buf);
        }
        offset+= blob_size;
      }
    }
    if (loop == 0 && offset > m_blobs_buffer_size)
    {
      my_free(m_blobs_buffer, MYF(MY_ALLOW_ZERO_PTR));
      m_blobs_buffer_size= 0;
      DBUG_PRINT("value", ("allocate blobs buffer size %u", offset));
      m_blobs_buffer= my_malloc(offset, MYF(MY_WME));
      if (m_blobs_buffer == NULL)
        DBUG_RETURN(-1);
      m_blobs_buffer_size= offset;
    }
  }
  DBUG_RETURN(0);
}


/*
  Instruct NDB to fetch one field
  - data is read directly into buffer provided by field
    if field is NULL, data is read into memory provided by NDBAPI
*/

int ha_ndbcluster::get_ndb_value(NdbOperation *ndb_op, Field *field,
                                 uint fieldnr, byte* buf)
{
  DBUG_ENTER("get_ndb_value");
  DBUG_PRINT("enter", ("fieldnr: %d flags: %o", fieldnr,
                       (int)(field != NULL ? field->flags : 0)));

  if (field != NULL)
  {
    DBUG_ASSERT(buf);
    if (ndb_supported_type(field->type()))
    {
      DBUG_ASSERT(field->ptr != NULL);
      if (! (field->flags & BLOB_FLAG))
      {	
        if (field->type() != MYSQL_TYPE_BIT)
        {
	  byte *field_buf;
	  if (field->pack_length() != 0)
	    field_buf= buf + (field->ptr - table->record[0]);
	  else
	    field_buf= (byte *)&dummy_buf;
	  m_value[fieldnr].rec= ndb_op->getValue(fieldnr, 
						 field_buf);
	}
        else // if (field->type() == MYSQL_TYPE_BIT)
        {
          m_value[fieldnr].rec= ndb_op->getValue(fieldnr);
        }
        DBUG_RETURN(m_value[fieldnr].rec == NULL);
      }

      // Blob type
      NdbBlob *ndb_blob= ndb_op->getBlobHandle(fieldnr);
      m_value[fieldnr].blob= ndb_blob;
      if (ndb_blob != NULL)
      {
        // Set callback
        void *arg= (void *)this;
        DBUG_RETURN(ndb_blob->setActiveHook(g_get_ndb_blobs_value, arg) != 0);
      }
      DBUG_RETURN(1);
    }
    // Unhandled field types
    DBUG_PRINT("error", ("Field type %d not supported", field->type()));
    DBUG_RETURN(2);
  }

  // Used for hidden key only
  m_value[fieldnr].rec= ndb_op->getValue(fieldnr, NULL);
  DBUG_RETURN(m_value[fieldnr].rec == NULL);
}


/*
  Check if any set or get of blob value in current query.
*/
bool ha_ndbcluster::uses_blob_value(bool all_fields)
{
  if (table->s->blob_fields == 0)
    return FALSE;
  if (all_fields)
    return TRUE;
  {
    uint no_fields= table->s->fields;
    int i;
    THD *thd= table->in_use;
    // They always put blobs at the end..
    for (i= no_fields - 1; i >= 0; i--)
    {
      Field *field= table->field[i];
      if (thd->query_id == field->query_id)
      {
        return TRUE;
      }
    }
  }
  return FALSE;
}


/*
  Get metadata for this table from NDB 

  IMPLEMENTATION
    - save the NdbDictionary::Table for easy access
    - check that frm-file on disk is equal to frm-file
      of table accessed in NDB
    - build a list of the indexes for the table
*/

int ha_ndbcluster::get_metadata(const char *path)
{
  Ndb *ndb= get_ndb();
  NDBDICT *dict= ndb->getDictionary();
  const NDBTAB *tab;
  int error;
  bool invalidating_ndb_table= FALSE;

  DBUG_ENTER("get_metadata");
  DBUG_PRINT("enter", ("m_tabname: %s, path: %s", m_tabname, path));

  do {
    const void *data, *pack_data;
    uint length, pack_length;

    if (!(tab= dict->getTable(m_tabname)))
      ERR_RETURN(dict->getNdbError());
    DBUG_PRINT("info", ("Table schema version: %d", tab->getObjectVersion()));
    /*
      Compare FrmData in NDB with frm file from disk.
    */
    error= 0;
    if (readfrm(path, &data, &length) ||
	packfrm(data, length, &pack_data, &pack_length))
    {
      my_free((char*)data, MYF(MY_ALLOW_ZERO_PTR));
      my_free((char*)pack_data, MYF(MY_ALLOW_ZERO_PTR));
      DBUG_RETURN(1);
    }
    
    if ((pack_length != tab->getFrmLength()) || 
	(memcmp(pack_data, tab->getFrmData(), pack_length)))
    {
      if (!invalidating_ndb_table)
      {
	DBUG_PRINT("info", ("Invalidating table"));
	dict->invalidateTable(m_tabname);
	invalidating_ndb_table= TRUE;
      }
      else
      {
	DBUG_PRINT("error", 
		   ("metadata, pack_length: %d getFrmLength: %d memcmp: %d", 
		    pack_length, tab->getFrmLength(),
		    memcmp(pack_data, tab->getFrmData(), pack_length)));      
	DBUG_DUMP("pack_data", (char*)pack_data, pack_length);
	DBUG_DUMP("frm", (char*)tab->getFrmData(), tab->getFrmLength());
	error= 3;
	invalidating_ndb_table= FALSE;
      }
    }
    else
    {
      invalidating_ndb_table= FALSE;
    }
    my_free((char*)data, MYF(0));
    my_free((char*)pack_data, MYF(0));
  } while (invalidating_ndb_table);

  if (error)
    DBUG_RETURN(error);

  m_table= NULL;
  m_table_info= NULL;
  
  DBUG_RETURN(build_index_list(table, ILBP_OPEN));  
}


int ha_ndbcluster::build_index_list(TABLE *tab, enum ILBP phase)
{
  uint i;
  int error= 0;
  const char *index_name;
  char unique_index_name[FN_LEN];
  static const char* unique_suffix= "$unique";
  KEY* key_info= tab->key_info;
  const char **key_name= tab->s->keynames.type_names;
  Ndb *ndb= get_ndb();
  NdbDictionary::Dictionary *dict= ndb->getDictionary();
  DBUG_ENTER("ha_ndbcluster::build_index_list");
  
  // Save information about all known indexes
  for (i= 0; i < tab->s->keys; i++, key_info++, key_name++)
  {
    index_name= *key_name;
    NDB_INDEX_TYPE idx_type= get_index_type_from_table(i);
    m_index[i].type= idx_type;
    if (idx_type == UNIQUE_ORDERED_INDEX || idx_type == UNIQUE_INDEX)
    {
      strxnmov(unique_index_name, FN_LEN, index_name, unique_suffix, NullS);
      DBUG_PRINT("info", ("Created unique index name \'%s\' for index %d",
			  unique_index_name, i));
    }
    // Create secondary indexes if in create phase
    if (phase == ILBP_CREATE)
    {
      DBUG_PRINT("info", ("Creating index %u: %s", i, index_name));      
      switch (idx_type){
	
      case PRIMARY_KEY_INDEX:
	// Do nothing, already created
	break;
      case PRIMARY_KEY_ORDERED_INDEX:
	error= create_ordered_index(index_name, key_info);
	break;
      case UNIQUE_ORDERED_INDEX:
	if (!(error= create_ordered_index(index_name, key_info)))
	  error= create_unique_index(unique_index_name, key_info);
	break;
      case UNIQUE_INDEX:
	if (!(error= check_index_fields_not_null(i)))
	  error= create_unique_index(unique_index_name, key_info);
	break;
      case ORDERED_INDEX:
	error= create_ordered_index(index_name, key_info);
	break;
      default:
	DBUG_ASSERT(FALSE);
	break;
      }
      if (error)
      {
	DBUG_PRINT("error", ("Failed to create index %u", i));
	drop_table();
	break;
      }
    }
    // Add handles to index objects
    if (idx_type != PRIMARY_KEY_INDEX && idx_type != UNIQUE_INDEX)
    {
      DBUG_PRINT("info", ("Get handle to index %s", index_name));
      const NDBINDEX *index= dict->getIndex(index_name, m_tabname);
      if (!index) DBUG_RETURN(1);
      m_index[i].index= (void *) index;
    }
    if (idx_type == UNIQUE_ORDERED_INDEX || idx_type == UNIQUE_INDEX)
    {
      DBUG_PRINT("info", ("Get handle to unique_index %s", unique_index_name));
      const NDBINDEX *index= dict->getIndex(unique_index_name, m_tabname);
      if (!index) DBUG_RETURN(1);
      m_index[i].unique_index= (void *) index;
    }      
  }
  
  DBUG_RETURN(error);
}


/*
  Decode the type of an index from information 
  provided in table object
*/
NDB_INDEX_TYPE ha_ndbcluster::get_index_type_from_table(uint inx) const
{
  bool is_hash_index=  (table->key_info[inx].algorithm == HA_KEY_ALG_HASH);
  if (inx == table->s->primary_key)
    return is_hash_index ? PRIMARY_KEY_INDEX : PRIMARY_KEY_ORDERED_INDEX;

  return ((table->key_info[inx].flags & HA_NOSAME) ? 
          (is_hash_index ? UNIQUE_INDEX : UNIQUE_ORDERED_INDEX) :
          ORDERED_INDEX);
} 

int ha_ndbcluster::check_index_fields_not_null(uint inx)
{
  KEY* key_info= table->key_info + inx;
  KEY_PART_INFO* key_part= key_info->key_part;
  KEY_PART_INFO* end= key_part+key_info->key_parts;
  DBUG_ENTER("ha_ndbcluster::check_index_fields_not_null");
  
  for (; key_part != end; key_part++) 
    {
      Field* field= key_part->field;
      if (field->maybe_null())
      {
	my_printf_error(ER_NULL_COLUMN_IN_INDEX,ER(ER_NULL_COLUMN_IN_INDEX),
			MYF(0),field->field_name);
	DBUG_RETURN(ER_NULL_COLUMN_IN_INDEX);
      }
    }
  
  DBUG_RETURN(0);
}

void ha_ndbcluster::release_metadata()
{
  uint i;

  DBUG_ENTER("release_metadata");
  DBUG_PRINT("enter", ("m_tabname: %s", m_tabname));

  m_table= NULL;
  m_table_info= NULL;

  // Release index list 
  for (i= 0; i < MAX_KEY; i++)
  {
    m_index[i].unique_index= NULL;      
    m_index[i].index= NULL;      
  }

  DBUG_VOID_RETURN;
}

int ha_ndbcluster::get_ndb_lock_type(enum thr_lock_type type)
{
  if (type >= TL_WRITE_ALLOW_WRITE)
    return NdbOperation::LM_Exclusive;
  else if (uses_blob_value(m_retrieve_all_fields))
    return NdbOperation::LM_Read;
  else
    return NdbOperation::LM_CommittedRead;
}

static const ulong index_type_flags[]=
{
  /* UNDEFINED_INDEX */
  0,                         

  /* PRIMARY_KEY_INDEX */
  HA_ONLY_WHOLE_INDEX, 

  /* PRIMARY_KEY_ORDERED_INDEX */
  /* 
     Enable HA_KEYREAD_ONLY when "sorted" indexes are supported, 
     thus ORDERD BY clauses can be optimized by reading directly 
     through the index.
  */
  // HA_KEYREAD_ONLY | 
  HA_READ_NEXT |
  HA_READ_PREV |
  HA_READ_RANGE |
  HA_READ_ORDER,

  /* UNIQUE_INDEX */
  HA_ONLY_WHOLE_INDEX,

  /* UNIQUE_ORDERED_INDEX */
  HA_READ_NEXT |
  HA_READ_PREV |
  HA_READ_RANGE |
  HA_READ_ORDER,

  /* ORDERED_INDEX */
  HA_READ_NEXT |
  HA_READ_PREV |
  HA_READ_RANGE |
  HA_READ_ORDER
};

static const int index_flags_size= sizeof(index_type_flags)/sizeof(ulong);

inline NDB_INDEX_TYPE ha_ndbcluster::get_index_type(uint idx_no) const
{
  DBUG_ASSERT(idx_no < MAX_KEY);
  return m_index[idx_no].type;
}


/*
  Get the flags for an index

  RETURN
    flags depending on the type of the index.
*/

inline ulong ha_ndbcluster::index_flags(uint idx_no, uint part,
                                        bool all_parts) const 
{ 
  DBUG_ENTER("ha_ndbcluster::index_flags");
  DBUG_PRINT("info", ("idx_no: %d", idx_no));
  DBUG_ASSERT(get_index_type_from_table(idx_no) < index_flags_size);
  DBUG_RETURN(index_type_flags[get_index_type_from_table(idx_no)]);
}

static void shrink_varchar(Field* field, const byte* & ptr, char* buf)
{
  if (field->type() == MYSQL_TYPE_VARCHAR) {
    Field_varstring* f= (Field_varstring*)field;
    if (f->length_bytes < 256) {
      uint pack_len= field->pack_length();
      DBUG_ASSERT(1 <= pack_len && pack_len <= 256);
      if (ptr[1] == 0) {
        buf[0]= ptr[0];
      } else {
        DBUG_ASSERT(false);
        buf[0]= 255;
      }
      memmove(buf + 1, ptr + 2, pack_len - 1);
      ptr= buf;
    }
  }
}

int ha_ndbcluster::set_primary_key(NdbOperation *op, const byte *key)
{
  KEY* key_info= table->key_info + table->s->primary_key;
  KEY_PART_INFO* key_part= key_info->key_part;
  KEY_PART_INFO* end= key_part+key_info->key_parts;
  DBUG_ENTER("set_primary_key");

  for (; key_part != end; key_part++) 
  {
    Field* field= key_part->field;
    const byte* ptr= key;
    char buf[256];
    shrink_varchar(field, ptr, buf);
    if (set_ndb_key(op, field, 
		    key_part->fieldnr-1, ptr))
      ERR_RETURN(op->getNdbError());
    key += key_part->store_length;
  }
  DBUG_RETURN(0);
}


int ha_ndbcluster::set_primary_key_from_old_data(NdbOperation *op, const byte *old_data)
{
  KEY* key_info= table->key_info + table->s->primary_key;
  KEY_PART_INFO* key_part= key_info->key_part;
  KEY_PART_INFO* end= key_part+key_info->key_parts;
  DBUG_ENTER("set_primary_key_from_old_data");

  for (; key_part != end; key_part++) 
  {
    Field* field= key_part->field;
    if (set_ndb_key(op, field, 
		    key_part->fieldnr-1, old_data+key_part->offset))
      ERR_RETURN(op->getNdbError());
  }
  DBUG_RETURN(0);
}


int ha_ndbcluster::set_primary_key(NdbOperation *op)
{
  DBUG_ENTER("set_primary_key");
  KEY* key_info= table->key_info + table->s->primary_key;
  KEY_PART_INFO* key_part= key_info->key_part;
  KEY_PART_INFO* end= key_part+key_info->key_parts;

  for (; key_part != end; key_part++) 
  {
    Field* field= key_part->field;
    if (set_ndb_key(op, field, 
                    key_part->fieldnr-1, field->ptr))
      ERR_RETURN(op->getNdbError());
  }
  DBUG_RETURN(0);
}

int 
ha_ndbcluster::set_index_key(NdbOperation *op, 
			     const KEY *key_info, 
			     const byte * key_ptr)
{
  DBUG_ENTER("ha_ndbcluster::set_index_key");
  uint i;
  KEY_PART_INFO* key_part= key_info->key_part;
  KEY_PART_INFO* end= key_part+key_info->key_parts;
  
  for (i= 0; key_part != end; key_part++, i++) 
  {
    Field* field= key_part->field;
    const byte* ptr= key_part->null_bit ? key_ptr + 1 : key_ptr;
    char buf[256];
    shrink_varchar(field, ptr, buf);
    if (set_ndb_key(op, field, i, ptr))
      ERR_RETURN(m_active_trans->getNdbError());
    key_ptr+= key_part->store_length;
  }
  DBUG_RETURN(0);
}

/*
  Read one record from NDB using primary key
*/

int ha_ndbcluster::pk_read(const byte *key, uint key_len, byte *buf) 
{
  uint no_fields= table->s->fields;
  NdbConnection *trans= m_active_trans;
  NdbOperation *op;

  int res;
  DBUG_ENTER("pk_read");
  DBUG_PRINT("enter", ("key_len: %u", key_len));
  DBUG_DUMP("key", (char*)key, key_len);

  NdbOperation::LockMode lm=
    (NdbOperation::LockMode)get_ndb_lock_type(m_lock.type);
  if (!(op= trans->getNdbOperation((const NDBTAB *) m_table)) || 
      op->readTuple(lm) != 0)
    ERR_RETURN(trans->getNdbError());
  
  if (table->s->primary_key == MAX_KEY) 
  {
    // This table has no primary key, use "hidden" primary key
    DBUG_PRINT("info", ("Using hidden key"));
    DBUG_DUMP("key", (char*)key, 8);    
    if (set_hidden_key(op, no_fields, key))
      ERR_RETURN(trans->getNdbError());
    
    // Read key at the same time, for future reference
    if (get_ndb_value(op, NULL, no_fields, NULL))
      ERR_RETURN(trans->getNdbError());
  } 
  else 
  {
    if ((res= set_primary_key(op, key)))
      return res;
  }
  
  if((res= define_read_attrs(buf, op)))
    DBUG_RETURN(res);
  
  if (execute_no_commit_ie(this,trans) != 0) 
  {
    table->status= STATUS_NOT_FOUND;
    DBUG_RETURN(ndb_err(trans));
  }

  // The value have now been fetched from NDB  
  unpack_record(buf);
  table->status= 0;     
  DBUG_RETURN(0);
}

/*
  Read one complementing record from NDB using primary key from old_data
*/

int ha_ndbcluster::complemented_pk_read(const byte *old_data, byte *new_data)
{
  uint no_fields= table->s->fields, i;
  NdbTransaction *trans= m_active_trans;
  NdbOperation *op;
  THD *thd= current_thd;
  DBUG_ENTER("complemented_pk_read");

  if (m_retrieve_all_fields)
    // We have allready retrieved all fields, nothing to complement
    DBUG_RETURN(0);

  NdbOperation::LockMode lm=
    (NdbOperation::LockMode)get_ndb_lock_type(m_lock.type);
  if (!(op= trans->getNdbOperation((const NDBTAB *) m_table)) || 
      op->readTuple(lm) != 0)
    ERR_RETURN(trans->getNdbError());
  
  int res;
  if ((res= set_primary_key_from_old_data(op, old_data)))
    ERR_RETURN(trans->getNdbError());
  
  // Read all unreferenced non-key field(s)
  for (i= 0; i < no_fields; i++) 
  {
    Field *field= table->field[i];
    if (!((field->flags & PRI_KEY_FLAG) ||
	  (thd->query_id == field->query_id)))
    {
      if (get_ndb_value(op, field, i, new_data))
	ERR_RETURN(trans->getNdbError());
    }
  }
  
  if (execute_no_commit(this,trans) != 0) 
  {
    table->status= STATUS_NOT_FOUND;
    DBUG_RETURN(ndb_err(trans));
  }

  // The value have now been fetched from NDB  
  unpack_record(new_data);
  table->status= 0;     

  /**
   * restore m_value
   */
  for (i= 0; i < no_fields; i++) 
  {
    Field *field= table->field[i];
    if (!((field->flags & PRI_KEY_FLAG) ||
	  (thd->query_id == field->query_id)))
    {
      m_value[i].ptr= NULL;
    }
  }
  
  DBUG_RETURN(0);
}

/*
  Peek to check if a particular row already exists
*/

int ha_ndbcluster::peek_row()
{
  NdbTransaction *trans= m_active_trans;
  NdbOperation *op;
  DBUG_ENTER("peek_row");

  NdbOperation::LockMode lm=
    (NdbOperation::LockMode)get_ndb_lock_type(m_lock.type);
  if (!(op= trans->getNdbOperation((const NDBTAB *) m_table)) ||
      op->readTuple(lm) != 0)
    ERR_RETURN(trans->getNdbError());

  int res;
  if ((res= set_primary_key(op)))
    ERR_RETURN(trans->getNdbError());

  if (execute_no_commit_ie(this,trans) != 0)
  {
    table->status= STATUS_NOT_FOUND;
    DBUG_RETURN(ndb_err(trans));
  } 
  DBUG_RETURN(0);
}

/*
  Read one record from NDB using unique secondary index
*/

int ha_ndbcluster::unique_index_read(const byte *key,
				     uint key_len, byte *buf)
{
  int res;
  NdbTransaction *trans= m_active_trans;
  NdbIndexOperation *op;
  DBUG_ENTER("ha_ndbcluster::unique_index_read");
  DBUG_PRINT("enter", ("key_len: %u, index: %u", key_len, active_index));
  DBUG_DUMP("key", (char*)key, key_len);
  
  NdbOperation::LockMode lm=
    (NdbOperation::LockMode)get_ndb_lock_type(m_lock.type);
  if (!(op= trans->getNdbIndexOperation((NDBINDEX *) 
					m_index[active_index].unique_index, 
                                        (const NDBTAB *) m_table)) ||
      op->readTuple(lm) != 0)
    ERR_RETURN(trans->getNdbError());
  
  // Set secondary index key(s)
  if((res= set_index_key(op, table->key_info + active_index, key)))
    DBUG_RETURN(res);
  
  if((res= define_read_attrs(buf, op)))
    DBUG_RETURN(res);

  if (execute_no_commit_ie(this,trans) != 0) 
  {
    table->status= STATUS_NOT_FOUND;
    DBUG_RETURN(ndb_err(trans));
  }
  // The value have now been fetched from NDB
  unpack_record(buf);
  table->status= 0;
  DBUG_RETURN(0);
}

inline int ha_ndbcluster::fetch_next(NdbScanOperation* cursor)
{
  DBUG_ENTER("fetch_next");
  int check;
  NdbTransaction *trans= m_active_trans;
  
  bool contact_ndb= m_lock.type < TL_WRITE_ALLOW_WRITE;
  do {
    DBUG_PRINT("info", ("Call nextResult, contact_ndb: %d", contact_ndb));
    /*
      We can only handle one tuple with blobs at a time.
    */
    if (m_ops_pending && m_blobs_pending)
    {
      if (execute_no_commit(this,trans) != 0)
	DBUG_RETURN(ndb_err(trans));
      m_ops_pending= 0;
      m_blobs_pending= FALSE;
    }
    
    if ((check= cursor->nextResult(contact_ndb, m_force_send)) == 0)
    {
      DBUG_RETURN(0);
    } 
    else if (check == 1 || check == 2)
    {
      // 1: No more records
      // 2: No more cached records
      
      /*
	Before fetching more rows and releasing lock(s),
	all pending update or delete operations should 
	be sent to NDB
      */
      DBUG_PRINT("info", ("ops_pending: %d", m_ops_pending));    
      if (m_ops_pending)
      {
	if (m_transaction_on)
	{
	  if (execute_no_commit(this,trans) != 0)
	    DBUG_RETURN(-1);
	}
	else
	{
	  if  (execute_commit(this,trans) != 0)
	    DBUG_RETURN(-1);
	  if(trans->restart() != 0)
	  {
	    DBUG_ASSERT(0);
	    DBUG_RETURN(-1);
	  }
	}
	m_ops_pending= 0;
      }
      contact_ndb= (check == 2);
    }
    else
    {
      DBUG_RETURN(-1);
    }
  } while (check == 2);

  DBUG_RETURN(1);
}

/*
  Get the next record of a started scan. Try to fetch
  it locally from NdbApi cached records if possible, 
  otherwise ask NDB for more.

  NOTE
  If this is a update/delete make sure to not contact 
  NDB before any pending ops have been sent to NDB.

*/

inline int ha_ndbcluster::next_result(byte *buf)
{  
  int res;
  DBUG_ENTER("next_result");
    
  if (!m_active_cursor)
    DBUG_RETURN(HA_ERR_END_OF_FILE);
  
  if((res= fetch_next(m_active_cursor)) == 0)
  {
    DBUG_PRINT("info", ("One more record found"));    
    
    unpack_record(buf);
    table->status= 0;
    DBUG_RETURN(0);
  }
  else if(res == 1)
  {
    // No more records
    table->status= STATUS_NOT_FOUND;
    
    DBUG_PRINT("info", ("No more records"));
    DBUG_RETURN(HA_ERR_END_OF_FILE);
  }
  else
  {
    DBUG_RETURN(ndb_err(m_active_trans));
  }
}

/*
  Set bounds for ordered index scan.
*/

int ha_ndbcluster::set_bounds(NdbIndexScanOperation *op,
			      const key_range *keys[2],
			      uint range_no)
{
  const KEY *const key_info= table->key_info + active_index;
  const uint key_parts= key_info->key_parts;
  uint key_tot_len[2];
  uint tot_len;
  uint i, j;

  DBUG_ENTER("set_bounds");
  DBUG_PRINT("info", ("key_parts=%d", key_parts));

  for (j= 0; j <= 1; j++)
  {
    const key_range *key= keys[j];
    if (key != NULL)
    {
      // for key->flag see ha_rkey_function
      DBUG_PRINT("info", ("key %d length=%d flag=%d",
                          j, key->length, key->flag));
      key_tot_len[j]= key->length;
    }
    else
    {
      DBUG_PRINT("info", ("key %d not present", j));
      key_tot_len[j]= 0;
    }
  }
  tot_len= 0;

  for (i= 0; i < key_parts; i++)
  {
    KEY_PART_INFO *key_part= &key_info->key_part[i];
    Field *field= key_part->field;
#ifndef DBUG_OFF
    uint part_len= key_part->length;
#endif
    uint part_store_len= key_part->store_length;
    // Info about each key part
    struct part_st {
      bool part_last;
      const key_range *key;
      const byte *part_ptr;
      bool part_null;
      int bound_type;
      const char* bound_ptr;
    };
    struct part_st part[2];

    for (j= 0; j <= 1; j++)
    {
      struct part_st &p= part[j];
      p.key= NULL;
      p.bound_type= -1;
      if (tot_len < key_tot_len[j])
      {
        p.part_last= (tot_len + part_store_len >= key_tot_len[j]);
        p.key= keys[j];
        p.part_ptr= &p.key->key[tot_len];
        p.part_null= key_part->null_bit && *p.part_ptr;
        p.bound_ptr= (const char *)
          p.part_null ? 0 : key_part->null_bit ? p.part_ptr + 1 : p.part_ptr;

        if (j == 0)
        {
          switch (p.key->flag)
          {
            case HA_READ_KEY_EXACT:
              p.bound_type= NdbIndexScanOperation::BoundEQ;
              break;
            // ascending
            case HA_READ_KEY_OR_NEXT:
              p.bound_type= NdbIndexScanOperation::BoundLE;
              break;
            case HA_READ_AFTER_KEY:
              if (! p.part_last)
                p.bound_type= NdbIndexScanOperation::BoundLE;
              else
                p.bound_type= NdbIndexScanOperation::BoundLT;
              break;
            // descending
            case HA_READ_PREFIX_LAST:           // weird
              p.bound_type= NdbIndexScanOperation::BoundEQ;
              break;
            case HA_READ_PREFIX_LAST_OR_PREV:   // weird
              p.bound_type= NdbIndexScanOperation::BoundGE;
              break;
            case HA_READ_BEFORE_KEY:
              if (! p.part_last)
                p.bound_type= NdbIndexScanOperation::BoundGE;
              else
                p.bound_type= NdbIndexScanOperation::BoundGT;
              break;
            default:
              break;
          }
        }
        if (j == 1) {
          switch (p.key->flag)
          {
            // ascending
            case HA_READ_BEFORE_KEY:
              if (! p.part_last)
                p.bound_type= NdbIndexScanOperation::BoundGE;
              else
                p.bound_type= NdbIndexScanOperation::BoundGT;
              break;
            case HA_READ_AFTER_KEY:     // weird
              p.bound_type= NdbIndexScanOperation::BoundGE;
              break;
            default:
              break;
            // descending strangely sets no end key
          }
        }

        if (p.bound_type == -1)
        {
          DBUG_PRINT("error", ("key %d unknown flag %d", j, p.key->flag));
          DBUG_ASSERT(false);
          // Stop setting bounds but continue with what we have
	  op->end_of_bound(range_no);
          DBUG_RETURN(0);
        }
      }
    }

    // Seen with e.g. b = 1 and c > 1
    if (part[0].bound_type == NdbIndexScanOperation::BoundLE &&
        part[1].bound_type == NdbIndexScanOperation::BoundGE &&
        memcmp(part[0].part_ptr, part[1].part_ptr, part_store_len) == 0)
    {
      DBUG_PRINT("info", ("replace LE/GE pair by EQ"));
      part[0].bound_type= NdbIndexScanOperation::BoundEQ;
      part[1].bound_type= -1;
    }
    // Not seen but was in previous version
    if (part[0].bound_type == NdbIndexScanOperation::BoundEQ &&
        part[1].bound_type == NdbIndexScanOperation::BoundGE &&
        memcmp(part[0].part_ptr, part[1].part_ptr, part_store_len) == 0)
    {
      DBUG_PRINT("info", ("remove GE from EQ/GE pair"));
      part[1].bound_type= -1;
    }

    for (j= 0; j <= 1; j++)
    {
      struct part_st &p= part[j];
      // Set bound if not done with this key
      if (p.key != NULL)
      {
        DBUG_PRINT("info", ("key %d:%d offset=%d length=%d last=%d bound=%d",
                            j, i, tot_len, part_len, p.part_last, p.bound_type));
        DBUG_DUMP("info", (const char*)p.part_ptr, part_store_len);

        // Set bound if not cancelled via type -1
        if (p.bound_type != -1)
	{
	  char truncated_field_name[NDB_MAX_ATTR_NAME_SIZE];
	  strnmov(truncated_field_name,field->field_name,sizeof(truncated_field_name));
	  truncated_field_name[sizeof(truncated_field_name)-1]= '\0';
          const char* ptr= p.bound_ptr;
          char buf[256];
          shrink_varchar(field, ptr, buf);
          if (op->setBound(truncated_field_name, p.bound_type, ptr))
            ERR_RETURN(op->getNdbError());
	}
      }
    }

    tot_len+= part_store_len;
  }
  op->end_of_bound(range_no);
  DBUG_RETURN(0);
}

inline 
int ha_ndbcluster::define_read_attrs(byte* buf, NdbOperation* op)
{
  uint i;
  THD *thd= current_thd;

  DBUG_ENTER("define_read_attrs");  

  // Define attributes to read
  for (i= 0; i < table->s->fields; i++) 
  {
    Field *field= table->field[i];
    if ((thd->query_id == field->query_id) ||
	((field->flags & PRI_KEY_FLAG)) || 
	m_retrieve_all_fields)
    {      
      if (get_ndb_value(op, field, i, buf))
	ERR_RETURN(op->getNdbError());
    } 
    else 
    {
      m_value[i].ptr= NULL;
    }
  }
    
  if (table->s->primary_key == MAX_KEY) 
  {
    DBUG_PRINT("info", ("Getting hidden key"));
    // Scanning table with no primary key
    int hidden_no= table->s->fields;      
#ifndef DBUG_OFF
    const NDBTAB *tab= (const NDBTAB *) m_table;    
    if (!tab->getColumn(hidden_no))
      DBUG_RETURN(1);
#endif
    if (get_ndb_value(op, NULL, hidden_no, NULL))
      ERR_RETURN(op->getNdbError());
  }
  DBUG_RETURN(0);
} 

/*
  Start ordered index scan in NDB
*/

int ha_ndbcluster::ordered_index_scan(const key_range *start_key,
				      const key_range *end_key,
				      bool sorted, bool descending, byte* buf)
{  
  int res;
  bool restart;
  NdbTransaction *trans= m_active_trans;
  NdbIndexScanOperation *op;

  DBUG_ENTER("ha_ndbcluster::ordered_index_scan");
  DBUG_PRINT("enter", ("index: %u, sorted: %d, descending: %d",
             active_index, sorted, descending));  
  DBUG_PRINT("enter", ("Starting new ordered scan on %s", m_tabname));

  // Check that sorted seems to be initialised
  DBUG_ASSERT(sorted == 0 || sorted == 1);
  
  if (m_active_cursor == 0)
  {
    restart= false;
    NdbOperation::LockMode lm=
      (NdbOperation::LockMode)get_ndb_lock_type(m_lock.type);
    if (!(op= trans->getNdbIndexScanOperation((NDBINDEX *)
					      m_index[active_index].index, 
					      (const NDBTAB *) m_table)) ||
	op->readTuples(lm, 0, parallelism, sorted, descending))
      ERR_RETURN(trans->getNdbError());
    m_active_cursor= op;
  } else {
    restart= true;
    op= (NdbIndexScanOperation*)m_active_cursor;
    
    DBUG_ASSERT(op->getSorted() == sorted);
    DBUG_ASSERT(op->getLockMode() == 
		(NdbOperation::LockMode)get_ndb_lock_type(m_lock.type));
    if(op->reset_bounds(m_force_send))
      DBUG_RETURN(ndb_err(m_active_trans));
  }
  
  {
    const key_range *keys[2]= { start_key, end_key };
    res= set_bounds(op, keys);
    if (res)
      DBUG_RETURN(res);
  }
  
  if (!restart && (res= define_read_attrs(buf, op)))
  {
    DBUG_RETURN(res);
  }

  if (execute_no_commit(this,trans) != 0)
    DBUG_RETURN(ndb_err(trans));
  
  DBUG_RETURN(next_result(buf));
}

/*
  Start a filtered scan in NDB.

  NOTE
  This function is here as an example of how to start a
  filtered scan. It should be possible to replace full_table_scan 
  with this function and make a best effort attempt 
  at filtering out the irrelevant data by converting the "items" 
  into interpreted instructions.
  This would speed up table scans where there is a limiting WHERE clause
  that doesn't match any index in the table.

 */

int ha_ndbcluster::filtered_scan(const byte *key, uint key_len, 
				 byte *buf,
				 enum ha_rkey_function find_flag)
{  
  int res;
  NdbTransaction *trans= m_active_trans;
  NdbScanOperation *op;

  DBUG_ENTER("filtered_scan");
  DBUG_PRINT("enter", ("key_len: %u, index: %u", 
                       key_len, active_index));
  DBUG_DUMP("key", (char*)key, key_len);  
  DBUG_PRINT("info", ("Starting a new filtered scan on %s",
		      m_tabname));

  NdbOperation::LockMode lm=
    (NdbOperation::LockMode)get_ndb_lock_type(m_lock.type);
  if (!(op= trans->getNdbScanOperation((const NDBTAB *) m_table)) ||
      op->readTuples(lm, 0, parallelism))
    ERR_RETURN(trans->getNdbError());
  m_active_cursor= op;
  
  {
    // Start scan filter
    NdbScanFilter sf(op);
    sf.begin();
      
    // Set filter using the supplied key data
    byte *key_ptr= (byte *) key;    
    uint tot_len= 0;
    KEY* key_info= table->key_info + active_index;
    for (uint k= 0; k < key_info->key_parts; k++) 
    {
      KEY_PART_INFO* key_part= key_info->key_part+k;
      Field* field= key_part->field;
      uint ndb_fieldnr= key_part->fieldnr-1;
      DBUG_PRINT("key_part", ("fieldnr: %d", ndb_fieldnr));
      //const NDBCOL *col= ((const NDBTAB *) m_table)->getColumn(ndb_fieldnr);
      uint32 field_len=  field->pack_length();
      DBUG_DUMP("key", (char*)key, field_len);
	
      DBUG_PRINT("info", ("Column %s, type: %d, len: %d", 
			  field->field_name, field->real_type(), field_len));
	
      // Define scan filter
      if (field->real_type() == MYSQL_TYPE_STRING)
	sf.cmp(NdbScanFilter::COND_EQ, ndb_fieldnr, key_ptr, field_len);
      else 
      {
	if (field_len == 8)
	  sf.eq(ndb_fieldnr, (Uint64)*key_ptr);
	else if (field_len <= 4)
	  sf.eq(ndb_fieldnr, (Uint32)*key_ptr);
	else 
	  DBUG_RETURN(1);
      }
	
      key_ptr += field_len;
      tot_len += field_len;
	
      if (tot_len >= key_len)
	break;
    }
    // End scan filter
    sf.end();
  }

  if((res= define_read_attrs(buf, op)))
    DBUG_RETURN(res);

  if (execute_no_commit(this,trans) != 0)
    DBUG_RETURN(ndb_err(trans));
  DBUG_PRINT("exit", ("Scan started successfully"));
  DBUG_RETURN(next_result(buf));
}

/*
  Start full table scan in NDB
 */

int ha_ndbcluster::full_table_scan(byte *buf)
{
  int res;
  NdbScanOperation *op;
  NdbTransaction *trans= m_active_trans;

  DBUG_ENTER("full_table_scan");  
  DBUG_PRINT("enter", ("Starting new scan on %s", m_tabname));

  NdbOperation::LockMode lm=
    (NdbOperation::LockMode)get_ndb_lock_type(m_lock.type);
  if (!(op=trans->getNdbScanOperation((const NDBTAB *) m_table)) ||
      op->readTuples(lm, 0, parallelism))
    ERR_RETURN(trans->getNdbError());
  m_active_cursor= op;
  
  if((res= define_read_attrs(buf, op)))
    DBUG_RETURN(res);

  if (execute_no_commit(this,trans) != 0)
    DBUG_RETURN(ndb_err(trans));
  DBUG_PRINT("exit", ("Scan started successfully"));
  DBUG_RETURN(next_result(buf));
}

/*
  Insert one record into NDB
*/
int ha_ndbcluster::write_row(byte *record)
{
  bool has_auto_increment;
  uint i;
  NdbTransaction *trans= m_active_trans;
  NdbOperation *op;
  int res;
  THD *thd= current_thd;

  DBUG_ENTER("write_row");

  if (m_ignore_dup_key && table->s->primary_key != MAX_KEY)
  {
    int peek_res= peek_row();
    
    if (!peek_res) 
    {
      m_dupkey= table->s->primary_key;
      DBUG_RETURN(HA_ERR_FOUND_DUPP_KEY);
    }
    if (peek_res != HA_ERR_KEY_NOT_FOUND)
      DBUG_RETURN(peek_res);
  }
  
  statistic_increment(thd->status_var.ha_write_count, &LOCK_status);
  if (table->timestamp_field_type & TIMESTAMP_AUTO_SET_ON_INSERT)
    table->timestamp_field->set_time();
  has_auto_increment= (table->next_number_field && record == table->record[0]);

  if (!(op= trans->getNdbOperation((const NDBTAB *) m_table)))
    ERR_RETURN(trans->getNdbError());

  res= (m_use_write) ? op->writeTuple() :op->insertTuple(); 
  if (res != 0)
    ERR_RETURN(trans->getNdbError());  
 
  if (table->s->primary_key == MAX_KEY) 
  {
    // Table has hidden primary key
    Ndb *ndb= get_ndb();
    Uint64 auto_value= ndb->getAutoIncrementValue((const NDBTAB *) m_table);
    if (set_hidden_key(op, table->s->fields, (const byte*)&auto_value))
      ERR_RETURN(op->getNdbError());
  } 
  else 
  {
    int res;

    if (has_auto_increment) 
    {
      m_skip_auto_increment= FALSE;
      update_auto_increment();
      m_skip_auto_increment= !auto_increment_column_changed;
    }

    if ((res= set_primary_key(op)))
      return res;
  }

  // Set non-key attribute(s)
  bool set_blob_value= FALSE;
  for (i= 0; i < table->s->fields; i++) 
  {
    Field *field= table->field[i];
    if (!(field->flags & PRI_KEY_FLAG) &&
	set_ndb_value(op, field, i, &set_blob_value))
    {
      m_skip_auto_increment= TRUE;
      ERR_RETURN(op->getNdbError());
    }
  }

  /*
    Execute write operation
    NOTE When doing inserts with many values in 
    each INSERT statement it should not be necessary
    to NoCommit the transaction between each row.
    Find out how this is detected!
  */
  m_rows_inserted++;
  no_uncommitted_rows_update(1);
  m_bulk_insert_not_flushed= TRUE;
  if ((m_rows_to_insert == 1) || 
      ((m_rows_inserted % m_bulk_insert_rows) == 0) ||
      set_blob_value)
  {
    // Send rows to NDB
    DBUG_PRINT("info", ("Sending inserts to NDB, "\
			"rows_inserted:%d, bulk_insert_rows: %d", 
			(int)m_rows_inserted, (int)m_bulk_insert_rows));

    m_bulk_insert_not_flushed= FALSE;
    if (m_transaction_on)
    {
      if (execute_no_commit(this,trans) != 0)
      {
	m_skip_auto_increment= TRUE;
	no_uncommitted_rows_execute_failure();
	DBUG_RETURN(ndb_err(trans));
      }
    }
    else
    {
      if (execute_commit(this,trans) != 0)
      {
	m_skip_auto_increment= TRUE;
	no_uncommitted_rows_execute_failure();
	DBUG_RETURN(ndb_err(trans));
      }
      if(trans->restart() != 0)
      {
	DBUG_ASSERT(0);
	DBUG_RETURN(-1);
      }
    }
  }
  if ((has_auto_increment) && (m_skip_auto_increment))
  {
    Ndb *ndb= get_ndb();
    Uint64 next_val= (Uint64) table->next_number_field->val_int() + 1;
    DBUG_PRINT("info", 
	       ("Trying to set next auto increment value to %lu",
                (ulong) next_val));
    if (ndb->setAutoIncrementValue((const NDBTAB *) m_table, next_val, TRUE))
      DBUG_PRINT("info", 
		 ("Setting next auto increment value to %u", next_val));  
  }
  m_skip_auto_increment= TRUE;

  DBUG_RETURN(0);
}


/* Compare if a key in a row has changed */

int ha_ndbcluster::key_cmp(uint keynr, const byte * old_row,
			   const byte * new_row)
{
  KEY_PART_INFO *key_part=table->key_info[keynr].key_part;
  KEY_PART_INFO *end=key_part+table->key_info[keynr].key_parts;

  for (; key_part != end ; key_part++)
  {
    if (key_part->null_bit)
    {
      if ((old_row[key_part->null_offset] & key_part->null_bit) !=
	  (new_row[key_part->null_offset] & key_part->null_bit))
	return 1;
    }
    if (key_part->key_part_flag & (HA_BLOB_PART | HA_VAR_LENGTH_PART))
    {

      if (key_part->field->cmp_binary((char*) (old_row + key_part->offset),
				      (char*) (new_row + key_part->offset),
				      (ulong) key_part->length))
	return 1;
    }
    else
    {
      if (memcmp(old_row+key_part->offset, new_row+key_part->offset,
		 key_part->length))
	return 1;
    }
  }
  return 0;
}

/*
  Update one record in NDB using primary key
*/

int ha_ndbcluster::update_row(const byte *old_data, byte *new_data)
{
  THD *thd= current_thd;
  NdbTransaction *trans= m_active_trans;
  NdbScanOperation* cursor= m_active_cursor;
  NdbOperation *op;
  uint i;
  DBUG_ENTER("update_row");
  
  statistic_increment(thd->status_var.ha_update_count, &LOCK_status);
  if (table->timestamp_field_type & TIMESTAMP_AUTO_SET_ON_UPDATE)
    table->timestamp_field->set_time();

  /* Check for update of primary key for special handling */  
  if ((table->s->primary_key != MAX_KEY) &&
      (key_cmp(table->s->primary_key, old_data, new_data)))
  {
    int read_res, insert_res, delete_res;

    DBUG_PRINT("info", ("primary key update, doing pk read+insert+delete"));
    // Get all old fields, since we optimize away fields not in query
    read_res= complemented_pk_read(old_data, new_data);
    if (read_res)
    {
      DBUG_PRINT("info", ("pk read failed"));
      DBUG_RETURN(read_res);
    }
    // Insert new row
    insert_res= write_row(new_data);
    if (insert_res)
    {
      DBUG_PRINT("info", ("insert failed"));
      DBUG_RETURN(insert_res);
    }
    // Delete old row
    DBUG_PRINT("info", ("insert succeded"));
    m_primary_key_update= TRUE;
    delete_res= delete_row(old_data);
    m_primary_key_update= FALSE;
    if (delete_res)
    {
      DBUG_PRINT("info", ("delete failed"));
      // Undo write_row(new_data)
      DBUG_RETURN(delete_row(new_data));
    }     
    DBUG_PRINT("info", ("insert+delete succeeded"));
    DBUG_RETURN(0);
  }

  if (cursor)
  {
    /*
      We are scanning records and want to update the record
      that was just found, call updateTuple on the cursor 
      to take over the lock to a new update operation
      And thus setting the primary key of the record from 
      the active record in cursor
    */
    DBUG_PRINT("info", ("Calling updateTuple on cursor"));
    if (!(op= cursor->updateCurrentTuple()))
      ERR_RETURN(trans->getNdbError());
    m_ops_pending++;
    if (uses_blob_value(FALSE))
      m_blobs_pending= TRUE;
  }
  else
  {  
    if (!(op= trans->getNdbOperation((const NDBTAB *) m_table)) ||
	op->updateTuple() != 0)
      ERR_RETURN(trans->getNdbError());  
    
    if (table->s->primary_key == MAX_KEY) 
    {
      // This table has no primary key, use "hidden" primary key
      DBUG_PRINT("info", ("Using hidden key"));
      
      // Require that the PK for this record has previously been 
      // read into m_value
      uint no_fields= table->s->fields;
      const NdbRecAttr* rec= m_value[no_fields].rec;
      DBUG_ASSERT(rec);
      DBUG_DUMP("key", (char*)rec->aRef(), NDB_HIDDEN_PRIMARY_KEY_LENGTH);
      
      if (set_hidden_key(op, no_fields, rec->aRef()))
	ERR_RETURN(op->getNdbError());
    } 
    else 
    {
      int res;
      if ((res= set_primary_key_from_old_data(op, old_data)))
	DBUG_RETURN(res);
    }
  }

  // Set non-key attribute(s)
  for (i= 0; i < table->s->fields; i++) 
  {
    Field *field= table->field[i];
    if (((thd->query_id == field->query_id) || m_retrieve_all_fields) &&
        (!(field->flags & PRI_KEY_FLAG)) &&
	set_ndb_value(op, field, i))
      ERR_RETURN(op->getNdbError());
  }

  // Execute update operation
  if (!cursor && execute_no_commit(this,trans) != 0) {
    no_uncommitted_rows_execute_failure();
    DBUG_RETURN(ndb_err(trans));
  }
  
  DBUG_RETURN(0);
}


/*
  Delete one record from NDB, using primary key 
*/

int ha_ndbcluster::delete_row(const byte *record)
{
  THD *thd= current_thd;
  NdbTransaction *trans= m_active_trans;
  NdbScanOperation* cursor= m_active_cursor;
  NdbOperation *op;
  DBUG_ENTER("delete_row");

  statistic_increment(thd->status_var.ha_delete_count,&LOCK_status);

  if (cursor)
  {
    /*
      We are scanning records and want to delete the record
      that was just found, call deleteTuple on the cursor 
      to take over the lock to a new delete operation
      And thus setting the primary key of the record from 
      the active record in cursor
    */
    DBUG_PRINT("info", ("Calling deleteTuple on cursor"));
    if (cursor->deleteCurrentTuple() != 0)
      ERR_RETURN(trans->getNdbError());     
    m_ops_pending++;

    no_uncommitted_rows_update(-1);

    // If deleting from cursor, NoCommit will be handled in next_result
    DBUG_RETURN(0);
  }
  else
  {
    
    if (!(op=trans->getNdbOperation((const NDBTAB *) m_table)) || 
	op->deleteTuple() != 0)
      ERR_RETURN(trans->getNdbError());
    
    no_uncommitted_rows_update(-1);
    
    if (table->s->primary_key == MAX_KEY) 
    {
      // This table has no primary key, use "hidden" primary key
      DBUG_PRINT("info", ("Using hidden key"));
      uint no_fields= table->s->fields;
      const NdbRecAttr* rec= m_value[no_fields].rec;
      DBUG_ASSERT(rec != NULL);
      
      if (set_hidden_key(op, no_fields, rec->aRef()))
	ERR_RETURN(op->getNdbError());
    } 
    else 
    {
      int res;
      if ((res= (m_primary_key_update ?
		 set_primary_key_from_old_data(op, record)
		 : set_primary_key(op))))
	  return res;  
    }
  }
  
  // Execute delete operation
  if (execute_no_commit(this,trans) != 0) {
    no_uncommitted_rows_execute_failure();
    DBUG_RETURN(ndb_err(trans));
  }
  DBUG_RETURN(0);
}
  
/*
  Unpack a record read from NDB 

  SYNOPSIS
    unpack_record()
    buf			Buffer to store read row

  NOTE
    The data for each row is read directly into the
    destination buffer. This function is primarily 
    called in order to check if any fields should be 
    set to null.
*/

void ha_ndbcluster::unpack_record(byte* buf)
{
  uint row_offset= (uint) (buf - table->record[0]);
  Field **field, **end;
  NdbValue *value= m_value;
  DBUG_ENTER("unpack_record");

  end= table->field + table->s->fields;
  
  // Set null flag(s)
  bzero(buf, table->s->null_bytes);
  for (field= table->field;
       field < end;
       field++, value++)
  {
    if ((*value).ptr)
    {
      if (! ((*field)->flags & BLOB_FLAG))
      {
        if ((*value).rec->isNULL())
         (*field)->set_null(row_offset);
        else if ((*field)->type() == MYSQL_TYPE_BIT)
        {
          uint pack_len= (*field)->pack_length();
          if (pack_len < 5)
          {
            DBUG_PRINT("info", ("bit field H'%.8X", 
				(*value).rec->u_32_value()));
            ((Field_bit *) *field)->store((longlong) 
					  (*value).rec->u_32_value());
          }
          else
          {
            DBUG_PRINT("info", ("bit field H'%.8X%.8X",
                                *(Uint32 *)(*value).rec->aRef(),
                                *((Uint32 *)(*value).rec->aRef()+1)));
            ((Field_bit *) *field)->store((longlong)
					  (*value).rec->u_64_value());          }
        }
      }
      else
      {
        NdbBlob* ndb_blob= (*value).blob;
        bool isNull= TRUE;
#ifndef DBUG_OFF
        int ret= 
#endif
	  ndb_blob->getNull(isNull);
        DBUG_ASSERT(ret == 0);
        if (isNull)
	  (*field)->set_null(row_offset);
      }
    }
  }
  
#ifndef DBUG_OFF
  // Read and print all values that was fetched
  if (table->s->primary_key == MAX_KEY)
  {
    // Table with hidden primary key
    int hidden_no= table->s->fields;
    const NDBTAB *tab= (const NDBTAB *) m_table;
    const NDBCOL *hidden_col= tab->getColumn(hidden_no);
    const NdbRecAttr* rec= m_value[hidden_no].rec;
    DBUG_ASSERT(rec);
    DBUG_PRINT("hidden", ("%d: %s \"%llu\"", hidden_no, 
                          hidden_col->getName(), rec->u_64_value()));
  } 
  print_results();
#endif
  DBUG_VOID_RETURN;
}

/*
  Utility function to print/dump the fetched field
 */

void ha_ndbcluster::print_results()
{
  DBUG_ENTER("print_results");

#ifndef DBUG_OFF
  const NDBTAB *tab= (const NDBTAB*) m_table;

  if (!_db_on_)
    DBUG_VOID_RETURN;
   
  char buf_type[MAX_FIELD_WIDTH], buf_val[MAX_FIELD_WIDTH];
  String type(buf_type, sizeof(buf_type), &my_charset_bin); 
  String val(buf_val, sizeof(buf_val), &my_charset_bin);
  for (uint f=0; f<table->s->fields;f++)
  {
    // Use DBUG_PRINT since DBUG_FILE cannot be filtered out
    char buf[2000];
    Field *field;
    void* ptr;
    const NDBCOL *col= NULL;
    NdbValue value;
    NdbBlob *ndb_blob;

    buf[0]= 0;
    field= table->field[f];    
    if (!(value= m_value[f]).ptr)
    {
      my_snprintf(buf, sizeof(buf), "not read");
      goto print_value;
    }

    ptr= field->ptr;
    DBUG_DUMP("field->ptr", (char*)ptr, field->pack_length());
    col= tab->getColumn(f);

    if (! (field->flags & BLOB_FLAG))
    {
      ndb_blob= NULL;
      if (value.rec->isNULL())
      {
        my_snprintf(buf, sizeof(buf), "NULL");
        goto print_value;
      }
      type.length(0);
      val.length(0);
      field->sql_type(type);
      field->val_str(&val);
      my_snprintf(buf, sizeof(buf), "%s %s", type.c_ptr(), val.c_ptr());
    }
    else
    {
      ndb_blob= value.blob;
      bool isNull= TRUE;
      ndb_blob->getNull(isNull);
      if (isNull) {
        my_snprintf(buf, sizeof(buf), "NULL");
        goto print_value;
      }
    }
    
print_value:
    DBUG_PRINT("value", ("%u,%s: %s", f, col->getName(), buf));
  }
#endif
  DBUG_VOID_RETURN;
}


int ha_ndbcluster::index_init(uint index)
{
  DBUG_ENTER("ha_ndbcluster::index_init");
  DBUG_PRINT("enter", ("index: %u", index));
  DBUG_RETURN(handler::index_init(index));
}


int ha_ndbcluster::index_end()
{
  DBUG_ENTER("ha_ndbcluster::index_end");
  DBUG_RETURN(close_scan());
}

/**
 * Check if key contains null
 */
static
int
check_null_in_key(const KEY* key_info, const byte *key, uint key_len)
{
  KEY_PART_INFO *curr_part, *end_part;
  const byte* end_ptr= key + key_len;
  curr_part= key_info->key_part;
  end_part= curr_part + key_info->key_parts;
  

  for (; curr_part != end_part && key < end_ptr; curr_part++)
  {
    if(curr_part->null_bit && *key)
      return 1;

    key += curr_part->store_length;
  }
  return 0;
}

int ha_ndbcluster::index_read(byte *buf,
			      const byte *key, uint key_len, 
			      enum ha_rkey_function find_flag)
{
  DBUG_ENTER("ha_ndbcluster::index_read");
  DBUG_PRINT("enter", ("active_index: %u, key_len: %u, find_flag: %d", 
                       active_index, key_len, find_flag));

  int error;
  ndb_index_type type= get_index_type(active_index);
  const KEY* key_info= table->key_info+active_index;
  switch (type){
  case PRIMARY_KEY_ORDERED_INDEX:
  case PRIMARY_KEY_INDEX:
    if (find_flag == HA_READ_KEY_EXACT && key_info->key_length == key_len)
    {
      if(m_active_cursor && (error= close_scan()))
	DBUG_RETURN(error);
      DBUG_RETURN(pk_read(key, key_len, buf));
    }
    else if (type == PRIMARY_KEY_INDEX)
    {
      DBUG_RETURN(1);
    }
    break;
  case UNIQUE_ORDERED_INDEX:
  case UNIQUE_INDEX:
    if (find_flag == HA_READ_KEY_EXACT && key_info->key_length == key_len &&
	!check_null_in_key(key_info, key, key_len))
    {
      if(m_active_cursor && (error= close_scan()))
	DBUG_RETURN(error);
      DBUG_RETURN(unique_index_read(key, key_len, buf));
    }
    else if (type == UNIQUE_INDEX)
    {
      DBUG_RETURN(1);
    }
    break;
  case ORDERED_INDEX:
    break;
  default:
  case UNDEFINED_INDEX:
    DBUG_ASSERT(FALSE);
    DBUG_RETURN(1);
    break;
  }
  
  key_range start_key;
  start_key.key= key;
  start_key.length= key_len;
  start_key.flag= find_flag;
  bool descending= FALSE;
  switch (find_flag) {
  case HA_READ_KEY_OR_PREV:
  case HA_READ_BEFORE_KEY:
  case HA_READ_PREFIX_LAST:
  case HA_READ_PREFIX_LAST_OR_PREV:
    descending= TRUE;
    break;
  default:
    break;
  }
  error= ordered_index_scan(&start_key, 0, TRUE, descending, buf);  
  DBUG_RETURN(error == HA_ERR_END_OF_FILE ? HA_ERR_KEY_NOT_FOUND : error);
}


int ha_ndbcluster::index_read_idx(byte *buf, uint index_no, 
			      const byte *key, uint key_len, 
			      enum ha_rkey_function find_flag)
{
  statistic_increment(current_thd->status_var.ha_read_key_count, &LOCK_status);
  DBUG_ENTER("ha_ndbcluster::index_read_idx");
  DBUG_PRINT("enter", ("index_no: %u, key_len: %u", index_no, key_len));  
  index_init(index_no);  
  DBUG_RETURN(index_read(buf, key, key_len, find_flag));
}


int ha_ndbcluster::index_next(byte *buf)
{
  DBUG_ENTER("ha_ndbcluster::index_next");
  statistic_increment(current_thd->status_var.ha_read_next_count,
		      &LOCK_status);
  DBUG_RETURN(next_result(buf));
}


int ha_ndbcluster::index_prev(byte *buf)
{
  DBUG_ENTER("ha_ndbcluster::index_prev");
  statistic_increment(current_thd->status_var.ha_read_prev_count,
		      &LOCK_status);
  DBUG_RETURN(next_result(buf));
}


int ha_ndbcluster::index_first(byte *buf)
{
  DBUG_ENTER("ha_ndbcluster::index_first");
  statistic_increment(current_thd->status_var.ha_read_first_count,
		      &LOCK_status);
  // Start the ordered index scan and fetch the first row

  // Only HA_READ_ORDER indexes get called by index_first
  DBUG_RETURN(ordered_index_scan(0, 0, TRUE, FALSE, buf));
}


int ha_ndbcluster::index_last(byte *buf)
{
  DBUG_ENTER("ha_ndbcluster::index_last");
  statistic_increment(current_thd->status_var.ha_read_last_count,&LOCK_status);
  DBUG_RETURN(ordered_index_scan(0, 0, TRUE, TRUE, buf));
}

int ha_ndbcluster::index_read_last(byte * buf, const byte * key, uint key_len)
{
  DBUG_ENTER("ha_ndbcluster::index_read_last");
  DBUG_RETURN(index_read(buf, key, key_len, HA_READ_PREFIX_LAST));
}

inline
int ha_ndbcluster::read_range_first_to_buf(const key_range *start_key,
					   const key_range *end_key,
					   bool eq_range, bool sorted,
					   byte* buf)
{
  KEY* key_info;
  int error= 1; 
  DBUG_ENTER("ha_ndbcluster::read_range_first_to_buf");
  DBUG_PRINT("info", ("eq_range: %d, sorted: %d", eq_range, sorted));

  switch (get_index_type(active_index)){
  case PRIMARY_KEY_ORDERED_INDEX:
  case PRIMARY_KEY_INDEX:
    key_info= table->key_info + active_index;
    if (start_key && 
	start_key->length == key_info->key_length &&
	start_key->flag == HA_READ_KEY_EXACT)
    {
      if(m_active_cursor && (error= close_scan()))
	DBUG_RETURN(error);
      error= pk_read(start_key->key, start_key->length, buf);      
      DBUG_RETURN(error == HA_ERR_KEY_NOT_FOUND ? HA_ERR_END_OF_FILE : error);
    }
    break;
  case UNIQUE_ORDERED_INDEX:
  case UNIQUE_INDEX:
    key_info= table->key_info + active_index;
    if (start_key && start_key->length == key_info->key_length &&
	start_key->flag == HA_READ_KEY_EXACT && 
	!check_null_in_key(key_info, start_key->key, start_key->length))
    {
      if(m_active_cursor && (error= close_scan()))
	DBUG_RETURN(error);
      error= unique_index_read(start_key->key, start_key->length, buf);
      DBUG_RETURN(error == HA_ERR_KEY_NOT_FOUND ? HA_ERR_END_OF_FILE : error);
    }
    break;
  default:
    break;
  }

  // Start the ordered index scan and fetch the first row
  error= ordered_index_scan(start_key, end_key, sorted, FALSE, buf);
  DBUG_RETURN(error);
}


int ha_ndbcluster::read_range_first(const key_range *start_key,
				    const key_range *end_key,
				    bool eq_range, bool sorted)
{
  byte* buf= table->record[0];
  DBUG_ENTER("ha_ndbcluster::read_range_first");
  
  DBUG_RETURN(read_range_first_to_buf(start_key,
				      end_key,
				      eq_range, 
				      sorted,
				      buf));
}

int ha_ndbcluster::read_range_next()
{
  DBUG_ENTER("ha_ndbcluster::read_range_next");
  DBUG_RETURN(next_result(table->record[0]));
}


int ha_ndbcluster::rnd_init(bool scan)
{
  NdbScanOperation *cursor= m_active_cursor;
  DBUG_ENTER("rnd_init");
  DBUG_PRINT("enter", ("scan: %d", scan));
  // Check if scan is to be restarted
  if (cursor)
  {
    if (!scan)
      DBUG_RETURN(1);
    if(cursor->restart(m_force_send) != 0)
    {
      DBUG_ASSERT(0);
      DBUG_RETURN(-1);
    }
  }
  index_init(table->s->primary_key);
  DBUG_RETURN(0);
}

int ha_ndbcluster::close_scan()
{
  NdbTransaction *trans= m_active_trans;
  DBUG_ENTER("close_scan");

  m_multi_cursor= 0;
  if (!m_active_cursor && !m_multi_cursor)
    DBUG_RETURN(1);

  NdbScanOperation *cursor= m_active_cursor ? m_active_cursor : m_multi_cursor;
  
  if (m_ops_pending)
  {
    /*
      Take over any pending transactions to the 
      deleteing/updating transaction before closing the scan    
    */
    DBUG_PRINT("info", ("ops_pending: %d", m_ops_pending));    
    if (execute_no_commit(this,trans) != 0) {
      no_uncommitted_rows_execute_failure();
      DBUG_RETURN(ndb_err(trans));
    }
    m_ops_pending= 0;
  }
  
  cursor->close(m_force_send);
  m_active_cursor= m_multi_cursor= NULL;
  DBUG_RETURN(0);
}

int ha_ndbcluster::rnd_end()
{
  DBUG_ENTER("rnd_end");
  DBUG_RETURN(close_scan());
}


int ha_ndbcluster::rnd_next(byte *buf)
{
  DBUG_ENTER("rnd_next");
  statistic_increment(current_thd->status_var.ha_read_rnd_next_count,
		      &LOCK_status);

  if (!m_active_cursor)
    DBUG_RETURN(full_table_scan(buf));
  DBUG_RETURN(next_result(buf));
}


/*
  An "interesting" record has been found and it's pk 
  retrieved by calling position
  Now it's time to read the record from db once 
  again
*/

int ha_ndbcluster::rnd_pos(byte *buf, byte *pos)
{
  DBUG_ENTER("rnd_pos");
  statistic_increment(current_thd->status_var.ha_read_rnd_count,
		      &LOCK_status);
  // The primary key for the record is stored in pos
  // Perform a pk_read using primary key "index"
  DBUG_RETURN(pk_read(pos, ref_length, buf));  
}


/*
  Store the primary key of this record in ref 
  variable, so that the row can be retrieved again later
  using "reference" in rnd_pos
*/

void ha_ndbcluster::position(const byte *record)
{
  KEY *key_info;
  KEY_PART_INFO *key_part;
  KEY_PART_INFO *end;
  byte *buff;
  DBUG_ENTER("position");

  if (table->s->primary_key != MAX_KEY) 
  {
    key_info= table->key_info + table->s->primary_key;
    key_part= key_info->key_part;
    end= key_part + key_info->key_parts;
    buff= ref;
    
    for (; key_part != end; key_part++) 
    {
      if (key_part->null_bit) {
        /* Store 0 if the key part is a NULL part */      
        if (record[key_part->null_offset]
            & key_part->null_bit) {
          *buff++= 1;
          continue;
        }      
        *buff++= 0;
      }
      memcpy(buff, record + key_part->offset, key_part->length);
      buff += key_part->length;
    }
  } 
  else 
  {
    // No primary key, get hidden key
    DBUG_PRINT("info", ("Getting hidden key"));
    int hidden_no= table->s->fields;
    const NdbRecAttr* rec= m_value[hidden_no].rec;
    memcpy(ref, (const void*)rec->aRef(), ref_length);
#ifndef DBUG_OFF
    const NDBTAB *tab= (const NDBTAB *) m_table;  
    const NDBCOL *hidden_col= tab->getColumn(hidden_no);
    DBUG_ASSERT(hidden_col->getPrimaryKey() && 
                hidden_col->getAutoIncrement() &&
                rec != NULL && 
                ref_length == NDB_HIDDEN_PRIMARY_KEY_LENGTH);
#endif
  }
  
  DBUG_DUMP("ref", (char*)ref, ref_length);
  DBUG_VOID_RETURN;
}


void ha_ndbcluster::info(uint flag)
{
  DBUG_ENTER("info");
  DBUG_PRINT("enter", ("flag: %d", flag));
  
  if (flag & HA_STATUS_POS)
    DBUG_PRINT("info", ("HA_STATUS_POS"));
  if (flag & HA_STATUS_NO_LOCK)
    DBUG_PRINT("info", ("HA_STATUS_NO_LOCK"));
  if (flag & HA_STATUS_TIME)
    DBUG_PRINT("info", ("HA_STATUS_TIME"));
  if (flag & HA_STATUS_VARIABLE)
  {
    DBUG_PRINT("info", ("HA_STATUS_VARIABLE"));
    if (m_table_info)
    {
      if (m_ha_not_exact_count)
	records= 100;
      else
	records_update();
    }
    else
    {
      if ((my_errno= check_ndb_connection()))
        DBUG_VOID_RETURN;
      Ndb *ndb= get_ndb();
      Uint64 rows= 100;
      if (current_thd->variables.ndb_use_exact_count)
	ndb_get_table_statistics(ndb, m_tabname, &rows, 0);
      records= rows;
    }
  }
  if (flag & HA_STATUS_CONST)
  {
    DBUG_PRINT("info", ("HA_STATUS_CONST"));
    set_rec_per_key();
  }
  if (flag & HA_STATUS_ERRKEY)
  {
    DBUG_PRINT("info", ("HA_STATUS_ERRKEY"));
    errkey= m_dupkey;
  }
  if (flag & HA_STATUS_AUTO)
    DBUG_PRINT("info", ("HA_STATUS_AUTO"));
  DBUG_VOID_RETURN;
}


int ha_ndbcluster::extra(enum ha_extra_function operation)
{
  DBUG_ENTER("extra");
  switch (operation) {
  case HA_EXTRA_NORMAL:              /* Optimize for space (def) */
    DBUG_PRINT("info", ("HA_EXTRA_NORMAL"));
    break;
  case HA_EXTRA_QUICK:                 /* Optimize for speed */
    DBUG_PRINT("info", ("HA_EXTRA_QUICK"));
    break;
  case HA_EXTRA_RESET:                 /* Reset database to after open */
    DBUG_PRINT("info", ("HA_EXTRA_RESET"));
    break;
  case HA_EXTRA_CACHE:                 /* Cash record in HA_rrnd() */
    DBUG_PRINT("info", ("HA_EXTRA_CACHE"));
    break;
  case HA_EXTRA_NO_CACHE:              /* End cacheing of records (def) */
    DBUG_PRINT("info", ("HA_EXTRA_NO_CACHE"));
    break;
  case HA_EXTRA_NO_READCHECK:          /* No readcheck on update */
    DBUG_PRINT("info", ("HA_EXTRA_NO_READCHECK"));
    break;
  case HA_EXTRA_READCHECK:             /* Use readcheck (def) */
    DBUG_PRINT("info", ("HA_EXTRA_READCHECK"));
    break;
  case HA_EXTRA_KEYREAD:               /* Read only key to database */
    DBUG_PRINT("info", ("HA_EXTRA_KEYREAD"));
    break;
  case HA_EXTRA_NO_KEYREAD:            /* Normal read of records (def) */
    DBUG_PRINT("info", ("HA_EXTRA_NO_KEYREAD"));
    break;
  case HA_EXTRA_NO_USER_CHANGE:        /* No user is allowed to write */
    DBUG_PRINT("info", ("HA_EXTRA_NO_USER_CHANGE"));
    break;
  case HA_EXTRA_KEY_CACHE:
    DBUG_PRINT("info", ("HA_EXTRA_KEY_CACHE"));
    break;
  case HA_EXTRA_NO_KEY_CACHE:
    DBUG_PRINT("info", ("HA_EXTRA_NO_KEY_CACHE"));
    break;
  case HA_EXTRA_WAIT_LOCK:            /* Wait until file is avalably (def) */
    DBUG_PRINT("info", ("HA_EXTRA_WAIT_LOCK"));
    break;
  case HA_EXTRA_NO_WAIT_LOCK:         /* If file is locked, return quickly */
    DBUG_PRINT("info", ("HA_EXTRA_NO_WAIT_LOCK"));
    break;
  case HA_EXTRA_WRITE_CACHE:           /* Use write cache in ha_write() */
    DBUG_PRINT("info", ("HA_EXTRA_WRITE_CACHE"));
    break;
  case HA_EXTRA_FLUSH_CACHE:           /* flush write_record_cache */
    DBUG_PRINT("info", ("HA_EXTRA_FLUSH_CACHE"));
    break;
  case HA_EXTRA_NO_KEYS:               /* Remove all update of keys */
    DBUG_PRINT("info", ("HA_EXTRA_NO_KEYS"));
    break;
  case HA_EXTRA_KEYREAD_CHANGE_POS:         /* Keyread, but change pos */
    DBUG_PRINT("info", ("HA_EXTRA_KEYREAD_CHANGE_POS")); /* xxxxchk -r must be used */
    break;                                  
  case HA_EXTRA_REMEMBER_POS:          /* Remember pos for next/prev */
    DBUG_PRINT("info", ("HA_EXTRA_REMEMBER_POS"));
    break;
  case HA_EXTRA_RESTORE_POS:
    DBUG_PRINT("info", ("HA_EXTRA_RESTORE_POS"));
    break;
  case HA_EXTRA_REINIT_CACHE:          /* init cache from current record */
    DBUG_PRINT("info", ("HA_EXTRA_REINIT_CACHE"));
    break;
  case HA_EXTRA_FORCE_REOPEN:          /* Datafile have changed on disk */
    DBUG_PRINT("info", ("HA_EXTRA_FORCE_REOPEN"));
    break;
  case HA_EXTRA_FLUSH:                 /* Flush tables to disk */
    DBUG_PRINT("info", ("HA_EXTRA_FLUSH"));
    break;
  case HA_EXTRA_NO_ROWS:               /* Don't write rows */
    DBUG_PRINT("info", ("HA_EXTRA_NO_ROWS"));
    break;
  case HA_EXTRA_RESET_STATE:           /* Reset positions */
    DBUG_PRINT("info", ("HA_EXTRA_RESET_STATE"));
    break;
  case HA_EXTRA_IGNORE_DUP_KEY:       /* Dup keys don't rollback everything*/
    DBUG_PRINT("info", ("HA_EXTRA_IGNORE_DUP_KEY"));
    if (current_thd->lex->sql_command == SQLCOM_REPLACE)
    {
      DBUG_PRINT("info", ("Turning ON use of write instead of insert"));
      m_use_write= TRUE;
    } else 
    {
      DBUG_PRINT("info", ("Ignoring duplicate key"));
      m_ignore_dup_key= TRUE;
    }
    break;
  case HA_EXTRA_NO_IGNORE_DUP_KEY:
    DBUG_PRINT("info", ("HA_EXTRA_NO_IGNORE_DUP_KEY"));
    DBUG_PRINT("info", ("Turning OFF use of write instead of insert"));
    m_use_write= FALSE;
    m_ignore_dup_key= FALSE;
    break;
  case HA_EXTRA_RETRIEVE_ALL_COLS:    /* Retrieve all columns, not just those
					 where field->query_id is the same as
					 the current query id */
    DBUG_PRINT("info", ("HA_EXTRA_RETRIEVE_ALL_COLS"));
    m_retrieve_all_fields= TRUE;
    break;
  case HA_EXTRA_PREPARE_FOR_DELETE:
    DBUG_PRINT("info", ("HA_EXTRA_PREPARE_FOR_DELETE"));
    break;
  case HA_EXTRA_PREPARE_FOR_UPDATE:     /* Remove read cache if problems */
    DBUG_PRINT("info", ("HA_EXTRA_PREPARE_FOR_UPDATE"));
    break;
  case HA_EXTRA_PRELOAD_BUFFER_SIZE: 
    DBUG_PRINT("info", ("HA_EXTRA_PRELOAD_BUFFER_SIZE"));
    break;
  case HA_EXTRA_RETRIEVE_PRIMARY_KEY: 
    DBUG_PRINT("info", ("HA_EXTRA_RETRIEVE_PRIMARY_KEY"));
    m_retrieve_primary_key= TRUE;
    break;
  case HA_EXTRA_CHANGE_KEY_TO_UNIQUE: 
    DBUG_PRINT("info", ("HA_EXTRA_CHANGE_KEY_TO_UNIQUE"));
    break;
  case HA_EXTRA_CHANGE_KEY_TO_DUP: 
    DBUG_PRINT("info", ("HA_EXTRA_CHANGE_KEY_TO_DUP"));
  case HA_EXTRA_KEYREAD_PRESERVE_FIELDS:
    DBUG_PRINT("info", ("HA_EXTRA_KEYREAD_PRESERVE_FIELDS"));
    break;

  }
  
  DBUG_RETURN(0);
}

/* 
   Start of an insert, remember number of rows to be inserted, it will
   be used in write_row and get_autoincrement to send an optimal number
   of rows in each roundtrip to the server

   SYNOPSIS
   rows     number of rows to insert, 0 if unknown

*/

void ha_ndbcluster::start_bulk_insert(ha_rows rows)
{
  int bytes, batch;
  const NDBTAB *tab= (const NDBTAB *) m_table;    

  DBUG_ENTER("start_bulk_insert");
  DBUG_PRINT("enter", ("rows: %d", (int)rows));
  
  m_rows_inserted= 0;
  m_rows_to_insert= rows; 

  /* 
    Calculate how many rows that should be inserted
    per roundtrip to NDB. This is done in order to minimize the 
    number of roundtrips as much as possible. However performance will 
    degrade if too many bytes are inserted, thus it's limited by this 
    calculation.   
  */
  const int bytesperbatch= 8192;
  bytes= 12 + tab->getRowSizeInBytes() + 4 * tab->getNoOfColumns();
  batch= bytesperbatch/bytes;
  batch= batch == 0 ? 1 : batch;
  DBUG_PRINT("info", ("batch: %d, bytes: %d", batch, bytes));
  m_bulk_insert_rows= batch;

  DBUG_VOID_RETURN;
}

/*
  End of an insert
 */
int ha_ndbcluster::end_bulk_insert()
{
  int error= 0;

  DBUG_ENTER("end_bulk_insert");
  // Check if last inserts need to be flushed
  if (m_bulk_insert_not_flushed)
  {
    NdbTransaction *trans= m_active_trans;
    // Send rows to NDB
    DBUG_PRINT("info", ("Sending inserts to NDB, "\
                        "rows_inserted:%d, bulk_insert_rows: %d", 
                        m_rows_inserted, m_bulk_insert_rows)); 
    m_bulk_insert_not_flushed= FALSE;
    if (execute_no_commit(this,trans) != 0) {
      no_uncommitted_rows_execute_failure();
      my_errno= error= ndb_err(trans);
    }
  }

  m_rows_inserted= 0;
  m_rows_to_insert= 1;
  DBUG_RETURN(error);
}


int ha_ndbcluster::extra_opt(enum ha_extra_function operation, ulong cache_size)
{
  DBUG_ENTER("extra_opt");
  DBUG_PRINT("enter", ("cache_size: %lu", cache_size));
  DBUG_RETURN(extra(operation));
}


int ha_ndbcluster::reset()
{
  DBUG_ENTER("reset");
  // Reset what?
  DBUG_RETURN(1);
}


const char **ha_ndbcluster::bas_ext() const
{ static const char *ext[]= { ha_ndb_ext, NullS }; return ext; }


/*
  How many seeks it will take to read through the table
  This is to be comparable to the number returned by records_in_range so
  that we can decide if we should scan the table or use keys.
*/

double ha_ndbcluster::scan_time()
{
  DBUG_ENTER("ha_ndbcluster::scan_time()");
  double res= rows2double(records*1000);
  DBUG_PRINT("exit", ("table: %s value: %f", 
		      m_tabname, res));
  DBUG_RETURN(res);
}


THR_LOCK_DATA **ha_ndbcluster::store_lock(THD *thd,
                                          THR_LOCK_DATA **to,
                                          enum thr_lock_type lock_type)
{
  DBUG_ENTER("store_lock");
  if (lock_type != TL_IGNORE && m_lock.type == TL_UNLOCK) 
  {

    /* If we are not doing a LOCK TABLE, then allow multiple
       writers */
    
    /* Since NDB does not currently have table locks
       this is treated as a ordinary lock */

    if ((lock_type >= TL_WRITE_ALLOW_WRITE &&
         lock_type <= TL_WRITE) && !thd->in_lock_tables)      
      lock_type= TL_WRITE_ALLOW_WRITE;
    
    /* In queries of type INSERT INTO t1 SELECT ... FROM t2 ...
       MySQL would use the lock TL_READ_NO_INSERT on t2, and that
       would conflict with TL_WRITE_ALLOW_WRITE, blocking all inserts
       to t2. Convert the lock to a normal read lock to allow
       concurrent inserts to t2. */
    
    if (lock_type == TL_READ_NO_INSERT && !thd->in_lock_tables)
      lock_type= TL_READ;
    
    m_lock.type=lock_type;
  }
  *to++= &m_lock;

  DBUG_PRINT("exit", ("lock_type: %d", lock_type));
  
  DBUG_RETURN(to);
}

#ifndef DBUG_OFF
#define PRINT_OPTION_FLAGS(t) { \
      if (t->options & OPTION_NOT_AUTOCOMMIT) \
        DBUG_PRINT("thd->options", ("OPTION_NOT_AUTOCOMMIT")); \
      if (t->options & OPTION_BEGIN) \
        DBUG_PRINT("thd->options", ("OPTION_BEGIN")); \
      if (t->options & OPTION_TABLE_LOCK) \
        DBUG_PRINT("thd->options", ("OPTION_TABLE_LOCK")); \
}
#else
#define PRINT_OPTION_FLAGS(t)
#endif


/*
  As MySQL will execute an external lock for every new table it uses
  we can use this to start the transactions.
  If we are in auto_commit mode we just need to start a transaction
  for the statement, this will be stored in transaction.stmt.
  If not, we have to start a master transaction if there doesn't exist
  one from before, this will be stored in transaction.all
 
  When a table lock is held one transaction will be started which holds
  the table lock and for each statement a hupp transaction will be started  
 */

int ha_ndbcluster::external_lock(THD *thd, int lock_type)
{
  int error=0;
  NdbTransaction* trans= NULL;

  DBUG_ENTER("external_lock");
  /*
    Check that this handler instance has a connection
    set up to the Ndb object of thd
   */
  if (check_ndb_connection())
    DBUG_RETURN(1);
 
  Thd_ndb *thd_ndb= (Thd_ndb*)thd->transaction.thd_ndb;
  Ndb *ndb= thd_ndb->ndb;

  DBUG_PRINT("enter", ("transaction.thd_ndb->lock_count: %d", 
                       thd_ndb->lock_count));

  if (lock_type != F_UNLCK)
  {
    DBUG_PRINT("info", ("lock_type != F_UNLCK"));
    if (!thd_ndb->lock_count++)
    {
      PRINT_OPTION_FLAGS(thd);

      if (!(thd->options & (OPTION_NOT_AUTOCOMMIT | OPTION_BEGIN | OPTION_TABLE_LOCK))) 
      {
        // Autocommit transaction
        DBUG_ASSERT(!thd->transaction.stmt.ndb_tid);
        DBUG_PRINT("trans",("Starting transaction stmt"));      

        trans= ndb->startTransaction();
        if (trans == NULL)
          ERR_RETURN(ndb->getNdbError());
	no_uncommitted_rows_reset(thd);
        thd->transaction.stmt.ndb_tid= trans;
      } 
      else 
      { 
        if (!thd->transaction.all.ndb_tid)
	{
          // Not autocommit transaction
          // A "master" transaction ha not been started yet
          DBUG_PRINT("trans",("starting transaction, all"));
          
          trans= ndb->startTransaction();
          if (trans == NULL)
            ERR_RETURN(ndb->getNdbError());
	  no_uncommitted_rows_reset(thd);

          /*
            If this is the start of a LOCK TABLE, a table look 
            should be taken on the table in NDB
           
            Check if it should be read or write lock
           */
          if (thd->options & (OPTION_TABLE_LOCK))
	  {
            //lockThisTable();
            DBUG_PRINT("info", ("Locking the table..." ));
          }

          thd->transaction.all.ndb_tid= trans; 
        }
      }
    }
    /*
      This is the place to make sure this handler instance
      has a started transaction.
     
      The transaction is started by the first handler on which 
      MySQL Server calls external lock
     
      Other handlers in the same stmt or transaction should use 
      the same NDB transaction. This is done by setting up the m_active_trans
      pointer to point to the NDB transaction. 
     */

    // store thread specific data first to set the right context
    m_force_send=          thd->variables.ndb_force_send;
    m_ha_not_exact_count= !thd->variables.ndb_use_exact_count;
    m_autoincrement_prefetch= thd->variables.ndb_autoincrement_prefetch_sz;
    if (!thd->transaction.on)
      m_transaction_on= FALSE;
    else
      m_transaction_on= thd->variables.ndb_use_transactions;
    //     m_use_local_query_cache= thd->variables.ndb_use_local_query_cache;

    m_active_trans= thd->transaction.all.ndb_tid ? 
      (NdbTransaction*)thd->transaction.all.ndb_tid:
      (NdbTransaction*)thd->transaction.stmt.ndb_tid;
    DBUG_ASSERT(m_active_trans);
    // Start of transaction
    m_retrieve_all_fields= FALSE;
    m_retrieve_primary_key= FALSE;
    m_ops_pending= 0;    
    {
      NDBDICT *dict= ndb->getDictionary();
      const NDBTAB *tab;
      void *tab_info;
      if (!(tab= dict->getTable(m_tabname, &tab_info)))
	ERR_RETURN(dict->getNdbError());
      DBUG_PRINT("info", ("Table schema version: %d", tab->getObjectVersion()));
      m_table= (void *)tab;
      m_table_info= tab_info;
    }
    no_uncommitted_rows_init(thd);
  } 
  else 
  {
    DBUG_PRINT("info", ("lock_type == F_UNLCK"));
    if (!--thd_ndb->lock_count)
    {
      DBUG_PRINT("trans", ("Last external_lock"));
      PRINT_OPTION_FLAGS(thd);

      if (thd->transaction.stmt.ndb_tid)
      {
        /*
          Unlock is done without a transaction commit / rollback.
          This happens if the thread didn't update any rows
          We must in this case close the transaction to release resources
        */
        DBUG_PRINT("trans",("ending non-updating transaction"));
        ndb->closeTransaction(m_active_trans);
        thd->transaction.stmt.ndb_tid= 0;
      }
    }
    m_table= NULL;
    m_table_info= NULL;
    /*
      This is the place to make sure this handler instance
      no longer are connected to the active transaction.

      And since the handler is no longer part of the transaction 
      it can't have open cursors, ops or blobs pending.
    */
    m_active_trans= NULL;    

    if (m_active_cursor)
      DBUG_PRINT("warning", ("m_active_cursor != NULL"));
    m_active_cursor= NULL;

    if (m_multi_cursor)
      DBUG_PRINT("warning", ("m_multi_cursor != NULL"));
    m_multi_cursor= NULL;
    
    if (m_blobs_pending)
      DBUG_PRINT("warning", ("blobs_pending != 0"));
    m_blobs_pending= 0;
    
    if (m_ops_pending)
      DBUG_PRINT("warning", ("ops_pending != 0L"));
    m_ops_pending= 0;
  }
  DBUG_RETURN(error);
}

/*
  When using LOCK TABLE's external_lock is only called when the actual
  TABLE LOCK is done.
  Under LOCK TABLES, each used tables will force a call to start_stmt.
  Ndb doesn't currently support table locks, and will do ordinary
  startTransaction for each transaction/statement.
*/

int ha_ndbcluster::start_stmt(THD *thd)
{
  int error=0;
  DBUG_ENTER("start_stmt");
  PRINT_OPTION_FLAGS(thd);

  NdbTransaction *trans= (NdbTransaction*)thd->transaction.stmt.ndb_tid;
  if (!trans){
    Ndb *ndb= ((Thd_ndb*)thd->transaction.thd_ndb)->ndb;
    DBUG_PRINT("trans",("Starting transaction stmt"));  

#if 0    
    NdbTransaction *tablock_trans= 
      (NdbTransaction*)thd->transaction.all.ndb_tid;
    DBUG_PRINT("info", ("tablock_trans: %x", (uint)tablock_trans));
    DBUG_ASSERT(tablock_trans);
//    trans= ndb->hupp(tablock_trans);
#endif
    trans= ndb->startTransaction();
    if (trans == NULL)
      ERR_RETURN(ndb->getNdbError());
    no_uncommitted_rows_reset(thd);
    thd->transaction.stmt.ndb_tid= trans;
  }
  m_active_trans= trans;

  // Start of statement
  m_retrieve_all_fields= FALSE;
  m_retrieve_primary_key= FALSE;
  m_ops_pending= 0;    
  
  DBUG_RETURN(error);
}


/*
  Commit a transaction started in NDB 
 */

int ndbcluster_commit(THD *thd, void *ndb_transaction)
{
  int res= 0;
  Ndb *ndb= ((Thd_ndb*)thd->transaction.thd_ndb)->ndb;
  NdbTransaction *trans= (NdbTransaction*)ndb_transaction;

  DBUG_ENTER("ndbcluster_commit");
  DBUG_PRINT("transaction",("%s",
                            trans == thd->transaction.stmt.ndb_tid ? 
                            "stmt" : "all"));
  DBUG_ASSERT(ndb && trans);

  if (execute_commit(thd,trans) != 0)
  {
    const NdbError err= trans->getNdbError();
    const NdbOperation *error_op= trans->getNdbErrorOperation();
    ERR_PRINT(err);     
    res= ndb_to_mysql_error(&err);
    if (res != -1) 
      ndbcluster_print_error(res, error_op);
  }
  ndb->closeTransaction(trans);
  DBUG_RETURN(res);
}


/*
  Rollback a transaction started in NDB
 */

int ndbcluster_rollback(THD *thd, void *ndb_transaction)
{
  int res= 0;
  Ndb *ndb= ((Thd_ndb*)thd->transaction.thd_ndb)->ndb;
  NdbTransaction *trans= (NdbTransaction*)ndb_transaction;

  DBUG_ENTER("ndbcluster_rollback");
  DBUG_PRINT("transaction",("%s",
                            trans == thd->transaction.stmt.ndb_tid ? 
                            "stmt" : "all"));
  DBUG_ASSERT(ndb && trans);

  if (trans->execute(NdbTransaction::Rollback) != 0)
  {
    const NdbError err= trans->getNdbError();
    const NdbOperation *error_op= trans->getNdbErrorOperation();
    ERR_PRINT(err);     
    res= ndb_to_mysql_error(&err);
    if (res != -1) 
      ndbcluster_print_error(res, error_op);
  }
  ndb->closeTransaction(trans);
  DBUG_RETURN(0);
}


/*
  Define NDB column based on Field.
  Returns 0 or mysql error code.
  Not member of ha_ndbcluster because NDBCOL cannot be declared.

  MySQL text types with character set "binary" are mapped to true
  NDB binary types without a character set.  This may change.
 */

static int create_ndb_column(NDBCOL &col,
                             Field *field,
                             HA_CREATE_INFO *info)
{
  // Set name
  {
    char truncated_field_name[NDB_MAX_ATTR_NAME_SIZE];
    strnmov(truncated_field_name,field->field_name,sizeof(truncated_field_name));
    truncated_field_name[sizeof(truncated_field_name)-1]= '\0';
    col.setName(truncated_field_name);
  }
  // Get char set
  CHARSET_INFO *cs= field->charset();
  // Set type and sizes
  const enum enum_field_types mysql_type= field->real_type();
  switch (mysql_type) {
  // Numeric types
  case MYSQL_TYPE_DECIMAL:    
    col.setType(NDBCOL::Char);
    col.setLength(field->pack_length());
    break;
  case MYSQL_TYPE_TINY:        
    if (field->flags & UNSIGNED_FLAG)
      col.setType(NDBCOL::Tinyunsigned);
    else
      col.setType(NDBCOL::Tinyint);
    col.setLength(1);
    break;
  case MYSQL_TYPE_SHORT:
    if (field->flags & UNSIGNED_FLAG)
      col.setType(NDBCOL::Smallunsigned);
    else
      col.setType(NDBCOL::Smallint);
    col.setLength(1);
    break;
  case MYSQL_TYPE_LONG:
    if (field->flags & UNSIGNED_FLAG)
      col.setType(NDBCOL::Unsigned);
    else
      col.setType(NDBCOL::Int);
    col.setLength(1);
    break;
  case MYSQL_TYPE_INT24:       
    if (field->flags & UNSIGNED_FLAG)
      col.setType(NDBCOL::Mediumunsigned);
    else
      col.setType(NDBCOL::Mediumint);
    col.setLength(1);
    break;
  case MYSQL_TYPE_LONGLONG:
    if (field->flags & UNSIGNED_FLAG)
      col.setType(NDBCOL::Bigunsigned);
    else
      col.setType(NDBCOL::Bigint);
    col.setLength(1);
    break;
  case MYSQL_TYPE_FLOAT:
    col.setType(NDBCOL::Float);
    col.setLength(1);
    break;
  case MYSQL_TYPE_DOUBLE:
    col.setType(NDBCOL::Double);
    col.setLength(1);
    break;
  // Date types
  case MYSQL_TYPE_TIMESTAMP:
    col.setType(NDBCOL::Unsigned);
    col.setLength(1);
    break;
  case MYSQL_TYPE_DATETIME:    
    col.setType(NDBCOL::Datetime);
    col.setLength(1);
    break;
  case MYSQL_TYPE_NEWDATE:
    col.setType(NDBCOL::Date);
    col.setLength(1);
    break;
  case MYSQL_TYPE_TIME:        
    col.setType(NDBCOL::Time);
    col.setLength(1);
    break;
  case MYSQL_TYPE_DATE: // ?
  case MYSQL_TYPE_YEAR:        
    col.setType(NDBCOL::Char);
    col.setLength(field->pack_length());
    break;
  // Char types
  case MYSQL_TYPE_STRING:      
    if (field->pack_length() == 0)
    {
      col.setType(NDBCOL::Bit);
      col.setLength(1);
    }
    else if ((field->flags & BINARY_FLAG) && cs == &my_charset_bin)
    {
      col.setType(NDBCOL::Binary);
      col.setLength(field->pack_length());
    }
    else
    {
      col.setType(NDBCOL::Char);
      col.setCharset(cs);
      col.setLength(field->pack_length());
    }
    break;
  case MYSQL_TYPE_VAR_STRING: // ?
  case MYSQL_TYPE_VARCHAR:
    {
      Field_varstring* f= (Field_varstring*)field;
      if (f->length_bytes == 1)
      {
        if ((field->flags & BINARY_FLAG) && cs == &my_charset_bin)
          col.setType(NDBCOL::Varbinary);
        else {
          col.setType(NDBCOL::Varchar);
          col.setCharset(cs);
        }
      }
      else if (f->length_bytes == 2)
      {
        if ((field->flags & BINARY_FLAG) && cs == &my_charset_bin)
          col.setType(NDBCOL::Longvarbinary);
        else {
          col.setType(NDBCOL::Longvarchar);
          col.setCharset(cs);
        }
      }
      else
      {
        return HA_ERR_UNSUPPORTED;
      }
      col.setLength(field->field_length);
    }
    break;
  // Blob types (all come in as MYSQL_TYPE_BLOB)
  mysql_type_tiny_blob:
  case MYSQL_TYPE_TINY_BLOB:
    if ((field->flags & BINARY_FLAG) && cs == &my_charset_bin)
      col.setType(NDBCOL::Blob);
    else {
      col.setType(NDBCOL::Text);
      col.setCharset(cs);
    }
    col.setInlineSize(256);
    // No parts
    col.setPartSize(0);
    col.setStripeSize(0);
    break;
  //mysql_type_blob:
  case MYSQL_TYPE_BLOB:    
    if ((field->flags & BINARY_FLAG) && cs == &my_charset_bin)
      col.setType(NDBCOL::Blob);
    else {
      col.setType(NDBCOL::Text);
      col.setCharset(cs);
    }
    // Use "<=" even if "<" is the exact condition
    if (field->max_length() <= (1 << 8))
      goto mysql_type_tiny_blob;
    else if (field->max_length() <= (1 << 16))
    {
      col.setInlineSize(256);
      col.setPartSize(2000);
      col.setStripeSize(16);
    }
    else if (field->max_length() <= (1 << 24))
      goto mysql_type_medium_blob;
    else
      goto mysql_type_long_blob;
    break;
  mysql_type_medium_blob:
  case MYSQL_TYPE_MEDIUM_BLOB:   
    if ((field->flags & BINARY_FLAG) && cs == &my_charset_bin)
      col.setType(NDBCOL::Blob);
    else {
      col.setType(NDBCOL::Text);
      col.setCharset(cs);
    }
    col.setInlineSize(256);
    col.setPartSize(4000);
    col.setStripeSize(8);
    break;
  mysql_type_long_blob:
  case MYSQL_TYPE_LONG_BLOB:  
    if ((field->flags & BINARY_FLAG) && cs == &my_charset_bin)
      col.setType(NDBCOL::Blob);
    else {
      col.setType(NDBCOL::Text);
      col.setCharset(cs);
    }
    col.setInlineSize(256);
    col.setPartSize(8000);
    col.setStripeSize(4);
    break;
  // Other types
  case MYSQL_TYPE_ENUM:
    col.setType(NDBCOL::Char);
    col.setLength(field->pack_length());
    break;
  case MYSQL_TYPE_SET:         
    col.setType(NDBCOL::Char);
    col.setLength(field->pack_length());
    break;
  case MYSQL_TYPE_BIT: {
    int no_of_bits= field->field_length*8 + ((Field_bit *) field)->bit_len;
    col.setType(NDBCOL::Bit);
    if (!no_of_bits)
      col.setLength(1);
      else
        col.setLength(no_of_bits);
    break;
  }
  case MYSQL_TYPE_NULL:        
  case MYSQL_TYPE_GEOMETRY:
    goto mysql_type_unsupported;
  mysql_type_unsupported:
  default:
    return HA_ERR_UNSUPPORTED;
  }
  // Set nullable and pk
  col.setNullable(field->maybe_null());
  col.setPrimaryKey(field->flags & PRI_KEY_FLAG);
  // Set autoincrement
  if (field->flags & AUTO_INCREMENT_FLAG) 
  {
    col.setAutoIncrement(TRUE);
    ulonglong value= info->auto_increment_value ?
      info->auto_increment_value : (ulonglong) 1;
    DBUG_PRINT("info", ("Autoincrement key, initial: %llu", value));
    col.setAutoIncrementInitialValue(value);
  }
  else
    col.setAutoIncrement(FALSE);
  return 0;
}

/*
  Create a table in NDB Cluster
 */

int ha_ndbcluster::create(const char *name, 
			  TABLE *form, 
			  HA_CREATE_INFO *info)
{
  NDBTAB tab;
  NDBCOL col;
  uint pack_length, length, i, pk_length= 0;
  const void *data, *pack_data;
  char name2[FN_HEADLEN];
  bool create_from_engine= (info->table_options & HA_CREATE_FROM_ENGINE);
   
  DBUG_ENTER("ha_ndbcluster::create");
  DBUG_PRINT("enter", ("name: %s", name));
  fn_format(name2, name, "", "",2);       // Remove the .frm extension
  set_dbname(name2);
  set_tabname(name2);    

  if (create_from_engine)
  {
    /*
      Table alreay exists in NDB and frm file has been created by 
      caller.
      Do Ndb specific stuff, such as create a .ndb file
    */
    my_errno= write_ndb_file();
    DBUG_RETURN(my_errno);
  }

  DBUG_PRINT("table", ("name: %s", m_tabname));  
  tab.setName(m_tabname);
  tab.setLogging(!(info->options & HA_LEX_CREATE_TMP_TABLE));    
   
  // Save frm data for this table
  if (readfrm(name, &data, &length))
    DBUG_RETURN(1);
  if (packfrm(data, length, &pack_data, &pack_length))
    DBUG_RETURN(2);
  
  DBUG_PRINT("info", ("setFrm data=%x, len=%d", pack_data, pack_length));
  tab.setFrm(pack_data, pack_length);      
  my_free((char*)data, MYF(0));
  my_free((char*)pack_data, MYF(0));
  
  for (i= 0; i < form->s->fields; i++) 
  {
    Field *field= form->field[i];
    DBUG_PRINT("info", ("name: %s, type: %u, pack_length: %d", 
                        field->field_name, field->real_type(),
			field->pack_length()));
    if ((my_errno= create_ndb_column(col, field, info)))
      DBUG_RETURN(my_errno);
    tab.addColumn(col);
    if(col.getPrimaryKey())
      pk_length += (field->pack_length() + 3) / 4;
  }
  
  // No primary key, create shadow key as 64 bit, auto increment  
  if (form->s->primary_key == MAX_KEY) 
  {
    DBUG_PRINT("info", ("Generating shadow key"));
    col.setName("$PK");
    col.setType(NdbDictionary::Column::Bigunsigned);
    col.setLength(1);
    col.setNullable(FALSE);
    col.setPrimaryKey(TRUE);
    col.setAutoIncrement(TRUE);
    tab.addColumn(col);
    pk_length += 2;
  }
  
  // Make sure that blob tables don't have to big part size
  for (i= 0; i < form->s->fields; i++) 
  {
    /**
     * The extra +7 concists
     * 2 - words from pk in blob table
     * 5 - from extra words added by tup/dict??
     */
    switch (form->field[i]->real_type()) {
    case MYSQL_TYPE_BLOB:    
    case MYSQL_TYPE_MEDIUM_BLOB:   
    case MYSQL_TYPE_LONG_BLOB: 
    {
      NdbDictionary::Column * col= tab.getColumn(i);
      int size= pk_length + (col->getPartSize()+3)/4 + 7;
      if(size > NDB_MAX_TUPLE_SIZE_IN_WORDS && 
	 (pk_length+7) < NDB_MAX_TUPLE_SIZE_IN_WORDS)
      {
	size= NDB_MAX_TUPLE_SIZE_IN_WORDS - pk_length - 7;
	col->setPartSize(4*size);
      }
      /**
       * If size > NDB_MAX and pk_length+7 >= NDB_MAX
       *   then the table can't be created anyway, so skip
       *   changing part size, and have error later
       */ 
    }
    default:
      break;
    }
  }
  
  if ((my_errno= check_ndb_connection()))
    DBUG_RETURN(my_errno);
  
  // Create the table in NDB     
  Ndb *ndb= get_ndb();
  NDBDICT *dict= ndb->getDictionary();
  if (dict->createTable(tab) != 0) 
  {
    const NdbError err= dict->getNdbError();
    ERR_PRINT(err);
    my_errno= ndb_to_mysql_error(&err);
    DBUG_RETURN(my_errno);
  }
  DBUG_PRINT("info", ("Table %s/%s created successfully", 
                      m_dbname, m_tabname));

  // Create secondary indexes
  my_errno= build_index_list(form, ILBP_CREATE);

  if (!my_errno)
    my_errno= write_ndb_file();

  DBUG_RETURN(my_errno);
}


int ha_ndbcluster::create_ordered_index(const char *name, 
					KEY *key_info)
{
  DBUG_ENTER("ha_ndbcluster::create_ordered_index");
  DBUG_RETURN(create_index(name, key_info, FALSE));
}

int ha_ndbcluster::create_unique_index(const char *name, 
				       KEY *key_info)
{

  DBUG_ENTER("ha_ndbcluster::create_unique_index");
  DBUG_RETURN(create_index(name, key_info, TRUE));
}


/*
  Create an index in NDB Cluster
 */

int ha_ndbcluster::create_index(const char *name, 
				KEY *key_info,
				bool unique)
{
  Ndb *ndb= get_ndb();
  NdbDictionary::Dictionary *dict= ndb->getDictionary();
  KEY_PART_INFO *key_part= key_info->key_part;
  KEY_PART_INFO *end= key_part + key_info->key_parts;
  
  DBUG_ENTER("ha_ndbcluster::create_index");
  DBUG_PRINT("enter", ("name: %s ", name));

  NdbDictionary::Index ndb_index(name);
  if (unique)
    ndb_index.setType(NdbDictionary::Index::UniqueHashIndex);
  else 
  {
    ndb_index.setType(NdbDictionary::Index::OrderedIndex);
    // TODO Only temporary ordered indexes supported
    ndb_index.setLogging(FALSE); 
  }
  ndb_index.setTable(m_tabname);

  for (; key_part != end; key_part++) 
  {
    Field *field= key_part->field;
    DBUG_PRINT("info", ("attr: %s", field->field_name));
    {
      char truncated_field_name[NDB_MAX_ATTR_NAME_SIZE];
      strnmov(truncated_field_name,field->field_name,sizeof(truncated_field_name));
      truncated_field_name[sizeof(truncated_field_name)-1]= '\0';
      ndb_index.addColumnName(truncated_field_name);
    }
  }
  
  if (dict->createIndex(ndb_index))
    ERR_RETURN(dict->getNdbError());

  // Success
  DBUG_PRINT("info", ("Created index %s", name));
  DBUG_RETURN(0);  
}


/*
  Rename a table in NDB Cluster
*/

int ha_ndbcluster::rename_table(const char *from, const char *to)
{
  NDBDICT *dict;
  char new_tabname[FN_HEADLEN];
  const NDBTAB *orig_tab;
  int result;

  DBUG_ENTER("ha_ndbcluster::rename_table");
  DBUG_PRINT("info", ("Renaming %s to %s", from, to));
  set_dbname(from);
  set_tabname(from);
  set_tabname(to, new_tabname);

  if (check_ndb_connection())
    DBUG_RETURN(my_errno= HA_ERR_NO_CONNECTION);

  Ndb *ndb= get_ndb();
  dict= ndb->getDictionary();
  if (!(orig_tab= dict->getTable(m_tabname)))
    ERR_RETURN(dict->getNdbError());

  m_table= (void *)orig_tab;
  // Change current database to that of target table
  set_dbname(to);
  ndb->setDatabaseName(m_dbname);
  if (!(result= alter_table_name(new_tabname)))
  {
    // Rename .ndb file
    result= handler::rename_table(from, to);
  }

  DBUG_RETURN(result);
}


/*
  Rename a table in NDB Cluster using alter table
 */

int ha_ndbcluster::alter_table_name(const char *to)
{
  Ndb *ndb= get_ndb();
  NDBDICT *dict= ndb->getDictionary();
  const NDBTAB *orig_tab= (const NDBTAB *) m_table;
  DBUG_ENTER("alter_table_name_table");

  NdbDictionary::Table new_tab= *orig_tab;
  new_tab.setName(to);
  if (dict->alterTable(new_tab) != 0)
    ERR_RETURN(dict->getNdbError());

  m_table= NULL;
  m_table_info= NULL;
                                                                             
  DBUG_RETURN(0);
}


/*
  Delete a table from NDB Cluster
 */

int ha_ndbcluster::delete_table(const char *name)
{
  DBUG_ENTER("delete_table");
  DBUG_PRINT("enter", ("name: %s", name));
  set_dbname(name);
  set_tabname(name);
  
  if (check_ndb_connection())
    DBUG_RETURN(HA_ERR_NO_CONNECTION);
  // Remove .ndb file
  handler::delete_table(name);
  DBUG_RETURN(drop_table());
}


/*
  Drop a table in NDB Cluster
 */

int ha_ndbcluster::drop_table()
{
  Ndb *ndb= get_ndb();
  NdbDictionary::Dictionary *dict= ndb->getDictionary();
  
  DBUG_ENTER("drop_table");
  DBUG_PRINT("enter", ("Deleting %s", m_tabname));
  
  if (dict->dropTable(m_tabname)) 
  {
    const NdbError err= dict->getNdbError();
    if (err.code == 709)
      ; // 709: No such table existed
    else 
      ERR_RETURN(dict->getNdbError());
  }  
  release_metadata();
  DBUG_RETURN(0);
}


/*
  Drop a database in NDB Cluster
 */

int ndbcluster_drop_database(const char *path)
{
  DBUG_ENTER("ndbcluster_drop_database");
  // TODO drop all tables for this database
  DBUG_RETURN(1);
}


ulonglong ha_ndbcluster::get_auto_increment()
{  
  int cache_size;
  Uint64 auto_value;
  DBUG_ENTER("get_auto_increment");
  DBUG_PRINT("enter", ("m_tabname: %s", m_tabname));
  Ndb *ndb= get_ndb();
  cache_size= 
    (m_rows_to_insert - m_rows_inserted < m_autoincrement_prefetch) ?
    m_rows_to_insert - m_rows_inserted 
    : (m_rows_to_insert > m_autoincrement_prefetch) ? 
    m_rows_to_insert 
    : m_autoincrement_prefetch;
  auto_value= 
    (m_skip_auto_increment) ? 
    ndb->readAutoIncrementValue((const NDBTAB *) m_table)
    : ndb->getAutoIncrementValue((const NDBTAB *) m_table, cache_size);
  DBUG_RETURN((longlong)auto_value);
}


/*
  Constructor for the NDB Cluster table handler 
 */

ha_ndbcluster::ha_ndbcluster(TABLE *table_arg):
  handler(table_arg),
  m_active_trans(NULL),
  m_active_cursor(NULL),
  m_table(NULL),
  m_table_info(NULL),
  m_table_flags(HA_REC_NOT_IN_SEQ |
		HA_NULL_IN_KEY |
		HA_AUTO_PART_KEY |
		HA_NO_PREFIX_CHAR_KEYS |
		HA_NEED_READ_RANGE_BUFFER |
                                HA_CAN_BIT_FIELD),
  m_share(0),
  m_use_write(FALSE),
  m_ignore_dup_key(FALSE),
  m_primary_key_update(FALSE),
  m_retrieve_all_fields(FALSE),
  m_retrieve_primary_key(FALSE),
  m_rows_to_insert(1),
  m_rows_inserted(0),
  m_bulk_insert_rows(1024),
  m_bulk_insert_not_flushed(FALSE),
  m_ops_pending(0),
  m_skip_auto_increment(TRUE),
  m_blobs_pending(0),
  m_blobs_buffer(0),
  m_blobs_buffer_size(0),
  m_dupkey((uint) -1),
  m_ha_not_exact_count(FALSE),
  m_force_send(TRUE),
  m_autoincrement_prefetch(32),
  m_transaction_on(TRUE),
  m_use_local_query_cache(FALSE),
  m_multi_cursor(NULL)
{ 
  int i;
  
  DBUG_ENTER("ha_ndbcluster");

  m_tabname[0]= '\0';
  m_dbname[0]= '\0';

  records= ~(ha_rows)0; // uninitialized
  block_size= 1024;

  for (i= 0; i < MAX_KEY; i++)
  {
    m_index[i].type= UNDEFINED_INDEX;   
    m_index[i].unique_index= NULL;      
    m_index[i].index= NULL;      
  }

  DBUG_VOID_RETURN;
}


/*
  Destructor for NDB Cluster table handler
 */

ha_ndbcluster::~ha_ndbcluster() 
{
  DBUG_ENTER("~ha_ndbcluster");

  if (m_share)
    free_share(m_share);
  release_metadata();
  my_free(m_blobs_buffer, MYF(MY_ALLOW_ZERO_PTR));
  m_blobs_buffer= 0;

  // Check for open cursor/transaction
  if (m_active_cursor) {
  }
  DBUG_ASSERT(m_active_cursor == NULL);
  if (m_active_trans) {
  }
  DBUG_ASSERT(m_active_trans == NULL);

  DBUG_VOID_RETURN;
}


/*
  Open a table for further use
  - fetch metadata for this table from NDB
  - check that table exists
*/

int ha_ndbcluster::open(const char *name, int mode, uint test_if_locked)
{
  int res;
  KEY *key;
  DBUG_ENTER("open");
  DBUG_PRINT("enter", ("name: %s mode: %d test_if_locked: %d",
                       name, mode, test_if_locked));
  
  // Setup ref_length to make room for the whole 
  // primary key to be written in the ref variable
  
  if (table->s->primary_key != MAX_KEY) 
  {
    key= table->key_info+table->s->primary_key;
    ref_length= key->key_length;
    DBUG_PRINT("info", (" ref_length: %d", ref_length));
  }
  // Init table lock structure 
  if (!(m_share=get_share(name)))
    DBUG_RETURN(1);
  thr_lock_data_init(&m_share->lock,&m_lock,(void*) 0);
  
  set_dbname(name);
  set_tabname(name);
  
  if (check_ndb_connection()) {
    free_share(m_share); m_share= 0;
    DBUG_RETURN(HA_ERR_NO_CONNECTION);
  }
  
  res= get_metadata(name);
  if (!res)
    info(HA_STATUS_VARIABLE | HA_STATUS_CONST);

  DBUG_RETURN(res);
}


/*
  Close the table
  - release resources setup by open()
 */

int ha_ndbcluster::close(void)
{
  DBUG_ENTER("close");  
  free_share(m_share); m_share= 0;
  release_metadata();
  DBUG_RETURN(0);
}


Thd_ndb* ha_ndbcluster::seize_thd_ndb()
{
  Thd_ndb *thd_ndb;
  DBUG_ENTER("seize_thd_ndb");

  thd_ndb= new Thd_ndb();
  thd_ndb->ndb->getDictionary()->set_local_table_data_size(sizeof(Ndb_table_local_info));
  if (thd_ndb->ndb->init(max_transactions) != 0)
  {
    ERR_PRINT(thd_ndb->ndb->getNdbError());
    /*
      TODO 
      Alt.1 If init fails because to many allocated Ndb 
      wait on condition for a Ndb object to be released.
      Alt.2 Seize/release from pool, wait until next release 
    */
    delete thd_ndb;
    thd_ndb= NULL;
  }
  DBUG_RETURN(thd_ndb);
}


void ha_ndbcluster::release_thd_ndb(Thd_ndb* thd_ndb)
{
  DBUG_ENTER("release_thd_ndb");
  delete thd_ndb;
  DBUG_VOID_RETURN;
}


/*
  If this thread already has a Thd_ndb object allocated
  in current THD, reuse it. Otherwise
  seize a Thd_ndb object, assign it to current THD and use it.
 
*/

Ndb* check_ndb_in_thd(THD* thd)
{
  DBUG_ENTER("check_ndb_in_thd");
  Thd_ndb *thd_ndb= (Thd_ndb*)thd->transaction.thd_ndb;
  
  if (!thd_ndb)
  {
    if (!(thd_ndb= ha_ndbcluster::seize_thd_ndb()))
      DBUG_RETURN(NULL);
    thd->transaction.thd_ndb= thd_ndb;
  }
  DBUG_RETURN(thd_ndb->ndb);
}



int ha_ndbcluster::check_ndb_connection()
{
  THD* thd= current_thd;
  Ndb *ndb;
  DBUG_ENTER("check_ndb_connection");
  
  if (!(ndb= check_ndb_in_thd(thd)))
    DBUG_RETURN(HA_ERR_NO_CONNECTION);
  ndb->setDatabaseName(m_dbname);
  DBUG_RETURN(0);
}


void ndbcluster_close_connection(THD *thd)
{
  Thd_ndb *thd_ndb= (Thd_ndb*)thd->transaction.thd_ndb;
  DBUG_ENTER("ndbcluster_close_connection");
  if (thd_ndb)
  {
    ha_ndbcluster::release_thd_ndb(thd_ndb);
    thd->transaction.thd_ndb= NULL;
  }
  DBUG_VOID_RETURN;
}


/*
  Try to discover one table from NDB
 */

int ndbcluster_discover(THD* thd, const char *db, const char *name,
			const void** frmblob, uint* frmlen)
{
  uint len;
  const void* data;
  const NDBTAB* tab;
  Ndb* ndb;
  DBUG_ENTER("ndbcluster_discover");
  DBUG_PRINT("enter", ("db: %s, name: %s", db, name)); 

  if (!(ndb= check_ndb_in_thd(thd)))
    DBUG_RETURN(HA_ERR_NO_CONNECTION);  
  ndb->setDatabaseName(db);

  NDBDICT* dict= ndb->getDictionary();
  dict->set_local_table_data_size(sizeof(Ndb_table_local_info));
  dict->invalidateTable(name);
  if (!(tab= dict->getTable(name)))
  {    
    const NdbError err= dict->getNdbError();
    if (err.code == 709)
      DBUG_RETURN(1);
    ERR_RETURN(err);
  }
  
  DBUG_PRINT("info", ("Found table %s", tab->getName()));
  
  len= tab->getFrmLength();  
  if (len == 0 || tab->getFrmData() == NULL)
  {
    DBUG_PRINT("No frm data found",
               ("Table is probably created via NdbApi")); 
    DBUG_RETURN(2);
  }
  
  if (unpackfrm(&data, &len, tab->getFrmData()))
    DBUG_RETURN(3);

  *frmlen= len;
  *frmblob= data;
  
  DBUG_RETURN(0);
}

/*
  Check if a table exists in NDB
   
 */

int ndbcluster_table_exists(THD* thd, const char *db, const char *name)
{
  uint len;
  const void* data;
  const NDBTAB* tab;
  Ndb* ndb;
  DBUG_ENTER("ndbcluster_table_exists");
  DBUG_PRINT("enter", ("db: %s, name: %s", db, name)); 

  if (!(ndb= check_ndb_in_thd(thd)))
    DBUG_RETURN(HA_ERR_NO_CONNECTION);  
  ndb->setDatabaseName(db);

  NDBDICT* dict= ndb->getDictionary();
  dict->set_local_table_data_size(sizeof(Ndb_table_local_info));
  dict->invalidateTable(name);
  if (!(tab= dict->getTable(name)))
  {    
    const NdbError err= dict->getNdbError();
    if (err.code == 709)
      DBUG_RETURN(0);
    ERR_RETURN(err);
  }
  
  DBUG_PRINT("info", ("Found table %s", tab->getName()));
  DBUG_RETURN(1);
}



extern "C" byte* tables_get_key(const char *entry, uint *length,
				my_bool not_used __attribute__((unused)))
{
  *length= strlen(entry);
  return (byte*) entry;
}


int ndbcluster_find_files(THD *thd,const char *db,const char *path,
			  const char *wild, bool dir, List<char> *files)
{
  DBUG_ENTER("ndbcluster_find_files");
  DBUG_PRINT("enter", ("db: %s", db));
  { // extra bracket to avoid gcc 2.95.3 warning
  uint i;
  Ndb* ndb;
  char name[FN_REFLEN];
  HASH ndb_tables, ok_tables;
  NdbDictionary::Dictionary::List list;

  if (!(ndb= check_ndb_in_thd(thd)))
    DBUG_RETURN(HA_ERR_NO_CONNECTION);

  if (dir)
    DBUG_RETURN(0); // Discover of databases not yet supported

  // List tables in NDB
  NDBDICT *dict= ndb->getDictionary();
  if (dict->listObjects(list, 
			NdbDictionary::Object::UserTable) != 0)
    ERR_RETURN(dict->getNdbError());

  if (hash_init(&ndb_tables, system_charset_info,list.count,0,0,
		(hash_get_key)tables_get_key,0,0))
  {
    DBUG_PRINT("error", ("Failed to init HASH ndb_tables"));
    DBUG_RETURN(-1);
  }

  if (hash_init(&ok_tables, system_charset_info,32,0,0,
		(hash_get_key)tables_get_key,0,0))
  {
    DBUG_PRINT("error", ("Failed to init HASH ok_tables"));
    hash_free(&ndb_tables);
    DBUG_RETURN(-1);
  }  

  for (i= 0 ; i < list.count ; i++)
  {
    NdbDictionary::Dictionary::List::Element& t= list.elements[i];
    DBUG_PRINT("info", ("Found %s/%s in NDB", t.database, t.name));     

    // Add only tables that belongs to db
    if (my_strcasecmp(system_charset_info, t.database, db))
      continue;

    // Apply wildcard to list of tables in NDB
    if (wild)
    {
      if (lower_case_table_names)
      {
	if (wild_case_compare(files_charset_info, t.name, wild))
	  continue;
      }
      else if (wild_compare(t.name,wild,0))
	continue;
    }
    DBUG_PRINT("info", ("Inserting %s into ndb_tables hash", t.name));     
    my_hash_insert(&ndb_tables, (byte*)thd->strdup(t.name));
  }

  char *file_name;
  List_iterator<char> it(*files);
  List<char> delete_list;
  while ((file_name=it++))
  {
    DBUG_PRINT("info", ("%s", file_name));     
    if (hash_search(&ndb_tables, file_name, strlen(file_name)))
    {
      DBUG_PRINT("info", ("%s existed in NDB _and_ on disk ", file_name));
      // File existed in NDB and as frm file, put in ok_tables list
      my_hash_insert(&ok_tables, (byte*)file_name);
      continue;
    }
    
    // File is not in NDB, check for .ndb file with this name
    (void)strxnmov(name, FN_REFLEN, 
		   mysql_data_home,"/",db,"/",file_name,ha_ndb_ext,NullS);
    DBUG_PRINT("info", ("Check access for %s", name));
    if (access(name, F_OK))
    {
      DBUG_PRINT("info", ("%s did not exist on disk", name));     
      // .ndb file did not exist on disk, another table type
      continue;
    }

    DBUG_PRINT("info", ("%s existed on disk", name));     
    // The .ndb file exists on disk, but it's not in list of tables in ndb
    // Verify that handler agrees table is gone.
    if (ndbcluster_table_exists(thd, db, file_name) == 0)    
    {
      DBUG_PRINT("info", ("NDB says %s does not exists", file_name));     
      it.remove();
      // Put in list of tables to remove from disk
      delete_list.push_back(thd->strdup(file_name));
    }
  }

  // Check for new files to discover
  DBUG_PRINT("info", ("Checking for new files to discover"));       
  List<char> create_list;
  for (i= 0 ; i < ndb_tables.records ; i++)
  {
    file_name= hash_element(&ndb_tables, i);
    if (!hash_search(&ok_tables, file_name, strlen(file_name)))
    {
      DBUG_PRINT("info", ("%s must be discovered", file_name));       
      // File is in list of ndb tables and not in ok_tables
      // This table need to be created
      create_list.push_back(thd->strdup(file_name));
    }
  }

  // Lock mutex before deleting and creating frm files
  pthread_mutex_lock(&LOCK_open);

  if (!global_read_lock)
  {
    // Delete old files
    List_iterator_fast<char> it3(delete_list);
    while ((file_name=it3++))
    {  
      DBUG_PRINT("info", ("Remove table %s/%s",db, file_name ));
      // Delete the table and all related files
      TABLE_LIST table_list;
      bzero((char*) &table_list,sizeof(table_list));
      table_list.db= (char*) db;
      table_list.alias= table_list.table_name= (char*)file_name;
      (void)mysql_rm_table_part2(thd, &table_list, 
				 /* if_exists */ TRUE, 
				 /* drop_temporary */ FALSE, 
				 /* drop_view */ FALSE,
				 /* dont_log_query*/ TRUE);
    }
  }

  // Create new files
  List_iterator_fast<char> it2(create_list);
  while ((file_name=it2++))
  {  
    DBUG_PRINT("info", ("Table %s need discovery", name));
    if (ha_create_table_from_engine(thd, db, file_name, TRUE) == 0)
      files->push_back(thd->strdup(file_name)); 
  }

  pthread_mutex_unlock(&LOCK_open);      
  
  hash_free(&ok_tables);
  hash_free(&ndb_tables);
  } // extra bracket to avoid gcc 2.95.3 warning
  DBUG_RETURN(0);    
}


/*
  Initialise all gloal variables before creating 
  a NDB Cluster table handler
 */

bool ndbcluster_init()
{
  int res;
  DBUG_ENTER("ndbcluster_init");
  // Set connectstring if specified
  if (opt_ndbcluster_connectstring != 0)
    DBUG_PRINT("connectstring", ("%s", opt_ndbcluster_connectstring));     
  if ((g_ndb_cluster_connection=
       new Ndb_cluster_connection(opt_ndbcluster_connectstring)) == 0)
  {
    DBUG_PRINT("error",("Ndb_cluster_connection(%s)",
			opt_ndbcluster_connectstring));
    goto ndbcluster_init_error;
  }

  g_ndb_cluster_connection->set_optimized_node_selection
    (opt_ndb_optimized_node_selection);

  // Create a Ndb object to open the connection  to NDB
  g_ndb= new Ndb(g_ndb_cluster_connection, "sys");
  g_ndb->getDictionary()->set_local_table_data_size(sizeof(Ndb_table_local_info));
  if (g_ndb->init() != 0)
  {
    ERR_PRINT (g_ndb->getNdbError());
    goto ndbcluster_init_error;
  }

  if ((res= g_ndb_cluster_connection->connect(0,0,0)) == 0)
  {
    DBUG_PRINT("info",("NDBCLUSTER storage engine at %s on port %d",
		       g_ndb_cluster_connection->get_connected_host(),
		       g_ndb_cluster_connection->get_connected_port()));
    g_ndb_cluster_connection->wait_until_ready(10,0);
  } 
  else if(res == 1)
  {
    if (g_ndb_cluster_connection->start_connect_thread()) 
    {
      DBUG_PRINT("error", ("g_ndb_cluster_connection->start_connect_thread()"));
      goto ndbcluster_init_error;
    }
#ifndef DBUG_OFF
    {
      char buf[1024];
      DBUG_PRINT("info",
		 ("NDBCLUSTER storage engine not started, "
		  "will connect using %s",
		  g_ndb_cluster_connection->
		  get_connectstring(buf,sizeof(buf))));
    }
#endif
  }
  else
  {
    DBUG_ASSERT(res == -1);
    DBUG_PRINT("error", ("permanent error"));
    goto ndbcluster_init_error;
  }
  
  (void) hash_init(&ndbcluster_open_tables,system_charset_info,32,0,0,
                   (hash_get_key) ndbcluster_get_key,0,0);
  pthread_mutex_init(&ndbcluster_mutex,MY_MUTEX_INIT_FAST);

  ndbcluster_inited= 1;
#ifdef USE_DISCOVER_ON_STARTUP
  if (ndb_discover_tables() != 0)
    goto ndbcluster_init_error;    
#endif
  DBUG_RETURN(FALSE);
 ndbcluster_init_error:
  ndbcluster_end();
  DBUG_RETURN(TRUE);
}


/*
  End use of the NDB Cluster table handler
  - free all global variables allocated by 
    ndcluster_init()
*/

bool ndbcluster_end()
{
  DBUG_ENTER("ndbcluster_end");
  if(g_ndb)
    delete g_ndb;
  g_ndb= NULL;
  if (g_ndb_cluster_connection)
    delete g_ndb_cluster_connection;
  g_ndb_cluster_connection= NULL;
  if (!ndbcluster_inited)
    DBUG_RETURN(0);
  hash_free(&ndbcluster_open_tables);
  pthread_mutex_destroy(&ndbcluster_mutex);
  ndbcluster_inited= 0;
  DBUG_RETURN(0);
}

/*
  Static error print function called from
  static handler method ndbcluster_commit
  and ndbcluster_rollback
*/

void ndbcluster_print_error(int error, const NdbOperation *error_op)
{
  DBUG_ENTER("ndbcluster_print_error");
  TABLE tab;
  const char *tab_name= (error_op) ? error_op->getTableName() : "";
  tab.alias= (char *) tab_name;
  ha_ndbcluster error_handler(&tab);
  tab.file= &error_handler;
  error_handler.print_error(error, MYF(0));
  DBUG_VOID_RETURN;
}

/*
  Set m_tabname from full pathname to table file 
 */

void ha_ndbcluster::set_tabname(const char *path_name)
{
  char *end, *ptr;
  
  /* Scan name from the end */
  end= strend(path_name)-1;
  ptr= end;
  while (ptr >= path_name && *ptr != '\\' && *ptr != '/') {
    ptr--;
  }
  uint name_len= end - ptr;
  memcpy(m_tabname, ptr + 1, end - ptr);
  m_tabname[name_len]= '\0';
#ifdef __WIN__
  /* Put to lower case */
  ptr= m_tabname;
  
  while (*ptr != '\0') {
    *ptr= tolower(*ptr);
    ptr++;
  }
#endif
}

/**
 * Set a given location from full pathname to table file
 *
 */
void
ha_ndbcluster::set_tabname(const char *path_name, char * tabname)
{
  char *end, *ptr;
  
  /* Scan name from the end */
  end= strend(path_name)-1;
  ptr= end;
  while (ptr >= path_name && *ptr != '\\' && *ptr != '/') {
    ptr--;
  }
  uint name_len= end - ptr;
  memcpy(tabname, ptr + 1, end - ptr);
  tabname[name_len]= '\0';
#ifdef __WIN__
  /* Put to lower case */
  ptr= tabname;
  
  while (*ptr != '\0') {
    *ptr= tolower(*ptr);
    ptr++;
  }
#endif
}


/*
  Set m_dbname from full pathname to table file
 
 */

void ha_ndbcluster::set_dbname(const char *path_name)
{
  char *end, *ptr;
  
  /* Scan name from the end */
  ptr= strend(path_name)-1;
  while (ptr >= path_name && *ptr != '\\' && *ptr != '/') {
    ptr--;
  }
  ptr--;
  end= ptr;
  while (ptr >= path_name && *ptr != '\\' && *ptr != '/') {
    ptr--;
  }
  uint name_len= end - ptr;
  memcpy(m_dbname, ptr + 1, name_len);
  m_dbname[name_len]= '\0';
#ifdef __WIN__
  /* Put to lower case */
  
  ptr= m_dbname;
  
  while (*ptr != '\0') {
    *ptr= tolower(*ptr);
    ptr++;
  }
#endif
}


ha_rows 
ha_ndbcluster::records_in_range(uint inx, key_range *min_key,
                                key_range *max_key)
{
  KEY *key_info= table->key_info + inx;
  uint key_length= key_info->key_length;
  NDB_INDEX_TYPE idx_type= get_index_type(inx);  

  DBUG_ENTER("records_in_range");
  // Prevent partial read of hash indexes by returning HA_POS_ERROR
  if ((idx_type == UNIQUE_INDEX || idx_type == PRIMARY_KEY_INDEX) &&
      ((min_key && min_key->length < key_length) ||
       (max_key && max_key->length < key_length)))
    DBUG_RETURN(HA_POS_ERROR);
  
  // Read from hash index with full key
  // This is a "const" table which returns only one record!      
  if ((idx_type != ORDERED_INDEX) &&
      ((min_key && min_key->length == key_length) || 
       (max_key && max_key->length == key_length)))
    DBUG_RETURN(1);
  
  DBUG_RETURN(10); /* Good guess when you don't know anything */
}

ulong ha_ndbcluster::table_flags(void) const
{
  if (m_ha_not_exact_count)
    return m_table_flags | HA_NOT_EXACT_COUNT;
  else
    return m_table_flags;
}
const char * ha_ndbcluster::table_type() const 
{
  return("ndbcluster");
}
uint ha_ndbcluster::max_supported_record_length() const
{ 
  return NDB_MAX_TUPLE_SIZE;
}
uint ha_ndbcluster::max_supported_keys() const
{
  return MAX_KEY;
}
uint ha_ndbcluster::max_supported_key_parts() const 
{
  return NDB_MAX_NO_OF_ATTRIBUTES_IN_KEY;
}
uint ha_ndbcluster::max_supported_key_length() const
{
  return NDB_MAX_KEY_SIZE;
}
bool ha_ndbcluster::low_byte_first() const
{ 
#ifdef WORDS_BIGENDIAN
  return FALSE;
#else
  return TRUE;
#endif
}
bool ha_ndbcluster::has_transactions()
{
  return m_transaction_on;
}
const char* ha_ndbcluster::index_type(uint key_number)
{
  switch (get_index_type(key_number)) {
  case ORDERED_INDEX:
  case UNIQUE_ORDERED_INDEX:
  case PRIMARY_KEY_ORDERED_INDEX:
    return "BTREE";
  case UNIQUE_INDEX:
  case PRIMARY_KEY_INDEX:
  default:
    return "HASH";
  }
}
uint8 ha_ndbcluster::table_cache_type()
{
  if (m_use_local_query_cache)
    return HA_CACHE_TBL_TRANSACT;
  else
    return HA_CACHE_TBL_NOCACHE;
}

/*
  Handling the shared NDB_SHARE structure that is needed to 
  provide table locking.
  It's also used for sharing data with other NDB handlers
  in the same MySQL Server. There is currently not much
  data we want to or can share.
 */

static byte* ndbcluster_get_key(NDB_SHARE *share,uint *length,
				my_bool not_used __attribute__((unused)))
{
  *length=share->table_name_length;
  return (byte*) share->table_name;
}

static NDB_SHARE* get_share(const char *table_name)
{
  NDB_SHARE *share;
  pthread_mutex_lock(&ndbcluster_mutex);
  uint length=(uint) strlen(table_name);
  if (!(share=(NDB_SHARE*) hash_search(&ndbcluster_open_tables,
                                       (byte*) table_name,
                                       length)))
  {
    if ((share=(NDB_SHARE *) my_malloc(sizeof(*share)+length+1,
                                       MYF(MY_WME | MY_ZEROFILL))))
    {
      share->table_name_length=length;
      share->table_name=(char*) (share+1);
      strmov(share->table_name,table_name);
      if (my_hash_insert(&ndbcluster_open_tables, (byte*) share))
      {
        pthread_mutex_unlock(&ndbcluster_mutex);
        my_free((gptr) share,0);
        return 0;
      }
      thr_lock_init(&share->lock);
      pthread_mutex_init(&share->mutex,MY_MUTEX_INIT_FAST);
    }
  }
  share->use_count++;
  pthread_mutex_unlock(&ndbcluster_mutex);
  return share;
}


static void free_share(NDB_SHARE *share)
{
  pthread_mutex_lock(&ndbcluster_mutex);
  if (!--share->use_count)
  {
    hash_delete(&ndbcluster_open_tables, (byte*) share);
    thr_lock_delete(&share->lock);
    pthread_mutex_destroy(&share->mutex);
    my_free((gptr) share, MYF(0));
  }
  pthread_mutex_unlock(&ndbcluster_mutex);
}



/*
  Internal representation of the frm blob
   
*/

struct frm_blob_struct 
{
  struct frm_blob_header 
  {
    uint ver;      // Version of header
    uint orglen;   // Original length of compressed data
    uint complen;  // Compressed length of data, 0=uncompressed
  } head;
  char data[1];  
};



static int packfrm(const void *data, uint len, 
		   const void **pack_data, uint *pack_len)
{
  int error;
  ulong org_len, comp_len;
  uint blob_len;
  frm_blob_struct* blob;
  DBUG_ENTER("packfrm");
  DBUG_PRINT("enter", ("data: %x, len: %d", data, len));
  
  error= 1;
  org_len= len;
  if (my_compress((byte*)data, &org_len, &comp_len))
    goto err;
  
  DBUG_PRINT("info", ("org_len: %d, comp_len: %d", org_len, comp_len));
  DBUG_DUMP("compressed", (char*)data, org_len);
  
  error= 2;
  blob_len= sizeof(frm_blob_struct::frm_blob_header)+org_len;
  if (!(blob= (frm_blob_struct*) my_malloc(blob_len,MYF(MY_WME))))
    goto err;
  
  // Store compressed blob in machine independent format
  int4store((char*)(&blob->head.ver), 1);
  int4store((char*)(&blob->head.orglen), comp_len);
  int4store((char*)(&blob->head.complen), org_len);
  
  // Copy frm data into blob, already in machine independent format
  memcpy(blob->data, data, org_len);  
  
  *pack_data= blob;
  *pack_len= blob_len;
  error= 0;
  
  DBUG_PRINT("exit", ("pack_data: %x, pack_len: %d", *pack_data, *pack_len));
err:
  DBUG_RETURN(error);
  
}


static int unpackfrm(const void **unpack_data, uint *unpack_len,
		    const void *pack_data)
{
   const frm_blob_struct *blob= (frm_blob_struct*)pack_data;
   byte *data;
   ulong complen, orglen, ver;
   DBUG_ENTER("unpackfrm");
   DBUG_PRINT("enter", ("pack_data: %x", pack_data));

   complen=	uint4korr((char*)&blob->head.complen);
   orglen=	uint4korr((char*)&blob->head.orglen);
   ver=		uint4korr((char*)&blob->head.ver);
 
   DBUG_PRINT("blob",("ver: %d complen: %d orglen: %d",
 		     ver,complen,orglen));
   DBUG_DUMP("blob->data", (char*) blob->data, complen);
 
   if (ver != 1)
     DBUG_RETURN(1);
   if (!(data= my_malloc(max(orglen, complen), MYF(MY_WME))))
     DBUG_RETURN(2);
   memcpy(data, blob->data, complen);
 
   if (my_uncompress(data, &complen, &orglen))
   {
     my_free((char*)data, MYF(0));
     DBUG_RETURN(3);
   }

   *unpack_data= data;
   *unpack_len= complen;

   DBUG_PRINT("exit", ("frmdata: %x, len: %d", *unpack_data, *unpack_len));

   DBUG_RETURN(0);
}

static 
int
ndb_get_table_statistics(Ndb* ndb, const char * table, 
			 Uint64* row_count, Uint64* commit_count)
{
  DBUG_ENTER("ndb_get_table_statistics");
  DBUG_PRINT("enter", ("table: %s", table));
  NdbTransaction* pTrans= ndb->startTransaction();
  do 
  {
    if (pTrans == NULL)
      break;
      
    NdbScanOperation* pOp= pTrans->getNdbScanOperation(table);
    if (pOp == NULL)
      break;
    
    if (pOp->readTuples(NdbOperation::LM_CommittedRead))
      break;
    
    int check= pOp->interpret_exit_last_row();
    if (check == -1)
      break;
    
    Uint64 rows, commits;
    pOp->getValue(NdbDictionary::Column::ROW_COUNT, (char*)&rows);
    pOp->getValue(NdbDictionary::Column::COMMIT_COUNT, (char*)&commits);
    
    check= pTrans->execute(NdbTransaction::NoCommit,
			   NdbTransaction::AbortOnError,
			   TRUE);
    if (check == -1)
      break;
    
    Uint64 sum_rows= 0;
    Uint64 sum_commits= 0;
    while((check= pOp->nextResult(TRUE, TRUE)) == 0)
    {
      sum_rows+= rows;
      sum_commits+= commits;
    }
    
    if (check == -1)
      break;

    pOp->close(TRUE);

    ndb->closeTransaction(pTrans);
    if(row_count)
      * row_count= sum_rows;
    if(commit_count)
      * commit_count= sum_commits;
    DBUG_PRINT("exit", ("records: %u commits: %u", sum_rows, sum_commits));
    DBUG_RETURN(0);
  } while(0);

  ndb->closeTransaction(pTrans);
  DBUG_PRINT("exit", ("failed"));
  DBUG_RETURN(-1);
}

/*
  Create a .ndb file to serve as a placeholder indicating 
  that the table with this name is a ndb table
*/

int ha_ndbcluster::write_ndb_file()
{
  File file;
  bool error=1;
  char path[FN_REFLEN];
  
  DBUG_ENTER("write_ndb_file");
  DBUG_PRINT("enter", ("db: %s, name: %s", m_dbname, m_tabname));

  (void)strxnmov(path, FN_REFLEN, 
		 mysql_data_home,"/",m_dbname,"/",m_tabname,ha_ndb_ext,NullS);

  if ((file=my_create(path, CREATE_MODE,O_RDWR | O_TRUNC,MYF(MY_WME))) >= 0)
  {
    // It's an empty file
    error=0;
    my_close(file,MYF(0));
  }
  DBUG_RETURN(error);
}

int
ha_ndbcluster::read_multi_range_first(KEY_MULTI_RANGE **found_range_p,
				      KEY_MULTI_RANGE *ranges, 
				      uint range_count,
				      bool sorted, 
				      HANDLER_BUFFER *buffer)
{
  DBUG_ENTER("ha_ndbcluster::read_multi_range_first");
  
  int res;
  KEY* key_info= table->key_info + active_index;
  NDB_INDEX_TYPE index_type= get_index_type(active_index);
  ulong reclength= table->s->reclength;
  NdbOperation* op;

  if (uses_blob_value(m_retrieve_all_fields))
  {
    /**
     * blobs can't be batched currently
     */
    m_disable_multi_read= true;
    DBUG_RETURN(handler::read_multi_range_first(found_range_p, 
						ranges, 
						range_count,
						sorted, 
						buffer));
  }

  m_disable_multi_read= false;

  /**
   * Copy arguments into member variables
   */
  m_multi_ranges= ranges;
  multi_range_curr= ranges;
  multi_range_end= ranges+range_count;
  multi_range_sorted= sorted;
  multi_range_buffer= buffer;

  /**
   * read multi range will read ranges as follows (if not ordered)
   *
   * input    read order
   * ======   ==========
   * pk-op 1  pk-op 1
   * pk-op 2  pk-op 2
   * range 3  range (3,5) NOTE result rows will be intermixed
   * pk-op 4  pk-op 4
   * range 5
   * pk-op 6  pk-ok 6
<<<<<<< HEAD
   */
  
=======
   */   

>>>>>>> 7f287d96
  /**
   * Variables for loop
   */
  byte *curr= (byte*)buffer->buffer;
  byte *end_of_buffer= (byte*)buffer->buffer_end;
  NdbOperation::LockMode lm= 
    (NdbOperation::LockMode)get_ndb_lock_type(m_lock.type);
  const NDBTAB *tab= (const NDBTAB *) m_table;
  const NDBINDEX *unique_idx= (NDBINDEX *) m_index[active_index].unique_index;
  const NDBINDEX *idx= (NDBINDEX *) m_index[active_index].index; 
  const NdbOperation* lastOp= m_active_trans->getLastDefinedOperation();
  NdbIndexScanOperation* scanOp= 0;
  for(; multi_range_curr<multi_range_end && curr+reclength <= end_of_buffer; 
      multi_range_curr++)
  {
    switch(index_type){
    case PRIMARY_KEY_INDEX:
  pk:
    {
      multi_range_curr->range_flag |= UNIQUE_RANGE;
      if ((op= m_active_trans->getNdbOperation(tab)) && 
	  !op->readTuple(lm) && 
	  !set_primary_key(op, multi_range_curr->start_key.key) &&
	  !define_read_attrs(curr, op) &&
	  (op->setAbortOption(AO_IgnoreError), true))
	curr += reclength;
      else
	ERR_RETURN(op ? op->getNdbError() : m_active_trans->getNdbError());
      break;
    }
    break;
    case UNIQUE_INDEX:
  sk:
    {
      multi_range_curr->range_flag |= UNIQUE_RANGE;
      if ((op= m_active_trans->getNdbIndexOperation(unique_idx, tab)) && 
	  !op->readTuple(lm) && 
	  !set_index_key(op, key_info, multi_range_curr->start_key.key) &&
	  !define_read_attrs(curr, op) &&
	  (op->setAbortOption(AO_IgnoreError), true))
	curr += reclength;
      else
	ERR_RETURN(op ? op->getNdbError() : m_active_trans->getNdbError());
      break;
    }
    case PRIMARY_KEY_ORDERED_INDEX:
      if (multi_range_curr->start_key.length == key_info->key_length &&
	  multi_range_curr->start_key.flag == HA_READ_KEY_EXACT)
	goto pk;
      goto range;
    case UNIQUE_ORDERED_INDEX:
      if (multi_range_curr->start_key.length == key_info->key_length &&
	  multi_range_curr->start_key.flag == HA_READ_KEY_EXACT &&
	  !check_null_in_key(key_info, multi_range_curr->start_key.key,
			     multi_range_curr->start_key.length))
	goto sk;
      goto range;
    case ORDERED_INDEX: {
  range:
      multi_range_curr->range_flag &= ~(uint)UNIQUE_RANGE;
      if (scanOp == 0)
      {
	if (m_multi_cursor)
	{
	  scanOp= m_multi_cursor;
	  DBUG_ASSERT(scanOp->getSorted() == sorted);
	  DBUG_ASSERT(scanOp->getLockMode() == 
		      (NdbOperation::LockMode)get_ndb_lock_type(m_lock.type));
	  if(scanOp->reset_bounds(m_force_send))
	    DBUG_RETURN(ndb_err(m_active_trans));
	  
	  end_of_buffer -= reclength;
	}
	else if ((scanOp= m_active_trans->getNdbIndexScanOperation(idx, tab)) 
		 &&!scanOp->readTuples(lm, 0, parallelism, sorted, false, true)
		 &&!define_read_attrs(end_of_buffer-reclength, scanOp))
	{
	  m_multi_cursor= scanOp;
	  m_multi_range_cursor_result_ptr= end_of_buffer-reclength;
	}
	else
	{
	  ERR_RETURN(scanOp ? scanOp->getNdbError() : 
		     m_active_trans->getNdbError());
	}
      }
      const key_range *keys[2]= { &multi_range_curr->start_key, 
				  &multi_range_curr->end_key };
      if ((res= set_bounds(scanOp, keys, multi_range_curr-ranges)))
	DBUG_RETURN(res);
      break;
    }
    case(UNDEFINED_INDEX):
      DBUG_ASSERT(FALSE);
      DBUG_RETURN(1);
      break;
    }
  }
  
  if (multi_range_curr != multi_range_end)
  {
    /**
     * Mark that we're using entire buffer (even if might not) as
     *   we haven't read all ranges for some reason
     * This as we don't want mysqld to reuse the buffer when we read
     *   the remaining ranges
     */
    buffer->end_of_used_area= (byte*)buffer->buffer_end;
  }
  else
  {
    buffer->end_of_used_area= curr;
  }
  
  /**
   * Set first operation in multi range
   */
  m_current_multi_operation= 
    lastOp ? lastOp->next() : m_active_trans->getFirstDefinedOperation();
  if (!(res= execute_no_commit_ie(this, m_active_trans)))
  {
    m_multi_range_defined= multi_range_curr;
    multi_range_curr= ranges;
    m_multi_range_result_ptr= (byte*)buffer->buffer;
    DBUG_RETURN(read_multi_range_next(found_range_p));
  }
  ERR_RETURN(m_active_trans->getNdbError());
}

#if 0
#define DBUG_MULTI_RANGE(x) printf("read_multi_range_next: case %d\n", x);
#else
#define DBUG_MULTI_RANGE(x)
#endif

int
ha_ndbcluster::read_multi_range_next(KEY_MULTI_RANGE ** multi_range_found_p)
{
  DBUG_ENTER("ha_ndbcluster::read_multi_range_next");
  if (m_disable_multi_read)
  {
    DBUG_RETURN(handler::read_multi_range_next(multi_range_found_p));
  }
  
  int res;
  int range_no;
  ulong reclength= table->s->reclength;
  const NdbOperation* op= m_current_multi_operation;
  for(;multi_range_curr < m_multi_range_defined; multi_range_curr++)
  {
    if (multi_range_curr->range_flag & UNIQUE_RANGE)
    {
      if (op->getNdbError().code == 0)
	goto found_next;
      
      op= m_active_trans->getNextCompletedOperation(op);
      m_multi_range_result_ptr += reclength;
      continue;
    } 
    else if (m_multi_cursor && !multi_range_sorted)
    {
      DBUG_MULTI_RANGE(1);
      if ((res= fetch_next(m_multi_cursor)) == 0)
      {
	DBUG_MULTI_RANGE(2);
	range_no= m_multi_cursor->get_range_no();
	goto found;
      } 
      else
      {
	goto close_scan;
      }
    }
    else if (m_multi_cursor && multi_range_sorted)
    {
      if (m_active_cursor && (res= fetch_next(m_multi_cursor)))
      {
	DBUG_MULTI_RANGE(3);
	goto close_scan;
      }
      
      range_no= m_multi_cursor->get_range_no();
      uint current_range_no= multi_range_curr - m_multi_ranges;
      if ((uint) range_no == current_range_no)
      {
	DBUG_MULTI_RANGE(4);
        // return current row
	goto found;
      }
      else if (range_no > (int)current_range_no)
      {
	DBUG_MULTI_RANGE(5);
	// wait with current row
	m_active_cursor= 0;
	continue;
      }
      else 
      {
	DBUG_MULTI_RANGE(6);
	// First fetch from cursor
	DBUG_ASSERT(range_no == -1);
	if((res= m_multi_cursor->nextResult(true)))
	{
	  goto close_scan;
	}
	multi_range_curr--; // Will be increased in for-loop
	continue;
      }
    }
    else /** m_multi_cursor == 0 */
    {
      DBUG_MULTI_RANGE(7);
      /**
       * Corresponds to range 5 in example in read_multi_range_first
       */
      (void)1;
      continue;
    }
    
    DBUG_ASSERT(false); // Should only get here via goto's
close_scan:
    if (res == 1)
    {
      m_multi_cursor->close();
      m_active_cursor= m_multi_cursor= 0;
      DBUG_MULTI_RANGE(8);
      continue;
    } 
    else 
    {
      DBUG_RETURN(ndb_err(m_active_trans));
    }
  }
  
  if (multi_range_curr == multi_range_end)
    DBUG_RETURN(HA_ERR_END_OF_FILE);
  
  /**
   * Read remaining ranges
   */
  DBUG_RETURN(read_multi_range_first(multi_range_found_p, 
				     multi_range_curr,
				     multi_range_end - multi_range_curr, 
				     multi_range_sorted,
				     multi_range_buffer));
  
found:
  /**
   * Found a record belonging to a scan
   */
  m_active_cursor= m_multi_cursor;
  * multi_range_found_p= m_multi_ranges + range_no;
  memcpy(table->record[0], m_multi_range_cursor_result_ptr, reclength);
  setup_recattr(m_active_cursor->getFirstRecAttr());
  unpack_record(table->record[0]);
  table->status= 0;     
  DBUG_RETURN(0);
  
found_next:
  /**
   * Found a record belonging to a pk/index op,
   *   copy result and move to next to prepare for next call
   */
  * multi_range_found_p= multi_range_curr;
  memcpy(table->record[0], m_multi_range_result_ptr, reclength);
  setup_recattr(op->getFirstRecAttr());
  unpack_record(table->record[0]);
  table->status= 0;
  
  multi_range_curr++;
  m_current_multi_operation= m_active_trans->getNextCompletedOperation(op);
  m_multi_range_result_ptr += reclength;
  DBUG_RETURN(0);
}

int
ha_ndbcluster::setup_recattr(const NdbRecAttr* curr)
{
  DBUG_ENTER("setup_recattr");

  Field **field, **end;
  NdbValue *value= m_value;
  
  end= table->field + table->s->fields;
  
  for (field= table->field; field < end; field++, value++)
  {
    if ((* value).ptr)
    {
      DBUG_ASSERT(curr != 0);
      (* value).rec= curr;
      curr= curr->next();
    }
  }
  
  DBUG_RETURN(0);
}

#endif /* HAVE_NDBCLUSTER_DB */<|MERGE_RESOLUTION|>--- conflicted
+++ resolved
@@ -4948,13 +4948,8 @@
    * pk-op 4  pk-op 4
    * range 5
    * pk-op 6  pk-ok 6
-<<<<<<< HEAD
-   */
-  
-=======
    */   
 
->>>>>>> 7f287d96
   /**
    * Variables for loop
    */

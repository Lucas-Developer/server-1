--- conflicted
+++ resolved
@@ -277,16 +277,12 @@
   /*
     this allows blackhole to work properly
   */
-<<<<<<< HEAD
   m_num_locks= 0;
-=======
-  m_no_locks= 0;
   m_part_info= NULL;
   m_create_handler= FALSE;
   m_is_sub_partitioned= 0;
   m_is_clone_of= NULL;
   m_clone_mem_root= NULL;
->>>>>>> 482c0b7d
 
 #ifdef DONT_HAVE_TO_BE_INITALIZED
   m_start_key.flag= 0;
@@ -2454,31 +2450,19 @@
     DBUG_RETURN(false);
   fn_format(buff, name, "", ha_par_ext, MY_APPEND_EXT);
 
-<<<<<<< HEAD
   /* Following could be done with mysql_file_stat to read in whole file */
   if ((file= mysql_file_open(key_file_partition,
                              buff, O_RDONLY | O_SHARE, MYF(0))) < 0)
     DBUG_RETURN(TRUE);
-  if (mysql_file_read(file, (uchar *) &buff[0], 8, MYF(MY_NABP)))
-=======
-  /* Following could be done with my_stat to read in whole file */
-  if ((file= my_open(buff, O_RDONLY | O_SHARE, MYF(0))) < 0)
-    DBUG_RETURN(true);
-  if (my_read(file, (uchar *) & buff[0], PAR_WORD_SIZE, MYF(MY_NABP)))
->>>>>>> 482c0b7d
+  if (mysql_file_read(file, (uchar *) &buff[0], PAR_WORD_SIZE, MYF(MY_NABP)))
     goto err1;
   len_words= uint4korr(buff);
   len_bytes= PAR_WORD_SIZE * len_words;
-  if (my_seek(file, 0, MY_SEEK_SET, MYF(0)) == MY_FILEPOS_ERROR)
+  if (mysql_file_seek(file, 0, MY_SEEK_SET, MYF(0)) == MY_FILEPOS_ERROR)
     goto err1;
   if (!(file_buffer= (char*) my_malloc(len_bytes, MYF(0))))
     goto err1;
-<<<<<<< HEAD
-  mysql_file_seek(file, 0, MY_SEEK_SET, MYF(0));
   if (mysql_file_read(file, (uchar *) file_buffer, len_bytes, MYF(MY_NABP)))
-=======
-  if (my_read(file, (uchar *) file_buffer, len_bytes, MYF(MY_NABP)))
->>>>>>> 482c0b7d
     goto err2;
 
   chksum= 0;
@@ -2500,16 +2484,16 @@
   */
   if (len_words != (tot_partition_words + tot_name_words + 4))
     goto err2;
-  VOID(my_close(file, MYF(0)));
+  (void) mysql_file_close(file, MYF(0));
   m_file_buffer= file_buffer;          // Will be freed in clear_handler_file()
   m_name_buffer_ptr= tot_name_len_offset + PAR_WORD_SIZE;
 
   DBUG_RETURN(false);
 
 err2:
-  my_free(file_buffer, MYF(0));
+  my_free(file_buffer);
 err1:
-  VOID(my_close(file, MYF(0)));
+  (void) mysql_file_close(file, MYF(0));
   DBUG_RETURN(true);
 }
 
@@ -2545,18 +2529,6 @@
     if (!engine_array[i])
       goto err;
   }
-<<<<<<< HEAD
-  address_tot_name_len= file_buffer + 12 + 4 * tot_partition_words;
-  tot_name_words= (uint4korr(address_tot_name_len) + 3) / 4;
-  if (len_words != (tot_partition_words + tot_name_words + 4))
-    goto err3;
-  name_buffer_ptr= file_buffer + 16 + 4 * tot_partition_words;
-  (void) mysql_file_close(file, MYF(0));
-  m_file_buffer= file_buffer;          // Will be freed in clear_handler_file()
-  m_name_buffer_ptr= name_buffer_ptr;
-  
-=======
->>>>>>> 482c0b7d
   if (!(m_engine_array= (plugin_ref*)
                 my_malloc(m_tot_parts * sizeof(plugin_ref), MYF(MY_WME))))
     goto err;
@@ -2576,13 +2548,6 @@
 
 err:
   my_afree((gptr) engine_array);
-<<<<<<< HEAD
-err2:
-  my_free(file_buffer);
-err1:
-  (void) mysql_file_close(file, MYF(0));
-  DBUG_RETURN(TRUE);
-=======
   DBUG_RETURN(true);
 }
 
@@ -2618,7 +2583,6 @@
     DBUG_RETURN(true);
 
   DBUG_RETURN(false);
->>>>>>> 482c0b7d
 }
 
 
@@ -2763,7 +2727,7 @@
                             FALSE);
       if ((error= (*file)->ha_open(table, name_buff, mode, test_if_locked)))
         goto err_handler;
-      m_no_locks+= (*file)->lock_count();
+      m_num_locks+= (*file)->lock_count();
       name_buffer_ptr+= strlen(name_buffer_ptr) + 1;
     } while (*(++file));
   }
@@ -2775,17 +2739,7 @@
                       (PARTITION_ENABLED_TABLE_FLAGS));
   while (*(++file))
   {
-<<<<<<< HEAD
-    create_partition_name(name_buff, name, name_buffer_ptr, NORMAL_PART_NAME,
-                          FALSE);
-    if ((error= (*file)->ha_open(table, (const char*) name_buff, mode,
-                                 test_if_locked)))
-      goto err_handler;
-    m_num_locks+= (*file)->lock_count();
-    name_buffer_ptr+= strlen(name_buffer_ptr) + 1;
-=======
     DBUG_ASSERT(ref_length >= (*file)->ref_length);
->>>>>>> 482c0b7d
     set_if_bigger(ref_length, ((*file)->ref_length));
     /*
       Verify that all partitions have the same set of table flags.

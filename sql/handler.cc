--- conflicted
+++ resolved
@@ -44,7 +44,7 @@
 #include "probes_mysql.h"
 #include "debug_sync.h"         // DEBUG_SYNC
 #include "sql_audit.h"
-#include "../mysys/my_handler_errors.h"
+#include <my_handler_errors.h>
 
 #ifdef WITH_PARTITION_STORAGE_ENGINE
 #include "ha_partition.h"
@@ -3260,22 +3260,8 @@
 	  my_error(ER_GET_ERRMSG, errflag, error, str.c_ptr(), engine);
         }
       }
-      else if (error >= HA_ERR_FIRST && error <= HA_ERR_LAST)
-      {
-	const char* engine= table_type();
-        const char *errmsg= handler_error_messages[error - HA_ERR_FIRST];
-        my_error(ER_GET_ERRMSG, errflag, error, errmsg, engine);
-	SET_FATAL_ERROR;
-      }
       else
-<<<<<<< HEAD
-	my_error(ER_GET_ERRNO, errflag, error, table_type());
-=======
-      {
-        my_error(ER_GET_ERRNO, errflag,error);
-	/* SET_FATAL_ERROR; */
-      }
->>>>>>> a72f61ae
+        my_error(ER_GET_ERRNO, errflag, error, table_type());
       DBUG_VOID_RETURN;
     }
   }

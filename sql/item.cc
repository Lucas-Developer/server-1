/*
   Copyright (c) 2000, 2016, Oracle and/or its affiliates.
   Copyright (c) 2010, 2016, MariaDB

   This program is free software; you can redistribute it and/or modify
   it under the terms of the GNU General Public License as published by
   the Free Software Foundation; version 2 of the License.

   This program is distributed in the hope that it will be useful,
   but WITHOUT ANY WARRANTY; without even the implied warranty of
   MERCHANTABILITY or FITNESS FOR A PARTICULAR PURPOSE.  See the
   GNU General Public License for more details.

   You should have received a copy of the GNU General Public License
   along with this program; if not, write to the Free Software
   Foundation, Inc., 51 Franklin St, Fifth Floor, Boston, MA 02110-1301  USA */


#ifdef USE_PRAGMA_IMPLEMENTATION
#pragma implementation				// gcc: Class implementation
#endif
#include "my_global.h"                          /* NO_EMBEDDED_ACCESS_CHECKS */
#include "sql_priv.h"
#include "unireg.h"                    // REQUIRED: for other includes
#include <mysql.h>
#include <m_ctype.h>
#include "my_dir.h"
#include "sp_rcontext.h"
#include "sp_head.h"
#include "sql_trigger.h"
#include "sql_select.h"
#include "sql_show.h"                           // append_identifier
#include "sql_view.h"                           // VIEW_ANY_SQL
#include "sql_time.h"                  // str_to_datetime_with_warn,
                                       // make_truncated_value_warning
#include "sql_acl.h"                   // get_column_grant,
                                       // SELECT_ACL, UPDATE_ACL,
                                       // INSERT_ACL,
                                       // check_grant_column
#include "sql_base.h"                  // enum_resolution_type,
                                       // REPORT_EXCEPT_NOT_FOUND,
                                       // find_item_in_list,
                                       // RESOLVED_AGAINST_ALIAS, ...
#include "log_event.h"                 // append_query_string
#include "sql_expression_cache.h"

const String my_null_string("NULL", 4, default_charset_info);

static int save_field_in_field(Field *from, bool *null_value,
                               Field *to, bool no_conversions);


/**
  Compare two Items for List<Item>::add_unique()
*/

bool cmp_items(Item *a, Item *b)
{
  return a->eq(b, FALSE);
}

/****************************************************************************/

/* Hybrid_type_traits {_real} */

void Hybrid_type_traits::fix_length_and_dec(Item *item, Item *arg) const
{
  item->decimals= NOT_FIXED_DEC;
  item->max_length= item->float_length(arg->decimals);
}

static const Hybrid_type_traits real_traits_instance;

const Hybrid_type_traits *Hybrid_type_traits::instance()
{
  return &real_traits_instance;
}


my_decimal *
Hybrid_type_traits::val_decimal(Hybrid_type *val, my_decimal *to) const
{
  double2my_decimal(E_DEC_FATAL_ERROR, val->real, val->dec_buf);
  return val->dec_buf;
}


String *
Hybrid_type_traits::val_str(Hybrid_type *val, String *to, uint8 decimals) const
{
  to->set_real(val->real, decimals, &my_charset_bin);
  return to;
}

/* Hybrid_type_traits_decimal */
static const Hybrid_type_traits_decimal decimal_traits_instance;

const Hybrid_type_traits_decimal *Hybrid_type_traits_decimal::instance()
{
  return &decimal_traits_instance;
}


void
Hybrid_type_traits_decimal::fix_length_and_dec(Item *item, Item *arg) const
{
  item->decimals= arg->decimals;
  item->max_length= min(arg->max_length + DECIMAL_LONGLONG_DIGITS,
                        DECIMAL_MAX_STR_LENGTH);
}


void Hybrid_type_traits_decimal::set_zero(Hybrid_type *val) const
{
  my_decimal_set_zero(&val->dec_buf[0]);
  val->used_dec_buf_no= 0;
}


void Hybrid_type_traits_decimal::add(Hybrid_type *val, Field *f) const
{
  my_decimal_add(E_DEC_FATAL_ERROR,
                 &val->dec_buf[val->used_dec_buf_no ^ 1],
                 &val->dec_buf[val->used_dec_buf_no],
                 f->val_decimal(&val->dec_buf[2]));
  val->used_dec_buf_no^= 1;
}


/**
  @todo
  what is '4' for scale?
*/
void Hybrid_type_traits_decimal::div(Hybrid_type *val, ulonglong u) const
{
  int2my_decimal(E_DEC_FATAL_ERROR, u, TRUE, &val->dec_buf[2]);
  /* XXX: what is '4' for scale? */
  my_decimal_div(E_DEC_FATAL_ERROR,
                 &val->dec_buf[val->used_dec_buf_no ^ 1],
                 &val->dec_buf[val->used_dec_buf_no],
                 &val->dec_buf[2], 4);
  val->used_dec_buf_no^= 1;
}


longlong
Hybrid_type_traits_decimal::val_int(Hybrid_type *val, bool unsigned_flag) const
{
  longlong result;
  my_decimal2int(E_DEC_FATAL_ERROR, &val->dec_buf[val->used_dec_buf_no],
                 unsigned_flag, &result);
  return result;
}


double
Hybrid_type_traits_decimal::val_real(Hybrid_type *val) const
{
  my_decimal2double(E_DEC_FATAL_ERROR, &val->dec_buf[val->used_dec_buf_no],
                    &val->real);
  return val->real;
}


String *
Hybrid_type_traits_decimal::val_str(Hybrid_type *val, String *to,
                                    uint8 decimals) const
{
  my_decimal_round(E_DEC_FATAL_ERROR, &val->dec_buf[val->used_dec_buf_no],
                   decimals, FALSE, &val->dec_buf[2]);
  my_decimal2string(E_DEC_FATAL_ERROR, &val->dec_buf[2], 0, 0, 0, to);
  return to;
}

/* Hybrid_type_traits_integer */
static const Hybrid_type_traits_integer integer_traits_instance;

const Hybrid_type_traits_integer *Hybrid_type_traits_integer::instance()
{
  return &integer_traits_instance;
}

void
Hybrid_type_traits_integer::fix_length_and_dec(Item *item, Item *arg) const
{
  item->decimals= 0;
  item->max_length= MY_INT64_NUM_DECIMAL_DIGITS;
  item->unsigned_flag= 0;
}

/*****************************************************************************
** Item functions
*****************************************************************************/

/**
  Init all special items.
*/

void item_init(void)
{
  item_user_lock_init();
  uuid_short_init();
}


/**
  @todo
    Make this functions class dependent
*/

bool Item::val_bool()
{
  switch(result_type()) {
  case INT_RESULT:
    return val_int() != 0;
  case DECIMAL_RESULT:
  {
    my_decimal decimal_value;
    my_decimal *val= val_decimal(&decimal_value);
    if (val)
      return !my_decimal_is_zero(val);
    return 0;
  }
  case REAL_RESULT:
  case STRING_RESULT:
    return val_real() != 0.0;
  case ROW_RESULT:
  case TIME_RESULT:
  case IMPOSSIBLE_RESULT:
    DBUG_ASSERT(0);
    return 0;                                   // Wrong (but safe)
  }
  return 0;                                   // Wrong (but safe)
}


/*
  For the items which don't have its own fast val_str_ascii()
  implementation we provide a generic slower version,
  which converts from the Item character set to ASCII.
  For better performance conversion happens only in 
  case of a "tricky" Item character set (e.g. UCS2).
  Normally conversion does not happen.
*/
String *Item::val_str_ascii(String *str)
{
  DBUG_ASSERT(str != &str_value);
  
  uint errors;
  String *res= val_str(&str_value);
  if (!res)
    return 0;
  
  if (!(res->charset()->state & MY_CS_NONASCII))
    str= res;
  else
  {
    if ((null_value= str->copy(res->ptr(), res->length(), collation.collation,
                               &my_charset_latin1, &errors)))
      return 0;
  }

  return str;
}


String *Item::val_str(String *str, String *converter, CHARSET_INFO *cs)
{
  String *res= val_str(str);
  if (null_value)
    return (String *) 0;

  if (!cs)
    return res;

  uint errors;
  if ((null_value= converter->copy(res->ptr(), res->length(),
                                   collation.collation, cs,  &errors)))
    return (String *) 0;

  return converter;
}


String *Item::val_string_from_real(String *str)
{
  double nr= val_real();
  if (null_value)
    return 0;					/* purecov: inspected */
  str->set_real(nr,decimals, &my_charset_numeric);
  return str;
}


String *Item::val_string_from_int(String *str)
{
  longlong nr= val_int();
  if (null_value)
    return 0;
  str->set_int(nr, unsigned_flag, &my_charset_numeric);
  return str;
}


String *Item::val_string_from_decimal(String *str)
{
  my_decimal dec_buf, *dec= val_decimal(&dec_buf);
  if (null_value)
    return 0;
  my_decimal_round(E_DEC_FATAL_ERROR, dec, decimals, FALSE, &dec_buf);
  my_decimal2string(E_DEC_FATAL_ERROR, &dec_buf, 0, 0, 0, str);
  return str;
}


String *Item::val_string_from_date(String *str)
{
  MYSQL_TIME ltime;
  if (get_date(&ltime,
               field_type() == MYSQL_TYPE_TIME ? TIME_TIME_ONLY : 0) ||
      str->alloc(MAX_DATE_STRING_REP_LENGTH))
  {
    null_value= 1;
    return (String *) 0;
  }
  str->length(my_TIME_to_str(&ltime, const_cast<char*>(str->ptr()), decimals));
  str->set_charset(&my_charset_numeric);
  return str;
}


my_decimal *Item::val_decimal_from_real(my_decimal *decimal_value)
{
  double nr= val_real();
  if (null_value)
    return 0;
  double2my_decimal(E_DEC_FATAL_ERROR, nr, decimal_value);
  return (decimal_value);
}


my_decimal *Item::val_decimal_from_int(my_decimal *decimal_value)
{
  longlong nr= val_int();
  if (null_value)
    return 0;
  int2my_decimal(E_DEC_FATAL_ERROR, nr, unsigned_flag, decimal_value);
  return decimal_value;
}


my_decimal *Item::val_decimal_from_string(my_decimal *decimal_value)
{
  String *res;

  if (!(res= val_str(&str_value)))
    return 0;

  if (str2my_decimal(E_DEC_FATAL_ERROR & ~E_DEC_BAD_NUM,
                     res->ptr(), res->length(), res->charset(),
                     decimal_value) & E_DEC_BAD_NUM)
  {
    ErrConvString err(res);
    push_warning_printf(current_thd, MYSQL_ERROR::WARN_LEVEL_WARN,
                        ER_TRUNCATED_WRONG_VALUE,
                        ER(ER_TRUNCATED_WRONG_VALUE), "DECIMAL",
                        err.ptr());
  }
  return decimal_value;
}


my_decimal *Item::val_decimal_from_date(my_decimal *decimal_value)
{
  DBUG_ASSERT(fixed == 1);
  MYSQL_TIME ltime;
  if (get_date(&ltime, 0))
  {
    my_decimal_set_zero(decimal_value);
    null_value= 1;                               // set NULL, stop processing
    return 0;
  }
  return date2my_decimal(&ltime, decimal_value);
}


my_decimal *Item::val_decimal_from_time(my_decimal *decimal_value)
{
  DBUG_ASSERT(fixed == 1);
  MYSQL_TIME ltime;
  if (get_time(&ltime))
  {
    my_decimal_set_zero(decimal_value);
    return 0;
  }
  return date2my_decimal(&ltime, decimal_value);
}


longlong Item::val_int_from_date()
{
  DBUG_ASSERT(fixed == 1);
  MYSQL_TIME ltime;
  if (get_date(&ltime, 0))
    return 0;
  longlong v= TIME_to_ulonglong(&ltime);
  return ltime.neg ? -v : v;
}


double Item::val_real_from_date()
{
  DBUG_ASSERT(fixed == 1);
  MYSQL_TIME ltime;
  if (get_date(&ltime, 0))
    return 0;
  return TIME_to_double(&ltime);
}


double Item::val_real_from_decimal()
{
  /* Note that fix_fields may not be called for Item_avg_field items */
  double result;
  my_decimal value_buff, *dec_val= val_decimal(&value_buff);
  if (null_value)
    return 0.0;
  my_decimal2double(E_DEC_FATAL_ERROR, dec_val, &result);
  return result;
}


longlong Item::val_int_from_decimal()
{
  /* Note that fix_fields may not be called for Item_avg_field items */
  longlong result;
  my_decimal value, *dec_val= val_decimal(&value);
  if (null_value)
    return 0;
  my_decimal2int(E_DEC_FATAL_ERROR, dec_val, unsigned_flag, &result);
  return result;
}

int Item::save_time_in_field(Field *field)
{
  MYSQL_TIME ltime;
  if (get_time(&ltime))
    return set_field_to_null_with_conversions(field, 0);
  field->set_notnull();
  return field->store_time_dec(&ltime, decimals);
}


int Item::save_date_in_field(Field *field)
{
  MYSQL_TIME ltime;
  if (get_date(&ltime, (current_thd->variables.sql_mode &
                        (MODE_NO_ZERO_IN_DATE | MODE_NO_ZERO_DATE |
                         MODE_INVALID_DATES))))
    return set_field_to_null_with_conversions(field, 0);
  field->set_notnull();
  return field->store_time_dec(&ltime, decimals);
}


/*
  Store the string value in field directly

  SYNOPSIS
    Item::save_str_value_in_field()
    field   a pointer to field where to store
    result  the pointer to the string value to be stored

  DESCRIPTION
    The method is used by Item_*::save_in_field implementations
    when we don't need to calculate the value to store
    See Item_string::save_in_field() implementation for example

  IMPLEMENTATION
    Check if the Item is null and stores the NULL or the
    result value in the field accordingly.

  RETURN
    Nonzero value if error
*/

int Item::save_str_value_in_field(Field *field, String *result)
{
  if (null_value)
    return set_field_to_null(field);
  field->set_notnull();
  return field->store(result->ptr(), result->length(),
		      collation.collation);
}


Item::Item():
  is_expensive_cache(-1), rsize(0), name(0), orig_name(0), name_length(0),
  fixed(0), is_autogenerated_name(TRUE),
  collation(&my_charset_bin, DERIVATION_COERCIBLE)
{
  marker= 0;
  maybe_null=null_value=with_sum_func=with_field=unsigned_flag=0;
  in_rollup= 0;
  decimals= 0; max_length= 0;
  with_subselect= 0;
  cmp_context= IMPOSSIBLE_RESULT;
   /* Initially this item is not attached to any JOIN_TAB. */
  join_tab_idx= MAX_TABLES;

  /* Put item in free list so that we can free all items at end */
  THD *thd= current_thd;
  next= thd->free_list;
  thd->free_list= this;
  /*
    Item constructor can be called during execution other then SQL_COM
    command => we should check thd->lex->current_select on zero (thd->lex
    can be uninitialised)
  */
  if (thd->lex->current_select)
  {
    enum_parsing_place place= 
      thd->lex->current_select->parsing_place;
    if (place == SELECT_LIST ||
	place == IN_HAVING)
      thd->lex->current_select->select_n_having_items++;
  }
}

/**
  Constructor used by Item_field, Item_ref & aggregate (sum)
  functions.

  Used for duplicating lists in processing queries with temporary
  tables.
*/
Item::Item(THD *thd, Item *item):
  join_tab_idx(item->join_tab_idx),
  is_expensive_cache(-1),
  rsize(0),
  str_value(item->str_value),
  name(item->name),
  orig_name(item->orig_name),
  max_length(item->max_length),
  name_length(item->name_length),
  decimals(item->decimals),
  marker(item->marker),
  maybe_null(item->maybe_null),
  in_rollup(item->in_rollup),
  null_value(item->null_value),
  unsigned_flag(item->unsigned_flag),
  with_sum_func(item->with_sum_func),
  with_field(item->with_field),
  fixed(item->fixed),
  is_autogenerated_name(item->is_autogenerated_name),
  with_subselect(item->has_subquery()),
  collation(item->collation),
  cmp_context(item->cmp_context)
{
  next= thd->free_list;				// Put in free list
  thd->free_list= this;
}


uint Item::decimal_precision() const
{
  Item_result restype= result_type();

  if ((restype == DECIMAL_RESULT) || (restype == INT_RESULT))
  {
    uint prec= 
      my_decimal_length_to_precision(max_char_length(), decimals,
                                     unsigned_flag);
    return min(prec, DECIMAL_MAX_PRECISION);
  }
  return min(max_char_length(), DECIMAL_MAX_PRECISION);
}


#if MARIADB_VERSION_ID < 1000000
static uint ms_to_precision(uint ms)
{
  uint cut, precision;
  for (cut= 10, precision= 6 ; precision > 0 ; cut*= 10, precision--)
  {
    if (ms % cut)
      return precision;
  }
  return 0;
}
#else
#error Change the code to use MYSQL_TIME_STATUS::precision instead.
#endif


uint Item::temporal_precision(enum_field_types type)
{
  if (const_item() && result_type() == STRING_RESULT &&
      !is_temporal_type(field_type()))
  {
    MYSQL_TIME ltime;
    String buf, *tmp;
    int was_cut;
    DBUG_ASSERT(fixed);
    if ((tmp= val_str(&buf)) &&
        (type == MYSQL_TYPE_TIME ?
         str_to_time(tmp->charset(), tmp->ptr(), tmp->length(),
                     &ltime, TIME_TIME_ONLY, &was_cut) :
         str_to_datetime(tmp->charset(), tmp->ptr(), tmp->length(),
                         &ltime, TIME_FUZZY_DATES, &was_cut)) >
        MYSQL_TIMESTAMP_ERROR)
      return min(ms_to_precision(ltime.second_part), TIME_SECOND_PART_DIGITS);
  }
  return min(decimals, TIME_SECOND_PART_DIGITS);
}


void Item::print_item_w_name(String *str, enum_query_type query_type)
{
  print(str, query_type);

  if (name)
  {
    THD *thd= current_thd;
    str->append(STRING_WITH_LEN(" AS "));
    append_identifier(thd, str, name, (uint) strlen(name));
  }
}


void Item::print_value(String *str)
{
  char buff[MAX_FIELD_WIDTH];
  String *ptr, tmp(buff,sizeof(buff),str->charset());
  ptr= val_str(&tmp);
  if (!ptr)
    str->append("NULL");
  else
  {
    switch (result_type()) {
    case STRING_RESULT:
      append_unescaped(str, ptr->ptr(), ptr->length());
      break;
    case DECIMAL_RESULT:
    case REAL_RESULT:
    case INT_RESULT:
      str->append(*ptr);
      break;
    case ROW_RESULT:
    case TIME_RESULT:
    case IMPOSSIBLE_RESULT:
      DBUG_ASSERT(0);
    }
  }
}


void Item::cleanup()
{
  DBUG_ENTER("Item::cleanup");
  DBUG_PRINT("enter", ("this: %p", this));
  fixed=0;
  marker= 0;
  join_tab_idx= MAX_TABLES;
  if (orig_name)
    name= orig_name;
  DBUG_VOID_RETURN;
}


/**
  cleanup() item if it is 'fixed'.

  @param arg   a dummy parameter, is not used here
*/

bool Item::cleanup_processor(uchar *arg)
{
  if (fixed)
    cleanup();
  return FALSE;
}


/**
  rename item (used for views, cleanup() return original name).

  @param new_name	new name of item;
*/

void Item::rename(char *new_name)
{
  /*
    we can compare pointers to names here, because if name was not changed,
    pointer will be same
  */
  if (!orig_name && new_name != name)
    orig_name= name;
  name= new_name;
}

Item_result Item::cmp_type() const
{
  switch (field_type()) {
  case MYSQL_TYPE_DECIMAL:
  case MYSQL_TYPE_NEWDECIMAL:
                           return DECIMAL_RESULT;
  case MYSQL_TYPE_TINY:
  case MYSQL_TYPE_SHORT:
  case MYSQL_TYPE_LONG:
  case MYSQL_TYPE_LONGLONG:
  case MYSQL_TYPE_INT24:
  case MYSQL_TYPE_YEAR:
  case MYSQL_TYPE_BIT:
                           return INT_RESULT;
  case MYSQL_TYPE_FLOAT:
  case MYSQL_TYPE_DOUBLE:
                           return REAL_RESULT;
  case MYSQL_TYPE_NULL:
  case MYSQL_TYPE_VARCHAR:
  case MYSQL_TYPE_TINY_BLOB:
  case MYSQL_TYPE_MEDIUM_BLOB:
  case MYSQL_TYPE_LONG_BLOB:
  case MYSQL_TYPE_BLOB:
  case MYSQL_TYPE_VAR_STRING:
  case MYSQL_TYPE_STRING:
  case MYSQL_TYPE_ENUM:
  case MYSQL_TYPE_SET:
  case MYSQL_TYPE_GEOMETRY:
                           return STRING_RESULT;
  case MYSQL_TYPE_TIMESTAMP:
  case MYSQL_TYPE_DATE:
  case MYSQL_TYPE_TIME:
  case MYSQL_TYPE_DATETIME:
  case MYSQL_TYPE_NEWDATE:
                           return TIME_RESULT;
  };
  DBUG_ASSERT(0);
  return IMPOSSIBLE_RESULT;
}

/**
  Traverse item tree possibly transforming it (replacing items).

  This function is designed to ease transformation of Item trees.
  Re-execution note: every such transformation is registered for
  rollback by THD::change_item_tree() and is rolled back at the end
  of execution by THD::rollback_item_tree_changes().

  Therefore:
  - this function can not be used at prepared statement prepare
  (in particular, in fix_fields!), as only permanent
  transformation of Item trees are allowed at prepare.
  - the transformer function shall allocate new Items in execution
  memory root (thd->mem_root) and not anywhere else: allocated
  items will be gone in the end of execution.

  If you don't need to transform an item tree, but only traverse
  it, please use Item::walk() instead.


  @param transformer    functor that performs transformation of a subtree
  @param arg            opaque argument passed to the functor

  @return
    Returns pointer to the new subtree root.  THD::change_item_tree()
    should be called for it if transformation took place, i.e. if a
    pointer to newly allocated item is returned.
*/

Item* Item::transform(Item_transformer transformer, uchar *arg)
{
  DBUG_ASSERT(!current_thd->stmt_arena->is_stmt_prepare());

  return (this->*transformer)(arg);
}


/**
  Create and set up an expression cache for this item

  @param thd             Thread handle
  @param depends_on      List of the expression parameters

  @details
  The function creates an expression cache for an item and its parameters
  specified by the 'depends_on' list. Then the expression cache is placed
  into a cache wrapper that is returned as the result of the function.

  @returns
  A pointer to created wrapper item if successful, NULL - otherwise
*/

Item* Item::set_expr_cache(THD *thd)
{
  DBUG_ENTER("Item::set_expr_cache");
  Item_cache_wrapper *wrapper;
  if ((wrapper= new Item_cache_wrapper(this)) &&
      !wrapper->fix_fields(thd, (Item**)&wrapper))
  {
    if (wrapper->set_cache(thd))
      DBUG_RETURN(NULL);
    DBUG_RETURN(wrapper);
  }
  DBUG_RETURN(NULL);
}


Item_ident::Item_ident(Name_resolution_context *context_arg,
                       const char *db_name_arg,const char *table_name_arg,
		       const char *field_name_arg)
  :orig_db_name(db_name_arg), orig_table_name(table_name_arg),
   orig_field_name(field_name_arg), context(context_arg),
   db_name(db_name_arg), table_name(table_name_arg),
   field_name(field_name_arg),
   alias_name_used(FALSE), cached_field_index(NO_CACHED_FIELD_INDEX),
   cached_table(0), depended_from(0), can_be_depended(TRUE)
{
  name = (char*) field_name_arg;
}


Item_ident::Item_ident(TABLE_LIST *view_arg, const char *field_name_arg)
  :orig_db_name(NullS), orig_table_name(view_arg->table_name),
   orig_field_name(field_name_arg), context(&view_arg->view->select_lex.context),
   db_name(NullS), table_name(view_arg->alias),
   field_name(field_name_arg),
   alias_name_used(FALSE), cached_field_index(NO_CACHED_FIELD_INDEX),
   cached_table(NULL), depended_from(NULL), can_be_depended(TRUE)
{
  name = (char*) field_name_arg;
}


/**
  Constructor used by Item_field & Item_*_ref (see Item comment)
*/

Item_ident::Item_ident(THD *thd, Item_ident *item)
  :Item(thd, item),
   orig_db_name(item->orig_db_name),
   orig_table_name(item->orig_table_name), 
   orig_field_name(item->orig_field_name),
   context(item->context),
   db_name(item->db_name),
   table_name(item->table_name),
   field_name(item->field_name),
   alias_name_used(item->alias_name_used),
   cached_field_index(item->cached_field_index),
   cached_table(item->cached_table),
   depended_from(item->depended_from),
   can_be_depended(item->can_be_depended)
{}

void Item_ident::cleanup()
{
  DBUG_ENTER("Item_ident::cleanup");
  bool was_fixed= fixed;
  Item::cleanup();
  db_name= orig_db_name; 
  table_name= orig_table_name;
  field_name= orig_field_name;
  /* Store if this Item was depended */
  if (was_fixed)
  {
    /*
      We can trust that depended_from set correctly only if this item
      was fixed
    */
    can_be_depended= test(depended_from);
  }
  DBUG_VOID_RETURN;
}

bool Item_ident::remove_dependence_processor(uchar * arg)
{
  DBUG_ENTER("Item_ident::remove_dependence_processor");
  if (get_depended_from() == (st_select_lex *) arg)
    depended_from= 0;
  context= &((st_select_lex *) arg)->context;
  DBUG_RETURN(0);
}


bool Item_ident::collect_outer_ref_processor(uchar *param)
{
  Collect_deps_prm *prm= (Collect_deps_prm *)param;
  if (depended_from && 
      depended_from->nest_level_base == prm->nest_level_base &&
      depended_from->nest_level < prm->nest_level)
    prm->parameters->add_unique(this, &cmp_items);
  return FALSE;
}


/**
  Store the pointer to this item field into a list if not already there.

  The method is used by Item::walk to collect all unique Item_field objects
  from a tree of Items into a set of items represented as a list.

  Item_cond::walk() and Item_func::walk() stop the evaluation of the
  processor function for its arguments once the processor returns
  true.Therefore in order to force this method being called for all item
  arguments in a condition the method must return false.

  @param arg  pointer to a List<Item_field>

  @return
    FALSE to force the evaluation of collect_item_field_processor
    for the subsequent items.
*/

bool Item_field::collect_item_field_processor(uchar *arg)
{
  DBUG_ENTER("Item_field::collect_item_field_processor");
  DBUG_PRINT("info", ("%s", field->field_name ? field->field_name : "noname"));
  List<Item_field> *item_list= (List<Item_field>*) arg;
  List_iterator<Item_field> item_list_it(*item_list);
  Item_field *curr_item;
  while ((curr_item= item_list_it++))
  {
    if (curr_item->eq(this, 1))
      DBUG_RETURN(FALSE); /* Already in the set. */
  }
  item_list->push_back(this);
  DBUG_RETURN(FALSE);
}


bool Item_field::add_field_to_set_processor(uchar *arg)
{
  DBUG_ENTER("Item_field::add_field_to_set_processor");
  DBUG_PRINT("info", ("%s", field->field_name ? field->field_name : "noname"));
  TABLE *table= (TABLE *) arg;
  if (field->table == table)
    bitmap_set_bit(&table->tmp_set, field->field_index);
  DBUG_RETURN(FALSE);
}

/**
  Check if an Item_field references some field from a list of fields.

  Check whether the Item_field represented by 'this' references any
  of the fields in the keyparts passed via 'arg'. Used with the
  method Item::walk() to test whether any keypart in a sequence of
  keyparts is referenced in an expression.

  @param arg   Field being compared, arg must be of type Field

  @retval
    TRUE  if 'this' references the field 'arg'
  @retval
    FALSE otherwise
*/

bool Item_field::find_item_in_field_list_processor(uchar *arg)
{
  KEY_PART_INFO *first_non_group_part= *((KEY_PART_INFO **) arg);
  KEY_PART_INFO *last_part= *(((KEY_PART_INFO **) arg) + 1);
  KEY_PART_INFO *cur_part;

  for (cur_part= first_non_group_part; cur_part != last_part; cur_part++)
  {
    if (field->eq(cur_part->field))
      return TRUE;
  }
  return FALSE;
}


/*
  Mark field in read_map

  NOTES
    This is used by filesort to register used fields in a a temporary
    column read set or to register used fields in a view
*/

bool Item_field::register_field_in_read_map(uchar *arg)
{
  TABLE *table= (TABLE *) arg;
  if (field->table == table || !table)
    bitmap_set_bit(field->table->read_set, field->field_index);
  if (field->vcol_info && field->vcol_info->expr_item)
    return field->vcol_info->expr_item->walk(&Item::register_field_in_read_map, 
                                             1, arg);
  return 0;
}

/*
  @brief
  Mark field in bitmap supplied as *arg
*/

bool Item_field::register_field_in_bitmap(uchar *arg)
{
  MY_BITMAP *bitmap= (MY_BITMAP *) arg;
  DBUG_ASSERT(bitmap);
  bitmap_set_bit(bitmap, field->field_index);
  return 0;
}


/*
  Mark field in write_map

  NOTES
    This is used by UPDATE to register underlying fields of used view fields.
*/

bool Item_field::register_field_in_write_map(uchar *arg)
{
  TABLE *table= (TABLE *) arg;
  if (field->table == table || !table)
    bitmap_set_bit(field->table->write_set, field->field_index);
  return 0;
}


bool Item::check_cols(uint c)
{
  if (c != 1)
  {
    my_error(ER_OPERAND_COLUMNS, MYF(0), c);
    return 1;
  }
  return 0;
}


void Item::set_name(const char *str, uint length, CHARSET_INFO *cs)
{
  if (!length)
  {
    /* Empty string, used by AS or internal function like last_insert_id() */
    name= (char*) str;
    name_length= 0;
    return;
  }
  if (cs->ctype)
  {
    const char *str_start= str;

    /*
      This will probably need a better implementation in the future:
      a function in CHARSET_INFO structure.
    */
    while (length && !my_isgraph(cs,*str))
    {						// Fix problem with yacc
      length--;
      str++;
    }
    if (str != str_start && !is_autogenerated_name)
    {
      char buff[SAFE_NAME_LEN];
      strmake(buff, str_start,
              min(sizeof(buff)-1, length + (int) (str-str_start)));

      if (length == 0)
        push_warning_printf(current_thd, MYSQL_ERROR::WARN_LEVEL_WARN,
                            ER_NAME_BECOMES_EMPTY, ER(ER_NAME_BECOMES_EMPTY),
                            buff);
      else
        push_warning_printf(current_thd, MYSQL_ERROR::WARN_LEVEL_WARN,
                            ER_REMOVED_SPACES, ER(ER_REMOVED_SPACES),
                            buff);
    }
  }
  if (!my_charset_same(cs, system_charset_info))
  {
    size_t res_length;
    name= sql_strmake_with_convert(str, length, cs,
				   MAX_ALIAS_NAME, system_charset_info,
				   &res_length);
    name_length= res_length;
  }
  else
    name= sql_strmake(str, (name_length= min(length,MAX_ALIAS_NAME)));
}


void Item::set_name_no_truncate(const char *str, uint length, CHARSET_INFO *cs)
{
  if (!my_charset_same(cs, system_charset_info))
  {
    size_t res_length;
    name= sql_strmake_with_convert(str, length, cs,
				   UINT_MAX, system_charset_info,
				   &res_length);
    name_length= res_length;
  }
  else
    name= sql_strmake(str, (name_length= length));
}


void Item::set_name_for_rollback(THD *thd, const char *str, uint length,
                                 CHARSET_INFO *cs)
{
  char *old_name, *new_name; 
  old_name= name;
  set_name(str, length, cs);
  new_name= name;
  if (old_name != new_name)
  {
    name= old_name;
    thd->change_item_tree((Item **) &name, (Item *) new_name);
  }
}


/**
  @details
  This function is called when:
  - Comparing items in the WHERE clause (when doing where optimization)
  - When trying to find an ORDER BY/GROUP BY item in the SELECT part
*/

bool Item::eq(const Item *item, bool binary_cmp) const
{
  /*
    Note, that this is never TRUE if item is a Item_param:
    for all basic constants we have special checks, and Item_param's
    type() can be only among basic constant types.
  */
  return type() == item->type() && name && item->name &&
    !my_strcasecmp(system_charset_info,name,item->name);
}


Item *Item::safe_charset_converter(CHARSET_INFO *tocs)
{
  Item_func_conv_charset *conv= new Item_func_conv_charset(this, tocs, 1);
  return conv->safe ? conv : NULL;
}


/**
  Some pieces of the code do not support changing of
  Item_cache to other Item types.

  Example:
  Item_singlerow_subselect has "Item_cache **row".
  Creating of Item_func_conv_charset followed by THD::change_item_tree()
  should not change row[i] from Item_cache directly to Item_func_conv_charset, because Item_singlerow_subselect
  because Item_singlerow_subselect later calls Item_cache-specific methods,
  e.g. row[i]->store() and row[i]->cache_value().

  Let's wrap Item_func_conv_charset in a new Item_cache,
  so the Item_cache-specific methods can still be used for
  Item_singlerow_subselect::row[i] safely.

  As a bonus we cache the converted value, instead of converting every time

  TODO: we should eventually check all other use cases of change_item_tree().
  Perhaps some more potentially dangerous substitution examples exist.
*/
Item *Item_cache::safe_charset_converter(CHARSET_INFO *tocs)
{
  if (!example)
    return Item::safe_charset_converter(tocs);
  Item *conv= example->safe_charset_converter(tocs);
  if (conv == example)
    return this;
  Item_cache *cache;
  if (!conv || !(cache= new Item_cache_str(conv)))
    return NULL; // Safe conversion is not possible, or OEM
  cache->setup(conv);
  cache->fixed= false; // Make Item::fix_fields() happy
  return cache;
}


/**
  @details
  Created mostly for mysql_prepare_table(). Important
  when a string ENUM/SET column is described with a numeric default value:

  CREATE TABLE t1(a SET('a') DEFAULT 1);

  We cannot use generic Item::safe_charset_converter(), because
  the latter returns a non-fixed Item, so val_str() crashes afterwards.
  Override Item_num method, to return a fixed item.
*/
Item *Item_num::safe_charset_converter(CHARSET_INFO *tocs)
{
  /*
    Item_num returns pure ASCII result,
    so conversion is needed only in case of "tricky" character
    sets like UCS2. If tocs is not "tricky", return the item itself.
  */
  if (!(tocs->state & MY_CS_NONASCII))
    return this;
  
  Item_string *conv;
  uint conv_errors;
  char buf[64], buf2[64];
  String tmp(buf, sizeof(buf), &my_charset_bin);
  String cstr(buf2, sizeof(buf2), &my_charset_bin);
  String *ostr= val_str(&tmp);
  char *ptr;
  cstr.copy(ostr->ptr(), ostr->length(), ostr->charset(), tocs, &conv_errors);
  if (conv_errors || !(conv= new Item_string(cstr.ptr(), cstr.length(),
                                             cstr.charset(),
                                             collation.derivation)))
  {
    /*
      Safe conversion is not possible (or EOM).
      We could not convert a string into the requested character set
      without data loss. The target charset does not cover all the
      characters from the string. Operation cannot be done correctly.
    */
    return NULL;
  }
  if (!(ptr= current_thd->strmake(cstr.ptr(), cstr.length())))
    return NULL;
  conv->str_value.set(ptr, cstr.length(), cstr.charset());
  /* Ensure that no one is going to change the result string */
  conv->str_value.mark_as_const();
  conv->fix_char_length(max_char_length());
  return conv;
}


Item *Item_static_float_func::safe_charset_converter(CHARSET_INFO *tocs)
{
  Item_string *conv;
  char buf[64];
  String *s, tmp(buf, sizeof(buf), &my_charset_bin);
  s= val_str(&tmp);
  if ((conv= new Item_static_string_func(func_name, s->ptr(), s->length(),
                                         s->charset())))
  {
    conv->str_value.copy();
    conv->str_value.mark_as_const();
  }
  return conv;
}


Item *Item_string::safe_charset_converter(CHARSET_INFO *tocs)
{
  Item_string *conv;
  uint conv_errors;
  char *ptr;
  String tmp, cstr, *ostr= val_str(&tmp);
  cstr.copy(ostr->ptr(), ostr->length(), ostr->charset(), tocs, &conv_errors);
  if (conv_errors || !(conv= new Item_string(cstr.ptr(), cstr.length(),
                                             cstr.charset(),
                                             collation.derivation)))
  {
    /*
      Safe conversion is not possible (or EOM).
      We could not convert a string into the requested character set
      without data loss. The target charset does not cover all the
      characters from the string. Operation cannot be done correctly.
    */
    return NULL;
  }
  if (!(ptr= current_thd->strmake(cstr.ptr(), cstr.length())))
    return NULL;
  conv->str_value.set(ptr, cstr.length(), cstr.charset());
  /* Ensure that no one is going to change the result string */
  conv->str_value.mark_as_const();
  return conv;
}


Item *Item_param::safe_charset_converter(CHARSET_INFO *tocs)
{
  if (const_item())
  {
    uint cnv_errors;
    String *ostr= val_str(&cnvstr);
    if (null_value)
    {
      Item_null *n= new Item_null();
      return n ? n->safe_charset_converter(tocs) : NULL;
    }
    cnvitem->str_value.copy(ostr->ptr(), ostr->length(),
                            ostr->charset(), tocs, &cnv_errors);
    if (cnv_errors)
       return NULL;
    cnvitem->str_value.mark_as_const();
    cnvitem->max_length= cnvitem->str_value.numchars() * tocs->mbmaxlen;
    return cnvitem;
  }
  return Item::safe_charset_converter(tocs);
}


Item *Item_static_string_func::safe_charset_converter(CHARSET_INFO *tocs)
{
  Item_string *conv;
  uint conv_errors;
  String tmp, cstr, *ostr= val_str(&tmp);
  cstr.copy(ostr->ptr(), ostr->length(), ostr->charset(), tocs, &conv_errors);
  if (conv_errors ||
      !(conv= new Item_static_string_func(func_name,
                                          cstr.ptr(), cstr.length(),
                                          cstr.charset(),
                                          collation.derivation)))
  {
    /*
      Safe conversion is not possible (or EOM).
      We could not convert a string into the requested character set
      without data loss. The target charset does not cover all the
      characters from the string. Operation cannot be done correctly.
    */
    return NULL;
  }
  conv->str_value.copy();
  /* Ensure that no one is going to change the result string */
  conv->str_value.mark_as_const();
  return conv;
}


bool Item_string::eq(const Item *item, bool binary_cmp) const
{
  if (type() == item->type() && item->basic_const_item())
  {
    if (binary_cmp)
      return !stringcmp(&str_value, &item->str_value);
    return (collation.collation == item->collation.collation &&
	    !sortcmp(&str_value, &item->str_value, collation.collation));
  }
  return 0;
}


/**
  Get the value of the function as a MYSQL_TIME structure.
  As a extra convenience the time structure is reset on error or NULL values!
*/

bool Item::get_date(MYSQL_TIME *ltime,ulonglong fuzzydate)
{
  if (field_type() == MYSQL_TYPE_TIME)
    fuzzydate|= TIME_TIME_ONLY;

  switch (result_type()) {
  case INT_RESULT:
  {
    longlong value= val_int();
    bool neg= !unsigned_flag && value < 0;
    if (field_type() == MYSQL_TYPE_YEAR)
    {
      if (max_length == 2)
      {
        if (value < 70)
          value+= 2000;
        else if (value <= 1900)
          value+= 1900;
      }
      value*= 10000; /* make it YYYYMMHH */
    }
    if (null_value || int_to_datetime_with_warn(neg, neg ? -value : value,
                                                ltime, fuzzydate,
                                                field_name_or_null()))
      goto err;
    break;
  }
  case REAL_RESULT:
  {
    double value= val_real();
    if (null_value || double_to_datetime_with_warn(value, ltime, fuzzydate,
                                                   field_name_or_null()))
      goto err;
    break;
  }
  case DECIMAL_RESULT:
  {
    my_decimal value, *res;
    if (!(res= val_decimal(&value)) ||
        decimal_to_datetime_with_warn(res, ltime, fuzzydate,
                                      field_name_or_null()))
      goto err;
    break;
  }
  case STRING_RESULT:
  {
    char buff[40];
    String tmp(buff,sizeof(buff), &my_charset_bin),*res;
    if (!(res=val_str(&tmp)) ||
        str_to_datetime_with_warn(res->charset(), res->ptr(), res->length(),
                                  ltime, fuzzydate) <= MYSQL_TIMESTAMP_ERROR)
      goto err;
    break;
  }
  default:
    DBUG_ASSERT(0);
  }

  return null_value= 0;

err:
  /*
    if the item was not null and convertion failed, we return a zero date
    if allowed, otherwise - null.
  */
  bzero((char*) ltime,sizeof(*ltime));
  return null_value|= !(fuzzydate & TIME_FUZZY_DATES);
}

bool Item::get_seconds(ulonglong *sec, ulong *sec_part)
{
  if (decimals == 0)
  { // optimize for an important special case
    longlong val= val_int();
    bool neg= val < 0 && !unsigned_flag;
    *sec= neg ? -val : val;
    *sec_part= 0;
    return neg;
  }
  my_decimal tmp, *dec= val_decimal(&tmp);
  if (!dec)
    return 0;
  return my_decimal2seconds(dec, sec, sec_part);
}

CHARSET_INFO *Item::default_charset()
{
  return current_thd->variables.collation_connection;
}


/*
  Save value in field, but don't give any warnings

  NOTES
   This is used to temporary store and retrieve a value in a column,
   for example in opt_range to adjust the key value to fit the column.
*/

int Item::save_in_field_no_warnings(Field *field, bool no_conversions)
{
  int res;
  TABLE *table= field->table;
  THD *thd= table->in_use;
  enum_check_fields tmp= thd->count_cuted_fields;
  my_bitmap_map *old_map= dbug_tmp_use_all_columns(table, table->write_set);
  ulonglong sql_mode= thd->variables.sql_mode;
  thd->variables.sql_mode&= ~(MODE_NO_ZERO_IN_DATE | MODE_NO_ZERO_DATE);
  thd->variables.sql_mode|= MODE_INVALID_DATES;
  thd->count_cuted_fields= CHECK_FIELD_IGNORE;

  res= save_in_field(field, no_conversions);

  thd->count_cuted_fields= tmp;
  dbug_tmp_restore_column_map(table->write_set, old_map);
  thd->variables.sql_mode= sql_mode;
  return res;
}


/*****************************************************************************
  Item_sp_variable methods
*****************************************************************************/

Item_sp_variable::Item_sp_variable(char *sp_var_name_str,
                                   uint sp_var_name_length)
  :m_thd(0)
#ifndef DBUG_OFF
   , m_sp(0)
#endif
{
  m_name.str= sp_var_name_str;
  m_name.length= sp_var_name_length;
}


bool Item_sp_variable::fix_fields(THD *thd, Item **)
{
  Item *it;

  m_thd= thd; /* NOTE: this must be set before any this_xxx() */
  it= this_item();

  DBUG_ASSERT(it->fixed);

  max_length= it->max_length;
  decimals= it->decimals;
  unsigned_flag= it->unsigned_flag;
  fixed= 1;
  collation.set(it->collation.collation, it->collation.derivation);

  return FALSE;
}


double Item_sp_variable::val_real()
{
  DBUG_ASSERT(fixed);
  Item *it= this_item();
  double ret= it->val_real();
  null_value= it->null_value;
  return ret;
}


longlong Item_sp_variable::val_int()
{
  DBUG_ASSERT(fixed);
  Item *it= this_item();
  longlong ret= it->val_int();
  null_value= it->null_value;
  return ret;
}


String *Item_sp_variable::val_str(String *sp)
{
  DBUG_ASSERT(fixed);
  Item *it= this_item();
  String *res= it->val_str(sp);

  null_value= it->null_value;

  if (!res)
    return NULL;

  /*
    This way we mark returned value of val_str as const,
    so that various functions (e.g. CONCAT) won't try to
    modify the value of the Item. Analogous mechanism is
    implemented for Item_param.
    Without this trick Item_splocal could be changed as a
    side-effect of expression computation. Here is an example
    of what happens without it: suppose x is varchar local
    variable in a SP with initial value 'ab' Then
      select concat(x,'c');
    would change x's value to 'abc', as Item_func_concat::val_str()
    would use x's internal buffer to compute the result.
    This is intended behaviour of Item_func_concat. Comments to
    Item_param class contain some more details on the topic.
  */

  if (res != &str_value)
    str_value.set(res->ptr(), res->length(), res->charset());
  else
    res->mark_as_const();

  return &str_value;
}


my_decimal *Item_sp_variable::val_decimal(my_decimal *decimal_value)
{
  DBUG_ASSERT(fixed);
  Item *it= this_item();
  my_decimal *val= it->val_decimal(decimal_value);
  null_value= it->null_value;
  return val;
}


bool Item_sp_variable::is_null()
{
  return this_item()->is_null();
}


/*****************************************************************************
  Item_splocal methods
*****************************************************************************/

Item_splocal::Item_splocal(const LEX_STRING &sp_var_name,
                           uint sp_var_idx,
                           enum_field_types sp_var_type,
                           uint pos_in_q, uint len_in_q)
  :Item_sp_variable(sp_var_name.str, sp_var_name.length),
   m_var_idx(sp_var_idx),
   limit_clause_param(FALSE),
   pos_in_query(pos_in_q), len_in_query(len_in_q)
{
  maybe_null= TRUE;

  m_type= sp_map_item_type(sp_var_type);
  m_field_type= sp_var_type;
  m_result_type= sp_map_result_type(sp_var_type);
}


Item *
Item_splocal::this_item()
{
  DBUG_ASSERT(m_sp == m_thd->spcont->sp);

  return m_thd->spcont->get_item(m_var_idx);
}

const Item *
Item_splocal::this_item() const
{
  DBUG_ASSERT(m_sp == m_thd->spcont->sp);

  return m_thd->spcont->get_item(m_var_idx);
}


Item **
Item_splocal::this_item_addr(THD *thd, Item **)
{
  DBUG_ASSERT(m_sp == thd->spcont->sp);

  return thd->spcont->get_item_addr(m_var_idx);
}


void Item_splocal::print(String *str, enum_query_type)
{
  str->reserve(m_name.length+8);
  str->append(m_name.str, m_name.length);
  str->append('@');
  str->qs_append(m_var_idx);
}


bool Item_splocal::set_value(THD *thd, sp_rcontext *ctx, Item **it)
{
  return ctx->set_variable(thd, get_var_idx(), it);
}


/*****************************************************************************
  Item_case_expr methods
*****************************************************************************/

Item_case_expr::Item_case_expr(uint case_expr_id)
  :Item_sp_variable( C_STRING_WITH_LEN("case_expr")),
   m_case_expr_id(case_expr_id)
{
}


Item *
Item_case_expr::this_item()
{
  DBUG_ASSERT(m_sp == m_thd->spcont->sp);

  return m_thd->spcont->get_case_expr(m_case_expr_id);
}



const Item *
Item_case_expr::this_item() const
{
  DBUG_ASSERT(m_sp == m_thd->spcont->sp);

  return m_thd->spcont->get_case_expr(m_case_expr_id);
}


Item **
Item_case_expr::this_item_addr(THD *thd, Item **)
{
  DBUG_ASSERT(m_sp == thd->spcont->sp);

  return thd->spcont->get_case_expr_addr(m_case_expr_id);
}


void Item_case_expr::print(String *str, enum_query_type)
{
  if (str->reserve(MAX_INT_WIDTH + sizeof("case_expr@")))
    return;                                    /* purecov: inspected */
  (void) str->append(STRING_WITH_LEN("case_expr@"));
  str->qs_append(m_case_expr_id);
}


/*****************************************************************************
  Item_name_const methods
*****************************************************************************/

double Item_name_const::val_real()
{
  DBUG_ASSERT(fixed);
  double ret= value_item->val_real();
  null_value= value_item->null_value;
  return ret;
}


longlong Item_name_const::val_int()
{
  DBUG_ASSERT(fixed);
  longlong ret= value_item->val_int();
  null_value= value_item->null_value;
  return ret;
}


String *Item_name_const::val_str(String *sp)
{
  DBUG_ASSERT(fixed);
  String *ret= value_item->val_str(sp);
  null_value= value_item->null_value;
  return ret;
}


my_decimal *Item_name_const::val_decimal(my_decimal *decimal_value)
{
  DBUG_ASSERT(fixed);
  my_decimal *val= value_item->val_decimal(decimal_value);
  null_value= value_item->null_value;
  return val;
}


bool Item_name_const::is_null()
{
  return value_item->is_null();
}


Item_name_const::Item_name_const(Item *name_arg, Item *val):
    value_item(val), name_item(name_arg)
{
  Item::maybe_null= TRUE;
  valid_args= true;
  if (!name_item->basic_const_item())
    goto err;

  if (value_item->basic_const_item())
    return; // ok

  if (value_item->type() == FUNC_ITEM)
  {
    Item_func *value_func= (Item_func *) value_item;
    if (value_func->functype() != Item_func::COLLATE_FUNC &&
        value_func->functype() != Item_func::NEG_FUNC)
      goto err;

    if (value_func->key_item()->basic_const_item())
      return; // ok
  }

err:
  valid_args= false;
  my_error(ER_WRONG_ARGUMENTS, MYF(0), "NAME_CONST");
}


Item::Type Item_name_const::type() const
{
  /*
    As 
    1. one can try to create the Item_name_const passing non-constant 
    arguments, although it's incorrect and 
    2. the type() method can be called before the fix_fields() to get
    type information for a further type cast, e.g. 
    if (item->type() == FIELD_ITEM) 
      ((Item_field *) item)->... 
    we return NULL_ITEM in the case to avoid wrong casting.

    valid_args guarantees value_item->basic_const_item(); if type is
    FUNC_ITEM, then we have a fudged item_func_neg() on our hands
    and return the underlying type.
    For Item_func_set_collation()
    e.g. NAME_CONST('name', 'value' COLLATE collation) we return its
    'value' argument type. 
  */
  if (!valid_args)
    return NULL_ITEM;
  Item::Type value_type= value_item->type();
  if (value_type == FUNC_ITEM)
  {
    /* 
      The second argument of NAME_CONST('name', 'value') must be 
      a simple constant item or a NEG_FUNC/COLLATE_FUNC.
    */
    DBUG_ASSERT(((Item_func *) value_item)->functype() == 
                Item_func::NEG_FUNC ||
                ((Item_func *) value_item)->functype() == 
                Item_func::COLLATE_FUNC);
    return ((Item_func *) value_item)->key_item()->type();            
  }
  return value_type;
}


bool Item_name_const::fix_fields(THD *thd, Item **ref)
{
  char buf[128];
  String *item_name;
  String s(buf, sizeof(buf), &my_charset_bin);
  s.length(0);

  if (value_item->fix_fields(thd, &value_item) ||
      name_item->fix_fields(thd, &name_item) ||
      !value_item->const_item() ||
      !name_item->const_item() ||
      !(item_name= name_item->val_str(&s))) // Can't have a NULL name 
  {
    my_error(ER_RESERVED_SYNTAX, MYF(0), "NAME_CONST");
    return TRUE;
  }
  if (is_autogenerated_name)
  {
    set_name(item_name->ptr(), (uint) item_name->length(), system_charset_info);
  }
  collation.set(value_item->collation.collation, DERIVATION_IMPLICIT);
  max_length= value_item->max_length;
  decimals= value_item->decimals;
  fixed= 1;
  return FALSE;
}


void Item_name_const::print(String *str, enum_query_type query_type)
{
  str->append(STRING_WITH_LEN("NAME_CONST("));
  name_item->print(str, query_type);
  str->append(',');
  value_item->print(str, query_type);
  str->append(')');
}


/*
 need a special class to adjust printing : references to aggregate functions 
 must not be printed as refs because the aggregate functions that are added to
 the front of select list are not printed as well.
*/
class Item_aggregate_ref : public Item_ref
{
public:
  Item_aggregate_ref(Name_resolution_context *context_arg, Item **item,
                  const char *table_name_arg, const char *field_name_arg)
    :Item_ref(context_arg, item, table_name_arg, field_name_arg) {}

  virtual inline void print (String *str, enum_query_type query_type)
  {
    if (ref)
      (*ref)->print(str, query_type);
    else
      Item_ident::print(str, query_type);
  }
  virtual Ref_Type ref_type() { return AGGREGATE_REF; }
};


/**
  Move SUM items out from item tree and replace with reference.

  @param thd			Thread handler
  @param ref_pointer_array	Pointer to array of reference fields
  @param fields		All fields in select
  @param ref			Pointer to item
  @param skip_registered       <=> function be must skipped for registered
                               SUM items

  @note
    This is from split_sum_func2() for items that should be split

    All found SUM items are added FIRST in the fields list and
    we replace the item with a reference.

    thd->fatal_error() may be called if we are out of memory
*/

void Item::split_sum_func2(THD *thd, Item **ref_pointer_array,
                           List<Item> &fields, Item **ref, 
                           bool skip_registered)
{
  /* An item of type Item_sum  is registered <=> ref_by != 0 */ 
  if (type() == SUM_FUNC_ITEM && skip_registered && 
      ((Item_sum *) this)->ref_by)
    return;
  if ((type() != SUM_FUNC_ITEM && with_sum_func) ||
      (type() == FUNC_ITEM &&
       (((Item_func *) this)->functype() == Item_func::ISNOTNULLTEST_FUNC ||
        ((Item_func *) this)->functype() == Item_func::TRIG_COND_FUNC)))
  {
    /* Will split complicated items and ignore simple ones */
    split_sum_func(thd, ref_pointer_array, fields);
  }
  else if ((type() == SUM_FUNC_ITEM || (used_tables() & ~PARAM_TABLE_BIT)) &&
           type() != SUBSELECT_ITEM &&
           (type() != REF_ITEM ||
           ((Item_ref*)this)->ref_type() == Item_ref::VIEW_REF))
  {
    /*
      Replace item with a reference so that we can easily calculate
      it (in case of sum functions) or copy it (in case of fields)

      The test above is to ensure we don't do a reference for things
      that are constants (PARAM_TABLE_BIT is in effect a constant)
      or already referenced (for example an item in HAVING)
      Exception is Item_direct_view_ref which we need to convert to
      Item_ref to allow fields from view being stored in tmp table.
    */
    Item_aggregate_ref *item_ref;
    uint el= fields.elements;
    DBUG_ASSERT(fields.elements <=
                thd->lex->current_select->ref_pointer_array_size);
    /*
      If this is an item_ref, get the original item
      This is a safety measure if this is called for things that is
      already a reference.
    */
    Item *real_itm= real_item();

    ref_pointer_array[el]= real_itm;
    if (!(item_ref= new Item_aggregate_ref(&thd->lex->current_select->context,
                                           ref_pointer_array + el, 0, name)))
      return;                                   // fatal_error is set
    if (type() == SUM_FUNC_ITEM)
      item_ref->depended_from= ((Item_sum *) this)->depended_from(); 
    fields.push_front(real_itm);
    thd->change_item_tree(ref, item_ref);
  }
}


static bool
left_is_superset(DTCollation *left, DTCollation *right)
{
  /* Allow convert to Unicode */
  if (left->collation->state & MY_CS_UNICODE &&
      (left->derivation < right->derivation ||
       (left->derivation == right->derivation &&
        (!(right->collation->state & MY_CS_UNICODE) ||
         /* The code below makes 4-byte utf8 a superset over 3-byte utf8 */
         (left->collation->state & MY_CS_UNICODE_SUPPLEMENT &&
          !(right->collation->state & MY_CS_UNICODE_SUPPLEMENT) &&
          left->collation->mbmaxlen > right->collation->mbmaxlen &&
          left->collation->mbminlen == right->collation->mbminlen)))))
    return TRUE;
  /* Allow convert from ASCII */
  if (right->repertoire == MY_REPERTOIRE_ASCII &&
      (left->derivation < right->derivation ||
       (left->derivation == right->derivation &&
        !(left->repertoire == MY_REPERTOIRE_ASCII))))
    return TRUE;
  /* Disallow conversion otherwise */
  return FALSE;
}

/**
  Aggregate two collations together taking
  into account their coercibility (aka derivation):.

  0 == DERIVATION_EXPLICIT  - an explicitly written COLLATE clause @n
  1 == DERIVATION_NONE      - a mix of two different collations @n
  2 == DERIVATION_IMPLICIT  - a column @n
  3 == DERIVATION_COERCIBLE - a string constant.

  The most important rules are:
  -# If collations are the same:
  chose this collation, and the strongest derivation.
  -# If collations are different:
  - Character sets may differ, but only if conversion without
  data loss is possible. The caller provides flags whether
  character set conversion attempts should be done. If no
  flags are substituted, then the character sets must be the same.
  Currently processed flags are:
  MY_COLL_ALLOW_SUPERSET_CONV  - allow conversion to a superset
  MY_COLL_ALLOW_COERCIBLE_CONV - allow conversion of a coercible value
  - two EXPLICIT collations produce an error, e.g. this is wrong:
  CONCAT(expr1 collate latin1_swedish_ci, expr2 collate latin1_german_ci)
  - the side with smaller derivation value wins,
  i.e. a column is stronger than a string constant,
  an explicit COLLATE clause is stronger than a column.
  - if derivations are the same, we have DERIVATION_NONE,
  we'll wait for an explicit COLLATE clause which possibly can
  come from another argument later: for example, this is valid,
  but we don't know yet when collecting the first two arguments:
     @code
       CONCAT(latin1_swedish_ci_column,
              latin1_german1_ci_column,
              expr COLLATE latin1_german2_ci)
  @endcode
*/

bool DTCollation::aggregate(DTCollation &dt, uint flags)
{
  if (!my_charset_same(collation, dt.collation))
  {
    /* 
       We do allow to use binary strings (like BLOBS)
       together with character strings.
       Binaries have more precedence than a character
       string of the same derivation.
    */
    if (collation == &my_charset_bin)
    {
      if (derivation <= dt.derivation)
      {
	/* Do nothing */
      }
      else
      {
	set(dt); 
      }
    }
    else if (dt.collation == &my_charset_bin)
    {
      if (dt.derivation <= derivation)
      {
        set(dt);
      }
    }
    else if ((flags & MY_COLL_ALLOW_SUPERSET_CONV) &&
             left_is_superset(this, &dt))
    {
      /* Do nothing */
    }
    else if ((flags & MY_COLL_ALLOW_SUPERSET_CONV) &&
             left_is_superset(&dt, this))
    {
      set(dt);
    }
    else if ((flags & MY_COLL_ALLOW_COERCIBLE_CONV) &&
             derivation < dt.derivation &&
             dt.derivation >= DERIVATION_SYSCONST)
    {
      /* Do nothing */
    }
    else if ((flags & MY_COLL_ALLOW_COERCIBLE_CONV) &&
             dt.derivation < derivation &&
             derivation >= DERIVATION_SYSCONST)
    {
      set(dt);
    }
    else
    {
      // Cannot apply conversion
      set(&my_charset_bin, DERIVATION_NONE,
          (dt.repertoire|repertoire));
      return 1;
    }
  }
  else if (derivation < dt.derivation)
  {
    /* Do nothing */
  }
  else if (dt.derivation < derivation)
  {
    set(dt);
  }
  else
  { 
    if (collation == dt.collation)
    {
      /* Do nothing */
    }
    else 
    {
      if (derivation == DERIVATION_EXPLICIT)
      {
        set(0, DERIVATION_NONE, 0);
        return 1;
      }
      if (collation->state & MY_CS_BINSORT)
        return 0;
      if (dt.collation->state & MY_CS_BINSORT)
      {
        set(dt);
        return 0;
      }
      CHARSET_INFO *bin= get_charset_by_csname(collation->csname, 
                                               MY_CS_BINSORT,MYF(0));
      set(bin, DERIVATION_NONE);
    }
  }
  repertoire|= dt.repertoire;
  return 0;
}

/******************************/
static
void my_coll_agg_error(DTCollation &c1, DTCollation &c2, const char *fname)
{
  my_error(ER_CANT_AGGREGATE_2COLLATIONS,MYF(0),
           c1.collation->name,c1.derivation_name(),
           c2.collation->name,c2.derivation_name(),
           fname);
}


static
void my_coll_agg_error(DTCollation &c1, DTCollation &c2, DTCollation &c3,
                       const char *fname)
{
  my_error(ER_CANT_AGGREGATE_3COLLATIONS,MYF(0),
  	   c1.collation->name,c1.derivation_name(),
	   c2.collation->name,c2.derivation_name(),
	   c3.collation->name,c3.derivation_name(),
	   fname);
}


static
void my_coll_agg_error(Item** args, uint count, const char *fname,
                       int item_sep)
{
  if (count == 2)
    my_coll_agg_error(args[0]->collation, args[item_sep]->collation, fname);
  else if (count == 3)
    my_coll_agg_error(args[0]->collation, args[item_sep]->collation,
                      args[2*item_sep]->collation, fname);
  else
    my_error(ER_CANT_AGGREGATE_NCOLLATIONS,MYF(0),fname);
}


bool agg_item_collations(DTCollation &c, const char *fname,
                         Item **av, uint count, uint flags, int item_sep)
{
  uint i;
  Item **arg;
  bool unknown_cs= 0;

  c.set(av[0]->collation);
  for (i= 1, arg= &av[item_sep]; i < count; i++, arg+= item_sep)
  {
    if (c.aggregate((*arg)->collation, flags))
    {
      if (c.derivation == DERIVATION_NONE &&
          c.collation == &my_charset_bin)
      {
        unknown_cs= 1;
        continue;
      }
      my_coll_agg_error(av, count, fname, item_sep);
      return TRUE;
    }
  }

  if (unknown_cs &&
      c.derivation != DERIVATION_EXPLICIT)
  {
    my_coll_agg_error(av, count, fname, item_sep);
    return TRUE;
  }

  if ((flags & MY_COLL_DISALLOW_NONE) &&
      c.derivation == DERIVATION_NONE)
  {
    my_coll_agg_error(av, count, fname, item_sep);
    return TRUE;
  }
  
  /* If all arguments where numbers, reset to @@collation_connection */
  if (flags & MY_COLL_ALLOW_NUMERIC_CONV &&
      c.derivation == DERIVATION_NUMERIC)
    c.set(Item::default_charset(), DERIVATION_COERCIBLE, MY_REPERTOIRE_NUMERIC);

  return FALSE;
}


bool agg_item_collations_for_comparison(DTCollation &c, const char *fname,
                                        Item **av, uint count, uint flags)
{
  return (agg_item_collations(c, fname, av, count,
                              flags | MY_COLL_DISALLOW_NONE, 1));
}


bool agg_item_set_converter(DTCollation &coll, const char *fname,
                            Item **args, uint nargs, uint flags, int item_sep)
{
  Item **arg, *safe_args[2]= {NULL, NULL};

  /*
    For better error reporting: save the first and the second argument.
    We need this only if the the number of args is 3 or 2:
    - for a longer argument list, "Illegal mix of collations"
      doesn't display each argument's characteristics.
    - if nargs is 1, then this error cannot happen.
  */
  if (nargs >=2 && nargs <= 3)
  {
    safe_args[0]= args[0];
    safe_args[1]= args[item_sep];
  }

  THD *thd= current_thd;
  bool res= FALSE;
  uint i;

  /*
    In case we're in statement prepare, create conversion item
    in its memory: it will be reused on each execute.
  */
  Query_arena backup;
  Query_arena *arena= thd->stmt_arena->is_stmt_prepare() ?
                      thd->activate_stmt_arena_if_needed(&backup) :
                      NULL;

  for (i= 0, arg= args; i < nargs; i++, arg+= item_sep)
  {
    Item* conv;
    uint32 dummy_offset;
    if (!String::needs_conversion(1, (*arg)->collation.collation,
                                  coll.collation,
                                  &dummy_offset))
      continue;

    /*
      No needs to add converter if an "arg" is NUMERIC or DATETIME
      value (which is pure ASCII) and at the same time target DTCollation
      is ASCII-compatible. For example, no needs to rewrite:
        SELECT * FROM t1 WHERE datetime_field = '2010-01-01';
      to
        SELECT * FROM t1 WHERE CONVERT(datetime_field USING cs) = '2010-01-01';
      
      TODO: avoid conversion of any values with
      repertoire ASCII and 7bit-ASCII-compatible,
      not only numeric/datetime origin.
    */
    if ((*arg)->collation.derivation == DERIVATION_NUMERIC &&
        (*arg)->collation.repertoire == MY_REPERTOIRE_ASCII &&
        !((*arg)->collation.collation->state & MY_CS_NONASCII) &&
        !(coll.collation->state & MY_CS_NONASCII))
      continue;

    if (!(conv= (*arg)->safe_charset_converter(coll.collation)) &&
        ((*arg)->collation.repertoire == MY_REPERTOIRE_ASCII))
      conv= new Item_func_conv_charset(*arg, coll.collation, 1);

    if (!conv)
    {
      if (nargs >=2 && nargs <= 3)
      {
        /* restore the original arguments for better error message */
        args[0]= safe_args[0];
        args[item_sep]= safe_args[1];
      }
      my_coll_agg_error(args, nargs, fname, item_sep);
      res= TRUE;
      break; // we cannot return here, we need to restore "arena".
    }
    if ((*arg)->type() == Item::FIELD_ITEM)
      ((Item_field *)(*arg))->no_const_subst= 1;
    /*
      If in statement prepare, then we create a converter for two
      constant items, do it once and then reuse it.
      If we're in execution of a prepared statement, arena is NULL,
      and the conv was created in runtime memory. This can be
      the case only if the argument is a parameter marker ('?'),
      because for all true constants the charset converter has already
      been created in prepare. In this case register the change for
      rollback.
    */
    if (thd->stmt_arena->is_stmt_prepare())
      *arg= conv;
    else
      thd->change_item_tree(arg, conv);

    if (conv->fix_fields(thd, arg))
    {
      res= TRUE;
      break; // we cannot return here, we need to restore "arena".
    }
  }
  if (arena)
    thd->restore_active_arena(arena, &backup);
  return res;
}


/* 
  Collect arguments' character sets together.
  We allow to apply automatic character set conversion in some cases.
  The conditions when conversion is possible are:
  - arguments A and B have different charsets
  - A wins according to coercibility rules
    (i.e. a column is stronger than a string constant,
     an explicit COLLATE clause is stronger than a column)
  - character set of A is either superset for character set of B,
    or B is a string constant which can be converted into the
    character set of A without data loss.
    
  If all of the above is true, then it's possible to convert
  B into the character set of A, and then compare according
  to the collation of A.
  
  For functions with more than two arguments:

    collect(A,B,C) ::= collect(collect(A,B),C)

  Since this function calls THD::change_item_tree() on the passed Item **
  pointers, it is necessary to pass the original Item **'s, not copies.
  Otherwise their values will not be properly restored (see BUG#20769).
  If the items are not consecutive (eg. args[2] and args[5]), use the
  item_sep argument, ie.

    agg_item_charsets(coll, fname, &args[2], 2, flags, 3)

*/

bool agg_item_charsets(DTCollation &coll, const char *fname,
                       Item **args, uint nargs, uint flags, int item_sep)
{
  if (agg_item_collations(coll, fname, args, nargs, flags, item_sep))
    return TRUE;

  return agg_item_set_converter(coll, fname, args, nargs, flags, item_sep);
}


void Item_ident_for_show::make_field(Send_field *tmp_field)
{
  tmp_field->table_name= tmp_field->org_table_name= table_name;
  tmp_field->db_name= db_name;
  tmp_field->col_name= tmp_field->org_col_name= field->field_name;
  tmp_field->charsetnr= field->charset()->number;
  tmp_field->length=field->field_length;
  tmp_field->type=field->type();
  tmp_field->flags= field->table->maybe_null ? 
    (field->flags & ~NOT_NULL_FLAG) : field->flags;
  tmp_field->decimals= field->decimals();
}

/**********************************************/

Item_field::Item_field(Field *f)
  :Item_ident(0, NullS, *f->table_name, f->field_name),
   item_equal(0), no_const_subst(0),
   have_privileges(0), any_privileges(0)
{
  set_field(f);
  /*
    field_name and table_name should not point to garbage
    if this item is to be reused
  */
  orig_table_name= orig_field_name= "";
  with_field= 1;
}


/**
  Constructor used inside setup_wild().

  Ensures that field, table, and database names will live as long as
  Item_field (this is important in prepared statements).
*/

Item_field::Item_field(THD *thd, Name_resolution_context *context_arg,
                       Field *f)
  :Item_ident(context_arg, f->table->s->db.str, *f->table_name, f->field_name),
   item_equal(0), no_const_subst(0),
   have_privileges(0), any_privileges(0)
{
  /*
    We always need to provide Item_field with a fully qualified field
    name to avoid ambiguity when executing prepared statements like
    SELECT * from d1.t1, d2.t1; (assuming d1.t1 and d2.t1 have columns
    with same names).
    This is because prepared statements never deal with wildcards in
    select list ('*') and always fix fields using fully specified path
    (i.e. db.table.column).
    No check for OOM: if db_name is NULL, we'll just get
    "Field not found" error.
    We need to copy db_name, table_name and field_name because they must
    be allocated in the statement memory, not in table memory (the table
    structure can go away and pop up again between subsequent executions
    of a prepared statement or after the close_tables_for_reopen() call
    in mysql_multi_update_prepare() or due to wildcard expansion in stored
    procedures).
  */
  {
    if (db_name)
      orig_db_name= thd->strdup(db_name);
    if (table_name)
      orig_table_name= thd->strdup(table_name);
    if (field_name)
      orig_field_name= thd->strdup(field_name);
    /*
      We don't restore 'name' in cleanup because it's not changed
      during execution. Still we need it to point to persistent
      memory if this item is to be reused.
    */
    name= (char*) orig_field_name;
  }
  set_field(f);
  with_field= 1;
}


Item_field::Item_field(Name_resolution_context *context_arg,
                       const char *db_arg,const char *table_name_arg,
                       const char *field_name_arg)
  :Item_ident(context_arg, db_arg,table_name_arg,field_name_arg),
   field(0), result_field(0), item_equal(0), no_const_subst(0),
   have_privileges(0), any_privileges(0)
{
  SELECT_LEX *select= current_thd->lex->current_select;
  collation.set(DERIVATION_IMPLICIT);
  if (select && select->parsing_place != IN_HAVING)
      select->select_n_where_fields++;
  with_field= 1;
}

/**
  Constructor need to process subselect with temporary tables (see Item)
*/

Item_field::Item_field(THD *thd, Item_field *item)
  :Item_ident(thd, item),
   field(item->field),
   result_field(item->result_field),
   item_equal(item->item_equal),
   no_const_subst(item->no_const_subst),
   have_privileges(item->have_privileges),
   any_privileges(item->any_privileges)
{
  collation.set(DERIVATION_IMPLICIT);
  with_field= 1;
}


/**
  Calculate the max column length not taking into account the
  limitations over integer types.

  When storing data into fields the server currently just ignores the
  limits specified on integer types, e.g. 1234 can safely be stored in
  an int(2) and will not cause an error.
  Thus when creating temporary tables and doing transformations
  we must adjust the maximum field length to reflect this fact.
  We take the un-restricted maximum length and adjust it similarly to
  how the declared length is adjusted wrt unsignedness etc.
  TODO: this all needs to go when we disable storing 1234 in int(2).

  @param field_par   Original field the use to calculate the lengths
  @param max_length  Item's calculated explicit max length
  @return            The adjusted max length
*/

inline static uint32
adjust_max_effective_column_length(Field *field_par, uint32 max_length)
{
  uint32 new_max_length= field_par->max_display_length();
  uint32 sign_length= (field_par->flags & UNSIGNED_FLAG) ? 0 : 1;

  switch (field_par->type())
  {
  case MYSQL_TYPE_INT24:
    /*
      Compensate for MAX_MEDIUMINT_WIDTH being 1 too long (8)
      compared to the actual number of digits that can fit into
      the column.
    */
    new_max_length+= 1;
    /* fall through */
  case MYSQL_TYPE_LONG:
  case MYSQL_TYPE_TINY:
  case MYSQL_TYPE_SHORT:

    /* Take out the sign and add a conditional sign */
    new_max_length= new_max_length - 1 + sign_length;
    break;

  /* BINGINT is always 20 no matter the sign */
  case MYSQL_TYPE_LONGLONG:
  /* make gcc happy */
  default:
    break;
  }

  /* Adjust only if the actual precision based one is bigger than specified */
  return new_max_length > max_length ? new_max_length : max_length;
}


void Item_field::set_field(Field *field_par)
{
  field=result_field=field_par;			// for easy coding with fields
  maybe_null=field->maybe_null();
  decimals= field->decimals();
  table_name= *field_par->table_name;
  field_name= field_par->field_name;
  db_name= field_par->table->s->db.str;
  alias_name_used= field_par->table->alias_name_used;
  unsigned_flag=test(field_par->flags & UNSIGNED_FLAG);
  collation.set(field_par->charset(), field_par->derivation(),
                field_par->repertoire());
  fix_char_length(field_par->char_length());

  max_length= adjust_max_effective_column_length(field_par, max_length);

  fixed= 1;
  if (field->table->s->tmp_table == SYSTEM_TMP_TABLE)
    any_privileges= 0;
}


/**
  Reset this item to point to a field from the new temporary table.
  This is used when we create a new temporary table for each execution
  of prepared statement.
*/

void Item_field::reset_field(Field *f)
{
  set_field(f);
  /* 'name' is pointing at field->field_name of old field */
  name= (char*) f->field_name;
}


bool Item_field::enumerate_field_refs_processor(uchar *arg)
{
  Field_enumerator *fe= (Field_enumerator*)arg;
  fe->visit_field(this);
  return FALSE;
}

bool Item_field::update_table_bitmaps_processor(uchar *arg)
{
  update_table_bitmaps();
  return FALSE;
}

const char *Item_ident::full_name() const
{
  char *tmp;
  if (!table_name || !field_name)
    return field_name ? field_name : name ? name : "tmp_field";
  if (db_name && db_name[0])
  {
    tmp=(char*) sql_alloc((uint) strlen(db_name)+(uint) strlen(table_name)+
			  (uint) strlen(field_name)+3);
    strxmov(tmp,db_name,".",table_name,".",field_name,NullS);
  }
  else
  {
    if (table_name[0])
    {
      tmp= (char*) sql_alloc((uint) strlen(table_name) +
			     (uint) strlen(field_name) + 2);
      strxmov(tmp, table_name, ".", field_name, NullS);
    }
    else
      tmp= (char*) field_name;
  }
  return tmp;
}

void Item_ident::print(String *str, enum_query_type query_type)
{
  THD *thd= current_thd;
  char d_name_buff[MAX_ALIAS_NAME], t_name_buff[MAX_ALIAS_NAME];
  const char *d_name= db_name, *t_name= table_name;
  if (lower_case_table_names== 1 ||
      (lower_case_table_names == 2 && !alias_name_used))
  {
    if (table_name && table_name[0])
    {
      strmov(t_name_buff, table_name);
      my_casedn_str(files_charset_info, t_name_buff);
      t_name= t_name_buff;
    }
    if (db_name && db_name[0])
    {
      strmov(d_name_buff, db_name);
      my_casedn_str(files_charset_info, d_name_buff);
      d_name= d_name_buff;
    }
  }

  if (!table_name || !field_name || !field_name[0])
  {
    const char *nm= (field_name && field_name[0]) ?
                      field_name : name ? name : "tmp_field";
    append_identifier(thd, str, nm, (uint) strlen(nm));
    return;
  }
  if (db_name && db_name[0] && !alias_name_used)
  {
    if (!(cached_table && cached_table->belong_to_view &&
          cached_table->belong_to_view->compact_view_format))
    {
      append_identifier(thd, str, d_name, (uint)strlen(d_name));
      str->append('.');
    }
    append_identifier(thd, str, t_name, (uint)strlen(t_name));
    str->append('.');
    append_identifier(thd, str, field_name, (uint)strlen(field_name));
  }
  else
  {
    if (table_name[0])
    {
      append_identifier(thd, str, t_name, (uint) strlen(t_name));
      str->append('.');
      append_identifier(thd, str, field_name, (uint) strlen(field_name));
    }
    else
      append_identifier(thd, str, field_name, (uint) strlen(field_name));
  }
}

/* ARGSUSED */
String *Item_field::val_str(String *str)
{
  DBUG_ASSERT(fixed == 1);
  if ((null_value=field->is_null()))
    return 0;
  str->set_charset(str_value.charset());
  return field->val_str(str,&str_value);
}


double Item_field::val_real()
{
  DBUG_ASSERT(fixed == 1);
  if ((null_value=field->is_null()))
    return 0.0;
  return field->val_real();
}


longlong Item_field::val_int()
{
  DBUG_ASSERT(fixed == 1);
  if ((null_value=field->is_null()))
    return 0;
  return field->val_int();
}


my_decimal *Item_field::val_decimal(my_decimal *decimal_value)
{
  if ((null_value= field->is_null()))
    return 0;
  return field->val_decimal(decimal_value);
}


String *Item_field::str_result(String *str)
{
  if ((null_value=result_field->is_null()))
    return 0;
  str->set_charset(str_value.charset());
  return result_field->val_str(str,&str_value);
}

bool Item_field::get_date(MYSQL_TIME *ltime,ulonglong fuzzydate)
{
  if ((null_value=field->is_null()) || field->get_date(ltime,fuzzydate))
  {
    bzero((char*) ltime,sizeof(*ltime));
    return 1;
  }
  return 0;
}

bool Item_field::get_date_result(MYSQL_TIME *ltime, ulonglong fuzzydate)
{
  if (result_field->is_null() || result_field->get_date(ltime,fuzzydate))
  {
    bzero((char*) ltime,sizeof(*ltime));
    return (null_value= 1);
  }
  return (null_value= 0);
}


void Item_field::save_result(Field *to)
{
  save_field_in_field(result_field, &null_value, to, TRUE);
}


double Item_field::val_result()
{
  if ((null_value=result_field->is_null()))
    return 0.0;
  return result_field->val_real();
}

longlong Item_field::val_int_result()
{
  if ((null_value=result_field->is_null()))
    return 0;
  return result_field->val_int();
}


my_decimal *Item_field::val_decimal_result(my_decimal *decimal_value)
{
  if ((null_value= result_field->is_null()))
    return 0;
  return result_field->val_decimal(decimal_value);
}


bool Item_field::val_bool_result()
{
  if ((null_value= result_field->is_null()))
    return FALSE;
  switch (result_field->result_type()) {
  case INT_RESULT:
    return result_field->val_int() != 0;
  case DECIMAL_RESULT:
  {
    my_decimal decimal_value;
    my_decimal *val= result_field->val_decimal(&decimal_value);
    if (val)
      return !my_decimal_is_zero(val);
    return 0;
  }
  case REAL_RESULT:
  case STRING_RESULT:
    return result_field->val_real() != 0.0;
  case ROW_RESULT:
  case TIME_RESULT:
  case IMPOSSIBLE_RESULT:
    DBUG_ASSERT(0);
    return 0;                                   // Shut up compiler
  }
  return 0;
}


bool Item_field::is_null_result()
{
  return (null_value=result_field->is_null());
}


bool Item_field::eq(const Item *item, bool binary_cmp) const
{
  Item *real_item= ((Item *) item)->real_item();
  if (real_item->type() != FIELD_ITEM)
    return 0;
  
  Item_field *item_field= (Item_field*) real_item;
  if (item_field->field && field)
    return item_field->field == field;
  /*
    We may come here when we are trying to find a function in a GROUP BY
    clause from the select list.
    In this case the '100 % correct' way to do this would be to first
    run fix_fields() on the GROUP BY item and then retry this function, but
    I think it's better to relax the checking a bit as we will in
    most cases do the correct thing by just checking the field name.
    (In cases where we would choose wrong we would have to generate a
    ER_NON_UNIQ_ERROR).
  */
  return (!my_strcasecmp(system_charset_info, item_field->name,
			 field_name) &&
	  (!item_field->table_name || !table_name ||
	   (!my_strcasecmp(table_alias_charset, item_field->table_name,
			   table_name) &&
	    (!item_field->db_name || !db_name ||
	     (item_field->db_name && !strcmp(item_field->db_name,
					     db_name))))));
}


table_map Item_field::used_tables() const
{
  if (field->table->const_table)
    return 0;					// const item
  return (get_depended_from() ? OUTER_REF_TABLE_BIT : field->table->map);
}

table_map Item_field::all_used_tables() const
{
  return (get_depended_from() ? OUTER_REF_TABLE_BIT : field->table->map);
}

void Item_field::fix_after_pullout(st_select_lex *new_parent, Item **ref)
{
  if (new_parent == get_depended_from())
    depended_from= NULL;
  if (context)
  {
    Name_resolution_context *ctx= new Name_resolution_context();
    if (context->select_lex == new_parent)
    {
      /*
        This field was pushed in then pulled out
        (for example left part of IN)
      */
      ctx->outer_context= context->outer_context;
    }
    else if (context->outer_context)
    {
      /* just pull to the upper context */
      ctx->outer_context= context->outer_context->outer_context;
    }
    else
    {
      /* No upper context (merging Derived/VIEW where context chain ends) */
      ctx->outer_context= NULL;
    }
    ctx->table_list= context->first_name_resolution_table;
    ctx->select_lex= new_parent;
    if (context->select_lex == NULL)
      ctx->select_lex= NULL;
    ctx->first_name_resolution_table= context->first_name_resolution_table;
    ctx->last_name_resolution_table=  context->last_name_resolution_table;
    ctx->error_processor=             context->error_processor;
    ctx->error_processor_data=        context->error_processor_data;
    ctx->resolve_in_select_list=      context->resolve_in_select_list;
    ctx->security_ctx=                context->security_ctx;
    this->context=ctx;
  }
}


Item *Item_field::get_tmp_table_item(THD *thd)
{
  Item_field *new_item= new Item_field(thd, this);
  if (new_item)
    new_item->field= new_item->result_field;
  return new_item;
}

longlong Item_field::val_int_endpoint(bool left_endp, bool *incl_endp)
{
  longlong res= val_int();
  return null_value? LONGLONG_MIN : res;
}

/**
  Create an item from a string we KNOW points to a valid longlong
  end \\0 terminated number string.
  This is always 'signed'. Unsigned values are created with Item_uint()
*/

Item_int::Item_int(const char *str_arg, uint length)
{
  char *end_ptr= (char*) str_arg + length;
  int error;
  value= my_strtoll10(str_arg, &end_ptr, &error);
  max_length= (uint) (end_ptr - str_arg);
  name= (char*) str_arg;
  fixed= 1;
}


my_decimal *Item_int::val_decimal(my_decimal *decimal_value)
{
  int2my_decimal(E_DEC_FATAL_ERROR, value, unsigned_flag, decimal_value);
  return decimal_value;
}

String *Item_int::val_str(String *str)
{
  // following assert is redundant, because fixed=1 assigned in constructor
  DBUG_ASSERT(fixed == 1);
  str->set_int(value, unsigned_flag, collation.collation);
  return str;
}

void Item_int::print(String *str, enum_query_type query_type)
{
  // my_charset_bin is good enough for numbers
  str_value.set_int(value, unsigned_flag, &my_charset_bin);
  str->append(str_value);
}


Item_uint::Item_uint(const char *str_arg, uint length):
  Item_int(str_arg, length)
{
  unsigned_flag= 1;
}


Item_uint::Item_uint(const char *str_arg, longlong i, uint length):
  Item_int(str_arg, i, length)
{
  unsigned_flag= 1;
}


String *Item_uint::val_str(String *str)
{
  // following assert is redundant, because fixed=1 assigned in constructor
  DBUG_ASSERT(fixed == 1);
  str->set((ulonglong) value, collation.collation);
  return str;
}


void Item_uint::print(String *str, enum_query_type query_type)
{
  // latin1 is good enough for numbers
  str_value.set((ulonglong) value, default_charset());
  str->append(str_value);
}


Item_decimal::Item_decimal(const char *str_arg, uint length,
                           CHARSET_INFO *charset)
{
  str2my_decimal(E_DEC_FATAL_ERROR, str_arg, length, charset, &decimal_value);
  name= (char*) str_arg;
  decimals= (uint8) decimal_value.frac;
  fixed= 1;
  max_length= my_decimal_precision_to_length_no_truncation(decimal_value.intg +
                                                           decimals,
                                                           decimals,
                                                           unsigned_flag);
}

Item_decimal::Item_decimal(longlong val, bool unsig)
{
  int2my_decimal(E_DEC_FATAL_ERROR, val, unsig, &decimal_value);
  decimals= (uint8) decimal_value.frac;
  fixed= 1;
  max_length= my_decimal_precision_to_length_no_truncation(decimal_value.intg +
                                                           decimals,
                                                           decimals,
                                                           unsigned_flag);
}


Item_decimal::Item_decimal(double val, int precision, int scale)
{
  double2my_decimal(E_DEC_FATAL_ERROR, val, &decimal_value);
  decimals= (uint8) decimal_value.frac;
  fixed= 1;
  max_length= my_decimal_precision_to_length_no_truncation(decimal_value.intg +
                                                           decimals,
                                                           decimals,
                                                           unsigned_flag);
}


Item_decimal::Item_decimal(const char *str, const my_decimal *val_arg,
                           uint decimal_par, uint length)
{
  my_decimal2decimal(val_arg, &decimal_value);
  name= (char*) str;
  decimals= (uint8) decimal_par;
  max_length= length;
  fixed= 1;
}


Item_decimal::Item_decimal(my_decimal *value_par)
{
  my_decimal2decimal(value_par, &decimal_value);
  decimals= (uint8) decimal_value.frac;
  fixed= 1;
  max_length= my_decimal_precision_to_length_no_truncation(decimal_value.intg +
                                                           decimals,
                                                           decimals,
                                                           unsigned_flag);
}


Item_decimal::Item_decimal(const uchar *bin, int precision, int scale)
{
  binary2my_decimal(E_DEC_FATAL_ERROR, bin,
                    &decimal_value, precision, scale);
  decimals= (uint8) decimal_value.frac;
  fixed= 1;
  max_length= my_decimal_precision_to_length_no_truncation(precision, decimals,
                                                           unsigned_flag);
}


longlong Item_decimal::val_int()
{
  longlong result;
  my_decimal2int(E_DEC_FATAL_ERROR, &decimal_value, unsigned_flag, &result);
  return result;
}

double Item_decimal::val_real()
{
  double result;
  my_decimal2double(E_DEC_FATAL_ERROR, &decimal_value, &result);
  return result;
}

String *Item_decimal::val_str(String *result)
{
  result->set_charset(&my_charset_numeric);
  my_decimal2string(E_DEC_FATAL_ERROR, &decimal_value, 0, 0, 0, result);
  return result;
}

void Item_decimal::print(String *str, enum_query_type query_type)
{
  my_decimal2string(E_DEC_FATAL_ERROR, &decimal_value, 0, 0, 0, &str_value);
  str->append(str_value);
}


bool Item_decimal::eq(const Item *item, bool binary_cmp) const
{
  if (type() == item->type() && item->basic_const_item())
  {
    /*
      We need to cast off const to call val_decimal(). This should
      be OK for a basic constant. Additionally, we can pass 0 as
      a true decimal constant will return its internal decimal
      storage and ignore the argument.
    */
    Item *arg= (Item*) item;
    my_decimal *value= arg->val_decimal(0);
    return !my_decimal_cmp(&decimal_value, value);
  }
  return 0;
}


void Item_decimal::set_decimal_value(my_decimal *value_par)
{
  my_decimal2decimal(value_par, &decimal_value);
  decimals= (uint8) decimal_value.frac;
  unsigned_flag= !decimal_value.sign();
  max_length= my_decimal_precision_to_length_no_truncation(decimal_value.intg +
                                                           decimals,
                                                           decimals,
                                                           unsigned_flag);
}


String *Item_float::val_str(String *str)
{
  // following assert is redundant, because fixed=1 assigned in constructor
  DBUG_ASSERT(fixed == 1);
  str->set_real(value,decimals,&my_charset_bin);
  return str;
}


my_decimal *Item_float::val_decimal(my_decimal *decimal_value)
{
  // following assert is redundant, because fixed=1 assigned in constructor
  DBUG_ASSERT(fixed == 1);
  double2my_decimal(E_DEC_FATAL_ERROR, value, decimal_value);
  return (decimal_value);
}


void Item_string::print(String *str, enum_query_type query_type)
{
  const bool print_introducer=
    !(query_type & QT_WITHOUT_INTRODUCERS) && is_cs_specified();
  if (print_introducer)
  {
    str->append('_');
    str->append(collation.collation->csname);
  }

  str->append('\'');

  if (query_type & QT_TO_SYSTEM_CHARSET)
  {
    if (print_introducer)
    {
      /*
        Because we wrote an introducer, we must print str_value in its
        charset, and the resulting bytes must not be changed until they
        reach the end client.
        But the caller is asking for system_charset_info, and may later
        convert into character_set_results. That means two conversions: we
        must ensure that they don't change our printed bytes.
        So we print str_value in the least common denominator of the three
        charsets involved: ASCII. Non-ASCII characters are printed as \xFF
        sequences (which is ASCII too). This way, our bytes will not be
        changed.
      */
      ErrConvString tmp(str_value.ptr(), str_value.length(), &my_charset_bin);
      str->append(tmp.ptr());
    }
    else
    {
      if (my_charset_same(str_value.charset(), system_charset_info))
        str_value.print(str); // already in system_charset_info
      else // need to convert
      {
        THD *thd= current_thd;
        LEX_STRING utf8_lex_str;

        thd->convert_string(&utf8_lex_str,
                            system_charset_info,
                            str_value.c_ptr_safe(),
                            str_value.length(),
                            str_value.charset());

        String utf8_str(utf8_lex_str.str,
                        utf8_lex_str.length,
                        system_charset_info);

        utf8_str.print(str);
      }
    }
  }
  else
  {
    // Caller wants a result in the charset of str_value.
    str_value.print(str);
  }

  str->append('\'');
}


double 
double_from_string_with_check(CHARSET_INFO *cs, const char *cptr,
                              const char *end)
{
  int error;
  char *end_of_num= (char*) end;
  double tmp;

  tmp= my_strntod(cs, (char*) cptr, end - cptr, &end_of_num, &error);
  if (error || (end != end_of_num &&
                !check_if_only_end_space(cs, end_of_num, end)))
  {
    ErrConvString err(cptr, end - cptr, cs);
    /*
      We can use err.ptr() here as ErrConvString is guranteed to put an
      end \0 here.
    */
    push_warning_printf(current_thd, MYSQL_ERROR::WARN_LEVEL_WARN,
                        ER_TRUNCATED_WRONG_VALUE,
                        ER(ER_TRUNCATED_WRONG_VALUE), "DOUBLE",
                        err.ptr());
  }
  return tmp;
}


double Item_string::val_real()
{
  DBUG_ASSERT(fixed == 1);
  return double_from_string_with_check(str_value.charset(),
                                       str_value.ptr(), 
                                       str_value.ptr() +
                                       str_value.length());
}


longlong 
longlong_from_string_with_check(CHARSET_INFO *cs, const char *cptr,
                                const char *end)
{
  int err;
  longlong tmp;
  char *end_of_num= (char*) end;

  tmp= (*(cs->cset->strtoll10))(cs, cptr, &end_of_num, &err);
  /*
    TODO: Give error if we wanted a signed integer and we got an unsigned
    one
  */
  if (!current_thd->no_errors &&
      (err > 0 ||
       (end != end_of_num && !check_if_only_end_space(cs, end_of_num, end))))
  {
    ErrConvString err(cptr, end - cptr, cs);
    push_warning_printf(current_thd, MYSQL_ERROR::WARN_LEVEL_WARN,
                        ER_TRUNCATED_WRONG_VALUE,
                        ER(ER_TRUNCATED_WRONG_VALUE), "INTEGER",
                        err.ptr());
  }
  return tmp;
}


/**
  @todo
  Give error if we wanted a signed integer and we got an unsigned one
*/
longlong Item_string::val_int()
{
  DBUG_ASSERT(fixed == 1);
  return longlong_from_string_with_check(str_value.charset(), str_value.ptr(),
                                         str_value.ptr()+ str_value.length());
}


my_decimal *Item_string::val_decimal(my_decimal *decimal_value)
{
  return val_decimal_from_string(decimal_value);
}


bool Item_null::eq(const Item *item, bool binary_cmp) const
{ return item->type() == type(); }


double Item_null::val_real()
{
  // following assert is redundant, because fixed=1 assigned in constructor
  DBUG_ASSERT(fixed == 1);
  null_value=1;
  return 0.0;
}
longlong Item_null::val_int()
{
  // following assert is redundant, because fixed=1 assigned in constructor
  DBUG_ASSERT(fixed == 1);
  null_value=1;
  return 0;
}
/* ARGSUSED */
String *Item_null::val_str(String *str)
{
  // following assert is redundant, because fixed=1 assigned in constructor
  DBUG_ASSERT(fixed == 1);
  null_value=1;
  return 0;
}

my_decimal *Item_null::val_decimal(my_decimal *decimal_value)
{
  return 0;
}


Item *Item_null::safe_charset_converter(CHARSET_INFO *tocs)
{
  collation.set(tocs);
  return this;
}

/*********************** Item_param related ******************************/

/** 
  Default function of Item_param::set_param_func, so in case
  of malformed packet the server won't SIGSEGV.
*/

static void
default_set_param_func(Item_param *param,
                       uchar **pos __attribute__((unused)),
                       ulong len __attribute__((unused)))
{
  param->set_null();
}


Item_param::Item_param(uint pos_in_query_arg) :
  state(NO_VALUE),
  item_result_type(STRING_RESULT),
  /* Don't pretend to be a literal unless value for this item is set. */
  item_type(PARAM_ITEM),
  param_type(MYSQL_TYPE_VARCHAR),
  pos_in_query(pos_in_query_arg),
  set_param_func(default_set_param_func),
  limit_clause_param(FALSE),
  m_out_param_info(NULL)
{
  name= (char*) "?";
  /* 
    Since we can't say whenever this item can be NULL or cannot be NULL
    before mysql_stmt_execute(), so we assuming that it can be NULL until
    value is set.
  */
  maybe_null= 1;
  cnvitem= new Item_string("", 0, &my_charset_bin, DERIVATION_COERCIBLE);
  cnvstr.set(cnvbuf, sizeof(cnvbuf), &my_charset_bin);
}


void Item_param::set_null()
{
  DBUG_ENTER("Item_param::set_null");
  /* These are cleared after each execution by reset() method */
  null_value= 1;
  /* 
    Because of NULL and string values we need to set max_length for each new
    placeholder value: user can submit NULL for any placeholder type, and 
    string length can be different in each execution.
  */
  max_length= 0;
  decimals= 0;
  state= NULL_VALUE;
  item_type= Item::NULL_ITEM;
  DBUG_VOID_RETURN;
}

void Item_param::set_int(longlong i, uint32 max_length_arg)
{
  DBUG_ENTER("Item_param::set_int");
  value.integer= (longlong) i;
  state= INT_VALUE;
  max_length= max_length_arg;
  decimals= 0;
  maybe_null= 0;
  DBUG_VOID_RETURN;
}

void Item_param::set_double(double d)
{
  DBUG_ENTER("Item_param::set_double");
  value.real= d;
  state= REAL_VALUE;
  max_length= DBL_DIG + 8;
  decimals= NOT_FIXED_DEC;
  maybe_null= 0;
  DBUG_VOID_RETURN;
}


/**
  Set decimal parameter value from string.

  @param str      character string
  @param length   string length

  @note
    As we use character strings to send decimal values in
    binary protocol, we use str2my_decimal to convert it to
    internal decimal value.
*/

void Item_param::set_decimal(const char *str, ulong length)
{
  char *end;
  DBUG_ENTER("Item_param::set_decimal");

  end= (char*) str+length;
  str2my_decimal(E_DEC_FATAL_ERROR, str, &decimal_value, &end);
  state= DECIMAL_VALUE;
  decimals= decimal_value.frac;
  max_length=
    my_decimal_precision_to_length_no_truncation(decimal_value.precision(),
                                                 decimals, unsigned_flag);
  maybe_null= 0;
  DBUG_VOID_RETURN;
}

void Item_param::set_decimal(const my_decimal *dv)
{
  state= DECIMAL_VALUE;

  my_decimal2decimal(dv, &decimal_value);

  decimals= (uint8) decimal_value.frac;
  unsigned_flag= !decimal_value.sign();
  max_length= my_decimal_precision_to_length(decimal_value.intg + decimals,
                                             decimals, unsigned_flag);
}

/**
  Set parameter value from MYSQL_TIME value.

  @param tm              datetime value to set (time_type is ignored)
  @param type            type of datetime value
  @param max_length_arg  max length of datetime value as string

  @note
    If we value to be stored is not normalized, zero value will be stored
    instead and proper warning will be produced. This function relies on
    the fact that even wrong value sent over binary protocol fits into
    MAX_DATE_STRING_REP_LENGTH buffer.
*/
void Item_param::set_time(MYSQL_TIME *tm, timestamp_type time_type,
                          uint32 max_length_arg)
{ 
  DBUG_ENTER("Item_param::set_time");

  value.time= *tm;
  value.time.time_type= time_type;

  if (value.time.year > 9999 || value.time.month > 12 ||
      value.time.day > 31 ||
      (time_type != MYSQL_TIMESTAMP_TIME && value.time.hour > 23) ||
      value.time.minute > 59 || value.time.second > 59 ||
      value.time.second_part > TIME_MAX_SECOND_PART)
  {
    ErrConvTime str(&value.time);
    make_truncated_value_warning(current_thd, MYSQL_ERROR::WARN_LEVEL_WARN,
                                 &str, time_type, 0);
    set_zero_time(&value.time, MYSQL_TIMESTAMP_ERROR);
  }

  state= TIME_VALUE;
  maybe_null= 0;
  max_length= max_length_arg;
  decimals= tm->second_part > 0 ? TIME_SECOND_PART_DIGITS : 0;
  DBUG_VOID_RETURN;
}


bool Item_param::set_str(const char *str, ulong length)
{
  DBUG_ENTER("Item_param::set_str");
  /*
    Assign string with no conversion: data is converted only after it's
    been written to the binary log.
  */
  uint dummy_errors;
  if (str_value.copy(str, length, &my_charset_bin, &my_charset_bin,
                     &dummy_errors))
    DBUG_RETURN(TRUE);
  state= STRING_VALUE;
  max_length= length;
  maybe_null= 0;
  /* max_length and decimals are set after charset conversion */
  /* sic: str may be not null-terminated, don't add DBUG_PRINT here */
  DBUG_RETURN(FALSE);
}


bool Item_param::set_longdata(const char *str, ulong length)
{
  DBUG_ENTER("Item_param::set_longdata");

  /*
    If client character set is multibyte, end of long data packet
    may hit at the middle of a multibyte character.  Additionally,
    if binary log is open we must write long data value to the
    binary log in character set of client. This is why we can't
    convert long data to connection character set as it comes
    (here), and first have to concatenate all pieces together,
    write query to the binary log and only then perform conversion.
  */
  if (str_value.length() + length > max_long_data_size)
  {
    my_message(ER_UNKNOWN_ERROR,
               "Parameter of prepared statement which is set through "
               "mysql_send_long_data() is longer than "
               "'max_long_data_size' bytes",
               MYF(0));
    DBUG_RETURN(true);
  }

  if (str_value.append(str, length, &my_charset_bin))
    DBUG_RETURN(TRUE);
  state= LONG_DATA_VALUE;
  maybe_null= 0;

  DBUG_RETURN(FALSE);
}


/**
  Set parameter value from user variable value.

  @param thd   Current thread
  @param entry User variable structure (NULL means use NULL value)

  @retval
    0 OK
  @retval
    1 Out of memory
*/

bool Item_param::set_from_user_var(THD *thd, const user_var_entry *entry)
{
  DBUG_ENTER("Item_param::set_from_user_var");
  if (entry && entry->value)
  {
    item_result_type= entry->type;
    unsigned_flag= entry->unsigned_flag;
    if (limit_clause_param)
    {
      bool unused;
      set_int(entry->val_int(&unused), MY_INT64_NUM_DECIMAL_DIGITS);
      item_type= Item::INT_ITEM;
      DBUG_RETURN(!unsigned_flag && value.integer < 0 ? 1 : 0);
    }
    switch (item_result_type) {
    case REAL_RESULT:
      set_double(*(double*)entry->value);
      item_type= Item::REAL_ITEM;
      param_type= MYSQL_TYPE_DOUBLE;
      break;
    case INT_RESULT:
      set_int(*(longlong*)entry->value, MY_INT64_NUM_DECIMAL_DIGITS);
      item_type= Item::INT_ITEM;
      param_type= MYSQL_TYPE_LONGLONG;
      break;
    case STRING_RESULT:
    {
      CHARSET_INFO *fromcs= entry->collation.collation;
      CHARSET_INFO *tocs= thd->variables.collation_connection;
      uint32 dummy_offset;

      value.cs_info.character_set_of_placeholder= fromcs;
      value.cs_info.character_set_client= thd->variables.character_set_client;
      /*
        Setup source and destination character sets so that they
        are different only if conversion is necessary: this will
        make later checks easier.
      */
      value.cs_info.final_character_set_of_str_value=
        String::needs_conversion(0, fromcs, tocs, &dummy_offset) ?
        tocs : fromcs;
      /*
        Exact value of max_length is not known unless data is converted to
        charset of connection, so we have to set it later.
      */
      item_type= Item::STRING_ITEM;
      param_type= MYSQL_TYPE_VARCHAR;

      if (set_str((const char *)entry->value, entry->length))
        DBUG_RETURN(1);
      break;
    }
    case DECIMAL_RESULT:
    {
      const my_decimal *ent_value= (const my_decimal *)entry->value;
      my_decimal2decimal(ent_value, &decimal_value);
      state= DECIMAL_VALUE;
      decimals= ent_value->frac;
      max_length=
        my_decimal_precision_to_length_no_truncation(ent_value->precision(),
                                                     decimals, unsigned_flag);
      item_type= Item::DECIMAL_ITEM;
      param_type= MYSQL_TYPE_NEWDECIMAL;
      break;
    }
    case ROW_RESULT:
    case TIME_RESULT:
    case IMPOSSIBLE_RESULT:
      DBUG_ASSERT(0);
      set_null();
    }
  }
  else
    set_null();

  DBUG_RETURN(0);
}

/**
  Resets parameter after execution.

  @note
    We clear null_value here instead of setting it in set_* methods,
    because we want more easily handle case for long data.
*/

void Item_param::reset()
{
  DBUG_ENTER("Item_param::reset");
  /* Shrink string buffer if it's bigger than max possible CHAR column */
  if (str_value.alloced_length() > MAX_CHAR_WIDTH)
    str_value.free();
  else
    str_value.length(0);
  str_value_ptr.length(0);
  /*
    We must prevent all charset conversions until data has been written
    to the binary log.
  */
  str_value.set_charset(&my_charset_bin);
  collation.set(&my_charset_bin, DERIVATION_COERCIBLE);
  state= NO_VALUE;
  maybe_null= 1;
  null_value= 0;
  /*
    Don't reset item_type to PARAM_ITEM: it's only needed to guard
    us from item optimizations at prepare stage, when item doesn't yet
    contain a literal of some kind.
    In all other cases when this object is accessed its value is
    set (this assumption is guarded by 'state' and
    DBUG_ASSERTS(state != NO_VALUE) in all Item_param::get_*
    methods).
  */
  DBUG_VOID_RETURN;
}


int Item_param::save_in_field(Field *field, bool no_conversions)
{
  field->set_notnull();

  switch (state) {
  case INT_VALUE:
    return field->store(value.integer, unsigned_flag);
  case REAL_VALUE:
    return field->store(value.real);
  case DECIMAL_VALUE:
    return field->store_decimal(&decimal_value);
  case TIME_VALUE:
    field->store_time_dec(&value.time, decimals);
    return 0;
  case STRING_VALUE:
  case LONG_DATA_VALUE:
    return field->store(str_value.ptr(), str_value.length(),
                        str_value.charset());
  case NULL_VALUE:
    return set_field_to_null_with_conversions(field, no_conversions);
  case NO_VALUE:
  default:
    DBUG_ASSERT(0);
  }
  return 1;
}


bool Item_param::get_date(MYSQL_TIME *res, ulonglong fuzzydate)
{
  if (state == TIME_VALUE)
  {
    *res= value.time;
    return 0;
  }
  return Item::get_date(res, fuzzydate);
}


double Item_param::val_real()
{
  switch (state) {
  case REAL_VALUE:
    return value.real;
  case INT_VALUE:
    return (double) value.integer;
  case DECIMAL_VALUE:
  {
    double result;
    my_decimal2double(E_DEC_FATAL_ERROR, &decimal_value, &result);
    return result;
  }
  case STRING_VALUE:
  case LONG_DATA_VALUE:
  {
    int dummy_err;
    char *end_not_used;
    return my_strntod(str_value.charset(), (char*) str_value.ptr(),
                      str_value.length(), &end_not_used, &dummy_err);
  }
  case TIME_VALUE:
    /*
      This works for example when user says SELECT ?+0.0 and supplies
      time value for the placeholder.
    */
    return ulonglong2double(TIME_to_ulonglong(&value.time));
  case NULL_VALUE:
    return 0.0;
  default:
    DBUG_ASSERT(0);
  }
  return 0.0;
} 


longlong Item_param::val_int() 
{ 
  switch (state) {
  case REAL_VALUE:
    return (longlong) rint(value.real);
  case INT_VALUE:
    return value.integer;
  case DECIMAL_VALUE:
  {
    longlong i;
    my_decimal2int(E_DEC_FATAL_ERROR, &decimal_value, unsigned_flag, &i);
    return i;
  }
  case STRING_VALUE:
  case LONG_DATA_VALUE:
    {
      int dummy_err;
      return my_strntoll(str_value.charset(), str_value.ptr(),
                         str_value.length(), 10, (char**) 0, &dummy_err);
    }
  case TIME_VALUE:
    return (longlong) TIME_to_ulonglong(&value.time);
  case NULL_VALUE:
    return 0; 
  default:
    DBUG_ASSERT(0);
  }
  return 0;
}


my_decimal *Item_param::val_decimal(my_decimal *dec)
{
  switch (state) {
  case DECIMAL_VALUE:
    return &decimal_value;
  case REAL_VALUE:
    double2my_decimal(E_DEC_FATAL_ERROR, value.real, dec);
    return dec;
  case INT_VALUE:
    int2my_decimal(E_DEC_FATAL_ERROR, value.integer, unsigned_flag, dec);
    return dec;
  case STRING_VALUE:
  case LONG_DATA_VALUE:
    string2my_decimal(E_DEC_FATAL_ERROR, &str_value, dec);
    return dec;
  case TIME_VALUE:
  {
    longlong i= (longlong) TIME_to_ulonglong(&value.time);
    int2my_decimal(E_DEC_FATAL_ERROR, i, 0, dec);
    return dec;
  }
  case NULL_VALUE:
    return 0; 
  default:
    DBUG_ASSERT(0);
  }
  return 0;
}


String *Item_param::val_str(String* str) 
{ 
  switch (state) {
  case STRING_VALUE:
  case LONG_DATA_VALUE:
    return &str_value_ptr;
  case REAL_VALUE:
    str->set_real(value.real, NOT_FIXED_DEC, &my_charset_bin);
    return str;
  case INT_VALUE:
    str->set(value.integer, &my_charset_bin);
    return str;
  case DECIMAL_VALUE:
    if (my_decimal2string(E_DEC_FATAL_ERROR, &decimal_value,
                          0, 0, 0, str) <= 1)
      return str;
    return NULL;
  case TIME_VALUE:
  {
    if (str->reserve(MAX_DATE_STRING_REP_LENGTH))
      break;
    str->length((uint) my_TIME_to_str(&value.time, (char*) str->ptr(),
                decimals));
    str->set_charset(&my_charset_bin);
    return str;
  }
  case NULL_VALUE:
    return NULL; 
  default:
    DBUG_ASSERT(0);
  }
  return str;
}

/**
  Return Param item values in string format, for generating the dynamic 
  query used in update/binary logs.

  @todo
    - Change interface and implementation to fill log data in place
    and avoid one more memcpy/alloc between str and log string.
    - In case of error we need to notify replication
    that binary log contains wrong statement 
*/

const String *Item_param::query_val_str(THD *thd, String* str) const
{
  switch (state) {
  case INT_VALUE:
    str->set_int(value.integer, unsigned_flag, &my_charset_bin);
    break;
  case REAL_VALUE:
    str->set_real(value.real, NOT_FIXED_DEC, &my_charset_bin);
    break;
  case DECIMAL_VALUE:
    if (my_decimal2string(E_DEC_FATAL_ERROR, &decimal_value,
                          0, 0, 0, str) > 1)
      return &my_null_string;
    break;
  case TIME_VALUE:
    {
      char *buf, *ptr;
      str->length(0);
      /*
        TODO: in case of error we need to notify replication
        that binary log contains wrong statement 
      */
      if (str->reserve(MAX_DATE_STRING_REP_LENGTH+3))
        break; 

      /* Create date string inplace */
      buf= str->c_ptr_quick();
      ptr= buf;
      *ptr++= '\'';
      ptr+= (uint) my_TIME_to_str(&value.time, ptr, decimals);
      *ptr++= '\'';
      str->length((uint32) (ptr - buf));
      break;
    }
  case STRING_VALUE:
  case LONG_DATA_VALUE:
    {
      str->length(0);
      append_query_string(thd, value.cs_info.character_set_client, &str_value,
                          str);
      break;
    }
  case NULL_VALUE:
    return &my_null_string;
  default:
    DBUG_ASSERT(0);
  }
  return str;
}


/**
  Convert string from client character set to the character set of
  connection.
*/

bool Item_param::convert_str_value(THD *thd)
{
  bool rc= FALSE;
  if (state == STRING_VALUE || state == LONG_DATA_VALUE)
  {
    /*
      Check is so simple because all charsets were set up properly
      in setup_one_conversion_function, where typecode of
      placeholder was also taken into account: the variables are different
      here only if conversion is really necessary.
    */
    if (value.cs_info.final_character_set_of_str_value !=
        value.cs_info.character_set_of_placeholder)
    {
      rc= thd->convert_string(&str_value,
                              value.cs_info.character_set_of_placeholder,
                              value.cs_info.final_character_set_of_str_value);
    }
    else
      str_value.set_charset(value.cs_info.final_character_set_of_str_value);
    /* Here str_value is guaranteed to be in final_character_set_of_str_value */

    max_length= str_value.numchars() * str_value.charset()->mbmaxlen;

    /* For the strings converted to numeric form within some functions */
    decimals= NOT_FIXED_DEC;
    /*
      str_value_ptr is returned from val_str(). It must be not alloced
      to prevent it's modification by val_str() invoker.
    */
    str_value_ptr.set(str_value.ptr(), str_value.length(),
                      str_value.charset());
    /* Synchronize item charset with value charset */
    collation.set(str_value.charset(), DERIVATION_COERCIBLE);
  }
  return rc;
}


bool Item_param::basic_const_item() const
{
  if (state == NO_VALUE || state == TIME_VALUE)
    return FALSE;
  return TRUE;
}


Item *
Item_param::clone_item()
{
  /* see comments in the header file */
  switch (state) {
  case NULL_VALUE:
    return new Item_null(name);
  case INT_VALUE:
    return (unsigned_flag ?
            new Item_uint(name, value.integer, max_length) :
            new Item_int(name, value.integer, max_length));
  case REAL_VALUE:
    return new Item_float(name, value.real, decimals, max_length);
  case STRING_VALUE:
  case LONG_DATA_VALUE:
    return new Item_string(name, str_value.c_ptr_quick(), str_value.length(),
                           str_value.charset());
  case TIME_VALUE:
    break;
  case NO_VALUE:
  default:
    DBUG_ASSERT(0);
  };
  return 0;
}


bool
Item_param::eq(const Item *arg, bool binary_cmp) const
{
  Item *item;
  if (!basic_const_item() || !arg->basic_const_item() || arg->type() != type())
    return FALSE;
  /*
    We need to cast off const to call val_int(). This should be OK for
    a basic constant.
  */
  item= (Item*) arg;

  switch (state) {
  case NULL_VALUE:
    return TRUE;
  case INT_VALUE:
    return value.integer == item->val_int() &&
           unsigned_flag == item->unsigned_flag;
  case REAL_VALUE:
    return value.real == item->val_real();
  case STRING_VALUE:
  case LONG_DATA_VALUE:
    if (binary_cmp)
      return !stringcmp(&str_value, &item->str_value);
    return !sortcmp(&str_value, &item->str_value, collation.collation);
  default:
    break;
  }
  return FALSE;
}

/* End of Item_param related */

void Item_param::print(String *str, enum_query_type query_type)
{
  if (state == NO_VALUE || query_type & QT_NO_DATA_EXPANSION)
  {
    str->append('?');
  }
  else
  {
    char buffer[STRING_BUFFER_USUAL_SIZE];
    String tmp(buffer, sizeof(buffer), &my_charset_bin);
    const String *res;
    res= query_val_str(current_thd, &tmp);
    str->append(*res);
  }
}


/**
  Preserve the original parameter types and values
  when re-preparing a prepared statement.

  @details Copy parameter type information and conversion
  function pointers from a parameter of the old statement
  to the corresponding parameter of the new one.

  Move parameter values from the old parameters to the new
  one. We simply "exchange" the values, which allows
  to save on allocation and character set conversion in
  case a parameter is a string or a blob/clob.

  The old parameter gets the value of this one, which
  ensures that all memory of this parameter is freed
  correctly.

  @param[in]  src   parameter item of the original
                    prepared statement
*/

void
Item_param::set_param_type_and_swap_value(Item_param *src)
{
  unsigned_flag= src->unsigned_flag;
  param_type= src->param_type;
  set_param_func= src->set_param_func;
  item_type= src->item_type;
  item_result_type= src->item_result_type;

  collation.set(src->collation);
  maybe_null= src->maybe_null;
  null_value= src->null_value;
  max_length= src->max_length;
  decimals= src->decimals;
  state= src->state;
  value= src->value;

  decimal_value.swap(src->decimal_value);
  str_value.swap(src->str_value);
  str_value_ptr.swap(src->str_value_ptr);
}


/**
  This operation is intended to store some item value in Item_param to be
  used later.

  @param thd    thread context
  @param ctx    stored procedure runtime context
  @param it     a pointer to an item in the tree

  @return Error status
    @retval TRUE on error
    @retval FALSE on success
*/

bool
Item_param::set_value(THD *thd, sp_rcontext *ctx, Item **it)
{
  Item *arg= *it;

  if (arg->is_null())
  {
    set_null();
    return FALSE;
  }

  null_value= FALSE;

  switch (arg->result_type()) {
  case STRING_RESULT:
  {
    char str_buffer[STRING_BUFFER_USUAL_SIZE];
    String sv_buffer(str_buffer, sizeof(str_buffer), &my_charset_bin);
    String *sv= arg->val_str(&sv_buffer);

    if (!sv)
      return TRUE;

    set_str(sv->c_ptr_safe(), sv->length());
    str_value_ptr.set(str_value.ptr(),
                      str_value.length(),
                      str_value.charset());
    collation.set(str_value.charset(), DERIVATION_COERCIBLE);
    decimals= 0;

    break;
  }

  case REAL_RESULT:
    set_double(arg->val_real());
    break;

  case INT_RESULT:
    set_int(arg->val_int(), arg->max_length);
    break;

  case DECIMAL_RESULT:
  {
    my_decimal dv_buf;
    my_decimal *dv= arg->val_decimal(&dv_buf);

    if (!dv)
      return TRUE;

    set_decimal(dv);
    break;
  }

  default:
    /* That can not happen. */

    DBUG_ASSERT(TRUE);  // Abort in debug mode.

    set_null();         // Set to NULL in release mode.
    return FALSE;
  }

  item_result_type= arg->result_type();
  item_type= arg->type();
  return FALSE;
}


/**
  Setter of Item_param::m_out_param_info.

  m_out_param_info is used to store information about store routine
  OUT-parameters, such as stored routine name, database, stored routine
  variable name. It is supposed to be set in sp_head::execute() after
  Item_param::set_value() is called.
*/

void
Item_param::set_out_param_info(Send_field *info)
{
  m_out_param_info= info;
  param_type= m_out_param_info->type;
}


/**
  Getter of Item_param::m_out_param_info.

  m_out_param_info is used to store information about store routine
  OUT-parameters, such as stored routine name, database, stored routine
  variable name. It is supposed to be retrieved in
  Protocol_binary::send_out_parameters() during creation of OUT-parameter
  result set.
*/

const Send_field *
Item_param::get_out_param_info() const
{
  return m_out_param_info;
}


/**
  Fill meta-data information for the corresponding column in a result set.
  If this is an OUT-parameter of a stored procedure, preserve meta-data of
  stored-routine variable.

  @param field container for meta-data to be filled
*/

void Item_param::make_field(Send_field *field)
{
  Item::make_field(field);

  if (!m_out_param_info)
    return;

  /*
    This is an OUT-parameter of stored procedure. We should use
    OUT-parameter info to fill out the names.
  */

  field->db_name= m_out_param_info->db_name;
  field->table_name= m_out_param_info->table_name;
  field->org_table_name= m_out_param_info->org_table_name;
  field->col_name= m_out_param_info->col_name;
  field->org_col_name= m_out_param_info->org_col_name;

  field->length= m_out_param_info->length;
  field->charsetnr= m_out_param_info->charsetnr;
  field->flags= m_out_param_info->flags;
  field->decimals= m_out_param_info->decimals;
  field->type= m_out_param_info->type;
}

/****************************************************************************
  Item_copy
****************************************************************************/

Item_copy *Item_copy::create (Item *item)
{
  switch (item->result_type())
  {
    case STRING_RESULT:
      return new Item_copy_string (item);
    case REAL_RESULT: 
      return new Item_copy_float (item);
    case INT_RESULT:
      return item->unsigned_flag ? 
        new Item_copy_uint (item) : new Item_copy_int (item);
    case DECIMAL_RESULT:
      return new Item_copy_decimal (item);
    case TIME_RESULT:
    case ROW_RESULT:
  case IMPOSSIBLE_RESULT:
      DBUG_ASSERT (0);
  }
  /* should not happen */
  return NULL;
}

/****************************************************************************
  Item_copy_string
****************************************************************************/

double Item_copy_string::val_real()
{
  int err_not_used;
  char *end_not_used;
  return (null_value ? 0.0 :
          my_strntod(str_value.charset(), (char*) str_value.ptr(),
                     str_value.length(), &end_not_used, &err_not_used));
}

longlong Item_copy_string::val_int()
{
  int err;
  return null_value ? LL(0) : my_strntoll(str_value.charset(),str_value.ptr(),
                                          str_value.length(),10, (char**) 0,
                                          &err); 
}


int Item_copy_string::save_in_field(Field *field, bool no_conversions)
{
  return save_str_value_in_field(field, &str_value);
}


void Item_copy_string::copy()
{
  String *res=item->val_str(&str_value);
  if (res && res != &str_value)
    str_value.copy(*res);
  null_value=item->null_value;
}

/* ARGSUSED */
String *Item_copy_string::val_str(String *str)
{
  // Item_copy_string is used without fix_fields call
  if (null_value)
    return (String*) 0;
  return &str_value;
}


my_decimal *Item_copy_string::val_decimal(my_decimal *decimal_value)
{
  // Item_copy_string is used without fix_fields call
  if (null_value)
    return (my_decimal *) 0;
  string2my_decimal(E_DEC_FATAL_ERROR, &str_value, decimal_value);
  return (decimal_value);
}


/****************************************************************************
  Item_copy_int
****************************************************************************/

void Item_copy_int::copy()
{
  cached_value= item->val_int();
  null_value=item->null_value;
}

static int save_int_value_in_field (Field *, longlong, bool, bool);

int Item_copy_int::save_in_field(Field *field, bool no_conversions)
{
  return save_int_value_in_field(field, cached_value, 
                                 null_value, unsigned_flag);
}


String *Item_copy_int::val_str(String *str)
{
  if (null_value)
    return (String *) 0;

  str->set(cached_value, &my_charset_bin);
  return str;
}


my_decimal *Item_copy_int::val_decimal(my_decimal *decimal_value)
{
  if (null_value)
    return (my_decimal *) 0;

  int2my_decimal(E_DEC_FATAL_ERROR, cached_value, unsigned_flag, decimal_value);
  return decimal_value;
}


/****************************************************************************
  Item_copy_uint
****************************************************************************/

String *Item_copy_uint::val_str(String *str)
{
  if (null_value)
    return (String *) 0;

  str->set((ulonglong) cached_value, &my_charset_bin);
  return str;
}


/****************************************************************************
  Item_copy_float
****************************************************************************/

String *Item_copy_float::val_str(String *str)
{
  if (null_value)
    return (String *) 0;
  else
  {
    double nr= val_real();
    str->set_real(nr,decimals, &my_charset_bin);
    return str;
  }
}


my_decimal *Item_copy_float::val_decimal(my_decimal *decimal_value)
{
  if (null_value)
    return (my_decimal *) 0;
  else
  {
    double nr= val_real();
    double2my_decimal(E_DEC_FATAL_ERROR, nr, decimal_value);
    return decimal_value;
  }
}


int Item_copy_float::save_in_field(Field *field, bool no_conversions)
{
  if (null_value)
    return set_field_to_null(field);
  field->set_notnull();
  return field->store(cached_value);
}


/****************************************************************************
  Item_copy_decimal
****************************************************************************/

int Item_copy_decimal::save_in_field(Field *field, bool no_conversions)
{
  if (null_value)
    return set_field_to_null(field);
  field->set_notnull();
  return field->store_decimal(&cached_value);
}


String *Item_copy_decimal::val_str(String *result)
{
  if (null_value)
    return (String *) 0;
  result->set_charset(&my_charset_bin);
  my_decimal2string(E_DEC_FATAL_ERROR, &cached_value, 0, 0, 0, result);
  return result;
}


double Item_copy_decimal::val_real()
{
  if (null_value)
    return 0.0;
  else
  {
    double result;
    my_decimal2double(E_DEC_FATAL_ERROR, &cached_value, &result);
    return result;
  }
}


longlong Item_copy_decimal::val_int()
{
  if (null_value)
    return LL(0);
  else
  {
    longlong result;
    my_decimal2int(E_DEC_FATAL_ERROR, &cached_value, unsigned_flag, &result);
    return result;
  }
}


void Item_copy_decimal::copy()
{
  my_decimal *nr= item->val_decimal(&cached_value);
  if (nr && nr != &cached_value)
    my_decimal2decimal (nr, &cached_value);
  null_value= item->null_value;
}


/*
  Functions to convert item to field (for send_result_set_metadata)
*/

/* ARGSUSED */
bool Item::fix_fields(THD *thd, Item **ref)
{

  // We do not check fields which are fixed during construction
  DBUG_ASSERT(fixed == 0 || basic_const_item());
  fixed= 1;
  return FALSE;
}


void Item_ref_null_helper::save_val(Field *to)
{
  DBUG_ASSERT(fixed == 1);
  (*ref)->save_val(to);
  owner->was_null|= null_value= (*ref)->null_value;
}


double Item_ref_null_helper::val_real()
{
  DBUG_ASSERT(fixed == 1);
  double tmp= (*ref)->val_result();
  owner->was_null|= null_value= (*ref)->null_value;
  return tmp;
}


longlong Item_ref_null_helper::val_int()
{
  DBUG_ASSERT(fixed == 1);
  longlong tmp= (*ref)->val_int_result();
  owner->was_null|= null_value= (*ref)->null_value;
  return tmp;
}


my_decimal *Item_ref_null_helper::val_decimal(my_decimal *decimal_value)
{
  DBUG_ASSERT(fixed == 1);
  my_decimal *val= (*ref)->val_decimal_result(decimal_value);
  owner->was_null|= null_value= (*ref)->null_value;
  return val;
}


bool Item_ref_null_helper::val_bool()
{
  DBUG_ASSERT(fixed == 1);
  bool val= (*ref)->val_bool_result();
  owner->was_null|= null_value= (*ref)->null_value;
  return val;
}


String* Item_ref_null_helper::val_str(String* s)
{
  DBUG_ASSERT(fixed == 1);
  String* tmp= (*ref)->str_result(s);
  owner->was_null|= null_value= (*ref)->null_value;
  return tmp;
}


bool Item_ref_null_helper::get_date(MYSQL_TIME *ltime, ulonglong fuzzydate)
{  
  return (owner->was_null|= null_value= (*ref)->get_date_result(ltime, fuzzydate));
}


/**
  Mark item and SELECT_LEXs as dependent if item was resolved in
  outer SELECT.

  @param thd             thread handler
  @param last            select from which current item depend
  @param current         current select
  @param resolved_item   item which was resolved in outer SELECT(for warning)
  @param mark_item       item which should be marked (can be differ in case of
                         substitution)
*/

static bool mark_as_dependent(THD *thd, SELECT_LEX *last, SELECT_LEX *current,
                              Item_ident *resolved_item,
                              Item_ident *mark_item)
{
  DBUG_ENTER("mark_as_dependent");

  /* store pointer on SELECT_LEX from which item is dependent */
  if (mark_item && mark_item->can_be_depended)
  {
    DBUG_PRINT("info", ("mark_item: %p  lex: %p", mark_item, last));
    mark_item->depended_from= last;
  }
  if (current->mark_as_dependent(thd, last,
                                 /** resolved_item psergey-thu **/ mark_item))
    DBUG_RETURN(TRUE);
  if (thd->lex->describe & DESCRIBE_EXTENDED)
  {
    const char *db_name= (resolved_item->db_name ?
                          resolved_item->db_name : "");
    const char *table_name= (resolved_item->table_name ?
                             resolved_item->table_name : "");
    push_warning_printf(thd, MYSQL_ERROR::WARN_LEVEL_NOTE,
		 ER_WARN_FIELD_RESOLVED, ER(ER_WARN_FIELD_RESOLVED),
                 db_name, (db_name[0] ? "." : ""),
                 table_name, (table_name [0] ? "." : ""),
                 resolved_item->field_name,
                 current->select_number, last->select_number);
  }
  DBUG_RETURN(FALSE);
}


/**
  Mark range of selects and resolved identifier (field/reference)
  item as dependent.

  @param thd             thread handler
  @param last_select     select where resolved_item was resolved
  @param current_sel     current select (select where resolved_item was placed)
  @param found_field     field which was found during resolving
  @param found_item      Item which was found during resolving (if resolved
                         identifier belongs to VIEW)
  @param resolved_item   Identifier which was resolved

  @note
    We have to mark all items between current_sel (including) and
    last_select (excluding) as dependend (select before last_select should
    be marked with actual table mask used by resolved item, all other with
    OUTER_REF_TABLE_BIT) and also write dependence information to Item of
    resolved identifier.
*/

void mark_select_range_as_dependent(THD *thd,
                                    SELECT_LEX *last_select,
                                    SELECT_LEX *current_sel,
                                    Field *found_field, Item *found_item,
                                    Item_ident *resolved_item)
{
  /*
    Go from current SELECT to SELECT where field was resolved (it
    have to be reachable from current SELECT, because it was already
    done once when we resolved this field and cached result of
    resolving)
  */
  SELECT_LEX *previous_select= current_sel;
  for (; previous_select->outer_select() != last_select;
       previous_select= previous_select->outer_select())
  {
    Item_subselect *prev_subselect_item=
      previous_select->master_unit()->item;
    prev_subselect_item->used_tables_cache|= OUTER_REF_TABLE_BIT;
    prev_subselect_item->const_item_cache= 0;
  }
  {
    Item_subselect *prev_subselect_item=
      previous_select->master_unit()->item;
    Item_ident *dependent= resolved_item;
    if (found_field == view_ref_found)
    {
      Item::Type type= found_item->type();
      prev_subselect_item->used_tables_cache|=
        found_item->used_tables();
      dependent= ((type == Item::REF_ITEM || type == Item::FIELD_ITEM) ?
                  (Item_ident*) found_item :
                  0);
    }
    else
      prev_subselect_item->used_tables_cache|=
        found_field->table->map;
    prev_subselect_item->const_item_cache= 0;
    mark_as_dependent(thd, last_select, current_sel, resolved_item,
                      dependent);
  }
}


/**
  Search a GROUP BY clause for a field with a certain name.

  Search the GROUP BY list for a column named as find_item. When searching
  preference is given to columns that are qualified with the same table (and
  database) name as the one being searched for.

  @param find_item     the item being searched for
  @param group_list    GROUP BY clause

  @return
    - the found item on success
    - NULL if find_item is not in group_list
*/

static Item** find_field_in_group_list(Item *find_item, ORDER *group_list)
{
  const char *db_name;
  const char *table_name;
  const char *field_name;
  ORDER      *found_group= NULL;
  int         found_match_degree= 0;
  Item_ident *cur_field;
  int         cur_match_degree= 0;
  char        name_buff[SAFE_NAME_LEN+1];

  if (find_item->type() == Item::FIELD_ITEM ||
      find_item->type() == Item::REF_ITEM)
  {
    db_name=    ((Item_ident*) find_item)->db_name;
    table_name= ((Item_ident*) find_item)->table_name;
    field_name= ((Item_ident*) find_item)->field_name;
  }
  else
    return NULL;

  if (db_name && lower_case_table_names)
  {
    /* Convert database to lower case for comparison */
    strmake_buf(name_buff, db_name);
    my_casedn_str(files_charset_info, name_buff);
    db_name= name_buff;
  }

  DBUG_ASSERT(field_name != 0);

  for (ORDER *cur_group= group_list ; cur_group ; cur_group= cur_group->next)
  {
    if ((*(cur_group->item))->real_item()->type() == Item::FIELD_ITEM)
    {
      cur_field= (Item_ident*) *cur_group->item;
      cur_match_degree= 0;
      
      DBUG_ASSERT(cur_field->field_name != 0);

      if (!my_strcasecmp(system_charset_info,
                         cur_field->field_name, field_name))
        ++cur_match_degree;
      else
        continue;

      if (cur_field->table_name && table_name)
      {
        /* If field_name is qualified by a table name. */
        if (my_strcasecmp(table_alias_charset, cur_field->table_name, table_name))
          /* Same field names, different tables. */
          return NULL;

        ++cur_match_degree;
        if (cur_field->db_name && db_name)
        {
          /* If field_name is also qualified by a database name. */
          if (strcmp(cur_field->db_name, db_name))
            /* Same field names, different databases. */
            return NULL;
          ++cur_match_degree;
        }
      }

      if (cur_match_degree > found_match_degree)
      {
        found_match_degree= cur_match_degree;
        found_group= cur_group;
      }
      else if (found_group && (cur_match_degree == found_match_degree) &&
               ! (*(found_group->item))->eq(cur_field, 0))
      {
        /*
          If the current resolve candidate matches equally well as the current
          best match, they must reference the same column, otherwise the field
          is ambiguous.
        */
        my_error(ER_NON_UNIQ_ERROR, MYF(0),
                 find_item->full_name(), current_thd->where);
        return NULL;
      }
    }
  }

  if (found_group)
    return found_group->item;
  else
    return NULL;
}


/**
  Resolve a column reference in a sub-select.

  Resolve a column reference (usually inside a HAVING clause) against the
  SELECT and GROUP BY clauses of the query described by 'select'. The name
  resolution algorithm searches both the SELECT and GROUP BY clauses, and in
  case of a name conflict prefers GROUP BY column names over SELECT names. If
  both clauses contain different fields with the same names, a warning is
  issued that name of 'ref' is ambiguous. We extend ANSI SQL in that when no
  GROUP BY column is found, then a HAVING name is resolved as a possibly
  derived SELECT column. This extension is allowed only if the
  MODE_ONLY_FULL_GROUP_BY sql mode isn't enabled.

  @param thd     current thread
  @param ref     column reference being resolved
  @param select  the select that ref is resolved against

  @note
    The resolution procedure is:
    - Search for a column or derived column named col_ref_i [in table T_j]
    in the SELECT clause of Q.
    - Search for a column named col_ref_i [in table T_j]
    in the GROUP BY clause of Q.
    - If found different columns with the same name in GROUP BY and SELECT
    - issue a warning and return the GROUP BY column,
    - otherwise
    - if the MODE_ONLY_FULL_GROUP_BY mode is enabled return error
    - else return the found SELECT column.


  @return
    - NULL - there was an error, and the error was already reported
    - not_found_item - the item was not resolved, no error was reported
    - resolved item - if the item was resolved
*/

static Item**
resolve_ref_in_select_and_group(THD *thd, Item_ident *ref, SELECT_LEX *select)
{
  Item **group_by_ref= NULL;
  Item **select_ref= NULL;
  ORDER *group_list= select->group_list.first;
  bool ambiguous_fields= FALSE;
  uint counter;
  enum_resolution_type resolution;

  /*
    Search for a column or derived column named as 'ref' in the SELECT
    clause of the current select.
  */
  if (!(select_ref= find_item_in_list(ref, *(select->get_item_list()),
                                      &counter, REPORT_EXCEPT_NOT_FOUND,
                                      &resolution)))
    return NULL; /* Some error occurred. */
  if (resolution == RESOLVED_AGAINST_ALIAS)
    ref->alias_name_used= TRUE;

  /* If this is a non-aggregated field inside HAVING, search in GROUP BY. */
  if (select->having_fix_field && !ref->with_sum_func && group_list)
  {
    group_by_ref= find_field_in_group_list(ref, group_list);
    
    /* Check if the fields found in SELECT and GROUP BY are the same field. */
    if (group_by_ref && (select_ref != not_found_item) &&
        !((*group_by_ref)->eq(*select_ref, 0)))
    {
      ambiguous_fields= TRUE;
      push_warning_printf(thd, MYSQL_ERROR::WARN_LEVEL_WARN, ER_NON_UNIQ_ERROR,
                          ER(ER_NON_UNIQ_ERROR), ref->full_name(),
                          current_thd->where);

    }
  }

  if (thd->variables.sql_mode & MODE_ONLY_FULL_GROUP_BY &&
      select->having_fix_field  &&
      select_ref != not_found_item && !group_by_ref)
  {
    /*
      Report the error if fields was found only in the SELECT item list and
      the strict mode is enabled.
    */
    my_error(ER_NON_GROUPING_FIELD_USED, MYF(0),
             ref->name, "HAVING");
    return NULL;
  }
  if (select_ref != not_found_item || group_by_ref)
  {
    if (select_ref != not_found_item && !ambiguous_fields)
    {
      DBUG_ASSERT(*select_ref != 0);
      if (!select->ref_pointer_array[counter])
      {
        my_error(ER_ILLEGAL_REFERENCE, MYF(0),
                 ref->name, "forward reference in item list");
        return NULL;
      }
      DBUG_ASSERT((*select_ref)->fixed);
      return (select->ref_pointer_array + counter);
    }
    if (group_by_ref)
      return group_by_ref;
    DBUG_ASSERT(FALSE);
    return NULL; /* So there is no compiler warning. */
  }

  return (Item**) not_found_item;
}


/*
  @brief
  Whether a table belongs to an outer select.

  @param table table to check
  @param select current select

  @details
  Try to find select the table belongs to by ascending the derived tables chain.
*/

static
bool is_outer_table(TABLE_LIST *table, SELECT_LEX *select)
{
  DBUG_ASSERT(table->select_lex != select);
  TABLE_LIST *tl;

  if (table->belong_to_view &&
      table->belong_to_view->select_lex == select)
    return FALSE;

  for (tl= select->master_unit()->derived;
       tl && tl->is_merged_derived();
       select= tl->select_lex, tl= select->master_unit()->derived)
  {
    if (tl->select_lex == table->select_lex)
      return FALSE;
  }
  return TRUE;
}


/**
  Resolve the name of an outer select column reference.

  @param[in] thd             current thread
  @param[in,out] from_field  found field reference or (Field*)not_found_field
  @param[in,out] reference   view column if this item was resolved to a
    view column

  @description
  The method resolves the column reference represented by 'this' as a column
  present in outer selects that contain current select.

  In prepared statements, because of cache, find_field_in_tables()
  can resolve fields even if they don't belong to current context.
  In this case this method only finds appropriate context and marks
  current select as dependent. The found reference of field should be
  provided in 'from_field'.

  The cache is critical for prepared statements of type:

  SELECT a FROM (SELECT a FROM test.t1) AS s1 NATURAL JOIN t2 AS s2;

  This is internally converted to a join similar to

  SELECT a FROM t1 AS s1,t2 AS s2 WHERE t2.a=t1.a;

  Without the cache, we would on re-prepare not know if 'a' did match
  s1.a or s2.a.

  @note
    This is the inner loop of Item_field::fix_fields:
  @code
        for each outer query Q_k beginning from the inner-most one
        {
          search for a column or derived column named col_ref_i
          [in table T_j] in the FROM clause of Q_k;

          if such a column is not found
            Search for a column or derived column named col_ref_i
            [in table T_j] in the SELECT and GROUP clauses of Q_k.
        }
  @endcode

  @retval
    1   column succefully resolved and fix_fields() should continue.
  @retval
    0   column fully fixed and fix_fields() should return FALSE
  @retval
    -1  error occured
*/

int
Item_field::fix_outer_field(THD *thd, Field **from_field, Item **reference)
{
  enum_parsing_place place= NO_MATTER;
  bool field_found= (*from_field != not_found_field);
  bool upward_lookup= FALSE;
  TABLE_LIST *table_list;

  /* Calulate the TABLE_LIST for the table */
  table_list= (cached_table ? cached_table :
               field_found && (*from_field) != view_ref_found ?
               (*from_field)->table->pos_in_table_list : 0);
  /*
    If there are outer contexts (outer selects, but current select is
    not derived table or view) try to resolve this reference in the
    outer contexts.

    We treat each subselect as a separate namespace, so that different
    subselects may contain columns with the same names. The subselects
    are searched starting from the innermost.
  */
  Name_resolution_context *last_checked_context= context;
  Item **ref= (Item **) not_found_item;
  SELECT_LEX *current_sel= (SELECT_LEX *) thd->lex->current_select;
  Name_resolution_context *outer_context= 0;
  SELECT_LEX *select= 0;
  /* Currently derived tables cannot be correlated */
  if (current_sel->master_unit()->first_select()->linkage !=
      DERIVED_TABLE_TYPE)
    outer_context= context->outer_context;

  /*
    This assert is to ensure we have an outer contex when *from_field
    is set.
    If this would not be the case, we would assert in mark_as_dependent
    as last_checked_countex == context
  */
  DBUG_ASSERT(outer_context || !*from_field ||
              *from_field == not_found_field);
  for (;
       outer_context;
       outer_context= outer_context->outer_context)
  {
    select= outer_context->select_lex;
    Item_subselect *prev_subselect_item=
      last_checked_context->select_lex->master_unit()->item;
    last_checked_context= outer_context;
    upward_lookup= TRUE;

    place= prev_subselect_item->parsing_place;
    /*
      If outer_field is set, field was already found by first call
      to find_field_in_tables(). Only need to find appropriate context.
    */
    if (field_found && outer_context->select_lex !=
        table_list->select_lex)
      continue;
    /*
      In case of a view, find_field_in_tables() writes the pointer to
      the found view field into '*reference', in other words, it
      substitutes this Item_field with the found expression.
    */
    if (field_found || (*from_field= find_field_in_tables(thd, this,
                                          outer_context->
                                            first_name_resolution_table,
                                          outer_context->
                                            last_name_resolution_table,
                                          reference,
                                          IGNORE_EXCEPT_NON_UNIQUE,
                                          TRUE, TRUE)) !=
        not_found_field)
    {
      if (*from_field)
      {
        if (thd->variables.sql_mode & MODE_ONLY_FULL_GROUP_BY &&
            select->cur_pos_in_select_list != UNDEF_POS)
        {
          /*
            As this is an outer field it should be added to the list of
            non aggregated fields of the outer select.
          */
          if (select->join)
          {
            marker= select->cur_pos_in_select_list;
            select->join->non_agg_fields.push_back(this);
          }
          else
          {
            /*
              join is absent if it is upper SELECT_LEX of non-select
              command
            */
            DBUG_ASSERT(select->master_unit()->outer_select() == NULL &&
                        (thd->lex->sql_command != SQLCOM_SELECT &&
                         thd->lex->sql_command != SQLCOM_UPDATE_MULTI &&
                         thd->lex->sql_command != SQLCOM_DELETE_MULTI &&
                         thd->lex->sql_command != SQLCOM_INSERT_SELECT &&
                         thd->lex->sql_command != SQLCOM_REPLACE_SELECT));
          }
        }
        if (*from_field != view_ref_found)
        {
          prev_subselect_item->used_tables_cache|= (*from_field)->table->map;
          prev_subselect_item->const_item_cache= 0;
          set_field(*from_field);
          if (!last_checked_context->select_lex->having_fix_field &&
              select->group_list.elements &&
              (place == SELECT_LIST || place == IN_HAVING))
          {
            Item_outer_ref *rf;
            /*
              If an outer field is resolved in a grouping select then it
              is replaced for an Item_outer_ref object. Otherwise an
              Item_field object is used.
              The new Item_outer_ref object is saved in the inner_refs_list of
              the outer select. Here it is only created. It can be fixed only
              after the original field has been fixed and this is done in the
              fix_inner_refs() function.
            */
            ;
            if (!(rf= new Item_outer_ref(context, this)))
              return -1;
            thd->change_item_tree(reference, rf);
            select->inner_refs_list.push_back(rf);
            rf->in_sum_func= thd->lex->in_sum_func;
          }
          /*
            A reference is resolved to a nest level that's outer or the same as
            the nest level of the enclosing set function : adjust the value of
            max_arg_level for the function if it's needed.
          */
          if (thd->lex->in_sum_func &&
              thd->lex->in_sum_func->nest_level >= select->nest_level)
          {
            Item::Type ref_type= (*reference)->type();
            set_if_bigger(thd->lex->in_sum_func->max_arg_level,
                          select->nest_level);
            set_field(*from_field);
            fixed= 1;
            mark_as_dependent(thd, last_checked_context->select_lex,
                              context->select_lex, this,
                              ((ref_type == REF_ITEM ||
                                ref_type == FIELD_ITEM) ?
                               (Item_ident*) (*reference) : 0));
            return 0;
          }
        }
        else
        {
          Item::Type ref_type= (*reference)->type();
          prev_subselect_item->used_tables_cache|=
            (*reference)->used_tables();
          prev_subselect_item->const_item_cache&=
            (*reference)->const_item();
          mark_as_dependent(thd, last_checked_context->select_lex,
                            context->select_lex, this,
                            ((ref_type == REF_ITEM || ref_type == FIELD_ITEM) ?
                             (Item_ident*) (*reference) :
                             0));
          /*
            A reference to a view field had been found and we
            substituted it instead of this Item (find_field_in_tables
            does it by assigning the new value to *reference), so now
            we can return from this function.
          */
          return 0;
        }
      }
      break;
    }

    /* Search in SELECT and GROUP lists of the outer select. */
    if (place != IN_WHERE && place != IN_ON)
    {
      if (!(ref= resolve_ref_in_select_and_group(thd, this, select)))
        return -1; /* Some error occurred (e.g. ambiguous names). */
      if (ref != not_found_item)
      {
        DBUG_ASSERT(*ref && (*ref)->fixed);
        prev_subselect_item->used_tables_cache|= (*ref)->used_tables();
        prev_subselect_item->const_item_cache&= (*ref)->const_item();
        break;
      }
    }

    /*
      Reference is not found in this select => this subquery depend on
      outer select (or we just trying to find wrong identifier, in this
      case it does not matter which used tables bits we set)
    */
    prev_subselect_item->used_tables_cache|= OUTER_REF_TABLE_BIT;
    prev_subselect_item->const_item_cache= 0;
  }

  DBUG_ASSERT(ref != 0);
  if (!*from_field)
    return -1;
  if (ref == not_found_item && *from_field == not_found_field)
  {
    if (upward_lookup)
    {
      // We can't say exactly what absent table or field
      my_error(ER_BAD_FIELD_ERROR, MYF(0), full_name(), thd->where);
    }
    else
    {
      /* Call find_field_in_tables only to report the error */
      find_field_in_tables(thd, this,
                           context->first_name_resolution_table,
                           context->last_name_resolution_table,
                           reference, REPORT_ALL_ERRORS,
                           !any_privileges, TRUE);
    }
    return -1;
  }
  else if (ref != not_found_item)
  {
    Item *save;
    Item_ref *rf;

    /* Should have been checked in resolve_ref_in_select_and_group(). */
    DBUG_ASSERT(*ref && (*ref)->fixed);
    /*
      Here, a subset of actions performed by Item_ref::set_properties
      is not enough. So we pass ptr to NULL into Item_[direct]_ref
      constructor, so no initialization is performed, and call 
      fix_fields() below.
    */
    save= *ref;
    *ref= NULL;                             // Don't call set_properties()
    rf= (place == IN_HAVING ?
         new Item_ref(context, ref, (char*) table_name,
                      (char*) field_name, alias_name_used) :
         (!select->group_list.elements ?
         new Item_direct_ref(context, ref, (char*) table_name,
                             (char*) field_name, alias_name_used) :
         new Item_outer_ref(context, ref, (char*) table_name,
                            (char*) field_name, alias_name_used)));
    *ref= save;
    if (!rf)
      return -1;

    if (place != IN_HAVING && select->group_list.elements)
    {
      outer_context->select_lex->inner_refs_list.push_back((Item_outer_ref*)rf);
      ((Item_outer_ref*)rf)->in_sum_func= thd->lex->in_sum_func;
    }
    thd->change_item_tree(reference, rf);
    /*
      rf is Item_ref => never substitute other items (in this case)
      during fix_fields() => we can use rf after fix_fields()
    */
    DBUG_ASSERT(!rf->fixed);                // Assured by Item_ref()
    if (rf->fix_fields(thd, reference) || rf->check_cols(1))
      return -1;

    mark_as_dependent(thd, last_checked_context->select_lex,
                      context->select_lex, rf,
                      rf);

    return 0;
  }
  else
  {
    mark_as_dependent(thd, last_checked_context->select_lex,
                      context->select_lex,
                      this, (Item_ident*)*reference);
    if (last_checked_context->select_lex->having_fix_field)
    {
      Item_ref *rf;
      rf= new Item_ref(context, (*from_field)->table->s->db.str,
                       (*from_field)->table->alias.c_ptr(),
                       (char*) field_name);
      if (!rf)
        return -1;
      thd->change_item_tree(reference, rf);
      /*
        rf is Item_ref => never substitute other items (in this case)
        during fix_fields() => we can use rf after fix_fields()
      */
      DBUG_ASSERT(!rf->fixed);                // Assured by Item_ref()
      if (rf->fix_fields(thd, reference) || rf->check_cols(1))
        return -1;
      return 0;
    }
  }
  return 1;
}


/**
  Resolve the name of a column reference.

  The method resolves the column reference represented by 'this' as a column
  present in one of: FROM clause, SELECT clause, GROUP BY clause of a query
  Q, or in outer queries that contain Q.

  The name resolution algorithm used is (where [T_j] is an optional table
  name that qualifies the column name):

  @code
    resolve_column_reference([T_j].col_ref_i)
    {
      search for a column or derived column named col_ref_i
      [in table T_j] in the FROM clause of Q;

      if such a column is NOT found AND    // Lookup in outer queries.
         there are outer queries
      {
        for each outer query Q_k beginning from the inner-most one
        {
          search for a column or derived column named col_ref_i
          [in table T_j] in the FROM clause of Q_k;

          if such a column is not found
            Search for a column or derived column named col_ref_i
            [in table T_j] in the SELECT and GROUP clauses of Q_k.
        }
      }
    }
  @endcode

    Notice that compared to Item_ref::fix_fields, here we first search the FROM
    clause, and then we search the SELECT and GROUP BY clauses.

  @param[in]     thd        current thread
  @param[in,out] reference  view column if this item was resolved to a
    view column

  @retval
    TRUE  if error
  @retval
    FALSE on success
*/

bool Item_field::fix_fields(THD *thd, Item **reference)
{
  DBUG_ASSERT(fixed == 0);
  Field *from_field= (Field *)not_found_field;
  bool outer_fixed= false;

  if (!field)					// If field is not checked
  {
    TABLE_LIST *table_list;
    /*
      In case of view, find_field_in_tables() write pointer to view field
      expression to 'reference', i.e. it substitute that expression instead
      of this Item_field
    */
    if ((from_field= find_field_in_tables(thd, this,
                                          context->first_name_resolution_table,
                                          context->last_name_resolution_table,
                                          reference,
                                          thd->lex->use_only_table_context ?
                                            REPORT_ALL_ERRORS : 
                                            IGNORE_EXCEPT_NON_UNIQUE,
                                          !any_privileges,
                                          TRUE)) ==
	not_found_field)
    {
      int ret;
      /* Look up in current select's item_list to find aliased fields */
      if (thd->lex->current_select->is_item_list_lookup)
      {
        uint counter;
        enum_resolution_type resolution;
        Item** res= find_item_in_list(this, thd->lex->current_select->item_list,
                                      &counter, REPORT_EXCEPT_NOT_FOUND,
                                      &resolution);
        if (!res)
          return 1;
        if (resolution == RESOLVED_AGAINST_ALIAS)
          alias_name_used= TRUE;
        if (res != (Item **)not_found_item)
        {
          if ((*res)->type() == Item::FIELD_ITEM)
          {
            /*
              It's an Item_field referencing another Item_field in the select
              list.
              Use the field from the Item_field in the select list and leave
              the Item_field instance in place.
            */

            Field *new_field= (*((Item_field**)res))->field;

            if (new_field == NULL)
            {
              /* The column to which we link isn't valid. */
              my_error(ER_BAD_FIELD_ERROR, MYF(0), (*res)->name, 
                       current_thd->where);
              return(1);
            }

            set_field(new_field);
            return 0;
          }
          else
          {
            /*
              It's not an Item_field in the select list so we must make a new
              Item_ref to point to the Item in the select list and replace the
              Item_field created by the parser with the new Item_ref.
            */
            Item_ref *rf= new Item_ref(context, db_name,table_name,field_name);
            if (!rf)
              return 1;
            bool ret= rf->fix_fields(thd, (Item **) &rf) || rf->check_cols(1);
            if (ret)
              return TRUE;
           
            SELECT_LEX *select= thd->lex->current_select;
            thd->change_item_tree(reference,
                                  select->parsing_place == IN_GROUP_BY && 
				  alias_name_used  ?  *rf->ref : rf);

            return FALSE;
          }
        }
      }
      if ((ret= fix_outer_field(thd, &from_field, reference)) < 0)
        goto error;
      outer_fixed= TRUE;
      if (!ret)
        goto mark_non_agg_field;
    }
    else if (!from_field)
      goto error;

    table_list= (cached_table ? cached_table :
                 from_field != view_ref_found ?
                 from_field->table->pos_in_table_list : 0);
    if (!outer_fixed && table_list && table_list->select_lex &&
        context->select_lex &&
        table_list->select_lex != context->select_lex &&
        !context->select_lex->is_merged_child_of(table_list->select_lex) &&
        is_outer_table(table_list, context->select_lex))
    {
      int ret;
      if ((ret= fix_outer_field(thd, &from_field, reference)) < 0)
        goto error;
      outer_fixed= 1;
      if (!ret)
        goto mark_non_agg_field;
    }

    if (thd->lex->in_sum_func &&
        thd->lex->in_sum_func->nest_level == 
        thd->lex->current_select->nest_level)
      set_if_bigger(thd->lex->in_sum_func->max_arg_level,
                    thd->lex->current_select->nest_level);
    /*
      if it is not expression from merged VIEW we will set this field.

      We can leave expression substituted from view for next PS/SP rexecution
      (i.e. do not register this substitution for reverting on cleanup()
      (register_item_tree_changing())), because this subtree will be
      fix_field'ed during setup_tables()->setup_underlying() (i.e. before
      all other expressions of query, and references on tables which do
      not present in query will not make problems.

      Also we suppose that view can't be changed during PS/SP life.
    */
    if (from_field == view_ref_found)
      return FALSE;

    set_field(from_field);
  }
  else if (thd->mark_used_columns != MARK_COLUMNS_NONE)
  {
    TABLE *table= field->table;
    MY_BITMAP *current_bitmap, *other_bitmap;
    if (thd->mark_used_columns == MARK_COLUMNS_READ)
    {
      current_bitmap= table->read_set;
      other_bitmap=   table->write_set;
    }
    else
    {
      current_bitmap= table->write_set;
      other_bitmap=   table->read_set;
    }
    if (!bitmap_fast_test_and_set(current_bitmap, field->field_index))
    {
      if (!bitmap_is_set(other_bitmap, field->field_index))
      {
        /* First usage of column */
        table->used_fields++;                     // Used to optimize loops
        /* purecov: begin inspected */
        table->covering_keys.intersect(field->part_of_key);
        /* purecov: end */
      }
    }
  }
#ifndef NO_EMBEDDED_ACCESS_CHECKS
  if (any_privileges)
  {
    char *db, *tab;
    db=  field->table->s->db.str;
    tab= field->table->s->table_name.str;
    if (!(have_privileges= (get_column_grant(thd, &field->table->grant,
                                             db, tab, field_name) &
                            VIEW_ANY_ACL)))
    {
      my_error(ER_COLUMNACCESS_DENIED_ERROR, MYF(0),
               "ANY", thd->security_ctx->priv_user,
               thd->security_ctx->host_or_ip, field_name, tab);
      goto error;
    }
  }
#endif
  fixed= 1;
  if (thd->variables.sql_mode & MODE_ONLY_FULL_GROUP_BY &&
      !outer_fixed && !thd->lex->in_sum_func &&
      thd->lex->current_select->cur_pos_in_select_list != UNDEF_POS &&
      thd->lex->current_select->join)
  {
    thd->lex->current_select->join->non_agg_fields.push_back(this);
    marker= thd->lex->current_select->cur_pos_in_select_list;
  }
mark_non_agg_field:
  /*
    table->pos_in_table_list can be 0 when fixing partition functions
    or virtual fields.
  */
  if (fixed && (thd->variables.sql_mode & MODE_ONLY_FULL_GROUP_BY) &&
      field->table->pos_in_table_list)
  {
    /*
      Mark selects according to presence of non aggregated fields.
      Fields from outer selects added to the aggregate function
      outer_fields list as it's unknown at the moment whether it's
      aggregated or not.
      We're using the select lex of the cached table (if present).
    */
    SELECT_LEX *select_lex;
    if (cached_table)
      select_lex= cached_table->select_lex;
    else if (!(select_lex= field->table->pos_in_table_list->select_lex))
    {
      /*
        This can only happen when there is no real table in the query.
        We are using the field's resolution context. context->select_lex is eee
        safe for use because it's either the SELECT we want to use 
        (the current level) or a stub added by non-SELECT queries.
      */
      select_lex= context->select_lex;
    }
    if (!thd->lex->in_sum_func)
      select_lex->set_non_agg_field_used(true);
    else
    {
      if (outer_fixed)
        thd->lex->in_sum_func->outer_fields.push_back(this);
      else if (thd->lex->in_sum_func->nest_level !=
          thd->lex->current_select->nest_level)
        select_lex->set_non_agg_field_used(true);
    }
  }
  return FALSE;

error:
  context->process_error(thd);
  return TRUE;
}

/*
  @brief
  Mark virtual columns as used in a partitioning expression 
*/

bool Item_field::vcol_in_partition_func_processor(uchar *int_arg)
{
  DBUG_ASSERT(fixed);
  if (field->vcol_info)
  {
    field->vcol_info->mark_as_in_partitioning_expr();
  }
  return FALSE;
}


Item *Item_field::safe_charset_converter(CHARSET_INFO *tocs)
{
  no_const_subst= 1;
  return Item::safe_charset_converter(tocs);
}


void Item_field::cleanup()
{
  DBUG_ENTER("Item_field::cleanup");
  Item_ident::cleanup();
  depended_from= NULL;
  /*
    Even if this object was created by direct link to field in setup_wild()
    it will be linked correctly next time by name of field and table alias.
    I.e. we can drop 'field'.
   */
  field= result_field= 0;
  item_equal= NULL;
  null_value= FALSE;
  DBUG_VOID_RETURN;
}

/**
  Find a field among specified multiple equalities.

  The function first searches the field among multiple equalities
  of the current level (in the cond_equal->current_level list).
  If it fails, it continues searching in upper levels accessed
  through a pointer cond_equal->upper_levels.
  The search terminates as soon as a multiple equality containing 
  the field is found. 

  @param cond_equal   reference to list of multiple equalities where
                      the field (this object) is to be looked for

  @return
    - First Item_equal containing the field, if success
    - 0, otherwise
*/

Item_equal *Item_field::find_item_equal(COND_EQUAL *cond_equal)
{
  Item_equal *item= 0;
  while (cond_equal)
  {
    List_iterator_fast<Item_equal> li(cond_equal->current_level);
    while ((item= li++))
    {
      if (item->contains(field))
        return item;
    }
    /* 
      The field is not found in any of the multiple equalities
      of the current level. Look for it in upper levels
    */
    cond_equal= cond_equal->upper_levels;
  }
  return 0;
}


/**
  Check whether a field item can be substituted for an equal item

  @details
  The function checks whether a substitution of a field item for
  an equal item is valid.

  @param arg   *arg != NULL <-> the field is in the context
               where substitution for an equal item is valid

  @note
    The following statement is not always true:
  @n
    x=y => F(x)=F(x/y).
  @n
    This means substitution of an item for an equal item not always
    yields an equavalent condition. Here's an example:
    @code
    'a'='a '
    (LENGTH('a')=1) != (LENGTH('a ')=2)
  @endcode
    Such a substitution is surely valid if either the substituted
    field is not of a STRING type or if it is an argument of
    a comparison predicate.

  @retval
    TRUE   substitution is valid
  @retval
    FALSE  otherwise
*/

bool Item_field::subst_argument_checker(uchar **arg)
{
  return *arg &&
         (*arg == (uchar *) Item::ANY_SUBST ||
          result_type() != STRING_RESULT || 
          (field->flags & BINARY_FLAG));
}


/**
  Convert a numeric value to a zero-filled string

  @param[in,out]  item   the item to operate on
  @param          field  The field that this value is equated to

  This function converts a numeric value to a string. In this conversion
  the zero-fill flag of the field is taken into account.
  This is required so the resulting string value can be used instead of
  the field reference when propagating equalities.
*/

static void convert_zerofill_number_to_string(Item **item, Field_num *field)
{
  char buff[MAX_FIELD_WIDTH],*pos;
  String tmp(buff,sizeof(buff), field->charset()), *res;

  res= (*item)->val_str(&tmp);
  if ((*item)->is_null())
    *item= new Item_null();
  else
  {
    field->prepend_zeros(res);
    pos= (char *) sql_strmake (res->ptr(), res->length());
    *item= new Item_string(pos, res->length(), field->charset());
  }
}


/**
  Set a pointer to the multiple equality the field reference belongs to
  (if any).

  The function looks for a multiple equality containing the field item
  among those referenced by arg.
  In the case such equality exists the function does the following.
  If the found multiple equality contains a constant, then the field
  reference is substituted for this constant, otherwise it sets a pointer
  to the multiple equality in the field item.


  @param arg    reference to list of multiple equalities where
                the field (this object) is to be looked for

  @note
    This function is supposed to be called as a callback parameter in calls
    of the compile method.

  @return
    - pointer to the replacing constant item, if the field item was substituted
    - pointer to the field item, otherwise.
*/

Item *Item_field::equal_fields_propagator(uchar *arg)
{
  if (no_const_subst)
    return this;
  item_equal= find_item_equal((COND_EQUAL *) arg);
  Item *item= 0;
  if (item_equal)
    item= item_equal->get_const();
  /*
    Disable const propagation for items used in different comparison contexts.
    This must be done because, for example, Item_hex_string->val_int() is not
    the same as (Item_hex_string->val_str() in BINARY column)->val_int().
    We cannot simply disable the replacement in a particular context (
    e.g. <bin_col> = <int_col> AND <bin_col> = <hex_string>) since
    Items don't know the context they are in and there are functions like 
    IF (<hex_string>, 'yes', 'no').
  */
  if (!item || !has_compatible_context(item))
    item= this;
  else if (field && (field->flags & ZEROFILL_FLAG) && IS_NUM(field->type()))
  {
    if (item && (cmp_context == STRING_RESULT || cmp_context == IMPOSSIBLE_RESULT))
      convert_zerofill_number_to_string(&item, (Field_num *)field);
    else
      item= this;
  }
  return item;
}


/**
  Mark the item to not be part of substitution if it's not a binary item.

  See comments in Arg_comparator::set_compare_func() for details.
*/

bool Item_field::set_no_const_sub(uchar *arg)
{
  if (field->charset() != &my_charset_bin)
    no_const_subst=1;
  return FALSE;
}


/**
  Replace an Item_field for an equal Item_field that evaluated earlier
  (if any).

  If this->item_equal points to some item and coincides with arg then
  the function returns a pointer to an item that is taken from
  the very beginning of the item_equal list which the Item_field
  object refers to (belongs to) unless item_equal contains  a constant
  item. In this case the function returns this constant item, 
  (if the substitution does not require conversion).   
  If the Item_field object does not refer any Item_equal object
  'this' is returned .

  @param arg   NULL or points to so some item of the Item_equal type  


  @note
    This function is supposed to be called as a callback parameter in calls
    of the transformer method.

  @return
    - pointer to a replacement Item_field if there is a better equal item or
      a pointer to a constant equal item;
    - this - otherwise.
*/

Item *Item_field::replace_equal_field(uchar *arg)
{
  REPLACE_EQUAL_FIELD_ARG* param= (REPLACE_EQUAL_FIELD_ARG*)arg;
  if (item_equal && item_equal == param->item_equal)
  {
    Item *const_item= item_equal->get_const();
    if (const_item)
    {
      if (!has_compatible_context(const_item))
        return this;
      return const_item;
    }
    Item_field *subst= 
      (Item_field *)(item_equal->get_first(param->context_tab, this));
    if (subst)
      subst= (Item_field *) (subst->real_item());
    if (subst && !field->eq(subst->field))
      return subst;
  }
  return this;
}


void Item::init_make_field(Send_field *tmp_field,
			   enum enum_field_types field_type_arg)
{
  char *empty_name= (char*) "";
  tmp_field->db_name=		empty_name;
  tmp_field->org_table_name=	empty_name;
  tmp_field->org_col_name=	empty_name;
  tmp_field->table_name=	empty_name;
  tmp_field->col_name=		name;
  tmp_field->charsetnr=         collation.collation->number;
  tmp_field->flags=             (maybe_null ? 0 : NOT_NULL_FLAG) | 
                                (my_binary_compare(charset_for_protocol()) ?
                                 BINARY_FLAG : 0);
  tmp_field->type=              field_type_arg;
  tmp_field->length=max_length;
  tmp_field->decimals=decimals;
  if (unsigned_flag)
    tmp_field->flags |= UNSIGNED_FLAG;
}

void Item::make_field(Send_field *tmp_field)
{
  init_make_field(tmp_field, field_type());
}


enum_field_types Item::string_field_type() const
{
  enum_field_types f_type= MYSQL_TYPE_VAR_STRING;
  if (max_length >= 16777216)
    f_type= MYSQL_TYPE_LONG_BLOB;
  else if (max_length >= 65536)
    f_type= MYSQL_TYPE_MEDIUM_BLOB;
  return f_type;
}


void Item_empty_string::make_field(Send_field *tmp_field)
{
  init_make_field(tmp_field, string_field_type());
}


enum_field_types Item::field_type() const
{
  switch (result_type()) {
  case STRING_RESULT:  return string_field_type();
  case INT_RESULT:     return MYSQL_TYPE_LONGLONG;
  case DECIMAL_RESULT: return MYSQL_TYPE_NEWDECIMAL;
  case REAL_RESULT:    return MYSQL_TYPE_DOUBLE;
  case ROW_RESULT:
  case TIME_RESULT:
  case IMPOSSIBLE_RESULT:
    DBUG_ASSERT(0);
    return MYSQL_TYPE_VARCHAR;
  }
  return MYSQL_TYPE_VARCHAR;
}


/**
  Verifies that the input string is well-formed according to its character set.
  @param send_error   If true, call my_error if string is not well-formed.

  Will truncate input string if it is not well-formed.

  @return
  If well-formed: input string.
  If not well-formed:
    if strict mode: NULL pointer and we set this Item's value to NULL
    if not strict mode: input string truncated up to last good character
 */
String *Item::check_well_formed_result(String *str, bool send_error)
{
  /* Check whether we got a well-formed string */
  CHARSET_INFO *cs= str->charset();
  int well_formed_error;
  uint wlen= cs->cset->well_formed_len(cs,
                                       str->ptr(), str->ptr() + str->length(),
                                       str->length(), &well_formed_error);
  if (wlen < str->length())
  {
    THD *thd= current_thd;
    char hexbuf[7];
    uint diff= str->length() - wlen;
    set_if_smaller(diff, 3);
    octet2hex(hexbuf, str->ptr() + wlen, diff);
    if (send_error)
    {
      my_error(ER_INVALID_CHARACTER_STRING, MYF(0),
               cs->csname,  hexbuf);
      return 0;
    }
    if ((thd->variables.sql_mode &
         (MODE_STRICT_TRANS_TABLES | MODE_STRICT_ALL_TABLES)))
    {
      null_value= 1;
      str= 0;
    }
    else
    {
      str->length(wlen);
    }
    push_warning_printf(thd, MYSQL_ERROR::WARN_LEVEL_WARN, ER_INVALID_CHARACTER_STRING,
                        ER(ER_INVALID_CHARACTER_STRING), cs->csname, hexbuf);
  }
  return str;
}

/*
  Compare two items using a given collation
  
  SYNOPSIS
    eq_by_collation()
    item               item to compare with
    binary_cmp         TRUE <-> compare as binaries
    cs                 collation to use when comparing strings

  DESCRIPTION
    This method works exactly as Item::eq if the collation cs coincides with
    the collation of the compared objects. Otherwise, first the collations that
    differ from cs are replaced for cs and then the items are compared by
    Item::eq. After the comparison the original collations of items are
    restored.

  RETURN
    1    compared items has been detected as equal   
    0    otherwise
*/

bool Item::eq_by_collation(Item *item, bool binary_cmp, CHARSET_INFO *cs)
{
  CHARSET_INFO *save_cs= 0;
  CHARSET_INFO *save_item_cs= 0;
  if (collation.collation != cs)
  {
    save_cs= collation.collation;
    collation.collation= cs;
  }
  if (item->collation.collation != cs)
  {
    save_item_cs= item->collation.collation;
    item->collation.collation= cs;
  }
  bool res= eq(item, binary_cmp);
  if (save_cs)
    collation.collation= save_cs;
  if (save_item_cs)
    item->collation.collation= save_item_cs;
  return res;
}  


/**
  Create a field to hold a string value from an item.

  If too_big_for_varchar() create a blob @n
  If max_length > 0 create a varchar @n
  If max_length == 0 create a CHAR(0) 

  @param table		Table for which the field is created
*/

Field *Item::make_string_field(TABLE *table)
{
  Field *field;
  DBUG_ASSERT(collation.collation);
  /* 
    Note: the following check is repeated in 
    subquery_types_allow_materialization():
  */
  if (too_big_for_varchar())
    field= new Field_blob(max_length, maybe_null, name,
                          collation.collation, TRUE);
  /* Item_type_holder holds the exact type, do not change it */
  else if (max_length > 0 &&
      (type() != Item::TYPE_HOLDER || field_type() != MYSQL_TYPE_STRING))
    field= new Field_varstring(max_length, maybe_null, name, table->s,
                               collation.collation);
  else
    field= new Field_string(max_length, maybe_null, name,
                            collation.collation);
  if (field)
    field->init(table);
  return field;
}


/**
  Create a field based on field_type of argument.

  For now, this is only used to create a field for
  IFNULL(x,something) and time functions

  @retval
    NULL  error
  @retval
    \#    Created field
*/

Field *Item::tmp_table_field_from_field_type(TABLE *table, bool fixed_length)
{
  /*
    The field functions defines a field to be not null if null_ptr is not 0
  */
  uchar *null_ptr= maybe_null ? (uchar*) "" : 0;
  Field *field;

  switch (field_type()) {
  case MYSQL_TYPE_DECIMAL:
  case MYSQL_TYPE_NEWDECIMAL:
    field= Field_new_decimal::create_from_item(this);
    break;
  case MYSQL_TYPE_TINY:
    field= new Field_tiny((uchar*) 0, max_length, null_ptr, 0, Field::NONE,
			  name, 0, unsigned_flag);
    break;
  case MYSQL_TYPE_SHORT:
    field= new Field_short((uchar*) 0, max_length, null_ptr, 0, Field::NONE,
			   name, 0, unsigned_flag);
    break;
  case MYSQL_TYPE_LONG:
    field= new Field_long((uchar*) 0, max_length, null_ptr, 0, Field::NONE,
			  name, 0, unsigned_flag);
    break;
#ifdef HAVE_LONG_LONG
  case MYSQL_TYPE_LONGLONG:
    field= new Field_longlong((uchar*) 0, max_length, null_ptr, 0, Field::NONE,
			      name, 0, unsigned_flag);
    break;
#endif
  case MYSQL_TYPE_FLOAT:
    field= new Field_float((uchar*) 0, max_length, null_ptr, 0, Field::NONE,
			   name, decimals, 0, unsigned_flag);
    break;
  case MYSQL_TYPE_DOUBLE:
    field= new Field_double((uchar*) 0, max_length, null_ptr, 0, Field::NONE,
			    name, decimals, 0, unsigned_flag);
    break;
  case MYSQL_TYPE_INT24:
    field= new Field_medium((uchar*) 0, max_length, null_ptr, 0, Field::NONE,
			    name, 0, unsigned_flag);
    break;
  case MYSQL_TYPE_NEWDATE:
  case MYSQL_TYPE_DATE:
    field= new Field_newdate(0, null_ptr, 0, Field::NONE, name, &my_charset_bin);
    break;
  case MYSQL_TYPE_TIME:
    field= new_Field_time(0, null_ptr, 0, Field::NONE, name,
                              decimals, &my_charset_bin);
    break;
  case MYSQL_TYPE_TIMESTAMP:
    field= new_Field_timestamp(0, null_ptr, 0,
                               Field::NONE, name, 0, decimals, &my_charset_bin);
    break;
  case MYSQL_TYPE_DATETIME:
    field= new_Field_datetime(0, null_ptr, 0, Field::NONE, name,
                              decimals, &my_charset_bin);
    break;
  case MYSQL_TYPE_YEAR:
    field= new Field_year((uchar*) 0, max_length, null_ptr, 0, Field::NONE,
			  name);
    break;
  case MYSQL_TYPE_BIT:
    field= new Field_bit_as_char(NULL, max_length, null_ptr, 0,
                                 Field::NONE, name);
    break;
  default:
    /* This case should never be chosen */
    DBUG_ASSERT(0);
    /* If something goes awfully wrong, it's better to get a string than die */
  case MYSQL_TYPE_STRING:
<<<<<<< HEAD
    if (fixed_length && !too_big_for_varchar())
=======
  case MYSQL_TYPE_NULL:
    if (fixed_length && max_length < CONVERT_IF_BIGGER_TO_BLOB)
>>>>>>> 754e7eff
    {
      field= new Field_string(max_length, maybe_null, name,
                              collation.collation);
      break;
    }
    /* Fall through to make_string_field() */
  case MYSQL_TYPE_ENUM:
  case MYSQL_TYPE_SET:
  case MYSQL_TYPE_VAR_STRING:
  case MYSQL_TYPE_VARCHAR:
    return make_string_field(table);
  case MYSQL_TYPE_TINY_BLOB:
  case MYSQL_TYPE_MEDIUM_BLOB:
  case MYSQL_TYPE_LONG_BLOB:
  case MYSQL_TYPE_BLOB:
    if (this->type() == Item::TYPE_HOLDER)
      field= new Field_blob(max_length, maybe_null, name, collation.collation,
                            1);
    else
      field= new Field_blob(max_length, maybe_null, name, collation.collation);
    break;					// Blob handled outside of case
#ifdef HAVE_SPATIAL
  case MYSQL_TYPE_GEOMETRY:
    field= new Field_geom(max_length, maybe_null,
                          name, table->s, get_geometry_type());
#endif /* HAVE_SPATIAL */
  }
  if (field)
    field->init(table);
  return field;
}


/* ARGSUSED */
void Item_field::make_field(Send_field *tmp_field)
{
  field->make_field(tmp_field);
  DBUG_ASSERT(tmp_field->table_name != 0);
  if (name)
    tmp_field->col_name=name;			// Use user supplied name
  if (table_name)
    tmp_field->table_name= table_name;
  if (db_name)
    tmp_field->db_name= db_name;
}


/**
  Save a field value in another field

  @param from             Field to take the value from
  @param [out] null_value Pointer to the null_value flag to set
  @param to               Field to save the value in
  @param no_conversions   How to deal with NULL value

  @details
  The function takes the value of the field 'from' and, if this value
  is not null, it saves in the field 'to' setting off the flag referenced
  by 'null_value'. Otherwise this flag is set on and field 'to' is
  also set to null possibly with conversion.

  @note
  This function is used by the functions Item_field::save_in_field,
  Item_field::save_org_in_field and Item_ref::save_in_field

  @retval FALSE OK
  @retval TRUE  Error

*/

static int save_field_in_field(Field *from, bool *null_value,
                               Field *to, bool no_conversions)
{
  int res;
  DBUG_ENTER("save_field_in_field");
  if (from->is_null())
  {
    (*null_value)= 1;
    DBUG_RETURN(set_field_to_null_with_conversions(to, no_conversions));
  }
  to->set_notnull();

  /*
    If we're setting the same field as the one we're reading from there's 
    nothing to do. This can happen in 'SET x = x' type of scenarios.
  */
  if (to == from)
  {
    (*null_value)= 0;
    DBUG_RETURN(0);
  }

  res= field_conv(to, from);
  (*null_value)= 0;
  DBUG_RETURN(res);
}


/**
  Set a field's value from a item.
*/

void Item_field::save_org_in_field(Field *to)
{
  save_field_in_field(field, &null_value, to, TRUE);
}


int Item_field::save_in_field(Field *to, bool no_conversions)
{
  return save_field_in_field(result_field, &null_value, to, no_conversions);
}


/**
  Store null in field.

  This is used on INSERT.
  Allow NULL to be inserted in timestamp and auto_increment values.

  @param field		Field where we want to store NULL

  @retval
    0   ok
  @retval
    1   Field doesn't support NULL values and can't handle 'field = NULL'
*/

int Item_null::save_in_field(Field *field, bool no_conversions)
{
  return set_field_to_null_with_conversions(field, no_conversions);
}


/**
  Store null in field.

  @param field		Field where we want to store NULL

  @retval
    0	 OK
  @retval
    1	 Field doesn't support NULL values
*/

int Item_null::save_safe_in_field(Field *field)
{
  return set_field_to_null(field);
}


/*
  This implementation can lose str_value content, so if the
  Item uses str_value to store something, it should
  reimplement it's ::save_in_field() as Item_string, for example, does.

  Note: all Item_XXX::val_str(str) methods must NOT assume that
  str != str_value. For example, see fix for bug #44743.
*/

int Item::save_in_field(Field *field, bool no_conversions)
{
  int error;
  if (result_type() == STRING_RESULT)
  {
    String *result;
    CHARSET_INFO *cs= collation.collation;
    char buff[MAX_FIELD_WIDTH];		// Alloc buffer for small columns
    str_value.set_quick(buff, sizeof(buff), cs);
    result=val_str(&str_value);
    if (null_value)
    {
      str_value.set_quick(0, 0, cs);
      return set_field_to_null_with_conversions(field, no_conversions);
    }

    /* NOTE: If null_value == FALSE, "result" must be not NULL.  */

    field->set_notnull();
    error=field->store(result->ptr(),result->length(),cs);
    str_value.set_quick(0, 0, cs);
  }
  else if (result_type() == REAL_RESULT)
  {
    double nr= val_real();
    if (null_value)
      return set_field_to_null_with_conversions(field, no_conversions);
    field->set_notnull();
    error=field->store(nr);
  }
  else if (result_type() == DECIMAL_RESULT)
  {
    my_decimal decimal_value;
    my_decimal *value= val_decimal(&decimal_value);
    if (null_value)
      return set_field_to_null_with_conversions(field, no_conversions);
    field->set_notnull();
    error=field->store_decimal(value);
  }
  else
  {
    longlong nr=val_int();
    if (null_value)
      return set_field_to_null_with_conversions(field, no_conversions);
    field->set_notnull();
    error=field->store(nr, unsigned_flag);
  }
  return error ? error : (field->table->in_use->is_error() ? 1 : 0);
}


int Item_string::save_in_field(Field *field, bool no_conversions)
{
  String *result;
  result=val_str(&str_value);
  return save_str_value_in_field(field, result);
}


static int save_int_value_in_field (Field *field, longlong nr, 
                                    bool null_value, bool unsigned_flag)
{
  if (null_value)
    return set_field_to_null(field);
  field->set_notnull();
  return field->store(nr, unsigned_flag);
}


int Item_int::save_in_field(Field *field, bool no_conversions)
{
  return save_int_value_in_field (field, val_int(), null_value, unsigned_flag);
}


void Item_datetime::set(longlong packed)
{
  unpack_time(packed, &ltime);
}

int Item_datetime::save_in_field(Field *field, bool no_conversions)
{
  field->set_notnull();
  return field->store_time_dec(&ltime, decimals);
}

longlong Item_datetime::val_int()
{
  return TIME_to_ulonglong(&ltime);
}

int Item_decimal::save_in_field(Field *field, bool no_conversions)
{
  field->set_notnull();
  return field->store_decimal(&decimal_value);
}


bool Item_int::eq(const Item *arg, bool binary_cmp) const
{
  /* No need to check for null value as basic constant can't be NULL */
  if (arg->basic_const_item() && arg->type() == type())
  {
    /*
      We need to cast off const to call val_int(). This should be OK for
      a basic constant.
    */
    Item *item= (Item*) arg;
    return (item->val_int() == value &&
            ((longlong) value >= 0 ||
             (item->unsigned_flag == unsigned_flag)));
  }
  return FALSE;
}


Item *Item_int_with_ref::clone_item()
{
  DBUG_ASSERT(ref->const_item());
  /*
    We need to evaluate the constant to make sure it works with
    parameter markers.
  */
  return (ref->unsigned_flag ?
          new Item_uint(ref->name, ref->val_int(), ref->max_length) :
          new Item_int(ref->name, ref->val_int(), ref->max_length));
}


Item_num *Item_uint::neg()
{
  Item_decimal *item= new Item_decimal(value, 1);
  return item->neg();
}


static uint nr_of_decimals(const char *str, const char *end)
{
  const char *decimal_point;

  /* Find position for '.' */
  for (;;)
  {
    if (str == end)
      return 0;
    if (*str == 'e' || *str == 'E')
      return NOT_FIXED_DEC;    
    if (*str++ == '.')
      break;
  }
  decimal_point= str;
  for ( ; str < end && my_isdigit(system_charset_info, *str) ; str++)
    ;
  if (str < end && (*str == 'e' || *str == 'E'))
    return NOT_FIXED_DEC;
  /*
    QQ:
    The number of decimal digist in fact should be (str - decimal_point - 1).
    But it seems the result of nr_of_decimals() is never used!

    In case of 'e' and 'E' nr_of_decimals returns NOT_FIXED_DEC.
    In case if there is no 'e' or 'E' parser code in sql_yacc.yy
    never calls Item_float::Item_float() - it creates Item_decimal instead.

    The only piece of code where we call Item_float::Item_float(str, len)
    without having 'e' or 'E' is item_xmlfunc.cc, but this Item_float
    never appears in metadata itself. Changing the code to return
    (str - decimal_point - 1) does not make any changes in the test results.

    This should be addressed somehow.
    Looks like a reminder from before real DECIMAL times.
  */
  return (uint) (str - decimal_point);
}


/**
  This function is only called during parsing:
  - when parsing SQL query from sql_yacc.yy
  - when parsing XPath query from item_xmlfunc.cc
  We will signal an error if value is not a true double value (overflow):
  eng: Illegal %s '%-.192s' value found during parsing
  
  Note: the string is NOT null terminated when called from item_xmlfunc.cc,
  so this->name will contain some SQL query tail behind the "length" bytes.
  This is Ok for now, as this Item is never seen in SHOW,
  or EXPLAIN, or anywhere else in metadata.
  Item->name should be fixed to use LEX_STRING eventually.
*/

Item_float::Item_float(const char *str_arg, uint length)
{
  int error;
  char *end_not_used;
  value= my_strntod(&my_charset_bin, (char*) str_arg, length, &end_not_used,
                    &error);
  if (error)
  {
    char tmp[NAME_LEN + 1];
    my_snprintf(tmp, sizeof(tmp), "%.*s", length, str_arg);
    my_error(ER_ILLEGAL_VALUE_FOR_TYPE, MYF(0), "double", tmp);
  }
  presentation= name=(char*) str_arg;
  decimals=(uint8) nr_of_decimals(str_arg, str_arg+length);
  max_length=length;
  fixed= 1;
}


int Item_float::save_in_field(Field *field, bool no_conversions)
{
  double nr= val_real();
  if (null_value)
    return set_field_to_null(field);
  field->set_notnull();
  return field->store(nr);
}


void Item_float::print(String *str, enum_query_type query_type)
{
  if (presentation)
  {
    str->append(presentation);
    return;
  }
  char buffer[20];
  String num(buffer, sizeof(buffer), &my_charset_bin);
  num.set_real(value, decimals, &my_charset_bin);
  str->append(num);
}


/*
  hex item
  In string context this is a binary string.
  In number context this is a longlong value.
*/

bool Item_float::eq(const Item *arg, bool binary_cmp) const
{
  if (arg->basic_const_item() && arg->type() == type())
  {
    /*
      We need to cast off const to call val_int(). This should be OK for
      a basic constant.
    */
    Item *item= (Item*) arg;
    return item->val_real() == value;
  }
  return FALSE;
}


inline uint char_val(char X)
{
  return (uint) (X >= '0' && X <= '9' ? X-'0' :
		 X >= 'A' && X <= 'Z' ? X-'A'+10 :
		 X-'a'+10);
}


void Item_hex_constant::hex_string_init(const char *str, uint str_length)
{
  max_length=(str_length+1)/2;
  char *ptr=(char*) sql_alloc(max_length+1);
  if (!ptr)
  {
    str_value.set("", 0, &my_charset_bin);
    return;
  }
  str_value.set(ptr,max_length,&my_charset_bin);
  char *end=ptr+max_length;
  if (max_length*2 != str_length)
    *ptr++=char_val(*str++);			// Not even, assume 0 prefix
  while (ptr != end)
  {
    *ptr++= (char) (char_val(str[0])*16+char_val(str[1]));
    str+=2;
  }
  *ptr=0;					// Keep purify happy
  collation.set(&my_charset_bin, DERIVATION_COERCIBLE);
  fixed= 1;
  unsigned_flag= 1;
}

longlong Item_hex_hybrid::val_int()
{
  // following assert is redundant, because fixed=1 assigned in constructor
  DBUG_ASSERT(fixed == 1);
  char *end=(char*) str_value.ptr()+str_value.length(),
       *ptr=end-min(str_value.length(),sizeof(longlong));

  ulonglong value=0;
  for (; ptr != end ; ptr++)
    value=(value << 8)+ (ulonglong) (uchar) *ptr;
  return (longlong) value;
}


int Item_hex_hybrid::save_in_field(Field *field, bool no_conversions)
{
  field->set_notnull();
  if (field->result_type() == STRING_RESULT)
    return field->store(str_value.ptr(), str_value.length(), 
                        collation.collation);

  ulonglong nr;
  uint32 length= str_value.length();
  if (!length)
    return 1;

  if (length > 8)
  {
    nr= field->flags & UNSIGNED_FLAG ? ULONGLONG_MAX : LONGLONG_MAX;
    goto warn;
  }
  nr= (ulonglong) val_int();
  if ((length == 8) && !(field->flags & UNSIGNED_FLAG) && (nr > LONGLONG_MAX))
  {
    nr= LONGLONG_MAX;
    goto warn;
  }
  return field->store((longlong) nr, TRUE);  // Assume hex numbers are unsigned

warn:
  if (!field->store((longlong) nr, TRUE))
    field->set_warning(MYSQL_ERROR::WARN_LEVEL_WARN, ER_WARN_DATA_OUT_OF_RANGE,
                       1);
  return 1;
}


void Item_hex_hybrid::print(String *str, enum_query_type query_type)
{
  uint32 len= min(str_value.length(), sizeof(longlong));
  const char *ptr= str_value.ptr() + str_value.length() - len;
  str->append("0x");
  str->append_hex(ptr, len);
}


void Item_hex_string::print(String *str, enum_query_type query_type)
{
  str->append("X'");
  str->append_hex(str_value.ptr(), str_value.length());
  str->append("'");
}


bool Item_hex_constant::eq(const Item *arg, bool binary_cmp) const
{
  if (arg->basic_const_item() && arg->type() == type() &&
      arg->cast_to_int_type() == cast_to_int_type())
  {
    if (binary_cmp)
      return !stringcmp(&str_value, &arg->str_value);
    return !sortcmp(&str_value, &arg->str_value, collation.collation);
  }
  return FALSE;
}


Item *Item_hex_constant::safe_charset_converter(CHARSET_INFO *tocs)
{
  Item_string *conv;
  String tmp, *str= val_str(&tmp);

  if (!(conv= new Item_string(str->ptr(), str->length(), tocs)))
    return NULL;
  conv->str_value.copy();
  conv->str_value.mark_as_const();
  return conv;
}


/*
  bin item.
  In string context this is a binary string.
  In number context this is a longlong value.
*/
  
Item_bin_string::Item_bin_string(const char *str, uint str_length)
{
  const char *end= str + str_length - 1;
  uchar bits= 0;
  uint power= 1;

  max_length= (str_length + 7) >> 3;
  char *ptr= (char*) sql_alloc(max_length + 1);
  if (!ptr)
    return;
  str_value.set(ptr, max_length, &my_charset_bin);

  if (max_length > 0)
  {
    ptr+= max_length - 1;
    ptr[1]= 0;                     // Set end null for string
    for (; end >= str; end--)
    {
      if (power == 256)
      {
        power= 1;
        *ptr--= bits;
        bits= 0;
      }
      if (*end == '1')
        bits|= power;
      power<<= 1;
    }
    *ptr= (char) bits;
  }
  else
    ptr[0]= 0;

  collation.set(&my_charset_bin, DERIVATION_COERCIBLE);
  fixed= 1;
}


/**
  Pack data in buffer for sending.
*/

bool Item_null::send(Protocol *protocol, String *packet)
{
  return protocol->store_null();
}

/**
  This is only called from items that is not of type item_field.
*/

bool Item::send(Protocol *protocol, String *buffer)
{
  bool UNINIT_VAR(result);                       // Will be set if null_value == 0
  enum_field_types f_type;

  switch ((f_type=field_type())) {
  default:
  case MYSQL_TYPE_NULL:
  case MYSQL_TYPE_DECIMAL:
  case MYSQL_TYPE_ENUM:
  case MYSQL_TYPE_SET:
  case MYSQL_TYPE_TINY_BLOB:
  case MYSQL_TYPE_MEDIUM_BLOB:
  case MYSQL_TYPE_LONG_BLOB:
  case MYSQL_TYPE_BLOB:
  case MYSQL_TYPE_GEOMETRY:
  case MYSQL_TYPE_STRING:
  case MYSQL_TYPE_VAR_STRING:
  case MYSQL_TYPE_VARCHAR:
  case MYSQL_TYPE_BIT:
  case MYSQL_TYPE_NEWDECIMAL:
  {
    String *res;
    if ((res=val_str(buffer)))
    {
      DBUG_ASSERT(!null_value);
      result= protocol->store(res->ptr(),res->length(),res->charset());
    }
    else
    {
      DBUG_ASSERT(null_value);
    }
    break;
  }
  case MYSQL_TYPE_TINY:
  {
    longlong nr;
    nr= val_int();
    if (!null_value)
      result= protocol->store_tiny(nr);
    break;
  }
  case MYSQL_TYPE_SHORT:
  case MYSQL_TYPE_YEAR:
  {
    longlong nr;
    nr= val_int();
    if (!null_value)
      result= protocol->store_short(nr);
    break;
  }
  case MYSQL_TYPE_INT24:
  case MYSQL_TYPE_LONG:
  {
    longlong nr;
    nr= val_int();
    if (!null_value)
      result= protocol->store_long(nr);
    break;
  }
  case MYSQL_TYPE_LONGLONG:
  {
    longlong nr;
    nr= val_int();
    if (!null_value)
      result= protocol->store_longlong(nr, unsigned_flag);
    break;
  }
  case MYSQL_TYPE_FLOAT:
  {
    float nr;
    nr= (float) val_real();
    if (!null_value)
      result= protocol->store(nr, decimals, buffer);
    break;
  }
  case MYSQL_TYPE_DOUBLE:
  {
    double nr= val_real();
    if (!null_value)
      result= protocol->store(nr, decimals, buffer);
    break;
  }
  case MYSQL_TYPE_DATETIME:
  case MYSQL_TYPE_DATE:
  case MYSQL_TYPE_TIMESTAMP:
  {
    MYSQL_TIME tm;
    get_date(&tm, sql_mode_for_dates());
    if (!null_value)
    {
      if (f_type == MYSQL_TYPE_DATE)
	return protocol->store_date(&tm);
      else
	result= protocol->store(&tm, decimals);
    }
    break;
  }
  case MYSQL_TYPE_TIME:
  {
    MYSQL_TIME tm;
    get_time(&tm);
    if (!null_value)
      result= protocol->store_time(&tm, decimals);
    break;
  }
  }
  if (null_value)
    result= protocol->store_null();
  return result;
}


/**
  Check if an item is a constant one and can be cached.

  @param arg [out] TRUE <=> Cache this item.

  @return TRUE  Go deeper in item tree.
  @return FALSE Don't go deeper in item tree.
*/

bool Item::cache_const_expr_analyzer(uchar **arg)
{
  bool *cache_flag= (bool*)*arg;
  if (!*cache_flag)
  {
    Item *item= real_item();
    /*
      Cache constant items unless it's a basic constant, constant field or
      a subselect (they use their own cache).
    */
    if (const_item() &&
        !(basic_const_item() || item->basic_const_item() ||
          item->type() == Item::FIELD_ITEM ||
          item->type() == SUBSELECT_ITEM ||
           /*
             Do not cache GET_USER_VAR() function as its const_item() may
             return TRUE for the current thread but it still may change
             during the execution.
           */
          (item->type() == Item::FUNC_ITEM &&
           ((Item_func*)item)->functype() == Item_func::GUSERVAR_FUNC)))
      *cache_flag= TRUE;
    return TRUE;
  }
  return FALSE;
}


/**
  Cache item if needed.

  @param arg   TRUE <=> Cache this item.

  @return cache if cache needed.
  @return this otherwise.
*/

Item* Item::cache_const_expr_transformer(uchar *arg)
{
  if (*(bool*)arg)
  {
    *((bool*)arg)= FALSE;
    Item_cache *cache= Item_cache::get_cache(this);
    if (!cache)
      return NULL;
    cache->setup(this);
    cache->store(this);
    return cache;
  }
  return this;
}


bool Item_field::send(Protocol *protocol, String *buffer)
{
  return protocol->store(result_field);
}


void Item_field::update_null_value() 
{ 
  /* 
    need to set no_errors to prevent warnings about type conversion 
    popping up.
  */
  THD *thd= field->table->in_use;
  int no_errors;

  no_errors= thd->no_errors;
  thd->no_errors= 1;
  Item::update_null_value();
  thd->no_errors= no_errors;
}


/*
  Add the field to the select list and substitute it for the reference to
  the field.

  SYNOPSIS
    Item_field::update_value_transformer()
    select_arg      current select

  DESCRIPTION
    If the field doesn't belong to the table being inserted into then it is
    added to the select list, pointer to it is stored in the ref_pointer_array
    of the select and the field itself is substituted for the Item_ref object.
    This is done in order to get correct values from update fields that
    belongs to the SELECT part in the INSERT .. SELECT .. ON DUPLICATE KEY
    UPDATE statement.

  RETURN
    0             if error occured
    ref           if all conditions are met
    this field    otherwise
*/

Item *Item_field::update_value_transformer(uchar *select_arg)
{
  SELECT_LEX *select= (SELECT_LEX*)select_arg;
  DBUG_ASSERT(fixed);

  if (field->table != select->context.table_list->table &&
      type() != Item::TRIGGER_FIELD_ITEM)
  {
    List<Item> *all_fields= &select->join->all_fields;
    Item **ref_pointer_array= select->ref_pointer_array;
    DBUG_ASSERT(all_fields->elements <= select->ref_pointer_array_size);
    int el= all_fields->elements;
    Item_ref *ref;

    ref_pointer_array[el]= (Item*)this;
    all_fields->push_front((Item*)this);
    ref= new Item_ref(&select->context, ref_pointer_array + el,
                      table_name, field_name);
    return ref;
  }
  return this;
}


void Item_field::print(String *str, enum_query_type query_type)
{
  if (field && field->table->const_table &&
      !(query_type & QT_NO_DATA_EXPANSION))
  {
    print_value(str);
    return;
  }
  Item_ident::print(str, query_type);
}


Item_ref::Item_ref(Name_resolution_context *context_arg,
                   Item **item, const char *table_name_arg,
                   const char *field_name_arg,
                   bool alias_name_used_arg)
  :Item_ident(context_arg, NullS, table_name_arg, field_name_arg),
   result_field(0), ref(item), reference_trough_name(0)
{
  alias_name_used= alias_name_used_arg;
  /*
    This constructor used to create some internals references over fixed items
  */
  if ((set_properties_only= (ref && *ref && (*ref)->fixed)))
    set_properties();
}

/*
  A Field_enumerator-compatible class that invokes mark_as_dependent() for
  each field that is a reference to some ancestor of current_select.
*/
class Dependency_marker: public Field_enumerator
{
public:
  THD *thd;
  st_select_lex *current_select;
  virtual void visit_field(Item_field *item)
  {
    // Find which select the field is in. This is achieved by walking up 
    // the select tree and looking for the table of interest.
    st_select_lex *sel;
    for (sel= current_select; sel; sel= sel->outer_select())
    {
      List_iterator<TABLE_LIST> li(sel->leaf_tables);
      TABLE_LIST *tbl;
      while ((tbl= li++))
      {
        if (tbl->table == item->field->table)
        {
          if (sel != current_select)
            mark_as_dependent(thd, sel, current_select, item, item);
          return;
        }
      }
    }
  }
};

Item_ref::Item_ref(TABLE_LIST *view_arg, Item **item,
                   const char *field_name_arg, bool alias_name_used_arg)
  :Item_ident(view_arg, field_name_arg),
   result_field(NULL), ref(item), reference_trough_name(0)
{
  alias_name_used= alias_name_used_arg;
  /*
    This constructor is used to create some internal references over fixed items
  */
  if ((set_properties_only= (ref && *ref && (*ref)->fixed)))
    set_properties();
}


/**
  Resolve the name of a reference to a column reference.

  The method resolves the column reference represented by 'this' as a column
  present in one of: GROUP BY clause, SELECT clause, outer queries. It is
  used typically for columns in the HAVING clause which are not under
  aggregate functions.

  POSTCONDITION @n
  Item_ref::ref is 0 or points to a valid item.

  @note
    The name resolution algorithm used is (where [T_j] is an optional table
    name that qualifies the column name):

  @code
        resolve_extended([T_j].col_ref_i)
        {
          Search for a column or derived column named col_ref_i [in table T_j]
          in the SELECT and GROUP clauses of Q.

          if such a column is NOT found AND    // Lookup in outer queries.
             there are outer queries
          {
            for each outer query Q_k beginning from the inner-most one
           {
              Search for a column or derived column named col_ref_i
              [in table T_j] in the SELECT and GROUP clauses of Q_k.

              if such a column is not found AND
                 - Q_k is not a group query AND
                 - Q_k is not inside an aggregate function
                 OR
                 - Q_(k-1) is not in a HAVING or SELECT clause of Q_k
              {
                search for a column or derived column named col_ref_i
                [in table T_j] in the FROM clause of Q_k;
              }
            }
          }
        }
  @endcode
  @n
    This procedure treats GROUP BY and SELECT clauses as one namespace for
    column references in HAVING. Notice that compared to
    Item_field::fix_fields, here we first search the SELECT and GROUP BY
    clauses, and then we search the FROM clause.

  @param[in]     thd        current thread
  @param[in,out] reference  view column if this item was resolved to a
    view column

  @todo
    Here we could first find the field anyway, and then test this
    condition, so that we can give a better error message -
    ER_WRONG_FIELD_WITH_GROUP, instead of the less informative
    ER_BAD_FIELD_ERROR which we produce now.

  @retval
    TRUE  if error
  @retval
    FALSE on success
*/

bool Item_ref::fix_fields(THD *thd, Item **reference)
{
  enum_parsing_place place= NO_MATTER;
  DBUG_ASSERT(fixed == 0);
  SELECT_LEX *current_sel= thd->lex->current_select;

  if (set_properties_only)
  {
    /* do nothing */
  }
  else if (!ref || ref == not_found_item)
  {
    DBUG_ASSERT(reference_trough_name != 0);
    if (!(ref= resolve_ref_in_select_and_group(thd, this,
                                               context->select_lex)))
      goto error;             /* Some error occurred (e.g. ambiguous names). */

    if (ref == not_found_item) /* This reference was not resolved. */
    {
      Name_resolution_context *last_checked_context= context;
      Name_resolution_context *outer_context= context->outer_context;
      Field *from_field;
      ref= 0;

      if (!outer_context)
      {
        /* The current reference cannot be resolved in this query. */
        my_error(ER_BAD_FIELD_ERROR,MYF(0),
                 this->full_name(), thd->where);
        goto error;
      }

      /*
        If there is an outer context (select), and it is not a derived table
        (which do not support the use of outer fields for now), try to
        resolve this reference in the outer select(s).

        We treat each subselect as a separate namespace, so that different
        subselects may contain columns with the same names. The subselects are
        searched starting from the innermost.
      */
      from_field= (Field*) not_found_field;

      do
      {
        SELECT_LEX *select= outer_context->select_lex;
        Item_subselect *prev_subselect_item=
          last_checked_context->select_lex->master_unit()->item;
        last_checked_context= outer_context;

        /* Search in the SELECT and GROUP lists of the outer select. */
        if (outer_context->resolve_in_select_list)
        {
          if (!(ref= resolve_ref_in_select_and_group(thd, this, select)))
            goto error; /* Some error occurred (e.g. ambiguous names). */
          if (ref != not_found_item)
          {
            DBUG_ASSERT(*ref && (*ref)->fixed);
            prev_subselect_item->used_tables_cache|= (*ref)->used_tables();
            prev_subselect_item->const_item_cache&= (*ref)->const_item();
            break;
          }
          /*
            Set ref to 0 to ensure that we get an error in case we replaced
            this item with another item and still use this item in some
            other place of the parse tree.
          */
          ref= 0;
        }

        place= prev_subselect_item->parsing_place;
        /*
          Check table fields only if the subquery is used somewhere out of
          HAVING or the outer SELECT does not use grouping (i.e. tables are
          accessible).
          TODO:
          Here we could first find the field anyway, and then test this
          condition, so that we can give a better error message -
          ER_WRONG_FIELD_WITH_GROUP, instead of the less informative
          ER_BAD_FIELD_ERROR which we produce now.
        */
        if ((place != IN_HAVING ||
             (!select->with_sum_func &&
              select->group_list.elements == 0)))
        {
          /*
            In case of view, find_field_in_tables() write pointer to view
            field expression to 'reference', i.e. it substitute that
            expression instead of this Item_ref
          */
          from_field= find_field_in_tables(thd, this,
                                           outer_context->
                                             first_name_resolution_table,
                                           outer_context->
                                             last_name_resolution_table,
                                           reference,
                                           IGNORE_EXCEPT_NON_UNIQUE,
                                           TRUE, TRUE);
          if (! from_field)
            goto error;
          if (from_field == view_ref_found)
          {
            Item::Type refer_type= (*reference)->type();
            prev_subselect_item->used_tables_cache|=
              (*reference)->used_tables();
            prev_subselect_item->const_item_cache&=
              (*reference)->const_item();
            DBUG_ASSERT((*reference)->type() == REF_ITEM);
            mark_as_dependent(thd, last_checked_context->select_lex,
                              context->select_lex, this,
                              ((refer_type == REF_ITEM ||
                                refer_type == FIELD_ITEM) ?
                               (Item_ident*) (*reference) :
                               0));
            /*
              view reference found, we substituted it instead of this
              Item, so can quit
            */
            return FALSE;
          }
          if (from_field != not_found_field)
          {
            if (cached_table && cached_table->select_lex &&
                outer_context->select_lex &&
                cached_table->select_lex != outer_context->select_lex)
            {
              /*
                Due to cache, find_field_in_tables() can return field which
                doesn't belong to provided outer_context. In this case we have
                to find proper field context in order to fix field correcly.
              */
              do
              {
                outer_context= outer_context->outer_context;
                select= outer_context->select_lex;
                prev_subselect_item=
                  last_checked_context->select_lex->master_unit()->item;
                last_checked_context= outer_context;
              } while (outer_context && outer_context->select_lex &&
                       cached_table->select_lex != outer_context->select_lex);
            }
            prev_subselect_item->used_tables_cache|= from_field->table->map;
            prev_subselect_item->const_item_cache= 0;
            break;
          }
        }
        DBUG_ASSERT(from_field == not_found_field);

        /* Reference is not found => depend on outer (or just error). */
        prev_subselect_item->used_tables_cache|= OUTER_REF_TABLE_BIT;
        prev_subselect_item->const_item_cache= 0;

        outer_context= outer_context->outer_context;
      } while (outer_context);

      DBUG_ASSERT(from_field != 0 && from_field != view_ref_found);
      if (from_field != not_found_field)
      {
        Item_field* fld;
        if (!(fld= new Item_field(from_field)))
          goto error;
        thd->change_item_tree(reference, fld);
        mark_as_dependent(thd, last_checked_context->select_lex,
                          current_sel, fld, fld);
        /*
          A reference is resolved to a nest level that's outer or the same as
          the nest level of the enclosing set function : adjust the value of
          max_arg_level for the function if it's needed.
        */
        if (thd->lex->in_sum_func &&
            thd->lex->in_sum_func->nest_level >= 
            last_checked_context->select_lex->nest_level)
          set_if_bigger(thd->lex->in_sum_func->max_arg_level,
                        last_checked_context->select_lex->nest_level);
        return FALSE;
      }
      if (ref == 0)
      {
        /* The item was not a table field and not a reference */
        my_error(ER_BAD_FIELD_ERROR, MYF(0),
                 this->full_name(), thd->where);
        goto error;
      }
      /* Should be checked in resolve_ref_in_select_and_group(). */
      DBUG_ASSERT(*ref && (*ref)->fixed);
      mark_as_dependent(thd, last_checked_context->select_lex,
                        context->select_lex, this, this);
      /*
        A reference is resolved to a nest level that's outer or the same as
        the nest level of the enclosing set function : adjust the value of
        max_arg_level for the function if it's needed.
      */
      if (thd->lex->in_sum_func &&
          thd->lex->in_sum_func->nest_level >= 
          last_checked_context->select_lex->nest_level)
        set_if_bigger(thd->lex->in_sum_func->max_arg_level,
                      last_checked_context->select_lex->nest_level);
    }
  }
  else if (ref_type() != VIEW_REF)
  {
    /*
      It could be that we're referring to something that's in ancestor selects.
      We must make an appropriate mark_as_dependent() call for each such
      outside reference.
    */
    Dependency_marker dep_marker;
    dep_marker.current_select= current_sel;
    dep_marker.thd= thd;
    (*ref)->walk(&Item::enumerate_field_refs_processor, FALSE,
                 (uchar*)&dep_marker);
  }

  DBUG_ASSERT(*ref);
  /*
    Check if this is an incorrect reference in a group function or forward
    reference. Do not issue an error if this is:
      1. outer reference (will be fixed later by the fix_inner_refs function);
      2. an unnamed reference inside an aggregate function.
  */
  if (!((*ref)->type() == REF_ITEM &&
       ((Item_ref *)(*ref))->ref_type() == OUTER_REF) &&
      (((*ref)->with_sum_func && name &&
        !(current_sel->linkage != GLOBAL_OPTIONS_TYPE &&
          current_sel->having_fix_field)) ||
       !(*ref)->fixed))
  {
    my_error(ER_ILLEGAL_REFERENCE, MYF(0),
             name, ((*ref)->with_sum_func?
                    "reference to group function":
                    "forward reference in item list"));
    goto error;
  }

  set_properties();

  if ((*ref)->check_cols(1))
    goto error;
  return FALSE;

error:
  context->process_error(thd);
  return TRUE;
}


void Item_ref::set_properties()
{
  max_length= (*ref)->max_length;
  maybe_null= (*ref)->maybe_null;
  decimals=   (*ref)->decimals;
  collation.set((*ref)->collation);
  /*
    We have to remember if we refer to a sum function, to ensure that
    split_sum_func() doesn't try to change the reference.
  */
  with_sum_func= (*ref)->with_sum_func;
  with_field= (*ref)->with_field;
  unsigned_flag= (*ref)->unsigned_flag;
  fixed= 1;
  if (alias_name_used)
    return;
  if ((*ref)->type() == FIELD_ITEM)
    alias_name_used= ((Item_ident *) (*ref))->alias_name_used;
  else
    alias_name_used= TRUE; // it is not field, so it is was resolved by alias
}


void Item_ref::cleanup()
{
  DBUG_ENTER("Item_ref::cleanup");
  Item_ident::cleanup();
  result_field= 0;
  if (reference_trough_name)
  {
    /* We have to reset the reference as it may been freed */
    ref= 0;
  }
  DBUG_VOID_RETURN;
}


/**
  Transform an Item_ref object with a transformer callback function.

  The function first applies the transform method to the item
  referenced by this Item_reg object. If this returns a new item the
  old item is substituted for a new one. After this the transformer
  is applied to the Item_ref object.

  @param transformer   the transformer callback function to be applied to
                       the nodes of the tree of the object
  @param argument      parameter to be passed to the transformer

  @return Item returned as the result of transformation of the Item_ref object
    @retval !NULL The transformation was successful
    @retval NULL  Out of memory error
*/

Item* Item_ref::transform(Item_transformer transformer, uchar *arg)
{
  DBUG_ASSERT(!current_thd->stmt_arena->is_stmt_prepare());
  DBUG_ASSERT((*ref) != NULL);

  /* Transform the object we are referencing. */
  Item *new_item= (*ref)->transform(transformer, arg);
  if (!new_item)
    return NULL;

  /*
    THD::change_item_tree() should be called only if the tree was
    really transformed, i.e. when a new item has been created.
    Otherwise we'll be allocating a lot of unnecessary memory for
    change records at each execution.
  */
  if (*ref != new_item)
    current_thd->change_item_tree(ref, new_item);

  /* Transform the item ref object. */
  return (this->*transformer)(arg);
}


/**
  Compile an Item_ref object with a processor and a transformer
  callback functions.

  First the function applies the analyzer to the Item_ref object. Then
  if the analizer succeeeds we first applies the compile method to the
  object the Item_ref object is referencing. If this returns a new
  item the old item is substituted for a new one.  After this the
  transformer is applied to the Item_ref object itself.
  The compile function is not called if the analyzer returns NULL
  in the parameter arg_p. 

  @param analyzer      the analyzer callback function to be applied to the
                       nodes of the tree of the object
  @param[in,out] arg_p parameter to be passed to the processor
  @param transformer   the transformer callback function to be applied to the
                       nodes of the tree of the object
  @param arg_t         parameter to be passed to the transformer

  @return Item returned as the result of transformation of the Item_ref object
*/

Item* Item_ref::compile(Item_analyzer analyzer, uchar **arg_p,
                        Item_transformer transformer, uchar *arg_t)
{
  /* Analyze this Item object. */
  if (!(this->*analyzer)(arg_p))
    return NULL;

  /* Compile the Item we are referencing. */
  DBUG_ASSERT((*ref) != NULL);
  if (*arg_p)
  {
    uchar *arg_v= *arg_p;
    Item *new_item= (*ref)->compile(analyzer, &arg_v, transformer, arg_t);
    if (new_item && *ref != new_item)
      current_thd->change_item_tree(ref, new_item);
  }

  /* Transform this Item object. */
  return (this->*transformer)(arg_t);
}


void Item_ref::print(String *str, enum_query_type query_type)
{
  if (ref)
  {
    if ((*ref)->type() != Item::CACHE_ITEM && ref_type() != VIEW_REF &&
        !table_name && name && alias_name_used)
    {
      THD *thd= current_thd;
      append_identifier(thd, str, (*ref)->real_item()->name,
                        strlen((*ref)->real_item()->name));
    }
    else
      (*ref)->print(str, query_type);
  }
  else
    Item_ident::print(str, query_type);
}


bool Item_ref::send(Protocol *prot, String *tmp)
{
  if (result_field)
    return prot->store(result_field);
  return (*ref)->send(prot, tmp);
}


double Item_ref::val_result()
{
  if (result_field)
  {
    if ((null_value= result_field->is_null()))
      return 0.0;
    return result_field->val_real();
  }
  return val_real();
}


bool Item_ref::is_null_result()
{
  if (result_field)
    return (null_value=result_field->is_null());

  return is_null();
}


longlong Item_ref::val_int_result()
{
  if (result_field)
  {
    if ((null_value= result_field->is_null()))
      return 0;
    return result_field->val_int();
  }
  return val_int();
}


String *Item_ref::str_result(String* str)
{
  if (result_field)
  {
    if ((null_value= result_field->is_null()))
      return 0;
    str->set_charset(str_value.charset());
    return result_field->val_str(str, &str_value);
  }
  return val_str(str);
}


my_decimal *Item_ref::val_decimal_result(my_decimal *decimal_value)
{
  if (result_field)
  {
    if ((null_value= result_field->is_null()))
      return 0;
    return result_field->val_decimal(decimal_value);
  }
  return val_decimal(decimal_value);
}


bool Item_ref::val_bool_result()
{
  if (result_field)
  {
    if ((null_value= result_field->is_null()))
      return 0;
    switch (result_field->result_type()) {
    case INT_RESULT:
      return result_field->val_int() != 0;
    case DECIMAL_RESULT:
    {
      my_decimal decimal_value;
      my_decimal *val= result_field->val_decimal(&decimal_value);
      if (val)
        return !my_decimal_is_zero(val);
      return 0;
    }
    case REAL_RESULT:
    case STRING_RESULT:
      return result_field->val_real() != 0.0;
    case ROW_RESULT:
    case TIME_RESULT:
    case IMPOSSIBLE_RESULT:
      DBUG_ASSERT(0);
    }
  }
  return val_bool();
}


void Item_ref::save_result(Field *to)
{
  if (result_field)
  {
    save_field_in_field(result_field, &null_value, to, TRUE);
    return;
  }
  (*ref)->save_result(to);
  null_value= (*ref)->null_value;
}


void Item_ref::save_val(Field *to)
{
  (*ref)->save_result(to);
  null_value= (*ref)->null_value;
}


double Item_ref::val_real()
{
  DBUG_ASSERT(fixed);
  double tmp=(*ref)->val_result();
  null_value=(*ref)->null_value;
  return tmp;
}


longlong Item_ref::val_int()
{
  DBUG_ASSERT(fixed);
  longlong tmp=(*ref)->val_int_result();
  null_value=(*ref)->null_value;
  return tmp;
}


bool Item_ref::val_bool()
{
  DBUG_ASSERT(fixed);
  bool tmp= (*ref)->val_bool_result();
  null_value= (*ref)->null_value;
  return tmp;
}


String *Item_ref::val_str(String* tmp)
{
  DBUG_ASSERT(fixed);
  tmp=(*ref)->str_result(tmp);
  null_value=(*ref)->null_value;
  return tmp;
}


bool Item_ref::is_null()
{
  DBUG_ASSERT(fixed);
  bool tmp=(*ref)->is_null_result();
  null_value=(*ref)->null_value;
  return tmp;
}


bool Item_ref::get_date(MYSQL_TIME *ltime,ulonglong fuzzydate)
{
  return (null_value=(*ref)->get_date_result(ltime,fuzzydate));
}


my_decimal *Item_ref::val_decimal(my_decimal *decimal_value)
{
  my_decimal *val= (*ref)->val_decimal_result(decimal_value);
  null_value= (*ref)->null_value;
  return val;
}

int Item_ref::save_in_field(Field *to, bool no_conversions)
{
  int res;
  if (result_field)
  {
    if (result_field->is_null())
    {
      null_value= 1;
      res= set_field_to_null_with_conversions(to, no_conversions);
      return res;
    }
    to->set_notnull();
    res= field_conv(to, result_field);
    null_value= 0;
    return res;
  }
  res= (*ref)->save_in_field(to, no_conversions);
  null_value= (*ref)->null_value;
  return res;
}


void Item_ref::save_org_in_field(Field *field)
{
  (*ref)->save_org_in_field(field);
}


void Item_ref::make_field(Send_field *field)
{
  (*ref)->make_field(field);
  /* Non-zero in case of a view */
  if (name)
    field->col_name= name;
  if (table_name)
    field->table_name= table_name;
  if (db_name)
    field->db_name= db_name;
  if (orig_field_name)
    field->org_col_name= orig_field_name;
  if (orig_table_name)
    field->org_table_name= orig_table_name;
}


Item *Item_ref::get_tmp_table_item(THD *thd)
{
  if (!result_field)
    return (*ref)->get_tmp_table_item(thd);

  Item_field *item= new Item_field(result_field);
  if (item)
  {
    item->table_name= table_name;
    item->db_name= db_name;
  }
  return item;
}


void Item_ref_null_helper::print(String *str, enum_query_type query_type)
{
  str->append(STRING_WITH_LEN("<ref_null_helper>("));
  if (ref)
    (*ref)->print(str, query_type);
  else
    str->append('?');
  str->append(')');
}


void Item_direct_ref::save_val(Field *to)
{
  (*ref)->save_val(to);
  null_value=(*ref)->null_value;
}


double Item_direct_ref::val_real()
{
  double tmp=(*ref)->val_real();
  null_value=(*ref)->null_value;
  return tmp;
}


longlong Item_direct_ref::val_int()
{
  longlong tmp=(*ref)->val_int();
  null_value=(*ref)->null_value;
  return tmp;
}


String *Item_direct_ref::val_str(String* tmp)
{
  tmp=(*ref)->val_str(tmp);
  null_value=(*ref)->null_value;
  return tmp;
}


my_decimal *Item_direct_ref::val_decimal(my_decimal *decimal_value)
{
  my_decimal *tmp= (*ref)->val_decimal(decimal_value);
  null_value=(*ref)->null_value;
  return tmp;
}


bool Item_direct_ref::val_bool()
{
  bool tmp= (*ref)->val_bool();
  null_value=(*ref)->null_value;
  return tmp;
}


bool Item_direct_ref::is_null()
{
  return (*ref)->is_null();
}


bool Item_direct_ref::get_date(MYSQL_TIME *ltime,ulonglong fuzzydate)
{
  return (null_value=(*ref)->get_date(ltime,fuzzydate));
}


Item_cache_wrapper::~Item_cache_wrapper()
{
  DBUG_ASSERT(expr_cache == 0);
}

Item_cache_wrapper::Item_cache_wrapper(Item *item_arg)
:orig_item(item_arg), expr_cache(NULL), expr_value(NULL)
{
  DBUG_ASSERT(orig_item->fixed);
  max_length= orig_item->max_length;
  maybe_null= orig_item->maybe_null;
  decimals=   orig_item->decimals;
  collation.set(orig_item->collation);
  with_sum_func= orig_item->with_sum_func;
  with_field= orig_item->with_field;
  unsigned_flag= orig_item->unsigned_flag;
  name= item_arg->name;
  name_length= item_arg->name_length;
  with_subselect=  orig_item->with_subselect;

  if ((expr_value= Item_cache::get_cache(orig_item)))
    expr_value->setup(orig_item);

  fixed= 1;
}


/**
  Initialize the cache if it is needed
*/

void Item_cache_wrapper::init_on_demand()
{
    if (!expr_cache->is_inited())
    {
      orig_item->get_cache_parameters(parameters);
      expr_cache->init();
    }
}


void Item_cache_wrapper::print(String *str, enum_query_type query_type)
{
  str->append(func_name());
  if (expr_cache)
  {
    init_on_demand();
    expr_cache->print(str, query_type);
  }
  else
    str->append(STRING_WITH_LEN("<<DISABLED>>"));
  str->append('(');
  orig_item->print(str, query_type);
  str->append(')');
}


/**
  Prepare the expression cache wrapper (do nothing)

  @retval FALSE OK
*/

bool Item_cache_wrapper::fix_fields(THD *thd  __attribute__((unused)),
                                    Item **it __attribute__((unused)))
{
  DBUG_ASSERT(orig_item->fixed);
  DBUG_ASSERT(fixed);
  return FALSE;
}

bool Item_cache_wrapper::send(Protocol *protocol, String *buffer)
{
  if (result_field)
    return protocol->store(result_field);
  return Item::send(protocol, buffer);
}

/**
  Clean the expression cache wrapper up before reusing it.
*/

void Item_cache_wrapper::cleanup()
{
  DBUG_ENTER("Item_cache_wrapper::cleanup");
  Item_result_field::cleanup();
  delete expr_cache;
  expr_cache= 0;
  /* expr_value is Item so it will be destroyed from list of Items */
  expr_value= 0;
  parameters.empty();
  DBUG_VOID_RETURN;
}


/**
  Create an expression cache that uses a temporary table

  @param thd           Thread handle
  @param depends_on    Parameters of the expression to create cache for

  @details
  The function takes 'depends_on' as the list of all parameters for
  the expression wrapped into this object and creates an expression
  cache in a temporary table containing the field for the parameters
  and the result of the expression.

  @retval FALSE OK
  @retval TRUE  Error
*/

bool Item_cache_wrapper::set_cache(THD *thd)
{
  DBUG_ENTER("Item_cache_wrapper::set_cache");
  DBUG_ASSERT(expr_cache == 0);
  expr_cache= new Expression_cache_tmptable(thd, parameters, expr_value);
  DBUG_RETURN(expr_cache == NULL);
}


/**
  Check if the current values of the parameters are in the expression cache

  @details
  The function checks whether the current set of the parameters of the
  referenced item can be found in the expression cache. If so the function
  returns the item by which the result of the expression can be easily
  extracted from the cache with the corresponding val_* method.

  @retval NULL    - parameters are not in the cache
  @retval <item*> - item providing the result of the expression found in cache
*/

Item *Item_cache_wrapper::check_cache()
{
  DBUG_ENTER("Item_cache_wrapper::check_cache");
  if (expr_cache)
  {
    Expression_cache_tmptable::result res;
    Item *cached_value;
    init_on_demand();
    res= expr_cache->check_value(&cached_value);
    if (res == Expression_cache_tmptable::HIT)
      DBUG_RETURN(cached_value);
  }
  DBUG_RETURN(NULL);
}


/**
  Get the value of the cached expression and put it in the cache
*/

inline void Item_cache_wrapper::cache()
{
  expr_value->store(orig_item);
  expr_value->cache_value();
  expr_cache->put_value(expr_value); // put in expr_cache
}


/**
  Get the value of the possibly cached item into the field.
*/

void Item_cache_wrapper::save_val(Field *to)
{
  Item *cached_value;
  DBUG_ENTER("Item_cache_wrapper::val_int");
  if (!expr_cache)
  {
    orig_item->save_val(to);
    null_value= orig_item->null_value;
    DBUG_VOID_RETURN;
  }

  if ((cached_value= check_cache()))
  {
    cached_value->save_val(to);
    null_value= cached_value->null_value;
    DBUG_VOID_RETURN;
  }
  cache();
  null_value= expr_value->null_value;
  expr_value->save_val(to);
  DBUG_VOID_RETURN;
}


/**
  Get the integer value of the possibly cached item.
*/

longlong Item_cache_wrapper::val_int()
{
  Item *cached_value;
  DBUG_ENTER("Item_cache_wrapper::val_int");
  if (!expr_cache)
  {
    longlong tmp= orig_item->val_int();
    null_value= orig_item->null_value;
    DBUG_RETURN(tmp);
  }

  if ((cached_value= check_cache()))
  {
    longlong tmp= cached_value->val_int();
    null_value= cached_value->null_value;
    DBUG_RETURN(tmp);
  }
  cache();
  null_value= expr_value->null_value;
  DBUG_RETURN(expr_value->val_int());
}


/**
  Get the real value of the possibly cached item
*/

double Item_cache_wrapper::val_real()
{
  Item *cached_value;
  DBUG_ENTER("Item_cache_wrapper::val_real");
  if (!expr_cache)
  {
    double tmp= orig_item->val_real();
    null_value= orig_item->null_value;
    DBUG_RETURN(tmp);
  }

  if ((cached_value= check_cache()))
  {
    double tmp= cached_value->val_real();
    null_value= cached_value->null_value;
    DBUG_RETURN(tmp);
  }
  cache();
  null_value= expr_value->null_value;
  DBUG_RETURN(expr_value->val_real());
}


/**
  Get the string value of the possibly cached item
*/

String *Item_cache_wrapper::val_str(String* str)
{
  Item *cached_value;
  DBUG_ENTER("Item_cache_wrapper::val_str");
  if (!expr_cache)
  {
    String *tmp= orig_item->val_str(str);
    null_value= orig_item->null_value;
    DBUG_RETURN(tmp);
  }

  if ((cached_value= check_cache()))
  {
    String *tmp= cached_value->val_str(str);
    null_value= cached_value->null_value;
    DBUG_RETURN(tmp);
  }
  cache();
  if ((null_value= expr_value->null_value))
    DBUG_RETURN(NULL);
  DBUG_RETURN(expr_value->val_str(str));
}


/**
  Get the decimal value of the possibly cached item
*/

my_decimal *Item_cache_wrapper::val_decimal(my_decimal* decimal_value)
{
  Item *cached_value;
  DBUG_ENTER("Item_cache_wrapper::val_decimal");
  if (!expr_cache)
  {
    my_decimal *tmp= orig_item->val_decimal(decimal_value);
    null_value= orig_item->null_value;
    DBUG_RETURN(tmp);
  }

  if ((cached_value= check_cache()))
  {
    my_decimal *tmp= cached_value->val_decimal(decimal_value);
    null_value= cached_value->null_value;
    DBUG_RETURN(tmp);
  }
  cache();
  if ((null_value= expr_value->null_value))
    DBUG_RETURN(NULL);
  DBUG_RETURN(expr_value->val_decimal(decimal_value));
}


/**
  Get the boolean value of the possibly cached item
*/

bool Item_cache_wrapper::val_bool()
{
  Item *cached_value;
  DBUG_ENTER("Item_cache_wrapper::val_bool");
  if (!expr_cache)
  {
    bool tmp= orig_item->val_bool();
    null_value= orig_item->null_value;
    DBUG_RETURN(tmp);
  }

  if ((cached_value= check_cache()))
  {
    bool tmp= cached_value->val_bool();
    null_value= cached_value->null_value;
    DBUG_RETURN(tmp);
  }
  cache();
  null_value= expr_value->null_value;
  DBUG_RETURN(expr_value->val_bool());
}


/**
  Check for NULL the value of the possibly cached item
*/

bool Item_cache_wrapper::is_null()
{
  Item *cached_value;
  DBUG_ENTER("Item_cache_wrapper::is_null");
  if (!expr_cache)
  {
    bool tmp= orig_item->is_null();
    null_value= orig_item->null_value;
    DBUG_RETURN(tmp);
  }

  if ((cached_value= check_cache()))
  {
    bool tmp= cached_value->is_null();
    null_value= cached_value->null_value;
    DBUG_RETURN(tmp);
  }
  cache();
  DBUG_RETURN((null_value= expr_value->null_value));
}


/**
  Get the date value of the possibly cached item
*/

bool Item_cache_wrapper::get_date(MYSQL_TIME *ltime, ulonglong fuzzydate)
{
  Item *cached_value;
  DBUG_ENTER("Item_cache_wrapper::get_date");
  if (!expr_cache)
    DBUG_RETURN((null_value= orig_item->get_date(ltime, fuzzydate)));

  if ((cached_value= check_cache()))
    DBUG_RETURN((null_value= cached_value->get_date(ltime, fuzzydate)));

  cache();
  DBUG_RETURN((null_value= expr_value->get_date(ltime, fuzzydate)));
}


int Item_cache_wrapper::save_in_field(Field *to, bool no_conversions)
{
  int res;
  DBUG_ASSERT(!result_field);
  res= orig_item->save_in_field(to, no_conversions);
  null_value= orig_item->null_value;
  return res;
}


Item* Item_cache_wrapper::get_tmp_table_item(THD *thd_arg)
{
  if (!orig_item->with_sum_func && !orig_item->const_item())
    return new Item_field(result_field);
  return copy_or_same(thd_arg);
}


bool Item_direct_view_ref::send(Protocol *protocol, String *buffer)
{
  if (check_null_ref())
    return protocol->store_null();
  return Item_direct_ref::send(protocol, buffer);
}

/**
  Prepare referenced field then call usual Item_direct_ref::fix_fields .

  @param thd         thread handler
  @param reference   reference on reference where this item stored

  @retval
    FALSE   OK
  @retval
    TRUE    Error
*/

bool Item_direct_view_ref::fix_fields(THD *thd, Item **reference)
{
  DBUG_ASSERT(1);
  /* view fild reference must be defined */
  DBUG_ASSERT(*ref);
  /* (*ref)->check_cols() will be made in Item_direct_ref::fix_fields */
  if ((*ref)->fixed)
  {
    Item *ref_item= (*ref)->real_item();
    if (ref_item->type() == Item::FIELD_ITEM)
    {
      /*
        In some cases we need to update table read set(see bug#47150).
        If ref item is FIELD_ITEM and fixed then field and table
        have proper values. So we can use them for update.
      */
      Field *fld= ((Item_field*) ref_item)->field;
      DBUG_ASSERT(fld && fld->table);
      if (thd->mark_used_columns == MARK_COLUMNS_READ)
        bitmap_set_bit(fld->table->read_set, fld->field_index);
    }
  }
  else if (!(*ref)->fixed &&
           ((*ref)->fix_fields(thd, ref)))
    return TRUE;

  if (Item_direct_ref::fix_fields(thd, reference))
    return TRUE;
  if (view->table && view->table->maybe_null)
    maybe_null= TRUE;
  set_null_ref_table();
  return FALSE;
}

/*
  Prepare referenced outer field then call usual Item_direct_ref::fix_fields

  SYNOPSIS
    Item_outer_ref::fix_fields()
    thd         thread handler
    reference   reference on reference where this item stored

  RETURN
    FALSE   OK
    TRUE    Error
*/

bool Item_outer_ref::fix_fields(THD *thd, Item **reference)
{
  bool err;
  /* outer_ref->check_cols() will be made in Item_direct_ref::fix_fields */
  if ((*ref) && !(*ref)->fixed && ((*ref)->fix_fields(thd, reference)))
    return TRUE;
  err= Item_direct_ref::fix_fields(thd, reference);
  if (!outer_ref)
    outer_ref= *ref;
  if ((*ref)->type() == Item::FIELD_ITEM)
    table_name= ((Item_field*)outer_ref)->table_name;
  return err;
}


void Item_outer_ref::fix_after_pullout(st_select_lex *new_parent, Item **ref)
{
  if (get_depended_from() == new_parent)
  {
    *ref= outer_ref;
    (*ref)->fix_after_pullout(new_parent, ref);
  }
}

void Item_ref::fix_after_pullout(st_select_lex *new_parent, Item **refptr)
{
  (*ref)->fix_after_pullout(new_parent, ref);
  if (get_depended_from() == new_parent)
    depended_from= NULL;
}


/**
  Mark references from inner selects used in group by clause

  The method is used by the walk method when called for the expressions
  from the group by clause. The callsare  occurred in the function
  fix_inner_refs invoked by JOIN::prepare.
  The parameter passed to Item_outer_ref::check_inner_refs_processor
  is the iterator over the list of inner references from the subselects
  of the select to be prepared. The function marks those references
  from this list whose occurrences are encountered in the group by 
  expressions passed to the walk method.  
 
  @param arg  pointer to the iterator over a list of inner references

  @return
    FALSE always
*/

bool Item_outer_ref::check_inner_refs_processor(uchar *arg)
{
  List_iterator_fast<Item_outer_ref> *it=
    ((List_iterator_fast<Item_outer_ref> *) arg);
  Item_outer_ref *ref;
  while ((ref= (*it)++))
  {
    if (ref == this)
    {
      ref->found_in_group_by= 1;
      break;
    }
  }
  (*it).rewind();
  return FALSE;
}


/**
  Compare two view column references for equality.

  A view column reference is considered equal to another column
  reference if the second one is a view column and if both column
  references resolve to the same item. It is assumed that both
  items are of the same type.

  @param item        item to compare with
  @param binary_cmp  make binary comparison

  @retval
    TRUE    Referenced item is equal to given item
  @retval
    FALSE   otherwise
*/

bool Item_direct_view_ref::eq(const Item *item, bool binary_cmp) const
{
  if (item->type() == REF_ITEM)
  {
    Item_ref *item_ref= (Item_ref*) item;
    if (item_ref->ref_type() == VIEW_REF)
    {
      Item *item_ref_ref= *(item_ref->ref);
      return ((*ref)->real_item() == item_ref_ref->real_item());
    }
  }
  return FALSE;
}


Item_equal *Item_direct_view_ref::find_item_equal(COND_EQUAL *cond_equal)
{
  Item* field_item= real_item();
  if (field_item->type() != FIELD_ITEM)
    return NULL;
  return ((Item_field *) field_item)->find_item_equal(cond_equal);  
}


/**
  Check whether a reference to field item can be substituted for an equal item

  @details
  The function checks whether a substitution of a reference to field item for
  an equal item is valid.

  @param arg   *arg != NULL <-> the reference is in the context
               where substitution for an equal item is valid

  @note
    See also the note for Item_field::subst_argument_checker

  @retval
    TRUE   substitution is valid
  @retval
    FALSE  otherwise
*/
bool Item_direct_view_ref::subst_argument_checker(uchar **arg)
{
  bool res= FALSE;
  if (*arg)
  { 
    Item *item= real_item();
    if (item->type() == FIELD_ITEM &&
        (*arg == (uchar *) Item::ANY_SUBST || 
         result_type() != STRING_RESULT ||
         (((Item_field *) item)->field->flags & BINARY_FLAG)))
      res= TRUE;
  }
  /* Block any substitution into the wrapped object */
  if (*arg)
    *arg= NULL; 
  return res; 
}


/**
  Set a pointer to the multiple equality the view field reference belongs to
  (if any).

  @details
  The function looks for a multiple equality containing this item of the type
  Item_direct_view_ref among those referenced by arg.
  In the case such equality exists the function does the following.
  If the found multiple equality contains a constant, then the item
  is substituted for this constant, otherwise the function sets a pointer
  to the multiple equality in the item.

  @param arg    reference to list of multiple equalities where
                the item (this object) is to be looked for

  @note
    This function is supposed to be called as a callback parameter in calls
    of the compile method.

  @note 
    The function calls Item_field::equal_fields_propagator for the field item
    this->real_item() to do the job. Then it takes the pointer to equal_item
    from this field item and assigns it to this->item_equal.

  @return
    - pointer to the replacing constant item, if the field item was substituted
    - pointer to the field item, otherwise.
*/

Item *Item_direct_view_ref::equal_fields_propagator(uchar *arg)
{
  Item *field_item= real_item();
  if (field_item->type() != FIELD_ITEM)
    return this;
  Item *item= field_item->equal_fields_propagator(arg);
  set_item_equal(field_item->get_item_equal());
  field_item->set_item_equal(NULL);
  if (item != field_item)
    return item;
  return this;
}


/**
  Replace an Item_direct_view_ref for an equal Item_field evaluated earlier
  (if any).

  @details
  If this->item_equal points to some item and coincides with arg then
  the function returns a pointer to a field item that is referred to by the 
  first element of the item_equal list which the Item_direct_view_ref
  object belongs to unless item_equal contains  a constant item. In this
  case the function returns this constant item (if the substitution does
   not require conversion).   
  If the Item_direct_view_item object does not refer any Item_equal object
  'this' is returned .

  @param arg   NULL or points to so some item of the Item_equal type  

  @note
    This function is supposed to be called as a callback parameter in calls
    of the transformer method.

  @note 
    The function calls Item_field::replace_equal_field for the field item
    this->real_item() to do the job.

  @return
    - pointer to a replacement Item_field if there is a better equal item or
      a pointer to a constant equal item;
    - this - otherwise.
*/

Item *Item_direct_view_ref::replace_equal_field(uchar *arg)
{
  Item *field_item= real_item();
  if (field_item->type() != FIELD_ITEM)
    return this;
  field_item->set_item_equal(item_equal);
  Item *item= field_item->replace_equal_field(arg);
  field_item->set_item_equal(0);
  return item != field_item ? item : this;
}


bool Item_default_value::eq(const Item *item, bool binary_cmp) const
{
  return item->type() == DEFAULT_VALUE_ITEM && 
    ((Item_default_value *)item)->arg->eq(arg, binary_cmp);
}


bool Item_default_value::fix_fields(THD *thd, Item **items)
{
  Item *real_arg;
  Item_field *field_arg;
  Field *def_field;
  DBUG_ASSERT(fixed == 0);

  if (!arg)
  {
    fixed= 1;
    return FALSE;
  }
  if (!arg->fixed && arg->fix_fields(thd, &arg))
    goto error;


  real_arg= arg->real_item();
  if (real_arg->type() != FIELD_ITEM)
  {
    my_error(ER_NO_DEFAULT_FOR_FIELD, MYF(0), arg->name);
    goto error;
  }

  field_arg= (Item_field *)real_arg;
  if (field_arg->field->flags & NO_DEFAULT_VALUE_FLAG)
  {
    my_error(ER_NO_DEFAULT_FOR_FIELD, MYF(0), field_arg->field->field_name);
    goto error;
  }
  if (!(def_field= (Field*) sql_alloc(field_arg->field->size_of())))
    goto error;
  memcpy((void *)def_field, (void *)field_arg->field, field_arg->field->size_of());
  def_field->move_field_offset((my_ptrdiff_t)
                               (def_field->table->s->default_values -
                                def_field->table->record[0]));
  set_field(def_field);
  return FALSE;

error:
  context->process_error(thd);
  return TRUE;
}


void Item_default_value::print(String *str, enum_query_type query_type)
{
  if (!arg)
  {
    str->append(STRING_WITH_LEN("default"));
    return;
  }
  str->append(STRING_WITH_LEN("default("));
  arg->print(str, query_type);
  str->append(')');
}


int Item_default_value::save_in_field(Field *field_arg, bool no_conversions)
{
  if (!arg)
  {
    if (field_arg->flags & NO_DEFAULT_VALUE_FLAG &&
        field_arg->real_type() != MYSQL_TYPE_ENUM)
    {
      if (field_arg->reset())
      {
        my_message(ER_CANT_CREATE_GEOMETRY_OBJECT,
                   ER(ER_CANT_CREATE_GEOMETRY_OBJECT), MYF(0));
        return -1;
      }

      if (context->error_processor == &view_error_processor)
      {
        TABLE_LIST *view= field_arg->table->pos_in_table_list->top_table();
        push_warning_printf(field_arg->table->in_use,
                            MYSQL_ERROR::WARN_LEVEL_WARN,
                            ER_NO_DEFAULT_FOR_VIEW_FIELD,
                            ER(ER_NO_DEFAULT_FOR_VIEW_FIELD),
                            view->view_db.str,
                            view->view_name.str);
      }
      else
      {
        push_warning_printf(field_arg->table->in_use,
                            MYSQL_ERROR::WARN_LEVEL_WARN,
                            ER_NO_DEFAULT_FOR_FIELD,
                            ER(ER_NO_DEFAULT_FOR_FIELD),
                            field_arg->field_name);
      }
      return 1;
    }
    field_arg->set_default();
    return 0;
  }
  return Item_field::save_in_field(field_arg, no_conversions);
}


/**
  This method like the walk method traverses the item tree, but at the
  same time it can replace some nodes in the tree.
*/ 

Item *Item_default_value::transform(Item_transformer transformer, uchar *args)
{
  DBUG_ASSERT(!current_thd->stmt_arena->is_stmt_prepare());

  /*
    If the value of arg is NULL, then this object represents a constant,
    so further transformation is unnecessary (and impossible).
  */
  if (!arg)
    return 0;

  Item *new_item= arg->transform(transformer, args);
  if (!new_item)
    return 0;

  /*
    THD::change_item_tree() should be called only if the tree was
    really transformed, i.e. when a new item has been created.
    Otherwise we'll be allocating a lot of unnecessary memory for
    change records at each execution.
  */
  if (arg != new_item)
    current_thd->change_item_tree(&arg, new_item);
  return (this->*transformer)(args);
}


bool Item_insert_value::eq(const Item *item, bool binary_cmp) const
{
  return item->type() == INSERT_VALUE_ITEM &&
    ((Item_default_value *)item)->arg->eq(arg, binary_cmp);
}


bool Item_insert_value::fix_fields(THD *thd, Item **items)
{
  DBUG_ASSERT(fixed == 0);
  /* We should only check that arg is in first table */
  if (!arg->fixed)
  {
    bool res;
    TABLE_LIST *orig_next_table= context->last_name_resolution_table;
    context->last_name_resolution_table= context->first_name_resolution_table;
    res= arg->fix_fields(thd, &arg);
    context->last_name_resolution_table= orig_next_table;
    if (res)
      return TRUE;
  }

  if (arg->type() == REF_ITEM)
    arg= static_cast<Item_ref *>(arg)->ref[0];
  if (arg->type() != FIELD_ITEM)
  {
    my_error(ER_BAD_FIELD_ERROR, MYF(0), "", "VALUES() function");
    return TRUE;
  }

  Item_field *field_arg= (Item_field *)arg;

  if (field_arg->field->table->insert_values)
  {
    Field *def_field= (Field*) sql_alloc(field_arg->field->size_of());
    if (!def_field)
      return TRUE;
    memcpy((void *)def_field, (void *)field_arg->field, field_arg->field->size_of());
    def_field->move_field_offset((my_ptrdiff_t)
                                 (def_field->table->insert_values -
                                  def_field->table->record[0]));
    set_field(def_field);
  }
  else
  {
    Field *tmp_field= field_arg->field;
    /* charset doesn't matter here, it's to avoid sigsegv only */
    tmp_field= new Field_null(0, 0, Field::NONE, field_arg->field->field_name,
                          &my_charset_bin);
    if (tmp_field)
    {
      tmp_field->init(field_arg->field->table);
      set_field(tmp_field);
      // the index is important when read bits set
      tmp_field->field_index= field_arg->field->field_index;
    }
  }
  return FALSE;
}

void Item_insert_value::print(String *str, enum_query_type query_type)
{
  str->append(STRING_WITH_LEN("values("));
  arg->print(str, query_type);
  str->append(')');
}


/**
  Find index of Field object which will be appropriate for item
  representing field of row being changed in trigger.

  @param thd     current thread context
  @param table   table of trigger (and where we looking for fields)
  @param table_grant_info   GRANT_INFO of the subject table

  @note
    This function does almost the same as fix_fields() for Item_field
    but is invoked right after trigger definition parsing. Since at
    this stage we can't say exactly what Field object (corresponding
    to TABLE::record[0] or TABLE::record[1]) should be bound to this
    Item, we only find out index of the Field and then select concrete
    Field object in fix_fields() (by that time Table_trigger_list::old_field/
    new_field should point to proper array of Fields).
    It also binds Item_trigger_field to Table_triggers_list object for
    table of trigger which uses this item.
*/

void Item_trigger_field::setup_field(THD *thd, TABLE *table,
                                     GRANT_INFO *table_grant_info)
{
  /*
    It is too early to mark fields used here, because before execution
    of statement that will invoke trigger other statements may use same
    TABLE object, so all such mark-up will be wiped out.
    So instead we do it in Table_triggers_list::mark_fields_used()
    method which is called during execution of these statements.
  */
  enum_mark_columns save_mark_used_columns= thd->mark_used_columns;
  thd->mark_used_columns= MARK_COLUMNS_NONE;
  /*
    Try to find field by its name and if it will be found
    set field_idx properly.
  */
  (void)find_field_in_table(thd, table, field_name, (uint) strlen(field_name),
                            0, &field_idx);
  thd->mark_used_columns= save_mark_used_columns;
  triggers= table->triggers;
  table_grants= table_grant_info;
}


bool Item_trigger_field::eq(const Item *item, bool binary_cmp) const
{
  return item->type() == TRIGGER_FIELD_ITEM &&
         row_version == ((Item_trigger_field *)item)->row_version &&
         !my_strcasecmp(system_charset_info, field_name,
                        ((Item_trigger_field *)item)->field_name);
}


void Item_trigger_field::set_required_privilege(bool rw)
{
  /*
    Require SELECT and UPDATE privilege if this field will be read and
    set, and only UPDATE privilege for setting the field.
  */
  want_privilege= (rw ? SELECT_ACL | UPDATE_ACL : UPDATE_ACL);
}


bool Item_trigger_field::set_value(THD *thd, sp_rcontext * /*ctx*/, Item **it)
{
  Item *item= sp_prepare_func_item(thd, it);

  if (!item)
    return true;

  if (!fixed)
  {
    if (fix_fields(thd, NULL))
      return true;
  }

  // NOTE: field->table->copy_blobs should be false here, but let's
  // remember the value at runtime to avoid subtle bugs.
  bool copy_blobs_saved= field->table->copy_blobs;

  field->table->copy_blobs= true;

  int err_code= item->save_in_field(field, 0);

  field->table->copy_blobs= copy_blobs_saved;

  return err_code < 0;
}


bool Item_trigger_field::fix_fields(THD *thd, Item **items)
{
  /*
    Since trigger is object tightly associated with TABLE object most
    of its set up can be performed during trigger loading i.e. trigger
    parsing! So we have little to do in fix_fields. :)
  */

  DBUG_ASSERT(fixed == 0);

  /* Set field. */

  if (field_idx != (uint)-1)
  {
#ifndef NO_EMBEDDED_ACCESS_CHECKS
    /*
      Check access privileges for the subject table. We check privileges only
      in runtime.
    */

    if (table_grants)
    {
      table_grants->want_privilege= want_privilege;

      if (check_grant_column(thd, table_grants, triggers->trigger_table->s->db.str,
                             triggers->trigger_table->s->table_name.str, field_name,
                             strlen(field_name), thd->security_ctx))
        return TRUE;
    }
#endif // NO_EMBEDDED_ACCESS_CHECKS

    field= (row_version == OLD_ROW) ? triggers->old_field[field_idx] :
                                      triggers->new_field[field_idx];
    set_field(field);
    fixed= 1;
    return FALSE;
  }

  my_error(ER_BAD_FIELD_ERROR, MYF(0), field_name,
           (row_version == NEW_ROW) ? "NEW" : "OLD");
  return TRUE;
}


void Item_trigger_field::print(String *str, enum_query_type query_type)
{
  str->append((row_version == NEW_ROW) ? "NEW" : "OLD", 3);
  str->append('.');
  str->append(field_name);
}


void Item_trigger_field::cleanup()
{
  want_privilege= original_privilege;
  /*
    Since special nature of Item_trigger_field we should not do most of
    things from Item_field::cleanup() or Item_ident::cleanup() here.
  */
  Item::cleanup();
}


Item_result item_cmp_type(Item_result a,Item_result b)
{
  if (a == STRING_RESULT && b == STRING_RESULT)
    return STRING_RESULT;
  if (a == INT_RESULT && b == INT_RESULT)
    return INT_RESULT;
  else if (a == ROW_RESULT || b == ROW_RESULT)
    return ROW_RESULT;
  else if (a == TIME_RESULT || b == TIME_RESULT)
    return TIME_RESULT;
  if ((a == INT_RESULT || a == DECIMAL_RESULT) &&
      (b == INT_RESULT || b == DECIMAL_RESULT))
    return DECIMAL_RESULT;
  return REAL_RESULT;
}


void resolve_const_item(THD *thd, Item **ref, Item *comp_item)
{
  Item *item= *ref;
  Item *new_item= NULL;
  if (item->basic_const_item())
    return;                                     // Can't be better
  Item_result res_type=item_cmp_type(comp_item->cmp_type(), item->cmp_type());
  char *name=item->name;			// Alloced by sql_alloc

  switch (res_type) {
  case TIME_RESULT:
  {
    bool is_null;
    Item **ref_copy= ref;
    /* the following call creates a constant and puts it in new_item */
    get_datetime_value(thd, &ref_copy, &new_item, comp_item, &is_null);
    if (is_null)
      new_item= new Item_null(name);
    break;
  }
  case STRING_RESULT:
  {
    char buff[MAX_FIELD_WIDTH];
    String tmp(buff,sizeof(buff),&my_charset_bin),*result;
    result=item->val_str(&tmp);
    if (item->null_value)
      new_item= new Item_null(name);
    else
    {
      uint length= result->length();
      char *tmp_str= sql_strmake(result->ptr(), length);
      new_item= new Item_string(name, tmp_str, length, result->charset());
    }
    break;
  }
  case INT_RESULT:
  {
    longlong result=item->val_int();
    uint length=item->max_length;
    bool null_value=item->null_value;
    new_item= (null_value ? (Item*) new Item_null(name) :
               (Item*) new Item_int(name, result, length));
    break;
  }
  case ROW_RESULT:
  if (item->type() == Item::ROW_ITEM && comp_item->type() == Item::ROW_ITEM)
  {
    /*
      Substitute constants only in Item_rows. Don't affect other Items
      with ROW_RESULT (eg Item_singlerow_subselect).

      For such Items more optimal is to detect if it is constant and replace
      it with Item_row. This would optimize queries like this:
      SELECT * FROM t1 WHERE (a,b) = (SELECT a,b FROM t2 LIMIT 1);
    */
    Item_row *item_row= (Item_row*) item;
    Item_row *comp_item_row= (Item_row*) comp_item;
    uint col;
    new_item= 0;
    /*
      If item and comp_item are both Item_rows and have same number of cols
      then process items in Item_row one by one.
      We can't ignore NULL values here as this item may be used with <=>, in
      which case NULL's are significant.
    */
    DBUG_ASSERT(item->result_type() == comp_item->result_type());
    DBUG_ASSERT(item_row->cols() == comp_item_row->cols());
    col= item_row->cols();
    while (col-- > 0)
      resolve_const_item(thd, item_row->addr(col),
                         comp_item_row->element_index(col));
    break;
  }
  /* Fallthrough */
  case REAL_RESULT:
  {						// It must REAL_RESULT
    double result= item->val_real();
    uint length=item->max_length,decimals=item->decimals;
    bool null_value=item->null_value;
    new_item= (null_value ? (Item*) new Item_null(name) : (Item*)
               new Item_float(name, result, decimals, length));
    break;
  }
  case DECIMAL_RESULT:
  {
    my_decimal decimal_value;
    my_decimal *result= item->val_decimal(&decimal_value);
    uint length= item->max_length, decimals= item->decimals;
    bool null_value= item->null_value;
    new_item= (null_value ?
               (Item*) new Item_null(name) :
               (Item*) new Item_decimal(name, result, length, decimals));
    break;
  }
  case IMPOSSIBLE_RESULT:
    DBUG_ASSERT(0);
    break;
  }
  if (new_item)
    thd->change_item_tree(ref, new_item);
}

/**
  Compare the value stored in field with the expression from the query.

  @param field   Field which the Item is stored in after conversion
  @param item    Original expression from query

  @return Returns an integer greater than, equal to, or less than 0 if
          the value stored in the field is greater than, equal to,
          or less than the original Item. A 0 may also be returned if 
          out of memory.          

  @note We use this in the range optimizer/partition pruning,
        because in some cases we can't store the value in the field
        without some precision/character loss.

        We similarly use it to verify that expressions like
        BIGINT_FIELD <cmp> <literal value>
        is done correctly (as int/decimal/float according to literal type).

  @todo rewrite it to use Arg_comparator (currently it's a simplified and
        incomplete version of it)
*/

int stored_field_cmp_to_item(THD *thd, Field *field, Item *item)
{
  Item_result res_type=item_cmp_type(field->result_type(),
				     item->result_type());
  if (res_type == STRING_RESULT)
  {
    char item_buff[MAX_FIELD_WIDTH];
    char field_buff[MAX_FIELD_WIDTH];
    
    String item_tmp(item_buff,sizeof(item_buff),&my_charset_bin);
    String field_tmp(field_buff,sizeof(field_buff),&my_charset_bin);
    String *item_result= item->val_str(&item_tmp);
    /*
      Some implementations of Item::val_str(String*) actually modify
      the field Item::null_value, hence we can't check it earlier.
    */
    if (item->null_value)
      return 0;
    String *field_result= field->val_str(&field_tmp);

    enum_field_types field_type= field->type();

    if (field_type == MYSQL_TYPE_DATE || field_type == MYSQL_TYPE_DATETIME ||
        field_type == MYSQL_TYPE_TIMESTAMP)
    {
      enum_mysql_timestamp_type type= MYSQL_TIMESTAMP_ERROR;

      if (field_type == MYSQL_TYPE_DATE)
        type= MYSQL_TIMESTAMP_DATE;
      else
        type= MYSQL_TIMESTAMP_DATETIME;
        
      const char *field_name= field->field_name;
      MYSQL_TIME field_time, item_time;
      get_mysql_time_from_str(thd, field_result, type, field_name, &field_time);
      get_mysql_time_from_str(thd, item_result, type, field_name,  &item_time);

      return my_time_compare(&field_time, &item_time);
    }
    return sortcmp(field_result, item_result, field->charset());
  }
  if (res_type == INT_RESULT)
    return 0;					// Both are of type int
  if (res_type == DECIMAL_RESULT)
  {
    my_decimal item_buf, *item_val,
               field_buf, *field_val;
    item_val= item->val_decimal(&item_buf);
    if (item->null_value)
      return 0;
    field_val= field->val_decimal(&field_buf);
    return my_decimal_cmp(field_val, item_val);
  }
  /*
    We have to check field->cmp_type() instead of res_type,
    as result_type() - and thus res_type - can never be TIME_RESULT (yet).
  */
  if (field->cmp_type() == TIME_RESULT)
  {
    MYSQL_TIME field_time, item_time;
    if (field->type() == MYSQL_TYPE_TIME)
    {
      field->get_time(&field_time);
      item->get_time(&item_time);
    }
    else
    {
      field->get_date(&field_time, TIME_INVALID_DATES);
      item->get_date(&item_time, TIME_INVALID_DATES);
    }
    return my_time_compare(&field_time, &item_time);
  }
  /*
    The patch for Bug#13463415 started using this function for comparing
    BIGINTs. That uncovered a bug in Visual Studio 32bit optimized mode.
    Prefixing the auto variables with volatile fixes the problem....
  */
  volatile double result= item->val_real();
  if (item->null_value)
    return 0;
  volatile double field_result= field->val_real();
  if (field_result < result)
    return -1;
  else if (field_result > result)
    return 1;
  return 0;
}

Item_cache* Item_cache::get_cache(const Item *item)
{
  return get_cache(item, item->cmp_type());
}


/**
  Get a cache item of given type.

  @param item         value to be cached
  @param type         required type of cache

  @return cache item
*/

Item_cache* Item_cache::get_cache(const Item *item, const Item_result type)
{
  switch (type) {
  case INT_RESULT:
    return new Item_cache_int(item->field_type());
  case REAL_RESULT:
    return new Item_cache_real();
  case DECIMAL_RESULT:
    return new Item_cache_decimal();
  case STRING_RESULT:
    return new Item_cache_str(item);
  case ROW_RESULT:
    return new Item_cache_row();
  case TIME_RESULT:
    return new Item_cache_temporal(item->field_type());
  case IMPOSSIBLE_RESULT:
    DBUG_ASSERT(0);
    break;
  }
  return 0;                                     // Impossible
}

void Item_cache::store(Item *item)
{
  example= item;
  if (!item)
    null_value= TRUE;
  value_cached= FALSE;
}

void Item_cache::print(String *str, enum_query_type query_type)
{
  if (value_cached)
  {
    print_value(str);
    return;
  }
  str->append(STRING_WITH_LEN("<cache>("));
  if (example)
    example->print(str, query_type);
  else
    Item::print(str, query_type);
  str->append(')');
}

/**
  Assign to this cache NULL value if it is possible
*/

void Item_cache::set_null()
{
  if (maybe_null)
  {
    null_value= TRUE;
    value_cached= TRUE;
  }
}


bool  Item_cache_int::cache_value()
{
  if (!example)
    return FALSE;
  value_cached= TRUE;
  value= example->val_int_result();
  null_value= example->null_value;
  unsigned_flag= example->unsigned_flag;
  return TRUE;
}


String *Item_cache_int::val_str(String *str)
{
  DBUG_ASSERT(fixed == 1);
  if (!has_value())
    return NULL;
  str->set_int(value, unsigned_flag, default_charset());
  return str;
}


my_decimal *Item_cache_int::val_decimal(my_decimal *decimal_val)
{
  DBUG_ASSERT(fixed == 1);
  if (!has_value())
    return NULL;
  int2my_decimal(E_DEC_FATAL_ERROR, value, unsigned_flag, decimal_val);
  return decimal_val;
}

double Item_cache_int::val_real()
{
  DBUG_ASSERT(fixed == 1);
  if (!has_value())
    return 0.0;
  return (double) value;
}

longlong Item_cache_int::val_int()
{
  DBUG_ASSERT(fixed == 1);
  if (!has_value())
    return 0;
  return value;
}

int Item_cache_int::save_in_field(Field *field, bool no_conversions)
{
  int error;
  if (!has_value())
    return set_field_to_null_with_conversions(field, no_conversions);

  field->set_notnull();
  error= field->store(value, unsigned_flag);

  return error ? error : field->table->in_use->is_error() ? 1 : 0;
}


Item_cache_temporal::Item_cache_temporal(enum_field_types field_type_arg):
  Item_cache_int(field_type_arg)
{
  if (mysql_type_to_time_type(cached_field_type) == MYSQL_TIMESTAMP_ERROR)
    cached_field_type= MYSQL_TYPE_DATETIME;
}


longlong Item_cache_temporal::val_temporal_packed()
{
  DBUG_ASSERT(fixed == 1);
  if ((!value_cached && !cache_value()) || null_value)
  {
    null_value= TRUE;
    return 0;
  }
  return value;
}


String *Item_cache_temporal::val_str(String *str)
{
  DBUG_ASSERT(fixed == 1);
  if (!has_value())
  {
    null_value= true;
    return NULL;
  }
  return val_string_from_date(str);
}


my_decimal *Item_cache_temporal::val_decimal(my_decimal *decimal_value)
{
  DBUG_ASSERT(fixed == 1);
  if ((!value_cached && !cache_value()) || null_value)
  {
    null_value= true;
    return NULL;
  }
  return val_decimal_from_date(decimal_value);
}


longlong Item_cache_temporal::val_int()
{
  DBUG_ASSERT(fixed == 1);
  if ((!value_cached && !cache_value()) || null_value)
  {
    null_value= true;
    return 0;
  }
  return val_int_from_date();
}


double Item_cache_temporal::val_real()
{
  DBUG_ASSERT(fixed == 1);
  if ((!value_cached && !cache_value()) || null_value)
  {
    null_value= true;
    return 0;
  }
  return val_real_from_date();
}


bool  Item_cache_temporal::cache_value()
{
  if (!example)
    return false;

  value_cached= true;
 
  MYSQL_TIME ltime;
  if (example->get_date_result(&ltime, 0))
    value=0;
  else
    value= pack_time(&ltime);
  null_value= example->null_value;
  return true;
}


bool Item_cache_temporal::get_date(MYSQL_TIME *ltime, ulonglong fuzzydate)
{
  ErrConvInteger str(value);

  if (!has_value())
  {
    bzero((char*) ltime,sizeof(*ltime));
    return 1;
  }

  unpack_time(value, ltime);
  ltime->time_type= mysql_type_to_time_type(field_type());
  if (ltime->time_type == MYSQL_TIMESTAMP_TIME)
  {
    ltime->hour+= (ltime->month*32+ltime->day)*24;
    ltime->month= ltime->day= 0;
  }
  return 0;
 
}


int Item_cache_temporal::save_in_field(Field *field, bool no_conversions)
{
  MYSQL_TIME ltime;
  if (get_date(&ltime, 0))
    return set_field_to_null_with_conversions(field, no_conversions);
  field->set_notnull();
  int error= field->store_time_dec(&ltime, decimals);
  return error ? error : field->table->in_use->is_error() ? 1 : 0;
}


void Item_cache_temporal::store_packed(longlong val_arg, Item *example)
{
  /* An explicit values is given, save it. */
  store(example);
  value_cached= true;
  value= val_arg;
  null_value= false;
}


bool Item_cache_real::cache_value()
{
  if (!example)
    return FALSE;
  value_cached= TRUE;
  value= example->val_result();
  null_value= example->null_value;
  return TRUE;
}


double Item_cache_real::val_real()
{
  DBUG_ASSERT(fixed == 1);
  if (!has_value())
    return 0.0;
  return value;
}

longlong Item_cache_real::val_int()
{
  DBUG_ASSERT(fixed == 1);
  if (!has_value())
    return 0;
  return (longlong) rint(value);
}


String* Item_cache_real::val_str(String *str)
{
  DBUG_ASSERT(fixed == 1);
  if (!has_value())
    return NULL;
  str->set_real(value, decimals, default_charset());
  return str;
}


my_decimal *Item_cache_real::val_decimal(my_decimal *decimal_val)
{
  DBUG_ASSERT(fixed == 1);
  if (!has_value())
    return NULL;
  double2my_decimal(E_DEC_FATAL_ERROR, value, decimal_val);
  return decimal_val;
}


bool Item_cache_decimal::cache_value()
{
  if (!example)
    return FALSE;
  value_cached= TRUE;
  my_decimal *val= example->val_decimal_result(&decimal_value);
  if (!(null_value= example->null_value) && val != &decimal_value)
    my_decimal2decimal(val, &decimal_value);
  return TRUE;
}

double Item_cache_decimal::val_real()
{
  DBUG_ASSERT(fixed);
  double res;
  if (!has_value())
    return 0.0;
  my_decimal2double(E_DEC_FATAL_ERROR, &decimal_value, &res);
  return res;
}

longlong Item_cache_decimal::val_int()
{
  DBUG_ASSERT(fixed);
  longlong res;
  if (!has_value())
    return 0;
  my_decimal2int(E_DEC_FATAL_ERROR, &decimal_value, unsigned_flag, &res);
  return res;
}

String* Item_cache_decimal::val_str(String *str)
{
  DBUG_ASSERT(fixed);
  if (!has_value())
    return NULL;
  my_decimal_round(E_DEC_FATAL_ERROR, &decimal_value, decimals, FALSE,
                   &decimal_value);
  my_decimal2string(E_DEC_FATAL_ERROR, &decimal_value, 0, 0, 0, str);
  return str;
}

my_decimal *Item_cache_decimal::val_decimal(my_decimal *val)
{
  DBUG_ASSERT(fixed);
  if (!has_value())
    return NULL;
  return &decimal_value;
}


bool Item_cache_str::cache_value()
{
  if (!example)
    return FALSE;
  value_cached= TRUE;
  value_buff.set(buffer, sizeof(buffer), example->collation.collation);
  value= example->str_result(&value_buff);
  if ((null_value= example->null_value))
    value= 0;
  else if (value != &value_buff)
  {
    /*
      We copy string value to avoid changing value if 'item' is table field
      in queries like following (where t1.c is varchar):
      select a, 
             (select a,b,c from t1 where t1.a=t2.a) = ROW(a,2,'a'),
             (select c from t1 where a=t2.a)
        from t2;
    */
    value_buff.copy(*value);
    value= &value_buff;
  }
  return TRUE;
}

double Item_cache_str::val_real()
{
  DBUG_ASSERT(fixed == 1);
  int err_not_used;
  char *end_not_used;
  if (!has_value())
    return 0.0;
  if (value)
    return my_strntod(value->charset(), (char*) value->ptr(),
		      value->length(), &end_not_used, &err_not_used);
  return (double) 0;
}


longlong Item_cache_str::val_int()
{
  DBUG_ASSERT(fixed == 1);
  int err;
  if (!has_value())
    return 0;
  if (value)
    return my_strntoll(value->charset(), value->ptr(),
		       value->length(), 10, (char**) 0, &err);
  else
    return (longlong)0;
}


String* Item_cache_str::val_str(String *str)
{
  DBUG_ASSERT(fixed == 1);
  if (!has_value())
    return 0;
  return value;
}


my_decimal *Item_cache_str::val_decimal(my_decimal *decimal_val)
{
  DBUG_ASSERT(fixed == 1);
  if (!has_value())
    return NULL;
  if (value)
    string2my_decimal(E_DEC_FATAL_ERROR, value, decimal_val);
  else
    decimal_val= 0;
  return decimal_val;
}


int Item_cache_str::save_in_field(Field *field, bool no_conversions)
{
  if (!has_value())
    return set_field_to_null_with_conversions(field, no_conversions);
  int res= Item_cache::save_in_field(field, no_conversions);
  return (is_varbinary && field->type() == MYSQL_TYPE_STRING &&
          value->length() < field->field_length) ? 1 : res;
}


bool Item_cache_row::allocate(uint num)
{
  item_count= num;
  THD *thd= current_thd;
  return (!(values= 
	    (Item_cache **) thd->calloc(sizeof(Item_cache *)*item_count)));
}


bool Item_cache_row::setup(Item * item)
{
  example= item;
  if (!values && allocate(item->cols()))
    return 1;
  for (uint i= 0; i < item_count; i++)
  {
    Item *el= item->element_index(i);
    Item_cache *tmp;
    if (!(tmp= values[i]= Item_cache::get_cache(el)))
      return 1;
    tmp->setup(el);
  }
  return 0;
}


void Item_cache_row::store(Item * item)
{
  example= item;
  if (!item)
  {
    null_value= TRUE;
    return;
  }
  for (uint i= 0; i < item_count; i++)
    values[i]->store(item->element_index(i));
}


bool Item_cache_row::cache_value()
{
  if (!example)
    return FALSE;
  value_cached= TRUE;
  null_value= 0;
  example->bring_value();
  for (uint i= 0; i < item_count; i++)
  {
    values[i]->cache_value();
    null_value|= values[i]->null_value;
  }
  return TRUE;
}


void Item_cache_row::illegal_method_call(const char *method)
{
  DBUG_ENTER("Item_cache_row::illegal_method_call");
  DBUG_PRINT("error", ("!!! %s method was called for row item", method));
  DBUG_ASSERT(0);
  my_error(ER_OPERAND_COLUMNS, MYF(0), 1);
  DBUG_VOID_RETURN;
}


bool Item_cache_row::check_cols(uint c)
{
  if (c != item_count)
  {
    my_error(ER_OPERAND_COLUMNS, MYF(0), c);
    return 1;
  }
  return 0;
}


bool Item_cache_row::null_inside()
{
  for (uint i= 0; i < item_count; i++)
  {
    if (values[i]->cols() > 1)
    {
      if (values[i]->null_inside())
	return 1;
    }
    else
    {
      values[i]->update_null_value();
      if (values[i]->null_value)
	return 1;
    }
  }
  return 0;
}


void Item_cache_row::bring_value()
{
  if (!example)
    return;
  example->bring_value();
  null_value= example->null_value;
  for (uint i= 0; i < item_count; i++)
    values[i]->bring_value();
}


/**
  Assign to this cache NULL value if it is possible
*/

void Item_cache_row::set_null()
{
  Item_cache::set_null();
  if (!values)
    return;
  for (uint i= 0; i < item_count; i++)
    values[i]->set_null();
};


Item_type_holder::Item_type_holder(THD *thd, Item *item)
  :Item(thd, item), enum_set_typelib(0), fld_type(get_real_type(item))
{
  DBUG_ASSERT(item->fixed);
  maybe_null= item->maybe_null;
  collation.set(item->collation);
  get_full_info(item);
  /* fix variable decimals which always is NOT_FIXED_DEC */
  if (Field::result_merge_type(fld_type) == INT_RESULT)
    decimals= 0;
  prev_decimal_int_part= item->decimal_int_part();
#ifdef HAVE_SPATIAL
  if (item->field_type() == MYSQL_TYPE_GEOMETRY)
    geometry_type= item->get_geometry_type();
#endif /* HAVE_SPATIAL */
}


/**
  Return expression type of Item_type_holder.

  @return
    Item_result (type of internal MySQL expression result)
*/

Item_result Item_type_holder::result_type() const
{
  return Field::result_merge_type(fld_type);
}


/**
  Find real field type of item.

  @return
    type of field which should be created to store item value
*/

enum_field_types Item_type_holder::get_real_type(Item *item)
{
  if (item->type() == REF_ITEM)
    item= item->real_item();
  switch(item->type())
  {
  case FIELD_ITEM:
  {
    /*
      Item_field::field_type ask Field_type() but sometimes field return
      a different type, like for enum/set, so we need to ask real type.
    */
    Field *field= ((Item_field *) item)->field;
    enum_field_types type= field->real_type();
    if (field->is_created_from_null_item)
      return MYSQL_TYPE_NULL;
    /* work around about varchar type field detection */
    if (type == MYSQL_TYPE_STRING && field->type() == MYSQL_TYPE_VAR_STRING)
      return MYSQL_TYPE_VAR_STRING;
    return type;
  }
  case SUM_FUNC_ITEM:
  {
    /*
      Argument of aggregate function sometimes should be asked about field
      type
    */
    Item_sum *item_sum= (Item_sum *) item;
    if (item_sum->keep_field_type())
      return get_real_type(item_sum->get_arg(0));
    break;
  }
  case FUNC_ITEM:
    if (((Item_func *) item)->functype() == Item_func::GUSERVAR_FUNC)
    {
      /*
        There are work around of problem with changing variable type on the
        fly and variable always report "string" as field type to get
        acceptable information for client in send_field, so we make field
        type from expression type.
      */
      switch (item->result_type()) {
      case STRING_RESULT:
        return MYSQL_TYPE_VAR_STRING;
      case INT_RESULT:
        return MYSQL_TYPE_LONGLONG;
      case REAL_RESULT:
        return MYSQL_TYPE_DOUBLE;
      case DECIMAL_RESULT:
        return MYSQL_TYPE_NEWDECIMAL;
      case ROW_RESULT:
      case TIME_RESULT:
      case IMPOSSIBLE_RESULT:
        DBUG_ASSERT(0);
        return MYSQL_TYPE_VAR_STRING;
      }
    }
    break;
  default:
    break;
  }
  return item->field_type();
}

/**
  Find field type which can carry current Item_type_holder type and
  type of given Item.

  @param thd     thread handler
  @param item    given item to join its parameters with this item ones

  @retval
    TRUE   error - types are incompatible
  @retval
    FALSE  OK
*/

bool Item_type_holder::join_types(THD *thd, Item *item)
{
  uint max_length_orig= max_length;
  uint decimals_orig= decimals;
  DBUG_ENTER("Item_type_holder::join_types");
  DBUG_PRINT("info:", ("was type %d len %d, dec %d name %s",
                       fld_type, max_length, decimals,
                       (name ? name : "<NULL>")));
  DBUG_PRINT("info:", ("in type %d len %d, dec %d",
                       get_real_type(item),
                       item->max_length, item->decimals));
  fld_type= Field::field_type_merge(fld_type, get_real_type(item));
  {
    uint item_decimals= item->decimals;
    /* fix variable decimals which always is NOT_FIXED_DEC */
    if (Field::result_merge_type(fld_type) == INT_RESULT)
      item_decimals= 0;
    decimals= max(decimals, item_decimals);
  }

  if (fld_type == FIELD_TYPE_GEOMETRY)
    geometry_type=
      Field_geom::geometry_type_merge(geometry_type, item->get_geometry_type());

  if (Field::result_merge_type(fld_type) == DECIMAL_RESULT)
  {
    decimals= min(max(decimals, item->decimals), DECIMAL_MAX_SCALE);
    int item_int_part= item->decimal_int_part();
    int item_prec = max(prev_decimal_int_part, item_int_part) + decimals;
    int precision= min(item_prec, DECIMAL_MAX_PRECISION);
    unsigned_flag&= item->unsigned_flag;
    max_length= my_decimal_precision_to_length_no_truncation(precision,
                                                             decimals,
                                                             unsigned_flag);
  }

  switch (Field::result_merge_type(fld_type))
  {
  case STRING_RESULT:
  {
    const char *old_cs, *old_derivation;
    uint32 old_max_chars= max_length / collation.collation->mbmaxlen;
    old_cs= collation.collation->name;
    old_derivation= collation.derivation_name();
    if (collation.aggregate(item->collation, MY_COLL_ALLOW_CONV))
    {
      my_error(ER_CANT_AGGREGATE_2COLLATIONS, MYF(0),
	       old_cs, old_derivation,
	       item->collation.collation->name,
	       item->collation.derivation_name(),
	       "UNION");
      DBUG_RETURN(TRUE);
    }
    /*
      To figure out max_length, we have to take into account possible
      expansion of the size of the values because of character set
      conversions.
     */
    if (collation.collation != &my_charset_bin)
    {
      max_length= max(old_max_chars * collation.collation->mbmaxlen,
                      display_length(item) /
                      item->collation.collation->mbmaxlen *
                      collation.collation->mbmaxlen);
    }
    else
      set_if_bigger(max_length, display_length(item));
    break;
  }
  case REAL_RESULT:
  {
    if (decimals != NOT_FIXED_DEC)
    {
      /*
        For FLOAT(M,D)/DOUBLE(M,D) do not change precision
         if both fields have the same M and D
      */
      if (item->max_length != max_length_orig ||
          item->decimals != decimals_orig)
      {
        int delta1= max_length_orig - decimals_orig;
        int delta2= item->max_length - item->decimals;
        max_length= max(delta1, delta2) + decimals;
        if (fld_type == MYSQL_TYPE_FLOAT && max_length > FLT_DIG + 2)
        {
          max_length= MAX_FLOAT_STR_LENGTH;
          decimals= NOT_FIXED_DEC;
        } 
        else if (fld_type == MYSQL_TYPE_DOUBLE && max_length > DBL_DIG + 2)
        {
          max_length= MAX_DOUBLE_STR_LENGTH;
          decimals= NOT_FIXED_DEC;
        }
      }
    }
    else
      max_length= (fld_type == MYSQL_TYPE_FLOAT) ? FLT_DIG+6 : DBL_DIG+7;
    break;
  }
  default:
    max_length= max(max_length, display_length(item));
  };
  maybe_null|= item->maybe_null;
  get_full_info(item);

  /* Remember decimal integer part to be used in DECIMAL_RESULT handleng */
  prev_decimal_int_part= decimal_int_part();
  DBUG_PRINT("info", ("become type: %d  len: %u  dec: %u",
                      (int) fld_type, max_length, (uint) decimals));
  DBUG_RETURN(FALSE);
}

/**
  Calculate lenth for merging result for given Item type.

  @param item  Item for length detection

  @return
    length
*/

uint32 Item_type_holder::display_length(Item *item)
{
  if (item->type() == Item::FIELD_ITEM)
    return ((Item_field *)item)->max_disp_length();

  switch (item->field_type())
  {
  case MYSQL_TYPE_DECIMAL:
  case MYSQL_TYPE_TIMESTAMP:
  case MYSQL_TYPE_DATE:
  case MYSQL_TYPE_TIME:
  case MYSQL_TYPE_DATETIME:
  case MYSQL_TYPE_YEAR:
  case MYSQL_TYPE_NEWDATE:
  case MYSQL_TYPE_VARCHAR:
  case MYSQL_TYPE_BIT:
  case MYSQL_TYPE_NEWDECIMAL:
  case MYSQL_TYPE_ENUM:
  case MYSQL_TYPE_SET:
  case MYSQL_TYPE_TINY_BLOB:
  case MYSQL_TYPE_MEDIUM_BLOB:
  case MYSQL_TYPE_LONG_BLOB:
  case MYSQL_TYPE_BLOB:
  case MYSQL_TYPE_VAR_STRING:
  case MYSQL_TYPE_STRING:
  case MYSQL_TYPE_GEOMETRY:
    return item->max_length;
  case MYSQL_TYPE_TINY:
    return 4;
  case MYSQL_TYPE_SHORT:
    return 6;
  case MYSQL_TYPE_LONG:
    return MY_INT32_NUM_DECIMAL_DIGITS;
  case MYSQL_TYPE_FLOAT:
    return 25;
  case MYSQL_TYPE_DOUBLE:
    return 53;
  case MYSQL_TYPE_NULL:
    return 0;
  case MYSQL_TYPE_LONGLONG:
    return 20;
  case MYSQL_TYPE_INT24:
    return 8;
  default:
    DBUG_ASSERT(0); // we should never go there
    return 0;
  }
}


/**
  Make temporary table field according collected information about type
  of UNION result.

  @param table  temporary table for which we create fields

  @return
    created field
*/

Field *Item_type_holder::make_field_by_type(TABLE *table)
{
  /*
    The field functions defines a field to be not null if null_ptr is not 0
  */
  uchar *null_ptr= maybe_null ? (uchar*) "" : 0;
  Field *field;

  switch (fld_type) {
  case MYSQL_TYPE_ENUM:
    DBUG_ASSERT(enum_set_typelib);
    field= new Field_enum((uchar *) 0, max_length, null_ptr, 0,
                          Field::NONE, name,
                          get_enum_pack_length(enum_set_typelib->count),
                          enum_set_typelib, collation.collation);
    if (field)
      field->init(table);
    return field;
  case MYSQL_TYPE_SET:
    DBUG_ASSERT(enum_set_typelib);
    field= new Field_set((uchar *) 0, max_length, null_ptr, 0,
                         Field::NONE, name,
                         get_set_pack_length(enum_set_typelib->count),
                         enum_set_typelib, collation.collation);
    if (field)
      field->init(table);
    return field;
  case MYSQL_TYPE_NULL:
    return make_string_field(table);
  default:
    break;
  }
  return tmp_table_field_from_field_type(table, 0);
}


/**
  Get full information from Item about enum/set fields to be able to create
  them later.

  @param item    Item for information collection
*/
void Item_type_holder::get_full_info(Item *item)
{
  if (fld_type == MYSQL_TYPE_ENUM ||
      fld_type == MYSQL_TYPE_SET)
  {
    if (item->type() == Item::SUM_FUNC_ITEM &&
        (((Item_sum*)item)->sum_func() == Item_sum::MAX_FUNC ||
         ((Item_sum*)item)->sum_func() == Item_sum::MIN_FUNC))
      item = ((Item_sum*)item)->get_arg(0);
    /*
      We can have enum/set type after merging only if we have one enum|set
      field (or MIN|MAX(enum|set field)) and number of NULL fields
    */
    DBUG_ASSERT((enum_set_typelib &&
                 get_real_type(item) == MYSQL_TYPE_NULL) ||
                (!enum_set_typelib &&
                 item->real_item()->type() == Item::FIELD_ITEM &&
                 (get_real_type(item->real_item()) == MYSQL_TYPE_ENUM ||
                  get_real_type(item->real_item()) == MYSQL_TYPE_SET) &&
                 ((Field_enum*)((Item_field *) item->real_item())->field)->typelib));
    if (!enum_set_typelib)
    {
      enum_set_typelib= ((Field_enum*)((Item_field *) item->real_item())->field)->typelib;
    }
  }
}


double Item_type_holder::val_real()
{
  DBUG_ASSERT(0); // should never be called
  return 0.0;
}


longlong Item_type_holder::val_int()
{
  DBUG_ASSERT(0); // should never be called
  return 0;
}

my_decimal *Item_type_holder::val_decimal(my_decimal *)
{
  DBUG_ASSERT(0); // should never be called
  return 0;
}

String *Item_type_holder::val_str(String*)
{
  DBUG_ASSERT(0); // should never be called
  return 0;
}

void Item_result_field::cleanup()
{
  DBUG_ENTER("Item_result_field::cleanup()");
  Item::cleanup();
  result_field= 0;
  DBUG_VOID_RETURN;
}

/**
  Dummy error processor used by default by Name_resolution_context.

  @note
    do nothing
*/

void dummy_error_processor(THD *thd, void *data)
{}

/**
  Wrapper of hide_view_error call for Name_resolution_context error
  processor.

  @note
    hide view underlying tables details in error messages
*/

void view_error_processor(THD *thd, void *data)
{
  ((TABLE_LIST *)data)->hide_view_error(thd);
}


st_select_lex *Item_ident::get_depended_from() const
{
  st_select_lex *dep;
  if ((dep= depended_from))
    for ( ; dep->merged_into; dep= dep->merged_into) ;
  return dep;
}


table_map Item_ref::used_tables() const		
{
  return get_depended_from() ? OUTER_REF_TABLE_BIT : (*ref)->used_tables(); 
}


void Item_ref::update_used_tables()
{
  if (!get_depended_from())
    (*ref)->update_used_tables();
}

void Item_direct_view_ref::update_used_tables()
{
  set_null_ref_table();
  Item_direct_ref::update_used_tables();
}


table_map Item_direct_view_ref::used_tables() const
{
  DBUG_ASSERT(null_ref_table);

  if (get_depended_from())
    return OUTER_REF_TABLE_BIT;

  if (view->is_merged_derived() || view->merged || !view->table)
  {
    table_map used= (*ref)->used_tables();
    return (used ?
            used :
            ((null_ref_table != NO_NULL_TABLE) ?
             null_ref_table->map :
             (table_map)0 ));
  }
  return view->table->map;
}

table_map Item_direct_view_ref::not_null_tables() const
{
  return get_depended_from() ?
         0 :
         ((view->is_merged_derived() || view->merged || !view->table) ?
          (*ref)->not_null_tables() :
          view->table->map);
}

/*
  we add RAND_TABLE_BIT to prevent moving this item from HAVING to WHERE
*/
table_map Item_ref_null_helper::used_tables() const
{
  return (get_depended_from() ?
          OUTER_REF_TABLE_BIT :
          (*ref)->used_tables() | RAND_TABLE_BIT);
}


#ifndef DBUG_OFF

/* Debugger help function */
static char dbug_item_print_buf[256];

const char *dbug_print_item(Item *item)
{
  char *buf= dbug_item_print_buf;
  String str(buf, sizeof(dbug_item_print_buf), &my_charset_bin);
  str.length(0);
  if (!item)
    return "(Item*)NULL";
  item->print(&str ,QT_ORDINARY);
  if (str.c_ptr() == buf)
    return buf;
  else
    return "Couldn't fit into buffer";
}

#endif /*DBUG_OFF*/

/*****************************************************************************
** Instantiate templates
*****************************************************************************/

#ifdef HAVE_EXPLICIT_TEMPLATE_INSTANTIATION
template class List<Item>;
template class List_iterator<Item>;
template class List_iterator_fast<Item>;
template class List_iterator_fast<Item_field>;
template class List<List_item>;
#endif<|MERGE_RESOLUTION|>--- conflicted
+++ resolved
@@ -5935,12 +5935,8 @@
     DBUG_ASSERT(0);
     /* If something goes awfully wrong, it's better to get a string than die */
   case MYSQL_TYPE_STRING:
-<<<<<<< HEAD
+  case MYSQL_TYPE_NULL:
     if (fixed_length && !too_big_for_varchar())
-=======
-  case MYSQL_TYPE_NULL:
-    if (fixed_length && max_length < CONVERT_IF_BIGGER_TO_BLOB)
->>>>>>> 754e7eff
     {
       field= new Field_string(max_length, maybe_null, name,
                               collation.collation);

--- conflicted
+++ resolved
@@ -1003,11 +1003,7 @@
 }
 
 
-<<<<<<< HEAD
 bool Item_field::send(Protocol *protocol, String *buffer)
-=======
-bool Item_null::send(THD *thd, String *packet)
->>>>>>> a42aa8db
 {
   return protocol->store(result_field);
 }
@@ -1070,7 +1066,6 @@
 }
 
 #endif
-
 
 /*
   This is used for HAVING clause

/* Copyright (C) 2000 MySQL AB & MySQL Finland AB & TCX DataKonsult AB

   This program is free software; you can redistribute it and/or modify
   it under the terms of the GNU General Public License as published by
   the Free Software Foundation; either version 2 of the License, or
   (at your option) any later version.

   This program is distributed in the hope that it will be useful,
   but WITHOUT ANY WARRANTY; without even the implied warranty of
   MERCHANTABILITY or FITNESS FOR A PARTICULAR PURPOSE.  See the
   GNU General Public License for more details.

   You should have received a copy of the GNU General Public License
   along with this program; if not, write to the Free Software
   Foundation, Inc., 59 Temple Place, Suite 330, Boston, MA  02111-1307  USA */


/* This file defines all string functions
** Warning: Some string functions doesn't always put and end-null on a String
** (This shouldn't be needed)
*/

#ifdef __GNUC__
#pragma implementation				// gcc: Class implementation
#endif

#include "mysql_priv.h"
#include "sql_acl.h"
#include <m_ctype.h>
#ifdef HAVE_CRYPT_H
#include <crypt.h>
#endif
#ifdef HAVE_OPENSSL
#include <openssl/des.h>
#endif /* HAVE_OPENSSL */
#include "md5.h"
#include "sha1.h"
#include "my_aes.h"

String empty_string("",default_charset_info);

uint nr_of_decimals(const char *str)
{
  if ((str=strchr(str,'.')))
  {
    const char *start= ++str;
    for (; my_isdigit(system_charset_info,*str) ; str++) ;
    return (uint) (str-start);
  }
  return 0;
}

double Item_str_func::val()
{
  String *res;
  res=val_str(&str_value);
  return res ? my_strntod(res->charset(),res->ptr(),res->length(),NULL) : 0.0;
}

longlong Item_str_func::val_int()
{
  String *res;
  res=val_str(&str_value);
  return res ? my_strntoll(res->charset(),res->ptr(),res->length(),NULL,10) : (longlong) 0;
}


String *Item_func_md5::val_str(String *str)
{
  String * sptr= args[0]->val_str(str);
  if (sptr)
  {
    my_MD5_CTX context;
    unsigned char digest[16];

    null_value=0;
    my_MD5Init (&context);
    my_MD5Update (&context,(unsigned char *) sptr->ptr(), sptr->length());
    my_MD5Final (digest, &context);
    if (str->alloc(32))				// Ensure that memory is free
    {
      null_value=1;
      return 0;
    }
    sprintf((char *) str->ptr(),
	    "%02x%02x%02x%02x%02x%02x%02x%02x%02x%02x%02x%02x%02x%02x%02x%02x",
	    digest[0], digest[1], digest[2], digest[3],
	    digest[4], digest[5], digest[6], digest[7],
	    digest[8], digest[9], digest[10], digest[11],
	    digest[12], digest[13], digest[14], digest[15]);
    str->length((uint) 32);
    return str;
  }
  null_value=1;
  return 0;
}


void Item_func_md5::fix_length_and_dec()
{
   max_length=32;
}


String *Item_func_sha::val_str(String *str)
{
  String * sptr= args[0]->val_str(str);
  if (sptr)  /* If we got value different from NULL */
  {
    SHA1_CONTEXT context;  /* Context used to generate SHA1 hash */
    /* Temporary buffer to store 160bit digest */
    uint8 digest[SHA1_HASH_SIZE];
    sha1_reset(&context);  /* We do not have to check for error here */
    /* No need to check error as the only case would be too long message */
    sha1_input(&context,(const unsigned char *) sptr->ptr(), sptr->length());
    /* Ensure that memory is free and we got result */
    if (!( str->alloc(SHA1_HASH_SIZE*2) || (sha1_result(&context,digest))))
    {
      sprintf((char *) str->ptr(),
      "%02x%02x%02x%02x%02x%02x%02x%02x%02x%02x%02x%02x\
%02x%02x%02x%02x%02x%02x%02x%02x",
           digest[0], digest[1], digest[2], digest[3],
           digest[4], digest[5], digest[6], digest[7],
           digest[8], digest[9], digest[10], digest[11],
           digest[12], digest[13], digest[14], digest[15],
           digest[16], digest[17], digest[18], digest[19]);
	   
      str->length((uint)  SHA1_HASH_SIZE*2);
      null_value=0;
      return str;
    }
  }    
  null_value=1;
  return 0;
}

void Item_func_sha::fix_length_and_dec()
{
   max_length=SHA1_HASH_SIZE*2; // size of hex representation of hash
}


/* Implementation of AES encryption routines */

String *Item_func_aes_encrypt::val_str(String *str)
{
  char key_buff[80];
  String tmp_key_value(key_buff, sizeof(key_buff), system_charset_info);
  String *sptr= args[0]->val_str(str);			// String to encrypt
  String *key=  args[1]->val_str(&tmp_key_value);	// key
  int aes_length;
  if (sptr && key) // we need both arguments to be not NULL
  {
    null_value=0;
    aes_length=my_aes_get_size(sptr->length()); // Calculate result length
    
    if (!str_value.alloc(aes_length))		// Ensure that memory is free
    {
      // finally encrypt directly to allocated buffer.
      if (my_aes_encrypt(sptr->ptr(),sptr->length(), (char*) str_value.ptr(),
			 key->ptr(), key->length()) == aes_length)
      {		     
	// We got the expected result length
	str_value.length((uint) aes_length);
	return &str_value;
      }
    }
  }
  null_value=1;
  return 0;
}


void Item_func_aes_encrypt::fix_length_and_dec()
{
  max_length=my_aes_get_size(args[0]->max_length);
}


String *Item_func_aes_decrypt::val_str(String *str)
{
  char key_buff[80];
  String tmp_key_value(key_buff, sizeof(key_buff), system_charset_info);
  String *sptr, *key;
  DBUG_ENTER("Item_func_aes_decrypt::val_str");

  sptr= args[0]->val_str(str);			// String to decrypt
  key=  args[1]->val_str(&tmp_key_value);	// Key
  if (sptr && key)  			// Need to have both arguments not NULL
  {
    null_value=0;
    if (!str_value.alloc(sptr->length()))  // Ensure that memory is free
    {
      // finally decrypt directly to allocated buffer.
      int length;
      length=my_aes_decrypt(sptr->ptr(), sptr->length(),
			    (char*) str_value.ptr(),
                            key->ptr(), key->length());
      if (length >= 0)  // if we got correct data data
      {      
        str_value.length((uint) length);
        DBUG_RETURN(&str_value);
      }
    }
  }
  // Bad parameters. No memory or bad data will all go here
  null_value=1;
  DBUG_RETURN(0);
}


void Item_func_aes_decrypt::fix_length_and_dec()
{
   max_length=args[0]->max_length;
}


/*
  Concatenate args with the following premises:
  If only one arg (which is ok), return value of arg
  Don't reallocate val_str() if not absolute necessary.
*/

String *Item_func_concat::val_str(String *str)
{
  String *res,*res2,*use_as_buff;
  uint i;

  null_value=0;
  if (!(res=args[0]->val_str(str)))
    goto null;
  use_as_buff= &tmp_value;
  for (i=1 ; i < arg_count ; i++)
  {
    if (args[i]->binary())
      set_charset(my_charset_bin);
    if (res->length() == 0)
    {
      if (!(res=args[i]->val_str(str)))
	goto null;
    }
    else
    {
      if (!(res2=args[i]->val_str(use_as_buff)))
	goto null;
      if (res2->length() == 0)
	continue;
      if (res->length()+res2->length() >
	  current_thd->variables.max_allowed_packet)
	goto null;				// Error check
      if (res->alloced_length() >= res->length()+res2->length())
      {						// Use old buffer
	res->append(*res2);
      }
      else if (str->alloced_length() >= res->length()+res2->length())
      {
	if (str == res2)
	  str->replace(0,0,*res);
	else
	{
	  str->copy(*res);
	  str->append(*res2);
	}
	res=str;
	res->set_charset(charset());
      }
      else if (res == &tmp_value)
      {
	if (res->append(*res2))			// Must be a blob
	  goto null;
      }
      else if (res2 == &tmp_value)
      {						// This can happend only 1 time
	if (tmp_value.replace(0,0,*res))
	  goto null;
	res= &tmp_value;
	res->set_charset(charset());
	use_as_buff=str;			// Put next arg here
      }
      else if (tmp_value.is_alloced() && res2->ptr() >= tmp_value.ptr() &&
	       res2->ptr() <= tmp_value.ptr() + tmp_value.alloced_length())
      {
	/*
	  This happens really seldom:
	  In this case res2 is sub string of tmp_value.  We will
	  now work in place in tmp_value to set it to res | res2
	*/
	/* Chop the last characters in tmp_value that isn't in res2 */
	tmp_value.length((uint32) (res2->ptr() - tmp_value.ptr()) +
			 res2->length());
	/* Place res2 at start of tmp_value, remove chars before res2 */
	if (tmp_value.replace(0,(uint32) (res2->ptr() - tmp_value.ptr()),
			      *res))
	  goto null;
	res= &tmp_value;
	res->set_charset(charset());
	use_as_buff=str;			// Put next arg here
      }
      else
      {						// Two big const strings
	if (tmp_value.alloc(max_length) ||
	    tmp_value.copy(*res) ||
	    tmp_value.append(*res2))
	  goto null;
	res= &tmp_value;
	res->set_charset(charset());
	use_as_buff=str;
      }
    }
  }
  return res;

null:
  null_value=1;
  return 0;
}


void Item_func_concat::fix_length_and_dec()
{
  max_length=0;
  for (uint i=0 ; i < arg_count ; i++)
    max_length+=args[i]->max_length;
  if (max_length > MAX_BLOB_WIDTH)
  {
    max_length=MAX_BLOB_WIDTH;
    maybe_null=1;
  }
}

/* 
  Function des_encrypt() by tonu@spam.ee & monty
  Works only if compiled with OpenSSL library support.
  This returns a binary string where first character is CHAR(128 | key-number).
  If one uses a string key key_number is 127.
  Encryption result is longer than original by formula:
  new_length= org_length + (8-(org_length % 8))+1
*/

String *Item_func_des_encrypt::val_str(String *str)
{
#ifdef HAVE_OPENSSL
  des_cblock ivec;
  struct st_des_keyblock keyblock;
  struct st_des_keyschedule keyschedule;
  const char *append_str="********";
  uint key_number, res_length, tail;
  String *res= args[0]->val_str(str);

  if ((null_value=args[0]->null_value))
    return 0;
  if ((res_length=res->length()) == 0)
    return &empty_string;

  if (arg_count == 1)
  {
    /* Protect against someone doing FLUSH DES_KEY_FILE */
    VOID(pthread_mutex_lock(&LOCK_des_key_file));
    keyschedule= des_keyschedule[key_number=des_default_key];
    VOID(pthread_mutex_unlock(&LOCK_des_key_file));
  }
  else if (args[1]->result_type() == INT_RESULT)
  {
    key_number= (uint) args[1]->val_int();
    if (key_number > 9)
      goto error;
    VOID(pthread_mutex_lock(&LOCK_des_key_file));
    keyschedule= des_keyschedule[key_number];
    VOID(pthread_mutex_unlock(&LOCK_des_key_file));
  }
  else
  {
    String *keystr=args[1]->val_str(&tmp_value);
    if (!keystr)
      goto error;
    key_number=127;				// User key string

    /* We make good 24-byte (168 bit) key from given plaintext key with MD5 */
    bzero((char*) &ivec,sizeof(ivec));
    EVP_BytesToKey(EVP_des_ede3_cbc(),EVP_md5(),NULL,
		   (uchar*) keystr->ptr(), (int) keystr->length(),
		   1, (uchar*) &keyblock,ivec);
    des_set_key_unchecked(&keyblock.key1,keyschedule.ks1);
    des_set_key_unchecked(&keyblock.key2,keyschedule.ks2);
    des_set_key_unchecked(&keyblock.key3,keyschedule.ks3);
  }

  /* 
     The problem: DES algorithm requires original data to be in 8-bytes
     chunks. Missing bytes get filled with '*'s and result of encryption 
     can be up to 8 bytes longer than original string. When decrypted, 
     we do not know the size of original string :(
     We add one byte with value 0x1..0x8 as the last byte of the padded
     string marking change of string length.
  */

  tail=  (8-(res_length) % 8);			// 1..8 marking extra length
  res_length+=tail;
  if (tail && res->append(append_str, tail) || tmp_value.alloc(res_length+1))
    goto error;
  (*res)[res_length-1]=tail;			// save extra length
  tmp_value.length(res_length+1);
  tmp_value[0]=(char) (128 | key_number);
  // Real encryption
  bzero((char*) &ivec,sizeof(ivec));
  des_ede3_cbc_encrypt((const uchar*) (res->ptr()),
		       (uchar*) (tmp_value.ptr()+1),
		       res_length,
		       keyschedule.ks1,
		       keyschedule.ks2,
		       keyschedule.ks3,
		       &ivec, TRUE);
  return &tmp_value;

error:
#endif	/* HAVE_OPENSSL */
  null_value=1;
  return 0;
}


String *Item_func_des_decrypt::val_str(String *str)
{
#ifdef HAVE_OPENSSL
  des_key_schedule ks1, ks2, ks3;
  des_cblock ivec;
  struct st_des_keyblock keyblock;
  struct st_des_keyschedule keyschedule;
  String *res= args[0]->val_str(str);
  uint length=res->length(),tail;

  if ((null_value=args[0]->null_value))
    return 0;
  length=res->length();
  if (length < 9 || (length % 8) != 1 || !((*res)[0] & 128))
    return res;				// Skip decryption if not encrypted

  if (arg_count == 1)			// If automatic uncompression
  {
    uint key_number=(uint) (*res)[0] & 127;
    // Check if automatic key and that we have privilege to uncompress using it
    if (!(current_thd->master_access & SUPER_ACL) || key_number > 9)
      goto error;
    VOID(pthread_mutex_lock(&LOCK_des_key_file));
    keyschedule= des_keyschedule[key_number];
    VOID(pthread_mutex_unlock(&LOCK_des_key_file));
  }
  else
  {
    // We make good 24-byte (168 bit) key from given plaintext key with MD5
    String *keystr=args[1]->val_str(&tmp_value);
    if (!keystr)
      goto error;

    bzero((char*) &ivec,sizeof(ivec));
    EVP_BytesToKey(EVP_des_ede3_cbc(),EVP_md5(),NULL,
		   (uchar*) keystr->ptr(),(int) keystr->length(),
		   1,(uchar*) &keyblock,ivec);
    // Here we set all 64-bit keys (56 effective) one by one
    des_set_key_unchecked(&keyblock.key1,keyschedule.ks1);
    des_set_key_unchecked(&keyblock.key2,keyschedule.ks2);
    des_set_key_unchecked(&keyblock.key3,keyschedule.ks3); 
  }
  if (tmp_value.alloc(length-1))
    goto error;

  bzero((char*) &ivec,sizeof(ivec));
  des_ede3_cbc_encrypt((const uchar*) res->ptr()+1,
		       (uchar*) (tmp_value.ptr()),
		       length-1,
		       keyschedule.ks1,
		       keyschedule.ks2,
		       keyschedule.ks3,
		       &ivec, FALSE);
  /* Restore old length of key */
  if ((tail=(uint) (uchar) tmp_value[length-2]) > 8)
    goto error;					// Wrong key
  tmp_value.length(length-1-tail);
  return &tmp_value;

error:
#endif	/* HAVE_OPENSSL */
  null_value=1;
  return 0;
}


/* 
  concat with separator. First arg is the separator
  concat_ws takes at least two arguments.
*/

String *Item_func_concat_ws::val_str(String *str)
{
  char tmp_str_buff[10];
  String tmp_sep_str(tmp_str_buff, sizeof(tmp_str_buff),default_charset_info),
         *sep_str, *res, *res2,*use_as_buff;
  uint i;

  null_value=0;
  if (!(sep_str= separator->val_str(&tmp_sep_str)))
    goto null;

  use_as_buff= &tmp_value;
  str->length(0);				// QQ; Should be removed
  res=str;

  // Skip until non-null and non-empty argument is found.
  // If not, return the empty string
  for (i=0; i < arg_count; i++)
    if ((res= args[i]->val_str(str)) && res->length())
      break;
  if (i ==  arg_count)
    return &empty_string;

  for (i++; i < arg_count ; i++)
  {
    if (!(res2= args[i]->val_str(use_as_buff)) || !res2->length())
      continue;					// Skip NULL and empty string

    if (res->length() + sep_str->length() + res2->length() >
	current_thd->variables.max_allowed_packet)
      goto null;				// Error check
    if (res->alloced_length() >=
	res->length() + sep_str->length() + res2->length())
    {						// Use old buffer
      res->append(*sep_str);			// res->length() > 0 always
      res->append(*res2);
    }
    else if (str->alloced_length() >=
	     res->length() + sep_str->length() + res2->length())
    {
      /* We have room in str;  We can't get any errors here */
      if (str == res2)
      {						// This is quote uncommon!
	str->replace(0,0,*sep_str);
	str->replace(0,0,*res);
      }
      else
      {
	str->copy(*res);
	str->append(*sep_str);
	str->append(*res2);
      }
      res=str;
      use_as_buff= &tmp_value;
    }
    else if (res == &tmp_value)
    {
      if (res->append(*sep_str) || res->append(*res2))
	goto null; // Must be a blob
    }
    else if (res2 == &tmp_value)
    {						// This can happend only 1 time
      if (tmp_value.replace(0,0,*sep_str) || tmp_value.replace(0,0,*res))
	goto null;
      res= &tmp_value;
      use_as_buff=str;				// Put next arg here
    }
    else if (tmp_value.is_alloced() && res2->ptr() >= tmp_value.ptr() &&
	     res2->ptr() < tmp_value.ptr() + tmp_value.alloced_length())
    {
      /*
	This happens really seldom:
	In this case res2 is sub string of tmp_value.  We will
	now work in place in tmp_value to set it to res | sep_str | res2
      */
      /* Chop the last characters in tmp_value that isn't in res2 */
      tmp_value.length((uint32) (res2->ptr() - tmp_value.ptr()) +
		       res2->length());
      /* Place res2 at start of tmp_value, remove chars before res2 */
      if (tmp_value.replace(0,(uint32) (res2->ptr() - tmp_value.ptr()),
			    *res) ||
	  tmp_value.replace(res->length(),0, *sep_str))
	goto null;
      res= &tmp_value;
      use_as_buff=str;			// Put next arg here
    }
    else
    {						// Two big const strings
      if (tmp_value.alloc(max_length) ||
	  tmp_value.copy(*res) ||
	  tmp_value.append(*sep_str) ||
	  tmp_value.append(*res2))
	goto null;
      res= &tmp_value;
      use_as_buff=str;
    }
  }
  return res;

null:
  null_value=1;
  return 0;
}


void Item_func_concat_ws::fix_length_and_dec()
{
  max_length=separator->max_length*(arg_count-1);
  for (uint i=0 ; i < arg_count ; i++)
    max_length+=args[i]->max_length;
  if (max_length > MAX_BLOB_WIDTH)
  {
    max_length=MAX_BLOB_WIDTH;
    maybe_null=1;
  }
  used_tables_cache|=separator->used_tables();
  const_item_cache&=separator->const_item();
}

void Item_func_concat_ws::update_used_tables()
{
  Item_func::update_used_tables();
  separator->update_used_tables();
  used_tables_cache|=separator->used_tables();
  const_item_cache&=separator->const_item();
}


String *Item_func_reverse::val_str(String *str)
{
  String *res = args[0]->val_str(str);
  char *ptr,*end;

  if ((null_value=args[0]->null_value))
    return 0;
  /* An empty string is a special case as the string pointer may be null */
  if (!res->length())
    return &empty_string;
  res=copy_if_not_alloced(str,res,res->length());
  ptr = (char *) res->ptr();
  end=ptr+res->length();
#ifdef USE_MB
  if (use_mb(res->charset()) && !binary())
  {
    String tmpstr;
    tmpstr.copy(*res);
    char *tmp = (char *) tmpstr.ptr() + tmpstr.length();
    register uint32 l;
    while (ptr < end)
    {
      if ((l=my_ismbchar(res->charset(), ptr,end)))
        tmp-=l, memcpy(tmp,ptr,l), ptr+=l;
      else
        *--tmp=*ptr++;
    }
    memcpy((char *) res->ptr(),(char *) tmpstr.ptr(), res->length());
  }
  else
#endif /* USE_MB */
  {
    char tmp;
    while (ptr < end)
    {
      tmp=*ptr;
      *ptr++=*--end;
      *end=tmp;
    }
  }
  return res;
}


void Item_func_reverse::fix_length_and_dec()
{
  max_length = args[0]->max_length;
}

/*
** Replace all occurences of string2 in string1 with string3.
** Don't reallocate val_str() if not needed
*/

/* TODO: Fix that this works with binary strings when using USE_MB */

String *Item_func_replace::val_str(String *str)
{
  String *res,*res2,*res3;
  int offset;
  uint from_length,to_length;
  bool alloced=0;
#ifdef USE_MB
  const char *ptr,*end,*strend,*search,*search_end;
  register uint32 l;
  bool binary_str; 
#endif

  null_value=0;
  res=args[0]->val_str(str);
  if (args[0]->null_value)
    goto null;
  res2=args[1]->val_str(&tmp_value);
  if (args[1]->null_value)
    goto null;

#ifdef USE_MB
  binary_str = (args[0]->binary() || args[1]->binary() || !use_mb(res->charset()));
#endif

  if (res2->length() == 0)
    return res;
#ifndef USE_MB
  if ((offset=res->strstr(*res2)) < 0)
    return res;
#else
  offset=0;
  if (binary_str && (offset=res->strstr(*res2)) < 0)
    return res;
#endif
  if (!(res3=args[2]->val_str(&tmp_value2)))
    goto null;
  from_length= res2->length();
  to_length=   res3->length();

#ifdef USE_MB
  if (!binary_str)
  {
    search=res2->ptr();
    search_end=search+from_length;
redo:
    ptr=res->ptr()+offset;
    strend=res->ptr()+res->length();
    end=strend-from_length+1;
    while (ptr < end)
    {
        if (*ptr == *search)
        {
          register char *i,*j;
          i=(char*) ptr+1; j=(char*) search+1;
          while (j != search_end)
            if (*i++ != *j++) goto skipp;
          offset= (int) (ptr-res->ptr());
          if (res->length()-from_length + to_length >
	      current_thd->variables.max_allowed_packet)
            goto null;
          if (!alloced)
          {
            alloced=1;
            res=copy_if_not_alloced(str,res,res->length()+to_length);
          }
          res->replace((uint) offset,from_length,*res3);
	  offset+=(int) to_length;
          goto redo;
        }
skipp:
        if ((l=my_ismbchar(res->charset(), ptr,strend))) ptr+=l;
        else ++ptr;
    }
  }
  else
#endif /* USE_MB */
    do
    {
      if (res->length()-from_length + to_length >
	  current_thd->variables.max_allowed_packet)
        goto null;
      if (!alloced)
      {
        alloced=1;
        res=copy_if_not_alloced(str,res,res->length()+to_length);
      }
      res->replace((uint) offset,from_length,*res3);
      offset+=(int) to_length;
    }
    while ((offset=res->strstr(*res2,(uint) offset)) >= 0);
  return res;

null:
  null_value=1;
  return 0;
}


void Item_func_replace::fix_length_and_dec()
{
  max_length=args[0]->max_length;
  int diff=(int) (args[2]->max_length - args[1]->max_length);
  if (diff > 0 && args[1]->max_length)
  {						// Calculate of maxreplaces
    max_length= max_length/args[1]->max_length;
    max_length= (max_length+1)*(uint) diff;
  }
  if (max_length > MAX_BLOB_WIDTH)
  {
    max_length=MAX_BLOB_WIDTH;
    maybe_null=1;
  }
}


String *Item_func_insert::val_str(String *str)
{
  String *res,*res2;
  uint start,length;

  null_value=0;
  res=args[0]->val_str(str);
  res2=args[3]->val_str(&tmp_value);
  start=(uint) args[1]->val_int()-1;
  length=(uint) args[2]->val_int();
  if (args[0]->null_value || args[1]->null_value || args[2]->null_value ||
      args[3]->null_value)
    goto null; /* purecov: inspected */
#ifdef USE_MB
  if (use_mb(res->charset()) && !args[0]->binary())
  {
    start=res->charpos(start);
    length=res->charpos(length,start);
  }
#endif
  if (start > res->length()+1)
    return res;					// Wrong param; skip insert
  if (length > res->length()-start)
    length=res->length()-start;
  if (res->length() - length + res2->length() >
      current_thd->variables.max_allowed_packet)
    goto null;					// OOM check
  res=copy_if_not_alloced(str,res,res->length());
  res->replace(start,length,*res2);
  return res;
null:
  null_value=1;
  return 0;
}


void Item_func_insert::fix_length_and_dec()
{
  max_length=args[0]->max_length+args[3]->max_length;
  if (max_length > MAX_BLOB_WIDTH)
  {
    max_length=MAX_BLOB_WIDTH;
    maybe_null=1;
  }
}


String *Item_func_lcase::val_str(String *str)
{
  String *res;
  if (!(res=args[0]->val_str(str)))
  {
    null_value=1; /* purecov: inspected */
    return 0; /* purecov: inspected */
  }
  null_value=0;
  res=copy_if_not_alloced(str,res,res->length());
  res->casedn();
  return res;
}


String *Item_func_ucase::val_str(String *str)
{
  String *res;
  if (!(res=args[0]->val_str(str)))
  {
    null_value=1; /* purecov: inspected */
    return 0; /* purecov: inspected */
  }
  null_value=0;
  res=copy_if_not_alloced(str,res,res->length());
  res->caseup();
  return res;
}


String *Item_func_left::val_str(String *str)
{
  String *res  =args[0]->val_str(str);
  long length  =(long) args[1]->val_int();

  if ((null_value=args[0]->null_value))
    return 0;
  if (length <= 0)
    return &empty_string;
#ifdef USE_MB
  if (use_mb(res->charset()) && !binary())
    length = res->charpos(length);
#endif
  if (res->length() > (ulong) length)
  {						// Safe even if const arg
    if (!res->alloced_length())
    {						// Don't change const str
      str_value= *res;				// Not malloced string
      set_charset(res->charset());
      res= &str_value;
    }
    res->length((uint) length);
  }
  return res;
}


void Item_str_func::left_right_max_length()
{
  max_length=args[0]->max_length;
  if (args[1]->const_item())
  {
    int length=(int) args[1]->val_int();
    if (length <= 0)
      max_length=0;
    else
      set_if_smaller(max_length,(uint) length);
  }
}


void Item_func_left::fix_length_and_dec()
{
  left_right_max_length();
}


String *Item_func_right::val_str(String *str)
{
  String *res  =args[0]->val_str(str);
  long length  =(long) args[1]->val_int();

  if ((null_value=args[0]->null_value))
    return 0; /* purecov: inspected */
  if (length <= 0)
    return &empty_string; /* purecov: inspected */
  if (res->length() <= (uint) length)
    return res; /* purecov: inspected */
#ifdef USE_MB
  if (use_mb(res->charset()) && !binary())
  {
    uint start=res->numchars()-(uint) length;
    if (start<=0) return res;
    start=res->charpos(start);
    tmp_value.set(*res,start,res->length()-start);
  }
  else
#endif
  {
    tmp_value.set(*res,(res->length()- (uint) length),(uint) length);
  }
  return &tmp_value;
}


void Item_func_right::fix_length_and_dec()
{
  left_right_max_length();
}


String *Item_func_substr::val_str(String *str)
{
  String *res  = args[0]->val_str(str);
  int32 start	= (int32) args[1]->val_int()-1;
  int32 length	= arg_count == 3 ? (int32) args[2]->val_int() : INT_MAX32;
  int32 tmp_length;

  if ((null_value=(args[0]->null_value || args[1]->null_value ||
		   (arg_count == 3 && args[2]->null_value))))
    return 0; /* purecov: inspected */
#ifdef USE_MB
  if (use_mb(res->charset()) && !binary())
  {
    start=res->charpos(start);
    length=res->charpos(length,start);
  }
#endif
  if (start < 0 || (uint) start+1 > res->length() || length <= 0)
    return &empty_string;

  tmp_length=(int32) res->length()-start;
  length=min(length,tmp_length);

  if (!start && res->length() == (uint) length)
    return res;
  tmp_value.set(*res,(uint) start,(uint) length);
  return &tmp_value;
}


void Item_func_substr::fix_length_and_dec()
{
  max_length=args[0]->max_length;

  if (args[1]->const_item())
  {
    int32 start=(int32) args[1]->val_int()-1;
    if (start < 0 || start >= (int32) max_length)
      max_length=0; /* purecov: inspected */
    else
      max_length-= (uint) start;
  }
  if (arg_count == 3 && args[2]->const_item())
  {
    int32 length= (int32) args[2]->val_int();
    if (length <= 0)
      max_length=0; /* purecov: inspected */
    else
      set_if_smaller(max_length,(uint) length);
  }
}


String *Item_func_substr_index::val_str(String *str)
{
  String *res =args[0]->val_str(str);
  String *delimeter =args[1]->val_str(&tmp_value);
  int32 count = (int32) args[2]->val_int();
  uint offset;

  if (args[0]->null_value || args[1]->null_value || args[2]->null_value)
  {					// string and/or delim are null
    null_value=1;
    return 0;
  }
  null_value=0;
  uint delimeter_length=delimeter->length();
  if (!res->length() || !delimeter_length || !count)
    return &empty_string;		// Wrong parameters

#ifdef USE_MB
  if (use_mb(res->charset()) && !binary())
  {
    const char *ptr=res->ptr();
    const char *strend = ptr+res->length();
    const char *end=strend-delimeter_length+1;
    const char *search=delimeter->ptr();
    const char *search_end=search+delimeter_length;
    int32 n=0,c=count,pass;
    register uint32 l;
    for (pass=(count>0);pass<2;++pass)
    {
      while (ptr < end)
      {
        if (*ptr == *search)
        {
	  register char *i,*j;
	  i=(char*) ptr+1; j=(char*) search+1;
	  while (j != search_end)
	    if (*i++ != *j++) goto skipp;
	  if (pass==0) ++n;
	  else if (!--c) break;
	  ptr+=delimeter_length;
	  continue;
	}
    skipp:
        if ((l=my_ismbchar(res->charset(), ptr,strend))) ptr+=l;
        else ++ptr;
      } /* either not found or got total number when count<0 */
      if (pass == 0) /* count<0 */
      {
        c+=n+1;
        if (c<=0) return res; /* not found, return original string */
        ptr=res->ptr();
      }
      else
      {
        if (c) return res; /* Not found, return original string */
        if (count>0) /* return left part */
        {
	  tmp_value.set(*res,0,(ulong) (ptr-res->ptr()));
        }
        else /* return right part */
        {
	  ptr+=delimeter_length;
	  tmp_value.set(*res,(ulong) (ptr-res->ptr()), (ulong) (strend-ptr));
        }
      }
    }
  }
  else
#endif /* USE_MB */
  {
    if (count > 0)
    {					// start counting from the beginning
      for (offset=0 ;; offset+=delimeter_length)
      {
	if ((int) (offset=res->strstr(*delimeter,offset)) < 0)
	  return res;			// Didn't find, return org string
	if (!--count)
	{
	  tmp_value.set(*res,0,offset);
	  break;
	}
      }
    }
    else
    {					// Start counting at end
      for (offset=res->length() ; ; offset-=delimeter_length-1)
      {
	if ((int) (offset=res->strrstr(*delimeter,offset)) < 0)
	  return res;			// Didn't find, return org string
	if (!++count)
	{
	  offset+=delimeter_length;
	  tmp_value.set(*res,offset,res->length()- offset);
	  break;
	}
      }
    }
  }
  return (&tmp_value);
}

/*
** The trim functions are extension to ANSI SQL because they trim substrings
** They ltrim() and rtrim() functions are optimized for 1 byte strings
** They also return the original string if possible, else they return
** a substring that points at the original string.
*/


String *Item_func_ltrim::val_str(String *str)
{
  String *res  =args[0]->val_str(str);
  if ((null_value=args[0]->null_value))
    return 0;					/* purecov: inspected */
  char buff[MAX_FIELD_WIDTH];
  String tmp(buff,sizeof(buff),res->charset());
  String *remove_str=args[1]->val_str(&tmp);
  uint remove_length;
  LINT_INIT(remove_length);

  if (!remove_str || (remove_length=remove_str->length()) == 0 ||
      remove_length > res->length())
    return res;

  char *ptr=(char*) res->ptr();
  char *end=ptr+res->length();
  if (remove_length == 1)
  {
    char chr=(*remove_str)[0];
    while (ptr != end && *ptr == chr)
      ptr++;
  }
  else
  {
    const char *r_ptr=remove_str->ptr();
    end-=remove_length;
    while (ptr < end && !memcmp(ptr,r_ptr,remove_length))
      ptr+=remove_length;
    end+=remove_length;
  }
  if (ptr == res->ptr())
    return res;
  tmp_value.set(*res,(uint) (ptr - res->ptr()),(uint) (end-ptr));
  return &tmp_value;
}


String *Item_func_rtrim::val_str(String *str)
{
  String *res  =args[0]->val_str(str);
  if ((null_value=args[0]->null_value))
    return 0; /* purecov: inspected */
  char buff[MAX_FIELD_WIDTH];
  String tmp(buff,sizeof(buff),res->charset());
  String *remove_str=args[1]->val_str(&tmp);
  uint remove_length;
  LINT_INIT(remove_length);

  if (!remove_str || (remove_length=remove_str->length()) == 0 ||
      remove_length > res->length())
    return res;

  char *ptr=(char*) res->ptr();
  char *end=ptr+res->length();
#ifdef USE_MB
  char *p=ptr;
  register uint32 l;
#endif
  if (remove_length == 1)
  {
    char chr=(*remove_str)[0];
#ifdef USE_MB
    if (use_mb(res->charset()) && !binary())
    {
      while (ptr < end)
      {
	if ((l=my_ismbchar(res->charset(), ptr,end))) ptr+=l,p=ptr;
	else ++ptr;
      }
      ptr=p;
    }
#endif
    while (ptr != end  && end[-1] == chr)
      end--;
  }
  else
  {
    const char *r_ptr=remove_str->ptr();
#ifdef USE_MB
    if (use_mb(res->charset()) && !binary())
    {
  loop:
      while (ptr + remove_length < end)
      {
	if ((l=my_ismbchar(res->charset(), ptr,end))) ptr+=l;
	else ++ptr;
      }
      if (ptr + remove_length == end && !memcmp(ptr,r_ptr,remove_length))
      {
	end-=remove_length;
	ptr=p;
	goto loop;
      }
    }
    else
#endif /* USE_MB */
    {
      while (ptr + remove_length < end &&
	     !memcmp(end-remove_length,r_ptr,remove_length))
	end-=remove_length;
    }
  }
  if (end == res->ptr()+res->length())
    return res;
  tmp_value.set(*res,0,(uint) (end-res->ptr()));
  return &tmp_value;
}


String *Item_func_trim::val_str(String *str)
{
  String *res  =args[0]->val_str(str);
  if ((null_value=args[0]->null_value))
    return 0;					/* purecov: inspected */
  char buff[MAX_FIELD_WIDTH];
  String tmp(buff,sizeof(buff),res->charset());
  String *remove_str=args[1]->val_str(&tmp);
  uint remove_length;
  LINT_INIT(remove_length);

  if (!remove_str || (remove_length=remove_str->length()) == 0 ||
      remove_length > res->length())
    return res;

  char *ptr=(char*) res->ptr();
  char *end=ptr+res->length();
  const char *r_ptr=remove_str->ptr();
  while (ptr+remove_length <= end && !memcmp(ptr,r_ptr,remove_length))
    ptr+=remove_length;
#ifdef USE_MB
  if (use_mb(res->charset()) && !binary())
  {
    char *p=ptr;
    register uint32 l;
 loop:
    while (ptr + remove_length < end)
    {
      if ((l=my_ismbchar(res->charset(), ptr,end))) ptr+=l;
      else ++ptr;
    }
    if (ptr + remove_length == end && !memcmp(ptr,r_ptr,remove_length))
    {
      end-=remove_length;
      ptr=p;
      goto loop;
    }
    ptr=p;
  }
  else
#endif /* USE_MB */
  {
    while (ptr + remove_length <= end &&
	   !memcmp(end-remove_length,r_ptr,remove_length))
      end-=remove_length;
  }
  if (ptr == res->ptr() && end == ptr+res->length())
    return res;
  tmp_value.set(*res,(uint) (ptr - res->ptr()),(uint) (end-ptr));
  return &tmp_value;
}


String *Item_func_password::val_str(String *str)
{
  String *res  =args[0]->val_str(str);
  if ((null_value=args[0]->null_value))
    return 0;
  if (res->length() == 0)
    return &empty_string;
  make_scrambled_password(tmp_value,res->c_ptr());
  str->set(tmp_value,16,res->charset());
  return str;
}

#define bin_to_ascii(c) ((c)>=38?((c)-38+'a'):(c)>=12?((c)-12+'A'):(c)+'.')

String *Item_func_encrypt::val_str(String *str)
{
  String *res  =args[0]->val_str(str);

#ifdef HAVE_CRYPT
  char salt[3],*salt_ptr;
  if ((null_value=args[0]->null_value))
    return 0;
  if (res->length() == 0)
    return &empty_string;

  if (arg_count == 1)
  {					// generate random salt
    time_t timestamp=current_thd->query_start();
    salt[0] = bin_to_ascii( (ulong) timestamp & 0x3f);
    salt[1] = bin_to_ascii(( (ulong) timestamp >> 5) & 0x3f);
    salt[2] = 0;
    salt_ptr=salt;
  }
  else
  {					// obtain salt from the first two bytes
    String *salt_str=args[1]->val_str(&tmp_value);
    if ((null_value= (args[1]->null_value || salt_str->length() < 2)))
      return 0;
    salt_ptr= salt_str->c_ptr();
  }
  pthread_mutex_lock(&LOCK_crypt);
  char *tmp=crypt(res->c_ptr(),salt_ptr);
  str->set(tmp,(uint) strlen(tmp),res->charset());
  str->copy();
  pthread_mutex_unlock(&LOCK_crypt);
  return str;
#else
  null_value=1;
  return 0;
#endif	/* HAVE_CRYPT */
}

void Item_func_encode::fix_length_and_dec()
{
  max_length=args[0]->max_length;
  maybe_null=args[0]->maybe_null;
}

String *Item_func_encode::val_str(String *str)
{
  String *res;
  if (!(res=args[0]->val_str(str)))
  {
    null_value=1; /* purecov: inspected */
    return 0; /* purecov: inspected */
  }
  null_value=0;
  res=copy_if_not_alloced(str,res,res->length());
  sql_crypt.init();
  sql_crypt.encode((char*) res->ptr(),res->length());
  return res;
}

String *Item_func_decode::val_str(String *str)
{
  String *res;
  if (!(res=args[0]->val_str(str)))
  {
    null_value=1; /* purecov: inspected */
    return 0; /* purecov: inspected */
  }
  null_value=0;
  res=copy_if_not_alloced(str,res,res->length());
  sql_crypt.init();
  sql_crypt.decode((char*) res->ptr(),res->length());
  return res;
}


String *Item_func_database::val_str(String *str)
{
  THD *thd= current_thd;
  if (!thd->db)
    str->length(0);
  else
    str->copy((const char*) thd->db,(uint) strlen(thd->db),
	      system_charset_info, thd->thd_charset);
  return str;
}

String *Item_func_user::val_str(String *str)
{
<<<<<<< HEAD
  THD          *thd=current_thd;
  CHARSET_INFO *cs=thd->thd_charset;
  const char   *host=thd->host ? thd->host : thd->ip ? thd->ip : "";
  uint32       res_length=(strlen(thd->user)+strlen(host)+10) * cs->mbmaxlen;
  
  if (str->alloc(res_length))
  {
      null_value=1;
      return 0;
  }
  res_length=cs->snprintf(cs, (char*)str->ptr(), res_length, "%s@%s",thd->user,host);
  str->length(res_length);
  str->set_charset(cs);
=======
  THD *thd=current_thd;
#ifdef EMBEDDED_LIBRARY
  if (str->copy("localuser@localhost", (uint)strlen("localuser@localhost")))
    return &empty_string;
#else
  if (str->copy((const char*) thd->user,(uint) strlen(thd->user), system_charset_info) ||
      str->append('@') ||
      str->append(thd->host ? thd->host : thd->ip ? thd->ip : ""))
    return &empty_string;
#endif
>>>>>>> cea4e435
  return str;
}

void Item_func_soundex::fix_length_and_dec()
{
  max_length=args[0]->max_length;
  set_if_bigger(max_length,4);
}


  /*
    If alpha, map input letter to soundex code.
    If not alpha and remove_garbage is set then skip to next char
    else return 0
    */

extern "C" {
extern const char *soundex_map;		// In mysys/static.c
}

static char get_scode(CHARSET_INFO *cs,char *ptr)
{
  uchar ch=my_toupper(cs,*ptr);
  if (ch < 'A' || ch > 'Z')
  {
					// Thread extended alfa (country spec)
    return '0';				// as vokal
  }
  return(soundex_map[ch-'A']);
}


String *Item_func_soundex::val_str(String *str)
{
  String *res  =args[0]->val_str(str);
  char last_ch,ch;
  if ((null_value=args[0]->null_value))
    return 0; /* purecov: inspected */

  if (tmp_value.alloc(max(res->length(),4)))
    return str; /* purecov: inspected */
  char *to= (char *) tmp_value.ptr();
  char *from= (char *) res->ptr(), *end=from+res->length();

  while (from != end && my_isspace(str->charset(),*from)) // Skip pre-space
    from++; /* purecov: inspected */
  if (from == end)
    return &empty_string;		// No alpha characters.
  *to++ = my_toupper(str->charset(),*from);// Copy first letter
  last_ch = get_scode(str->charset(),from);// code of the first letter
					// for the first 'double-letter check.
					// Loop on input letters until
					// end of input (null) or output
					// letter code count = 3
  for (from++ ; from < end ; from++)
  {
    if (!my_isalpha(str->charset(),*from))
      continue;
    ch=get_scode(str->charset(),from);
    if ((ch != '0') && (ch != last_ch)) // if not skipped or double
    {
       *to++ = ch;			// letter, copy to output
       last_ch = ch;			// save code of last input letter
    }					// for next double-letter check
  }
  for (end=(char*) tmp_value.ptr()+4 ; to < end ; to++)
    *to = '0';
  *to=0;				// end string
  tmp_value.length((uint) (to-tmp_value.ptr()));
  return &tmp_value;
}


/*
** Change a number to format '3,333,333,333.000'
** This should be 'internationalized' sometimes.
*/

Item_func_format::Item_func_format(Item *org,int dec) :Item_str_func(org)
{
  decimals=(uint) set_zone(dec,0,30);
}


String *Item_func_format::val_str(String *str)
{
  double nr	=args[0]->val();
  uint32 diff,length,str_length;
  uint dec;
  if ((null_value=args[0]->null_value))
    return 0; /* purecov: inspected */
  dec= decimals ? decimals+1 : 0;
  str->set(nr,decimals,thd_charset());
  str_length=str->length();
  if (nr < 0)
    str_length--;				// Don't count sign
  length=str->length()+(diff=(str_length- dec-1)/3);
  if (diff)
  {
    char *tmp,*pos;
    str=copy_if_not_alloced(&tmp_str,str,length);
    str->length(length);
    tmp=(char*) str->ptr()+length - dec-1;
    for (pos=(char*) str->ptr()+length ; pos != tmp; pos--)
      pos[0]=pos[- (int) diff];
    while (diff)
    {
      pos[0]=pos[-(int) diff]; pos--;
      pos[0]=pos[-(int) diff]; pos--;
      pos[0]=pos[-(int) diff]; pos--;
      pos[0]=',';
      pos--;
      diff--;
    }
  }
  return str;
}


void Item_func_elt::fix_length_and_dec()
{
  max_length=0;
  decimals=0;
  for (uint i=1 ; i < arg_count ; i++)
  {
    set_if_bigger(max_length,args[i]->max_length);
    set_if_bigger(decimals,args[i]->decimals);
  }
  maybe_null=1;					// NULL if wrong first arg
  with_sum_func= with_sum_func || item->with_sum_func;
  used_tables_cache|=item->used_tables();
  const_item_cache&=item->const_item();
}


void Item_func_elt::update_used_tables()
{
  Item_func::update_used_tables();
  item->update_used_tables();
  used_tables_cache|=item->used_tables();
  const_item_cache&=item->const_item();
}


double Item_func_elt::val()
{
  uint tmp;
  if ((tmp=(uint) item->val_int()) == 0 || tmp > arg_count)
  {
    null_value=1;
    return 0.0;
  }
  null_value=0;
  return args[tmp-1]->val();
}

longlong Item_func_elt::val_int()
{
  uint tmp;
  if ((tmp=(uint) item->val_int()) == 0 || tmp > arg_count)
  {
    null_value=1;
    return 0;
  }
  null_value=0;
  return args[tmp-1]->val_int();
}

String *Item_func_elt::val_str(String *str)
{
  uint tmp;
  if ((tmp=(uint) item->val_int()) == 0 || tmp > arg_count)
  {
    null_value=1;
    return NULL;
  }
  null_value=0;
  return args[tmp-1]->val_str(str);
}


void Item_func_make_set::fix_length_and_dec()
{
  max_length=arg_count-1;
  for (uint i=1 ; i < arg_count ; i++)
    max_length+=args[i]->max_length;
  used_tables_cache|=item->used_tables();
  const_item_cache&=item->const_item();
}


void Item_func_make_set::update_used_tables()
{
  Item_func::update_used_tables();
  item->update_used_tables();
  used_tables_cache|=item->used_tables();
  const_item_cache&=item->const_item();
}


String *Item_func_make_set::val_str(String *str)
{
  ulonglong bits;
  bool first_found=0;
  Item **ptr=args;
  String *result=&empty_string;

  bits=item->val_int();
  if ((null_value=item->null_value))
    return NULL;

  if (arg_count < 64)
    bits &= ((ulonglong) 1 << arg_count)-1;

  for (; bits; bits >>= 1, ptr++)
  {
    if (bits & 1)
    {
      String *res= (*ptr)->val_str(str);
      if (res)					// Skip nulls
      {
	if (!first_found)
	{					// First argument
	  first_found=1;
	  if (res != str)
	    result=res;				// Use original string
	  else
	  {
	    if (tmp_str.copy(*res))		// Don't use 'str'
	      return &empty_string;
	    result= &tmp_str;
	  }
	}
	else
	{
	  if (result != &tmp_str)
	  {					// Copy data to tmp_str
	    if (tmp_str.alloc(result->length()+res->length()+1) ||
		tmp_str.copy(*result))
	      return &empty_string;
	    result= &tmp_str;
	  }
	  if (tmp_str.append(',') || tmp_str.append(*res))
	    return &empty_string;
	}
      }
    }
  }
  return result;
}


String *Item_func_char::val_str(String *str)
{
  str->length(0);
  for (uint i=0 ; i < arg_count ; i++)
  {
    int32 num=(int32) args[i]->val_int();
    if (!args[i]->null_value)
#ifdef USE_MB
      if (use_mb(charset()))
      {
        if (num&0xFF000000L) {
           str->append((char)(num>>24));
           goto b2;
        } else if (num&0xFF0000L) {
b2:        str->append((char)(num>>16));
           goto b1;
        } else if (num&0xFF00L) {   
b1:        str->append((char)(num>>8));
        }
      }
#endif
      str->append((char)num);
  }
  str->realloc(str->length());			// Add end 0 (for Purify)
  return str;
}


inline String* alloc_buffer(String *res,String *str,String *tmp_value,
			    ulong length)
{
  if (res->alloced_length() < length)
  {
    if (str->alloced_length() >= length)
    {
      (void) str->copy(*res);
      str->length(length);
      return str;
    }
    else
    {
      if (tmp_value->alloc(length))
	return 0;
      (void) tmp_value->copy(*res);
      tmp_value->length(length);
      return tmp_value;
    }
  }
  res->length(length);
  return res;
}


void Item_func_repeat::fix_length_and_dec()
{
  if (args[1]->const_item())
  {
    max_length=(long) (args[0]->max_length * args[1]->val_int());
    if (max_length >= MAX_BLOB_WIDTH)
    {
      max_length=MAX_BLOB_WIDTH;
      maybe_null=1;
    }
  }
  else
  {
    max_length=MAX_BLOB_WIDTH;
    maybe_null=1;
  }
}

/*
** Item_func_repeat::str is carefully written to avoid reallocs
** as much as possible at the cost of a local buffer
*/

String *Item_func_repeat::val_str(String *str)
{
  uint length,tot_length;
  char *to;
  long count= (long) args[1]->val_int();
  String *res =args[0]->val_str(str);

  if (args[0]->null_value || args[1]->null_value)
    goto err;				// string and/or delim are null
  null_value=0;
  if (count <= 0)			// For nicer SQL code
    return &empty_string;
  if (count == 1)			// To avoid reallocs
    return res;
  length=res->length();
  // Safe length check
  if (length > current_thd->variables.max_allowed_packet/count)
    goto err;				// Probably an error
  tot_length= length*(uint) count;
  if (!(res= alloc_buffer(res,str,&tmp_value,tot_length)))
    goto err;

  to=(char*) res->ptr()+length;
  while (--count)
  {
    memcpy(to,res->ptr(),length);
    to+=length;
  }
  return (res);

err:
  null_value=1;
  return 0;
}


void Item_func_rpad::fix_length_and_dec()
{
  if (args[1]->const_item())
  {
    uint32 length= (uint32) args[1]->val_int();
    max_length=max(args[0]->max_length,length);
    if (max_length >= MAX_BLOB_WIDTH)
    {
      max_length=MAX_BLOB_WIDTH;
      maybe_null=1;
    }
  }
  else
  {
    max_length=MAX_BLOB_WIDTH;
    maybe_null=1;
  }
}


String *Item_func_rpad::val_str(String *str)
{
  uint32 res_length,length_pad;
  char *to;
  const char *ptr_pad;
  int32 count= (int32) args[1]->val_int();
  String *res =args[0]->val_str(str);
  String *rpad = args[2]->val_str(str);

  if (!res || args[1]->null_value || !rpad)
    goto err;
  null_value=0;
  if (count <= (int32) (res_length=res->length()))
  {						// String to pad is big enough
    res->length(count);				// Shorten result if longer
    return (res);
  }
  length_pad= rpad->length();
  if ((ulong) count > current_thd->variables.max_allowed_packet ||
      args[2]->null_value || !length_pad)
    goto err;
  if (!(res= alloc_buffer(res,str,&tmp_value,count)))
    goto err;

  to= (char*) res->ptr()+res_length;
  ptr_pad=rpad->ptr();
  for (count-= res_length; (uint32) count > length_pad; count-= length_pad)
  {
    memcpy(to,ptr_pad,length_pad);
    to+= length_pad;
  }
  memcpy(to,ptr_pad,(size_t) count);
  return (res);

 err:
  null_value=1;
  return 0;
}


void Item_func_lpad::fix_length_and_dec()
{
  if (args[1]->const_item())
  {
    uint32 length= (uint32) args[1]->val_int();
    max_length=max(args[0]->max_length,length);
    if (max_length >= MAX_BLOB_WIDTH)
    {
      max_length=MAX_BLOB_WIDTH;
      maybe_null=1;
    }
  }
  else
  {
    max_length=MAX_BLOB_WIDTH;
    maybe_null=1;
  }
}


String *Item_func_lpad::val_str(String *str)
{
  uint32 res_length,length_pad;
  char *to;
  const char *ptr_pad;
  ulong count= (long) args[1]->val_int();
  String *res= args[0]->val_str(str);
  String *lpad= args[2]->val_str(str);

  if (!res || args[1]->null_value || !lpad)
    goto err;
  null_value=0;
  if (count <= (res_length=res->length()))
  {						// String to pad is big enough
    res->length(count);				// Shorten result if longer
    return (res);
  }
  length_pad= lpad->length();
  if (count > current_thd->variables.max_allowed_packet ||
      args[2]->null_value || !length_pad)
    goto err;

  if (res->alloced_length() < count)
  {
    if (str->alloced_length() >= count)
    {
      memcpy((char*) str->ptr()+(count-res_length),res->ptr(),res_length);
      res=str;
    }
    else
    {
      if (tmp_value.alloc(count))
	goto err;
      memcpy((char*) tmp_value.ptr()+(count-res_length),res->ptr(),res_length);
      res=&tmp_value;
    }
  }
  else
    bmove_upp((char*) res->ptr()+count,res->ptr()+res_length,res_length);
  res->length(count);

  to= (char*) res->ptr();
  ptr_pad= lpad->ptr();
  for (count-= res_length; count > length_pad; count-= length_pad)
  {
    memcpy(to,ptr_pad,length_pad);
    to+= length_pad;
  }
  memcpy(to,ptr_pad,(size_t) count);
  return (res);

 err:
  null_value=1;
  return 0;
}


String *Item_func_conv::val_str(String *str)
{
  String *res= args[0]->val_str(str);
  char *endptr,ans[65],*ptr;
  longlong dec;
  int from_base= (int) args[1]->val_int();
  int to_base= (int) args[2]->val_int();

  if (args[0]->null_value || args[1]->null_value || args[2]->null_value ||
      abs(to_base) > 36 || abs(to_base) < 2 ||
      abs(from_base) > 36 || abs(from_base) < 2 || !(res->length()))
  {
    null_value=1;
    return 0;
  }
  null_value=0;
  if (from_base < 0)
    dec= my_strntoll(res->charset(),res->ptr(),res->length(),&endptr,-from_base);
  else
    dec= (longlong) my_strntoull(res->charset(),res->ptr(),res->length(),&endptr,from_base);
  ptr= longlong2str(dec,ans,to_base);
  if (str->copy(ans,(uint32) (ptr-ans), thd_charset()))
    return &empty_string;
  return str;
}


String *Item_func_conv_charset::val_str(String *str)
{
  my_wc_t wc;
  int cnvres;
  const uchar *s, *se;
  uchar *d, *d0, *de;
  uint32 dmaxlen;
  String *arg= args[0]->val_str(str);
  CHARSET_INFO *from,*to;
  
  if (!arg)
  {
    null_value=1;
    return 0;
  }
  null_value=0;
  
  from=arg->charset();
  to=conv_charset;

  s=(const uchar*)arg->ptr();
  se=s+arg->length();
  
  dmaxlen=arg->length()*to->mbmaxlen+1;
  str->alloc(dmaxlen);
  d0=d=(unsigned char*)str->ptr();
  de=d+dmaxlen;
  
  while( s < se && d < de){

    cnvres=from->mb_wc(from,&wc,s,se);
    if (cnvres>0)
    {
      s+=cnvres;
    }
    else if (cnvres==MY_CS_ILSEQ)
    {
      s++;
      wc='?';
    }
    else
      break;

outp:
    cnvres=to->wc_mb(to,wc,d,de);
    if (cnvres>0)
    {
      d+=cnvres;
    }
    else if (cnvres==MY_CS_ILUNI && wc!='?')
    {
        wc='?';
        goto outp;
    }
    else
      break;
  };
  
  str->length((uint32) (d-d0));
  str->set_charset(to);
  return str;
}

void Item_func_conv_charset::fix_length_and_dec()
{
  max_length = args[0]->max_length*conv_charset->mbmaxlen;
  set_charset(conv_charset);
}



String *Item_func_conv_charset3::val_str(String *str)
{
  my_wc_t wc;
  int cnvres;
  const uchar *s, *se;
  uchar *d, *d0, *de;
  uint32 dmaxlen;
  String *arg= args[0]->val_str(str);
  String *to_cs= args[1]->val_str(str);
  String *from_cs= args[2]->val_str(str);
  CHARSET_INFO *from_charset;
  CHARSET_INFO *to_charset;
  
  if (!arg     || args[0]->null_value || 
      !to_cs   || args[1]->null_value || 
      !from_cs || args[2]->null_value ||
      !(from_charset=get_charset_by_name(from_cs->ptr(), MYF(MY_WME))) ||
      !(to_charset=get_charset_by_name(to_cs->ptr(), MYF(MY_WME))))
  {
    null_value=1;
    return 0;
  }

  s=(const uchar*)arg->ptr();
  se=s+arg->length();
  
  dmaxlen=arg->length()*to_charset->mbmaxlen+1;
  str->alloc(dmaxlen);
  d0=d=(unsigned char*)str->ptr();
  de=d+dmaxlen;
  
  while( s < se && d < de){

    cnvres=from_charset->mb_wc(from_charset,&wc,s,se);
    if (cnvres>0)
    {
      s+=cnvres;
    }
    else if (cnvres==MY_CS_ILSEQ)
    {
      s++;
      wc='?';
    }
    else
      break;

outp:
    cnvres=to_charset->wc_mb(to_charset,wc,d,de);
    if (cnvres>0)
    {
      d+=cnvres;
    }
    else if (cnvres==MY_CS_ILUNI && wc!='?')
    {
        wc='?';
        goto outp;
    }
    else
      break;
  };
  
  str->length((uint32) (d-d0));
  str->set_charset(to_charset);
  return str;
}


bool Item_func_conv_charset::fix_fields(THD *thd,struct st_table_list *tables, Item **ref)
{
  char buff[STACK_BUFF_ALLOC];			// Max argument in function
  used_tables_cache=0;
  const_item_cache=1;
  
  if (thd && check_stack_overrun(thd,buff))
    return 0;					// Fatal error if flag is set!
  if (args[0]->check_cols(1) || args[0]->fix_fields(thd, tables, args))
    return 1;
  maybe_null=args[0]->maybe_null;
  const_item_cache=args[0]->const_item();
  set_charset(conv_charset);
  fix_length_and_dec();
  fixed= 1;
  return 0;
}


void Item_func_conv_charset3::fix_length_and_dec()
{
  max_length = args[0]->max_length;
}

String *Item_func_set_collation::val_str(String *str)
{
  str=args[0]->val_str(str);
  if ((null_value=args[0]->null_value))
    return 0;
  str->set_charset(set_collation);
  return str;
}

bool Item_func_set_collation::fix_fields(THD *thd,struct st_table_list *tables, Item **ref)
{
  char buff[STACK_BUFF_ALLOC];			// Max argument in function
  used_tables_cache=0;
  const_item_cache=1;
  
  if (thd && check_stack_overrun(thd,buff))
    return 0;					// Fatal error if flag is set!
  if (args[0]->check_cols(1) || args[0]->fix_fields(thd, tables, args))
    return 1;
  maybe_null=args[0]->maybe_null;
  set_charset(set_collation);
  with_sum_func= with_sum_func || args[0]->with_sum_func;
  used_tables_cache=args[0]->used_tables();
  const_item_cache=args[0]->const_item();
  fix_length_and_dec();
  fixed= 1;
  return 0;
}

bool Item_func_set_collation::eq(const Item *item, bool binary_cmp) const
{
  /* Assume we don't have rtti */
  if (this == item)
    return 1;
  if (item->type() != FUNC_ITEM)
    return 0;
  Item_func *item_func=(Item_func*) item;
  if (arg_count != item_func->arg_count ||
      func_name() != item_func->func_name())
    return 0;
  Item_func_set_collation *item_func_sc=(Item_func_set_collation*) item;
  if (set_collation != item_func_sc->set_collation)
    return 0;
  for (uint i=0; i < arg_count ; i++)
    if (!args[i]->eq(item_func_sc->args[i], binary_cmp))
      return 0;
  return 1;
}

String *Item_func_charset::val_str(String *str)
{
  String *res = args[0]->val_str(str);

  if ((null_value=(args[0]->null_value || !res->charset())))
    return 0;
  str->copy(res->charset()->name,strlen(res->charset()->name),
	    my_charset_latin1, thd_charset());
  return str;
}


String *Item_func_hex::val_str(String *str)
{
  if (args[0]->result_type() != STRING_RESULT)
  {
    /* Return hex of unsigned longlong value */
    longlong dec= args[0]->val_int();
    char ans[65],*ptr;
    if ((null_value= args[0]->null_value))
      return 0;
    ptr= longlong2str(dec,ans,16);
    if (str->copy(ans,(uint32) (ptr-ans),default_charset_info))
      return &empty_string;			// End of memory
    return str;
  }

  /* Convert given string to a hex string, character by character */
  String *res= args[0]->val_str(str);
  const char *from, *end;
  char *to;
  if (!res || tmp_value.alloc(res->length()*2))
  {
    null_value=1;
    return 0;
  }
  null_value=0;
  tmp_value.length(res->length()*2);
  for (from=res->ptr(), end=from+res->length(), to= (char*) tmp_value.ptr();
       from != end ;
       from++, to+=2)
  {
    uint tmp=(uint) (uchar) *from;
    to[0]=_dig_vec[tmp >> 4];
    to[1]=_dig_vec[tmp & 15];
  }
  return &tmp_value;
}


#include <my_dir.h>				// For my_stat

String *Item_load_file::val_str(String *str)
{
  String *file_name;
  File file;
  MY_STAT stat_info;
  DBUG_ENTER("load_file");

  if (!(file_name= args[0]->val_str(str)) ||
      !(current_thd->master_access & FILE_ACL) ||
      !my_stat(file_name->c_ptr(), &stat_info, MYF(MY_WME)))
    goto err;
  if (!(stat_info.st_mode & S_IROTH))
  {
    /* my_error(ER_TEXTFILE_NOT_READABLE, MYF(0), file_name->c_ptr()); */
    goto err;
  }
  if (stat_info.st_size > (long) current_thd->variables.max_allowed_packet)
  {
    /* my_error(ER_TOO_LONG_STRING, MYF(0), file_name->c_ptr()); */
    goto err;
  }
  if (tmp_value.alloc(stat_info.st_size))
    goto err;
  if ((file = my_open(file_name->c_ptr(), O_RDONLY, MYF(0))) < 0)
    goto err;
  if (my_read(file, (byte*) tmp_value.ptr(), stat_info.st_size, MYF(MY_NABP)))
  {
    my_close(file, MYF(0));
    goto err;
  }
  tmp_value.length(stat_info.st_size);
  my_close(file, MYF(0));
  null_value = 0;
  return &tmp_value;

err:
  null_value = 1;
  DBUG_RETURN(0);
}


String* Item_func_export_set::val_str(String* str)
{
  ulonglong the_set = (ulonglong) args[0]->val_int();
  String yes_buf, *yes; 
  yes = args[1]->val_str(&yes_buf);
  String no_buf, *no; 
  no = args[2]->val_str(&no_buf);
  String *sep = NULL, sep_buf ; 

  uint num_set_values = 64;
  ulonglong mask = 0x1;
  str->length(0);

  /* Check if some argument is a NULL value */
  if (args[0]->null_value || args[1]->null_value || args[2]->null_value)
  {
    null_value=1;
    return 0;
  }
  switch(arg_count) {
  case 5:
    num_set_values = (uint) args[4]->val_int();
    if (num_set_values > 64)
      num_set_values=64;
    if (args[4]->null_value)
    {
      null_value=1;
      return 0;
    }
    /* Fall through */
  case 4:
    if (!(sep = args[3]->val_str(&sep_buf)))	// Only true if NULL
    {
      null_value=1;
      return 0;
    }
    break;
  case 3:
    sep_buf.set(",", 1, default_charset_info);
    sep = &sep_buf;
  }
  null_value=0;

  for (uint i = 0; i < num_set_values; i++, mask = (mask << 1))
  {
    if (the_set & mask)
      str->append(*yes);
    else
      str->append(*no);
    if (i != num_set_values - 1)
      str->append(*sep);
  }
  return str;
}

void Item_func_export_set::fix_length_and_dec()
{
  uint length=max(args[1]->max_length,args[2]->max_length);
  uint sep_length=(arg_count > 3 ? args[3]->max_length : 1);
  max_length=length*64+sep_length*63;
}

String* Item_func_inet_ntoa::val_str(String* str)
{
  uchar buf[8], *p;
  ulonglong n = (ulonglong) args[0]->val_int();
  char num[4];

  /*
    We do not know if args[0] is NULL until we have called
    some val function on it if args[0] is not a constant!

    Also return null if n > 255.255.255.255
  */
  if ((null_value= (args[0]->null_value || n > (ulonglong) LL(4294967295))))
    return 0;					// Null value

  str->length(0);
  int4store(buf,n);

  /* Now we can assume little endian. */
  
  num[3]='.';
  for (p=buf+4 ; p-- > buf ; )
  {
    uint c = *p;
    uint n1,n2;					// Try to avoid divisions
    n1= c / 100;				// 100 digits
    c-= n1*100;
    n2= c / 10;					// 10 digits
    c-=n2*10;					// last digit
    num[0]=(char) n1+'0';
    num[1]=(char) n2+'0';
    num[2]=(char) c+'0';
    uint length=(n1 ? 4 : n2 ? 3 : 2);		// Remove pre-zero

    (void) str->append(num+4-length,length);
  }
  str->length(str->length()-1);			// Remove last '.';
  return str;
}


/*
  QUOTE() function returns argument string in single quotes suitable for
  using in a SQL statement.

  DESCRIPTION
    Adds a \ before all characters that needs to be escaped in a SQL string.
    We also escape '^Z' (END-OF-FILE in windows) to avoid probelms when
    running commands from a file in windows. 

    This function is very useful when you want to generate SQL statements

    RETURN VALUES
    str		Quoted string
    NULL	Argument to QUOTE() was NULL or out of memory.
*/

#define get_esc_bit(mask, num) (1 & (*((mask) + ((num) >> 3))) >> ((num) & 7))

String *Item_func_quote::val_str(String *str)
{
  /*
    Bit mask that has 1 for set for the position of the following characters:
    0, \, ' and ^Z
  */ 

  static uchar escmask[32]=
  {
    0x01, 0x00, 0x00, 0x04, 0x80, 0x00, 0x00, 0x00,
    0x00, 0x00, 0x00, 0x10, 0x00, 0x00, 0x00, 0x00,
    0x00, 0x00, 0x00, 0x00, 0x00, 0x00, 0x00, 0x00,
    0x00, 0x00, 0x00, 0x00, 0x00, 0x00, 0x00, 0x00
  };

  char *from, *to, *end, *start;
  String *arg= args[0]->val_str(str);
  uint arg_length, new_length;
  if (!arg)					// Null argument
    goto null;
  arg_length= arg->length();
  new_length= arg_length+2; /* for beginning and ending ' signs */

  for (from= (char*) arg->ptr(), end= from + arg_length; from < end; from++)
    new_length+= get_esc_bit(escmask, *from);

  /*
    We have to use realloc() instead of alloc() as we want to keep the
    old result in str
  */
  if (str->realloc(new_length))
    goto null;

  /*
    As 'arg' and 'str' may be the same string, we must replace characters
    from the end to the beginning
  */
  to= (char*) str->ptr() + new_length - 1;
  *to--= '\'';
  for (start= (char*) arg->ptr() ; end-- != start; to--)
  {
    /*
      We can't use the bitmask here as we want to replace \O and ^Z with 0
      and Z
    */
    switch (*end)  {
    case 0:
      *to--= '0';
      *to=   '\\';
      break;
    case '\032':
      *to--= 'Z';
      *to=   '\\';
      break;
    case '\'':
    case '\\':
      *to--= *end;
      *to=   '\\';
      break;
    default:
      *to= *end;
      break;
    }
  }
  *to= '\'';
  str->length(new_length);
  return str;

null:
  null_value= 1;
  return 0;
}


/*******************************************************
General functions for spatial objects
********************************************************/

String *Item_func_geometry_from_text::val_str(String *str)
{
  Geometry geom;
  String *wkt = args[0]->val_str(str);
  GTextReadStream trs(wkt->ptr(), wkt->length());

  str->length(0);
  if ((null_value=(args[0]->null_value || geom.create_from_wkt(&trs, str, 0))))
    return 0;
  return str;
}


void Item_func_geometry_from_text::fix_length_and_dec()
{
  max_length=MAX_BLOB_WIDTH;
}


String *Item_func_as_text::val_str(String *str)
{
  String *wkt = args[0]->val_str(str);
  Geometry geom;

  if ((null_value=(args[0]->null_value ||
                   geom.create_from_wkb(wkt->ptr(),wkt->length())))) 
    return 0;

  str->length(0);

  if ((null_value=geom.as_wkt(str)))
    return 0;

  return str;
}

void Item_func_as_text::fix_length_and_dec()
{
  max_length=MAX_BLOB_WIDTH;
}

String *Item_func_geometry_type::val_str(String *str)
{
  String *wkt = args[0]->val_str(str);
  Geometry geom;

  if ((null_value=(args[0]->null_value ||
                   geom.create_from_wkb(wkt->ptr(),wkt->length()))))
    return 0;
  str->copy(geom.get_class_info()->m_name,
	    strlen(geom.get_class_info()->m_name),
	    default_charset_info);
  return str;
}


String *Item_func_envelope::val_str(String *str)
{
  String *wkb = args[0]->val_str(str);
  Geometry geom;

  null_value = args[0]->null_value ||
               geom.create_from_wkb(wkb->ptr(),wkb->length()) || 
               geom.envelope(str);

  return null_value ? 0 : str;
}


String *Item_func_centroid::val_str(String *str)
{
  String *wkb = args[0]->val_str(str);
  Geometry geom;

  null_value = args[0]->null_value ||
               geom.create_from_wkb(wkb->ptr(),wkb->length()) || 
               !GEOM_METHOD_PRESENT(geom,centroid) ||
               geom.centroid(str);

  return null_value ? 0: str;
}


/***********************************************
  Spatial decomposition functions
***********************************************/

String *Item_func_spatial_decomp::val_str(String *str)
{
  String *wkb = args[0]->val_str(str);
  Geometry geom;

  if ((null_value = (args[0]->null_value ||
                     geom.create_from_wkb(wkb->ptr(),wkb->length()))))
    return 0;

  null_value=1;
  switch(decomp_func)
  {
    case SP_STARTPOINT:
      if (!GEOM_METHOD_PRESENT(geom,start_point) || geom.start_point(str))
        goto ret;
      break;

    case SP_ENDPOINT:
      if (!GEOM_METHOD_PRESENT(geom,end_point) || geom.end_point(str))
        goto ret;
      break;

    case SP_EXTERIORRING:
      if (!GEOM_METHOD_PRESENT(geom,exterior_ring) || geom.exterior_ring(str))
        goto ret;
      break;

    default:
      goto ret;
  }
  null_value=0;

ret:  
  return null_value ? 0 : str;
}


String *Item_func_spatial_decomp_n::val_str(String *str)
{
  String *wkb  =        args[0]->val_str(str);
  long n       = (long) args[1]->val_int();
  Geometry geom;

  if ((null_value = (args[0]->null_value || 
                     args[1]->null_value ||
                     geom.create_from_wkb(wkb->ptr(),wkb->length()) )))
    return 0;

  null_value=1;

  switch(decomp_func_n)
  {
    case SP_POINTN:
      if (!GEOM_METHOD_PRESENT(geom,point_n) || 
          geom.point_n(n,str))
        goto ret;
      break;

    case SP_GEOMETRYN:
      if (!GEOM_METHOD_PRESENT(geom,geometry_n) || 
          geom.geometry_n(n,str))
        goto ret;
      break;

    case SP_INTERIORRINGN:
      if (!GEOM_METHOD_PRESENT(geom,interior_ring_n) || 
          geom.interior_ring_n(n,str))
        goto ret;
      break;

    default:
      goto ret;
  }
  null_value=0;

ret:
  return null_value ? 0 : str;
}



/***********************************************
Functions to concatinate various spatial objects
************************************************/


/*
*  Concatinate doubles into Point
*/


String *Item_func_point::val_str(String *str)
{
  if ( (null_value = (args[0]->null_value || 
                     args[1]->null_value ||
                     str->realloc(1+4+8+8))))
    return 0;

  str->length(0);
  str->q_append((char)Geometry::wkbNDR);
  str->q_append((uint32)Geometry::wkbPoint);
  str->q_append((double)args[0]->val());
  str->q_append((double)args[1]->val());
  return str;
}


/*
  Concatinates various items into various collections 
  with checkings for valid wkb type of items.
  For example, MultiPoint can be a collection of Points only.
  coll_type contains wkb type of target collection.
  item_type contains a valid wkb type of items.
  In the case when coll_type is wkbGeometryCollection, 
  we do not check wkb type of items, any is valid.
*/

String *Item_func_spatial_collection::val_str(String *str)
{
  uint i;

  null_value=1;

  str->length(0);
  if(str->reserve(9,512))
    return 0;

  str->q_append((char)Geometry::wkbNDR);
  str->q_append((uint32)coll_type);
  str->q_append((uint32)arg_count);

  for (i = 0; i < arg_count; ++i)
  {
    if (args[i]->null_value)
      goto ret;

    String *res = args[i]->val_str(str);

    if ( coll_type == Geometry::wkbGeometryCollection )
    {
      /* 
         In the case of GeometryCollection we don't need 
         any checkings for item types, so just copy them
         into target collection
      */
      if ((null_value=(str->reserve(res->length(),512))))
        goto ret;
        
      str->q_append(res->ptr(),res->length());
    }
    else
    {
      enum Geometry::wkbType wkb_type;
      uint32 len=res->length();
      const char *data=res->ptr()+1;

      /* 
         In the case of named collection we must to 
         check that items are of specific type, let's
         do this checking now
      */
      
      if (len < 5)
        goto ret;
      wkb_type= (Geometry::wkbType) uint4korr(data);
      data+=4;
      len-=5;
      if (wkb_type != item_type)
        goto ret;
      
      switch (coll_type) {
      case Geometry::wkbMultiPoint:
      case Geometry::wkbMultiLineString:
      case Geometry::wkbMultiPolygon:
	if (len < WKB_HEADER_SIZE) 
	  goto ret;
           
	data+=WKB_HEADER_SIZE;
	len-=WKB_HEADER_SIZE;
	if (str->reserve(len,512))
	  goto ret;
	str->q_append(data,len);
	break;

      case Geometry::wkbLineString:
	if (str->reserve(POINT_DATA_SIZE,512))
	  goto ret;
	str->q_append(data,POINT_DATA_SIZE);
	break;

      case Geometry::wkbPolygon:
      { 
	uint32 n_points;
	double x1, y1, x2, y2;

	if (len < WKB_HEADER_SIZE + 4 + 8 + 8) 
	  goto ret;
	data+=WKB_HEADER_SIZE;
	len-=WKB_HEADER_SIZE;

	uint32 llen=len;
	const char *ldata=data;
             
	n_points=uint4korr(data);
	data+=4;
	float8get(x1,data);
	data+=8;
	float8get(y1,data);
	data+=8;
             
	len-= 4 + 8 + 8;
             
	if (len < n_points * POINT_DATA_SIZE)
	  goto ret;
	data+=(n_points-2) * POINT_DATA_SIZE;

	float8get(x2,data);
	float8get(y2,data+8);
             
	if ((x1 != x2) || (y1 != y2))
	  goto ret;
             
	if (str->reserve(llen,512))
	  goto ret;
	str->q_append(ldata, llen);
      }
      break;
         
      default:
	goto ret;
      }
    }
  }

  if (str->length() > current_thd->variables.max_allowed_packet)
    goto ret;

  null_value = 0;

ret:
  return null_value ? 0 : str;
}<|MERGE_RESOLUTION|>--- conflicted
+++ resolved
@@ -1374,33 +1374,25 @@
 
 String *Item_func_user::val_str(String *str)
 {
-<<<<<<< HEAD
   THD          *thd=current_thd;
   CHARSET_INFO *cs=thd->thd_charset;
   const char   *host=thd->host ? thd->host : thd->ip ? thd->ip : "";
   uint32       res_length=(strlen(thd->user)+strlen(host)+10) * cs->mbmaxlen;
   
-  if (str->alloc(res_length))
-  {
-      null_value=1;
-      return 0;
-  }
-  res_length=cs->snprintf(cs, (char*)str->ptr(), res_length, "%s@%s",thd->user,host);
-  str->length(res_length);
-  str->set_charset(cs);
-=======
-  THD *thd=current_thd;
 #ifdef EMBEDDED_LIBRARY
   if (str->copy("localuser@localhost", (uint)strlen("localuser@localhost")))
     return &empty_string;
 #else
-  if (str->copy((const char*) thd->user,(uint) strlen(thd->user), system_charset_info) ||
-      str->append('@') ||
-      str->append(thd->host ? thd->host : thd->ip ? thd->ip : ""))
-    return &empty_string;
+  if (str->alloc(res_length))
+  {
+      null_value=1;
+      return 0;
+  }
+  res_length=cs->snprintf(cs, (char*)str->ptr(), res_length, "%s@%s",thd->user,host);
+  str->length(res_length);
+  str->set_charset(cs);
+  return str;
 #endif
->>>>>>> cea4e435
-  return str;
 }
 
 void Item_func_soundex::fix_length_and_dec()

/* Copyright (C) 2000 MySQL AB

   This program is free software; you can redistribute it and/or modify
   it under the terms of the GNU General Public License as published by
   the Free Software Foundation; either version 2 of the License, or
   (at your option) any later version.

   This program is distributed in the hope that it will be useful,
   but WITHOUT ANY WARRANTY; without even the implied warranty of
   MERCHANTABILITY or FITNESS FOR A PARTICULAR PURPOSE.  See the
   GNU General Public License for more details.

   You should have received a copy of the GNU General Public License
   along with this program; if not, write to the Free Software
   Foundation, Inc., 59 Temple Place, Suite 330, Boston, MA  02111-1307  USA */

/* subselect Item */

#ifdef __GNUC__
#pragma interface			/* gcc class implementation */
#endif

class st_select_lex;
class st_select_lex_unit;
class JOIN;
class select_subselect;
class subselect_engine;
class Item_bool_func2;

typedef Item_bool_func2* (*compare_func_creator)(Item*, Item*);

/* base class for subselects */

class Item_subselect :public Item_result_field
{
  my_bool engine_owner; /* Is this item owner of engine */
  my_bool value_assigned; /* value already assigned to subselect */
protected:
  /* thread handler, will be assigned in fix_fields only */
  THD *thd;
  /* substitution instead of subselect in case of optimization */
  Item *substitution;
  /* engine that perform execution of subselect (single select or union) */
  subselect_engine *engine; 
  /* allowed number of columns (1 for single value subqueries) */
  uint max_columns;
  /* work with 'substitution' */
  bool have_to_be_excluded;

public:
  /* changed engine indicator */
  bool engine_changed;

  enum trans_res {RES_OK, RES_REDUCE, RES_ERROR};
  enum subs_type {UNKNOWN_SUBS, SINGLEROW_SUBS,
		  EXISTS_SUBS, IN_SUBS, ALL_SUBS, ANY_SUBS};

  Item_subselect();
  Item_subselect(Item_subselect *item)
  {
    substitution= item->substitution;
    null_value= item->null_value;
    decimals= item->decimals;
    max_columns= item->max_columns;
    engine= item->engine;
    engine_owner= 0;
    engine_changed= item->engine_changed;
    name= item->name;
  }

  virtual subs_type substype() { return UNKNOWN_SUBS; }

  /* 
     We need this method, because some compilers do not allow 'this'
     pointer in constructor initialization list, but we need pass pointer
     to subselect Item class to select_subselect classes constructor.
  */
  virtual void init (st_select_lex *select_lex, 
		     select_subselect *result);

  ~Item_subselect();
  virtual void reset() 
  {
    null_value= 1;
  }
  virtual trans_res select_transformer(JOIN *join);
  bool assigned() { return value_assigned; }
  void assigned(bool a) { value_assigned= a; }
  enum Type type() const;
  bool is_null()
  {
    val_int();
    return null_value;
  }
  bool fix_fields(THD *thd, TABLE_LIST *tables, Item **ref);
  bool exec();
  virtual void fix_length_and_dec();
  table_map used_tables() const;
  void print(String *str)
  {
    if (name)
      str->append(name);
    else
      str->append("-subselect-");
  }
  bool change_engine(subselect_engine *eng)
  {
    engine= eng;
    engine_changed= 1;
    return eng == 0;
  }

  friend class select_subselect;
  friend class Item_in_optimizer;
};

/* single value subselect */

class Item_cache;
class Item_singlerow_subselect :public Item_subselect
{
protected:
  Item_cache *value, **row;
public:
  Item_singlerow_subselect(st_select_lex *select_lex);
  Item_singlerow_subselect(Item_singlerow_subselect *item):
    Item_subselect(item)
  {
    value= item->value;
    max_length= item->max_length;
    decimals= item->decimals;
  }
  Item_singlerow_subselect() :Item_subselect(), value(0), row (0) {}

  subs_type substype() { return SINGLEROW_SUBS; }

  void reset();
  trans_res select_transformer(JOIN *join);
  void store(uint i, Item* item);
  double val();
  longlong val_int ();
  String *val_str (String *);
  Item *new_item() { return new Item_singlerow_subselect(this); }
  enum Item_result result_type() const;
  void fix_length_and_dec();

  uint cols();
  Item* el(uint i) { return (Item*)row[i]; }
  Item** addr(uint i) { return (Item**)row + i; }
  bool check_cols(uint c);
  bool null_inside();
  void bring_value();

  friend class select_singlerow_subselect;
};

/* used in static ALL/ANY optimisation */
class Item_maxmin_subselect: public Item_singlerow_subselect
{
public:
  Item_maxmin_subselect(THD *thd, st_select_lex *select_lex, bool max);
  Item_maxmin_subselect(Item_maxmin_subselect *item)
    :Item_singlerow_subselect(item) {}
};

/* exists subselect */

class Item_exists_subselect :public Item_subselect
{
protected:
  longlong value; /* value of this item (boolean: exists/not-exists) */

public:
  Item_exists_subselect(st_select_lex *select_lex);
  Item_exists_subselect(Item_exists_subselect *item):
    Item_subselect(item)
  {
    value= item->value;
  }
  Item_exists_subselect(): Item_subselect() {}

  subs_type substype() { return EXISTS_SUBS; }
  void reset() 
  {
    value= 0;
  }

  Item *new_item() { return new Item_exists_subselect(this); }
  enum Item_result result_type() const { return INT_RESULT;}
  longlong val_int();
  double val();
  String *val_str(String*);
  void fix_length_and_dec();

  friend class select_exists_subselect;
  friend class subselect_uniquesubquery_engine;
  friend class subselect_indexsubquery_engine;
};

/* IN subselect */

class Item_in_subselect :public Item_exists_subselect
{
protected:
  Item *left_expr;
  /*
    expr & optimizer used in subselect rewriting to store Item for
    all JOIN in UNION
  */
  Item *expr;
  Item_in_optimizer *optimizer;
  bool was_null;
  bool abort_on_null;
public:
<<<<<<< HEAD
  Item_func_not_all *upper_not; // point on NOT before ALL subquery

  Item_in_subselect(THD *thd, Item * left_expr, st_select_lex *select_lex);
=======
  Item_in_subselect(Item * left_expr, st_select_lex *select_lex);
>>>>>>> 9db4024b
  Item_in_subselect(Item_in_subselect *item);
  Item_in_subselect()
    :Item_exists_subselect(), abort_on_null(0), upper_not(0) {}

  subs_type substype() { return IN_SUBS; }
  void reset() 
  {
    value= 0;
    null_value= 0;
    was_null= 0;
  }
  trans_res select_transformer(JOIN *join);
  trans_res single_value_transformer(JOIN *join,
				     Item *left_expr,
				     compare_func_creator func);
  trans_res row_value_transformer(JOIN * join,
				  Item *left_expr);
  longlong val_int();
  double val();
  String *val_str(String*);
  void top_level_item() { abort_on_null=1; }
  bool test_limit(st_select_lex_unit *unit);

  friend class Item_ref_null_helper;
  friend class Item_is_not_null_test;
  friend class subselect_indexsubquery_engine;
};

/* ALL/ANY/SOME subselect */
class Item_allany_subselect :public Item_in_subselect
{
protected:
  compare_func_creator func;

public:
  Item_allany_subselect(Item * left_expr, compare_func_creator f,
		     st_select_lex *select_lex);
  Item_allany_subselect(Item_allany_subselect *item);
  // only ALL subquery has upper not
  subs_type substype() { return upper_not?ALL_SUBS:ANY_SUBS; }
  trans_res select_transformer(JOIN *join);
};

class subselect_engine: public Sql_alloc
{
protected:
  select_subselect *result; /* results storage class */
  THD *thd; /* pointer to current THD */
  Item_subselect *item; /* item, that use this engine */
  enum Item_result res_type; /* type of results */
  bool maybe_null; /* may be null (first item in select) */
public:

  subselect_engine(Item_subselect *si, select_subselect *res)
    :thd(0)
  {
    result= res;
    item= si;
    res_type= STRING_RESULT;
    maybe_null= 0;
  }
  virtual ~subselect_engine() {}; // to satisfy compiler
  
  // set_thd should be called before prepare()
  void set_thd(THD *thd) { this->thd= thd; }
  THD * get_thd() { return thd; }
  virtual int prepare()= 0;
  virtual void fix_length_and_dec(Item_cache** row)= 0;
  virtual int exec()= 0;
  virtual uint cols()= 0; /* return number of columnss in select */
  virtual bool dependent()= 0; /* depended from outer select */
  virtual bool uncacheable()= 0; /* query is uncacheable */
  enum Item_result type() { return res_type; }
  virtual void exclude()= 0;
  bool may_be_null() { return maybe_null; };
};

class subselect_single_select_engine: public subselect_engine
{
  my_bool prepared; /* simple subselect is prepared */
  my_bool optimized; /* simple subselect is optimized */
  my_bool executed; /* simple subselect is executed */
  st_select_lex *select_lex; /* corresponding select_lex */
  JOIN * join; /* corresponding JOIN structure */
public:
  subselect_single_select_engine(st_select_lex *select,
				 select_subselect *result,
				 Item_subselect *item);
  int prepare();
  void fix_length_and_dec(Item_cache** row);
  int exec();
  uint cols();
  bool dependent();
  bool uncacheable();
  void exclude();
};

class subselect_union_engine: public subselect_engine
{
  st_select_lex_unit *unit;  /* corresponding unit structure */
public:
  subselect_union_engine(st_select_lex_unit *u,
			 select_subselect *result,
			 Item_subselect *item);
  int prepare();
  void fix_length_and_dec(Item_cache** row);
  int exec();
  uint cols();
  bool dependent();
  bool uncacheable();
  void exclude();
};

struct st_join_table;
class subselect_uniquesubquery_engine: public subselect_engine
{
protected:
  st_join_table *tab;
  Item *cond;
public:

  // constructor can assign THD because it will be called after JOIN::prepare
  subselect_uniquesubquery_engine(THD *thd, st_join_table *tab_arg,
				  Item_subselect *subs, Item *where)
    :subselect_engine(subs, 0), tab(tab_arg), cond(where)
  {
    set_thd(thd);
  }
    
  int prepare();
  void fix_length_and_dec(Item_cache** row);
  int exec();
  uint cols() { return 1; }
  bool dependent() { return 1; }
  bool uncacheable() { return 1; }
  void  exclude();
  static int end_exec(TABLE *table);
};

class subselect_indexsubquery_engine: public subselect_uniquesubquery_engine
{
  bool check_null;
public:

  // constructor can assign THD because it will be called after JOIN::prepare
  subselect_indexsubquery_engine(THD *thd, st_join_table *tab_arg,
				 Item_subselect *subs, Item *where,
				 bool chk_null)
    :subselect_uniquesubquery_engine(thd, tab_arg, subs, where),
     check_null(chk_null)
  {}
  int exec();
};<|MERGE_RESOLUTION|>--- conflicted
+++ resolved
@@ -212,13 +212,9 @@
   bool was_null;
   bool abort_on_null;
 public:
-<<<<<<< HEAD
   Item_func_not_all *upper_not; // point on NOT before ALL subquery
 
-  Item_in_subselect(THD *thd, Item * left_expr, st_select_lex *select_lex);
-=======
   Item_in_subselect(Item * left_expr, st_select_lex *select_lex);
->>>>>>> 9db4024b
   Item_in_subselect(Item_in_subselect *item);
   Item_in_subselect()
     :Item_exists_subselect(), abort_on_null(0), upper_not(0) {}

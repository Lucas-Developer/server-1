/* Copyright (C) 2000-2003 MySQL AB

   This program is free software; you can redistribute it and/or modify
   it under the terms of the GNU General Public License as published by
   the Free Software Foundation; either version 2 of the License, or
   (at your option) any later version.

   This program is distributed in the hope that it will be useful,
   but WITHOUT ANY WARRANTY; without even the implied warranty of
   MERCHANTABILITY or FITNESS FOR A PARTICULAR PURPOSE.  See the
   GNU General Public License for more details.

   You should have received a copy of the GNU General Public License
   along with this program; if not, write to the Free Software
   Foundation, Inc., 59 Temple Place, Suite 330, Boston, MA  02111-1307  USA */


/* Sum functions (COUNT, MIN...) */

#ifdef __GNUC__
#pragma implementation				// gcc: Class implementation
#endif

#include "mysql_priv.h"

Item_sum::Item_sum(List<Item> &list)
  :args_copy(0), arg_count(list.elements)
{
  if ((args=(Item**) sql_alloc(sizeof(Item*)*arg_count)))
  {
    uint i=0;
    List_iterator_fast<Item> li(list);
    Item *item;

    while ((item=li++))
    {
      args[i++]= item;
    }
  }
  mark_as_sum_func();
  list.empty();					// Fields are used
}


/*
  Constructor used in processing select with temporary tebles
*/

Item_sum::Item_sum(THD *thd, Item_sum *item):
  Item_result_field(thd, item), arg_count(item->arg_count),
  quick_group(item->quick_group)
{
  if (arg_count <= 2)
    args=tmp_args;
  else
    if (!(args= (Item**) thd->alloc(sizeof(Item*)*arg_count)))
      return;
  memcpy(args, item->args, sizeof(Item*)*arg_count);
  if (item->args_copy != 0)
    save_args(thd);
  else
    args_copy= 0;
}


/*
  Save copy of arguments if we are prepare prepared statement
  (arguments can be rewritten in get_tmp_table_item())

  SYNOPSIS
    Item_sum::save_args_for_prepared_statements()
    thd		- thread handler

  RETURN
    0 - OK
    1 - Error
*/
bool Item_sum::save_args_for_prepared_statements(THD *thd)
{
  if (thd->current_statement)
    return save_args(thd->current_statement);
  return 0;
}


bool Item_sum::save_args(Statement* stmt)
{
  if (!(args_copy= (Item**) stmt->alloc(sizeof(Item*)*arg_count)))
    return 1;
  memcpy(args_copy, args, sizeof(Item*)*arg_count);
  return 0;
}


void Item_sum::mark_as_sum_func()
{
  current_thd->lex->current_select->with_sum_func= 1;
  with_sum_func= 1;
}


void Item_sum::cleanup()
{
  DBUG_ENTER("Item_sum::cleanup");
  Item_result_field::cleanup();
  if (args_copy != 0)
    memcpy(args, args_copy, sizeof(Item*)*arg_count);
  result_field=0;
  DBUG_VOID_RETURN;
}


void Item_sum::make_field(Send_field *tmp_field)
{
  if (args[0]->type() == Item::FIELD_ITEM && keep_field_type())
  {
    ((Item_field*) args[0])->field->make_field(tmp_field);
    tmp_field->db_name=(char*)"";
    tmp_field->org_table_name=tmp_field->table_name=(char*)"";
    tmp_field->org_col_name=tmp_field->col_name=name;
    if (maybe_null)
      tmp_field->flags&= ~NOT_NULL_FLAG;
  }
  else
    init_make_field(tmp_field, field_type());
}


void Item_sum::print(String *str)
{
  str->append(func_name());
  str->append('(');
  for (uint i=0 ; i < arg_count ; i++)
  {
    if (i)
      str->append(',');
    args[i]->print(str);
  }
  str->append(')');
}

void Item_sum::fix_num_length_and_dec()
{
  decimals=0;
  for (uint i=0 ; i < arg_count ; i++)
    set_if_bigger(decimals,args[i]->decimals);
  max_length=float_length(decimals);
}

Item *Item_sum::get_tmp_table_item(THD *thd)
{
  Item_sum* sum_item= (Item_sum *) copy_or_same(thd);
  if (sum_item && sum_item->result_field)	   // If not a const sum func
  {
    Field *result_field_tmp= sum_item->result_field;
    for (uint i=0 ; i < sum_item->arg_count ; i++)
    {
      Item *arg= sum_item->args[i];
      if (!arg->const_item())
      {
	if (arg->type() == Item::FIELD_ITEM)
	  ((Item_field*) arg)->field= result_field_tmp++;
	else
	  sum_item->args[i]= new Item_field(result_field_tmp++);
      }
    }
  }
  return sum_item;
}

bool Item_sum::walk (Item_processor processor, byte *argument)
{
  if (arg_count)
  {
    Item **arg,**arg_end;
    for (arg= args, arg_end= args+arg_count; arg != arg_end; arg++)
    {
      if ((*arg)->walk(processor, argument))
	return 1;
    }
  }
  return (this->*processor)(argument);
}

String *
Item_sum_num::val_str(String *str)
{
  DBUG_ASSERT(fixed == 1);
  double nr=val();
  if (null_value)
    return 0;
  str->set(nr,decimals, &my_charset_bin);
  return str;
}


String *
Item_sum_int::val_str(String *str)
{
  DBUG_ASSERT(fixed == 1);
  longlong nr= val_int();
  if (null_value)
    return 0;
  if (unsigned_flag)
    str->set((ulonglong) nr, &my_charset_bin);
  else
    str->set(nr, &my_charset_bin);
  return str;
}


bool
Item_sum_num::fix_fields(THD *thd, TABLE_LIST *tables, Item **ref)
{
  DBUG_ASSERT(fixed == 0);

  if (save_args_for_prepared_statements(thd))
    return 1;
  
  if (!thd->allow_sum_func)
  {
    my_error(ER_INVALID_GROUP_FUNC_USE,MYF(0));
    return 1;
  }
  thd->allow_sum_func=0;			// No included group funcs
  decimals=0;
  maybe_null=0;
  for (uint i=0 ; i < arg_count ; i++)
  {
    if (args[i]->fix_fields(thd, tables, args + i) || args[i]->check_cols(1))
      return 1;
    if (decimals < args[i]->decimals)
      decimals=args[i]->decimals;
    maybe_null |= args[i]->maybe_null;
  }
  result_field=0;
  max_length=float_length(decimals);
  null_value=1;
  fix_length_and_dec();
  thd->allow_sum_func=1;			// Allow group functions
  fixed= 1;
  return 0;
}


bool
Item_sum_hybrid::fix_fields(THD *thd, TABLE_LIST *tables, Item **ref)
{
  DBUG_ASSERT(fixed == 0);

  if (save_args_for_prepared_statements(thd))
    return 1;

  Item *item= args[0];
  if (!thd->allow_sum_func)
  {
    my_error(ER_INVALID_GROUP_FUNC_USE,MYF(0));
    return 1;
  }
  thd->allow_sum_func=0;			// No included group funcs

  // 'item' can be changed during fix_fields
  if (!item->fixed &&
      item->fix_fields(thd, tables, args) ||
      (item= args[0])->check_cols(1))
    return 1;

  hybrid_type= item->result_type();
  if (hybrid_type == INT_RESULT)
  {
    cmp_charset= &my_charset_bin;
    max_length=20;
  }
  else if (hybrid_type == REAL_RESULT)
  {
    cmp_charset= &my_charset_bin;
    max_length=float_length(decimals);
  }else
  {
    cmp_charset= item->collation.collation;
    max_length=item->max_length;
  }
  decimals=item->decimals;
  /* MIN/MAX can return NULL for empty set indepedent of the used column */
  maybe_null= 1;
  unsigned_flag=item->unsigned_flag;
  collation.set(item->collation);
  result_field=0;
  null_value=1;
  fix_length_and_dec();
  thd->allow_sum_func=1;			// Allow group functions
  if (item->type() == Item::FIELD_ITEM)
    hybrid_field_type= ((Item_field*) item)->field->type();
  else
    hybrid_field_type= Item::field_type();
  fixed= 1;
  return 0;
}


/***********************************************************************
** reset and add of sum_func
***********************************************************************/

Item *Item_sum_sum::copy_or_same(THD* thd)
{
  return new (&thd->mem_root) Item_sum_sum(thd, this);
}


void Item_sum_sum::clear()
{
  null_value=1; sum=0.0;
}


bool Item_sum_sum::add()
{
  sum+=args[0]->val();
  if (!args[0]->null_value)
    null_value= 0;
  return 0;
}


double Item_sum_sum::val()
{
  DBUG_ASSERT(fixed == 1);
  return sum;
}


Item *Item_sum_count::copy_or_same(THD* thd)
{
  return new (&thd->mem_root) Item_sum_count(thd, this);
}


void Item_sum_count::clear()
{
  count= 0;
}


bool Item_sum_count::add()
{
  if (!args[0]->maybe_null)
    count++;
  else
  {
    (void) args[0]->val_int();
    if (!args[0]->null_value)
      count++;
  }
  return 0;
}

longlong Item_sum_count::val_int()
{
  DBUG_ASSERT(fixed == 1);
  return (longlong) count;
}

/*
  Avgerage
*/

Item *Item_sum_avg::copy_or_same(THD* thd)
{
  return new (&thd->mem_root) Item_sum_avg(thd, this);
}


void Item_sum_avg::clear()
{
  sum=0.0; count=0;
}


bool Item_sum_avg::add()
{
  double nr=args[0]->val();
  if (!args[0]->null_value)
  {
    sum+=nr;
    count++;
  }
  return 0;
}

double Item_sum_avg::val()
{
  DBUG_ASSERT(fixed == 1);
  if (!count)
  {
    null_value=1;
    return 0.0;
  }
  null_value=0;
  return sum/ulonglong2double(count);
}


/*
  Standard deviation
*/

double Item_sum_std::val()
{
  DBUG_ASSERT(fixed == 1);
  double tmp= Item_sum_variance::val();
  return tmp <= 0.0 ? 0.0 : sqrt(tmp);
}

Item *Item_sum_std::copy_or_same(THD* thd)
{
  return new (&thd->mem_root) Item_sum_std(thd, this);
}


/*
  Variance
*/

Item *Item_sum_variance::copy_or_same(THD* thd)
{
  return new (&thd->mem_root) Item_sum_variance(thd, this);
}


void Item_sum_variance::clear()
{
  sum=sum_sqr=0.0; 
  count=0; 
}

bool Item_sum_variance::add()
{
  double nr=args[0]->val();
  if (!args[0]->null_value)
  {
    sum+=nr;
    sum_sqr+=nr*nr;
    count++;
  }
  return 0;
}

double Item_sum_variance::val()
{
  DBUG_ASSERT(fixed == 1);
  if (!count)
  {
    null_value=1;
    return 0.0;
  }
  null_value=0;
  /* Avoid problems when the precision isn't good enough */
  double tmp=ulonglong2double(count);
  double tmp2=(sum_sqr - sum*sum/tmp)/tmp;
  return tmp2 <= 0.0 ? 0.0 : tmp2;
}

void Item_sum_variance::reset_field()
{
  double nr=args[0]->val();
  char *res=result_field->ptr;

  if (args[0]->null_value)
    bzero(res,sizeof(double)*2+sizeof(longlong));
  else
  {
    float8store(res,nr);
    nr*=nr;
    float8store(res+sizeof(double),nr);
    longlong tmp=1;
    int8store(res+sizeof(double)*2,tmp);
  }
}

void Item_sum_variance::update_field()
{
  double nr,old_nr,old_sqr;
  longlong field_count;
  char *res=result_field->ptr;

  float8get(old_nr, res);
  float8get(old_sqr, res+sizeof(double));
  field_count=sint8korr(res+sizeof(double)*2);

  nr=args[0]->val();
  if (!args[0]->null_value)
  {
    old_nr+=nr;
    old_sqr+=nr*nr;
    field_count++;
  }
  float8store(res,old_nr);
  float8store(res+sizeof(double),old_sqr);
  int8store(res+sizeof(double)*2,field_count);
}

/* min & max */

double Item_sum_hybrid::val()
{
  DBUG_ASSERT(fixed == 1);
  int err;
  if (null_value)
    return 0.0;
  switch (hybrid_type) {
  case STRING_RESULT:
    String *res;  res=val_str(&str_value);
    return (res ? my_strntod(res->charset(), (char*) res->ptr(),res->length(),
			     (char**) 0, &err) : 0.0);
  case INT_RESULT:
    if (unsigned_flag)
      return ulonglong2double(sum_int);
    return (double) sum_int;
  case REAL_RESULT:
    return sum;
  case ROW_RESULT:
  default:
    // This case should never be choosen
    DBUG_ASSERT(0);
    return 0;
  }
  return 0;					// Keep compiler happy
}

longlong Item_sum_hybrid::val_int()
{
  DBUG_ASSERT(fixed == 1);
  if (null_value)
    return 0;
  if (hybrid_type == INT_RESULT)
    return sum_int;
  return (longlong) Item_sum_hybrid::val();
}


String *
Item_sum_hybrid::val_str(String *str)
{
  DBUG_ASSERT(fixed == 1);
  if (null_value)
    return 0;
  switch (hybrid_type) {
  case STRING_RESULT:
    return &value;
  case REAL_RESULT:
    str->set(sum,decimals, &my_charset_bin);
    break;
  case INT_RESULT:
    if (unsigned_flag)
      str->set((ulonglong) sum_int, &my_charset_bin);
    else
      str->set((longlong) sum_int, &my_charset_bin);
    break;
  case ROW_RESULT:
  default:
    // This case should never be choosen
    DBUG_ASSERT(0);
    break;
  }
  return str;					// Keep compiler happy
}


Item *Item_sum_min::copy_or_same(THD* thd)
{
  return new (&thd->mem_root) Item_sum_min(thd, this);
}


bool Item_sum_min::add()
{
  switch (hybrid_type) {
  case STRING_RESULT:
  {
    String *result=args[0]->val_str(&tmp_value);
    if (!args[0]->null_value &&
	(null_value || sortcmp(&value,result,cmp_charset) > 0))
    {
      value.copy(*result);
      null_value=0;
    }
  }
  break;
  case INT_RESULT:
  {
    longlong nr=args[0]->val_int();
    if (!args[0]->null_value && (null_value ||
				 (unsigned_flag && 
				  (ulonglong) nr < (ulonglong) sum_int) ||
				 (!unsigned_flag && nr < sum_int)))
    {
      sum_int=nr;
      null_value=0;
    }
  }
  break;
  case REAL_RESULT:
  {
    double nr=args[0]->val();
    if (!args[0]->null_value && (null_value || nr < sum))
    {
      sum=nr;
      null_value=0;
    }
  }
  break;
  case ROW_RESULT:
  default:
    // This case should never be choosen
    DBUG_ASSERT(0);
    break;
  }
  return 0;
}


Item *Item_sum_max::copy_or_same(THD* thd)
{
  return new (&thd->mem_root) Item_sum_max(thd, this);
}


bool Item_sum_max::add()
{
  switch (hybrid_type) {
  case STRING_RESULT:
  {
    String *result=args[0]->val_str(&tmp_value);
    if (!args[0]->null_value &&
	(null_value || sortcmp(&value,result,cmp_charset) < 0))
    {
      value.copy(*result);
      null_value=0;
    }
  }
  break;
  case INT_RESULT:
  {
    longlong nr=args[0]->val_int();
    if (!args[0]->null_value && (null_value ||
				 (unsigned_flag && 
				  (ulonglong) nr > (ulonglong) sum_int) ||
				 (!unsigned_flag && nr > sum_int)))
    {
      sum_int=nr;
      null_value=0;
    }
  }
  break;
  case REAL_RESULT:
  {
    double nr=args[0]->val();
    if (!args[0]->null_value && (null_value || nr > sum))
    {
      sum=nr;
      null_value=0;
    }
  }
  break;
  case ROW_RESULT:
  default:
    // This case should never be choosen
    DBUG_ASSERT(0);
    break;
  }
  return 0;
}


/* bit_or and bit_and */

longlong Item_sum_bit::val_int()
{
  DBUG_ASSERT(fixed == 1);
  return (longlong) bits;
}


void Item_sum_bit::clear()
{
  bits= reset_bits;
}

Item *Item_sum_or::copy_or_same(THD* thd)
{
  return new (&thd->mem_root) Item_sum_or(thd, this);
}


bool Item_sum_or::add()
{
  ulonglong value= (ulonglong) args[0]->val_int();
  if (!args[0]->null_value)
    bits|=value;
  return 0;
}

Item *Item_sum_xor::copy_or_same(THD* thd)
{
  return new (&thd->mem_root) Item_sum_xor(thd, this);
}


bool Item_sum_xor::add()
{
  ulonglong value= (ulonglong) args[0]->val_int();
  if (!args[0]->null_value)
    bits^=value;
  return 0;
}

Item *Item_sum_and::copy_or_same(THD* thd)
{
  return new (&thd->mem_root) Item_sum_and(thd, this);
}


bool Item_sum_and::add()
{
  ulonglong value= (ulonglong) args[0]->val_int();
  if (!args[0]->null_value)
    bits&=value;
  return 0;
}

/************************************************************************
** reset result of a Item_sum with is saved in a tmp_table
*************************************************************************/

void Item_sum_num::reset_field()
{
  double nr=args[0]->val();
  char *res=result_field->ptr;

  if (maybe_null)
  {
    if (args[0]->null_value)
    {
      nr=0.0;
      result_field->set_null();
    }
    else
      result_field->set_notnull();
  }
  float8store(res,nr);
}


void Item_sum_hybrid::reset_field()
{
  if (hybrid_type == STRING_RESULT)
  {
    char buff[MAX_FIELD_WIDTH];
    String tmp(buff,sizeof(buff),result_field->charset()),*res;

    res=args[0]->val_str(&tmp);
    if (args[0]->null_value)
    {
      result_field->set_null();
      result_field->reset();
    }
    else
    {
      result_field->set_notnull();
      result_field->store(res->ptr(),res->length(),tmp.charset());
    }
  }
  else if (hybrid_type == INT_RESULT)
  {
    longlong nr=args[0]->val_int();

    if (maybe_null)
    {
      if (args[0]->null_value)
      {
	nr=0;
	result_field->set_null();
      }
      else
	result_field->set_notnull();
    }
    result_field->store(nr);
  }
  else						// REAL_RESULT
  {
    double nr=args[0]->val();

    if (maybe_null)
    {
      if (args[0]->null_value)
      {
	nr=0.0;
	result_field->set_null();
      }
      else
	result_field->set_notnull();
    }
    result_field->store(nr);
  }
}


void Item_sum_sum::reset_field()
{
  double nr=args[0]->val();			// Nulls also return 0
  float8store(result_field->ptr,nr);
  if (args[0]->null_value)
    result_field->set_null();
  else
    result_field->set_notnull();
}


void Item_sum_count::reset_field()
{
  char *res=result_field->ptr;
  longlong nr=0;

  if (!args[0]->maybe_null)
    nr=1;
  else
  {
    (void) args[0]->val_int();
    if (!args[0]->null_value)
      nr=1;
  }
  int8store(res,nr);
}


void Item_sum_avg::reset_field()
{
  double nr=args[0]->val();
  char *res=result_field->ptr;

  if (args[0]->null_value)
    bzero(res,sizeof(double)+sizeof(longlong));
  else
  {
    float8store(res,nr);
    res+=sizeof(double);
    longlong tmp=1;
    int8store(res,tmp);
  }
}

void Item_sum_bit::reset_field()
{
  reset();
  int8store(result_field->ptr, bits);
}

void Item_sum_bit::update_field()
{
  char *res=result_field->ptr;
  bits= uint8korr(res);
  add();
  int8store(res, bits);
}

/*
** calc next value and merge it with field_value
*/

void Item_sum_sum::update_field()
{
  double old_nr,nr;
  char *res=result_field->ptr;

  float8get(old_nr,res);
  nr=args[0]->val();
  if (!args[0]->null_value)
  {
    old_nr+=nr;
    result_field->set_notnull();
  }
  float8store(res,old_nr);
}


void Item_sum_count::update_field()
{
  longlong nr;
  char *res=result_field->ptr;

  nr=sint8korr(res);
  if (!args[0]->maybe_null)
    nr++;
  else
  {
    (void) args[0]->val_int();
    if (!args[0]->null_value)
      nr++;
  }
  int8store(res,nr);
}


void Item_sum_avg::update_field()
{
  double nr,old_nr;
  longlong field_count;
  char *res=result_field->ptr;

  float8get(old_nr,res);
  field_count=sint8korr(res+sizeof(double));

  nr=args[0]->val();
  if (!args[0]->null_value)
  {
    old_nr+=nr;
    field_count++;
  }
  float8store(res,old_nr);
  res+=sizeof(double);
  int8store(res,field_count);
}

void Item_sum_hybrid::update_field()
{
  if (hybrid_type == STRING_RESULT)
    min_max_update_str_field();
  else if (hybrid_type == INT_RESULT)
    min_max_update_int_field();
  else
    min_max_update_real_field();
}


void
Item_sum_hybrid::min_max_update_str_field()
{
  String *res_str=args[0]->val_str(&value);

  if (!args[0]->null_value)
  {
    res_str->strip_sp();
    result_field->val_str(&tmp_value);

    if (result_field->is_null() ||
	(cmp_sign * sortcmp(res_str,&tmp_value,cmp_charset)) < 0)
      result_field->store(res_str->ptr(),res_str->length(),res_str->charset());
    result_field->set_notnull();
  }
}


void
Item_sum_hybrid::min_max_update_real_field()
{
  double nr,old_nr;

  old_nr=result_field->val_real();
  nr=args[0]->val();
  if (!args[0]->null_value)
  {
    if (result_field->is_null(0) ||
	(cmp_sign > 0 ? old_nr > nr : old_nr < nr))
      old_nr=nr;
    result_field->set_notnull();
  }
  else if (result_field->is_null(0))
    result_field->set_null();
  result_field->store(old_nr);
}


void
Item_sum_hybrid::min_max_update_int_field()
{
  longlong nr,old_nr;

  old_nr=result_field->val_int();
  nr=args[0]->val_int();
  if (!args[0]->null_value)
  {
    if (result_field->is_null(0))
      old_nr=nr;
    else
    {
      bool res=(unsigned_flag ?
		(ulonglong) old_nr > (ulonglong) nr :
		old_nr > nr);
      /* (cmp_sign > 0 && res) || (!(cmp_sign > 0) && !res) */
      if ((cmp_sign > 0) ^ (!res))
	old_nr=nr;
    }
    result_field->set_notnull();
  }
  else if (result_field->is_null(0))
    result_field->set_null();
  result_field->store(old_nr);
}


Item_avg_field::Item_avg_field(Item_sum_avg *item)
{
  name=item->name;
  decimals=item->decimals;
  max_length=item->max_length;
  field=item->result_field;
  maybe_null=1;
}


double Item_avg_field::val()
{
  // fix_fields() never calls for this Item
  double nr;
  longlong count;
  float8get(nr,field->ptr);
  char *res=(field->ptr+sizeof(double));
  count=sint8korr(res);

  if (!count)
  {
    null_value=1;
    return 0.0;
  }
  null_value=0;
  return nr/(double) count;
}

String *Item_avg_field::val_str(String *str)
{
  // fix_fields() never calls for this Item
  double nr=Item_avg_field::val();
  if (null_value)
    return 0;
  str->set(nr,decimals, &my_charset_bin);
  return str;
}

Item_std_field::Item_std_field(Item_sum_std *item)
  : Item_variance_field(item)
{
}

double Item_std_field::val()
{
  // fix_fields() never calls for this Item
  double tmp= Item_variance_field::val();
  return tmp <= 0.0 ? 0.0 : sqrt(tmp);
}

Item_variance_field::Item_variance_field(Item_sum_variance *item)
{
  name=item->name;
  decimals=item->decimals;
  max_length=item->max_length;
  field=item->result_field;
  maybe_null=1;
}

double Item_variance_field::val()
{
  // fix_fields() never calls for this Item
  double sum,sum_sqr;
  longlong count;
  float8get(sum,field->ptr);
  float8get(sum_sqr,(field->ptr+sizeof(double)));
  count=sint8korr(field->ptr+sizeof(double)*2);

  if (!count)
  {
    null_value=1;
    return 0.0;
  }
  null_value=0;
  double tmp= (double) count;
  double tmp2=(sum_sqr - sum*sum/tmp)/tmp;
  return tmp2 <= 0.0 ? 0.0 : tmp2;
}

String *Item_variance_field::val_str(String *str)
{
  // fix_fields() never calls for this Item
  double nr=val();
  if (null_value)
    return 0;
  str->set(nr,decimals, &my_charset_bin);
  return str;
}

/****************************************************************************
** COUNT(DISTINCT ...)
****************************************************************************/

#include "sql_select.h"

int simple_raw_key_cmp(void* arg, byte* key1, byte* key2)
{
  return memcmp(key1, key2, *(uint*) arg);
}

int simple_str_key_cmp(void* arg, byte* key1, byte* key2)
{
  Item_sum_count_distinct* item = (Item_sum_count_distinct*)arg;
  CHARSET_INFO *cs=item->key_charset;
  uint len=item->key_length;
  return cs->coll->strnncollsp(cs, 
			       (const uchar*) key1, len, 
			       (const uchar*) key2, len);
}

/*
  Did not make this one static - at least gcc gets confused when
  I try to declare a static function as a friend. If you can figure
  out the syntax to make a static function a friend, make this one
  static
*/

int composite_key_cmp(void* arg, byte* key1, byte* key2)
{
  Item_sum_count_distinct* item = (Item_sum_count_distinct*)arg;
  Field **field    = item->table->field;
  Field **field_end= field + item->table->fields;
  uint32 *lengths=item->field_lengths;
  for (; field < field_end; ++field)
  {
    Field* f = *field;
    int len = *lengths++;
    int res = f->key_cmp(key1, key2);
    if (res)
      return res;
    key1 += len;
    key2 += len;
  }
  return 0;
}

/*
  helper function for walking the tree when we dump it to MyISAM -
  tree_walk will call it for each leaf
*/

int dump_leaf(byte* key, uint32 count __attribute__((unused)),
		     Item_sum_count_distinct* item)
{
  byte* buf = item->table->record[0];
  int error;
  /*
    The first item->rec_offset bytes are taken care of with
    restore_record(table,default_values) in setup()
  */
  memcpy(buf + item->rec_offset, key, item->tree->size_of_element);
  if ((error = item->table->file->write_row(buf)))
  {
    if (error != HA_ERR_FOUND_DUPP_KEY &&
	error != HA_ERR_FOUND_DUPP_UNIQUE)
      return 1;
  }
  return 0;
}


void Item_sum_count_distinct::cleanup()
{
  DBUG_ENTER("Item_sum_count_distinct::cleanup");
  Item_sum_int::cleanup();
  /*
    Free table and tree if they belong to this item (if item have not pointer
    to original item from which was made copy => it own its objects )
  */
  if (!original)
  {
    if (table)
    {
      free_tmp_table(current_thd, table);
      table= 0;
    }
    delete tmp_table_param;
    tmp_table_param= 0;
    if (use_tree)
    {
      delete_tree(tree);
      use_tree= 0;
    }
  }
  DBUG_VOID_RETURN;
}


/* This is used by rollup to create a separate usable copy of the function */

void Item_sum_count_distinct::make_unique()
{
  table=0;
  original= 0;
  use_tree= 0; // to prevent delete_tree call on uninitialized tree
  tree= &tree_base;
}


bool Item_sum_count_distinct::setup(THD *thd)
{
  List<Item> list;
  SELECT_LEX *select_lex= thd->lex->current_select;
  if (select_lex->linkage == GLOBAL_OPTIONS_TYPE)
    return 1;
    
  if (!(tmp_table_param= new TMP_TABLE_PARAM))
    return 1;

  /* Create a table with an unique key over all parameters */
  for (uint i=0; i < arg_count ; i++)
  {
    Item *item=args[i];
    if (list.push_back(item))
      return 1;					// End of memory
    if (item->const_item())
    {
      (void) item->val_int();
      if (item->null_value)
	always_null=1;
    }
  }
  if (always_null)
    return 0;
  count_field_types(tmp_table_param,list,0);
  if (table)
  {
    free_tmp_table(thd, table);
    tmp_table_param->cleanup();
  }
  if (!(table= create_tmp_table(thd, tmp_table_param, list, (ORDER*) 0, 1,
				0,
				select_lex->options | thd->options,
				HA_POS_ERROR, (char*)"")))
    return 1;
  table->file->extra(HA_EXTRA_NO_ROWS);		// Don't update rows
  table->no_rows=1;


  // no blobs, otherwise it would be MyISAM
  if (table->db_type == DB_TYPE_HEAP)
  {
    qsort_cmp2 compare_key;
    void* cmp_arg;

    // to make things easier for dump_leaf if we ever have to dump to MyISAM
    restore_record(table,default_values);

    if (table->fields == 1)
    {
      /*
	If we have only one field, which is the most common use of
	count(distinct), it is much faster to use a simpler key
	compare method that can take advantage of not having to worry
	about other fields
      */
      Field* field = table->field[0];
      switch(field->type())
      {
      case FIELD_TYPE_STRING:
      case FIELD_TYPE_VAR_STRING:
	if (field->binary())
	{
	  compare_key = (qsort_cmp2)simple_raw_key_cmp;
	  cmp_arg = (void*) &key_length;
	}
	else
	{
	  /*
	    If we have a string, we must take care of charsets and case
	    sensitivity
	  */
	  compare_key = (qsort_cmp2)simple_str_key_cmp;
	  cmp_arg = (void*) this;
	}
	break;
      default:
	/*
	  Since at this point we cannot have blobs anything else can
	  be compared with memcmp
	*/
	compare_key = (qsort_cmp2)simple_raw_key_cmp;
	cmp_arg = (void*) &key_length;
	break;
      }
      key_charset = field->charset();
      key_length  = field->pack_length();
      rec_offset  = 1;
    }
    else // too bad, cannot cheat - there is more than one field
    {
      bool all_binary = 1;
      Field** field, **field_end;
      field_end = (field = table->field) + table->fields;
      uint32 *lengths;
      if (!(field_lengths= 
	    (uint32*) thd->alloc(sizeof(uint32) * table->fields)))
	return 1;

      for (key_length = 0, lengths=field_lengths; field < field_end; ++field)
      {
	uint32 length= (*field)->pack_length();
	key_length += length;
	*lengths++ = length;
	if (!(*field)->binary())
	  all_binary = 0;			// Can't break loop here
      }
      rec_offset = table->reclength - key_length;
      if (all_binary)
      {
	compare_key = (qsort_cmp2)simple_raw_key_cmp;
	cmp_arg = (void*) &key_length;
      }
      else
      {
	compare_key = (qsort_cmp2) composite_key_cmp ;
	cmp_arg = (void*) this;
      }
    }

    if (use_tree)
      delete_tree(tree);
    init_tree(tree, min(thd->variables.max_heap_table_size,
			thd->variables.sortbuff_size/16), 0,
	      key_length, compare_key, 0, NULL, cmp_arg);
    use_tree = 1;

    /*
      The only time key_length could be 0 is if someone does
      count(distinct) on a char(0) field - stupid thing to do,
      but this has to be handled - otherwise someone can crash
      the server with a DoS attack
    */
    max_elements_in_tree = ((key_length) ? 
			    thd->variables.max_heap_table_size/key_length : 1);

  }
  if (original)
  {
    original->table= table;
    original->use_tree= use_tree;
  }
  return 0;
}


int Item_sum_count_distinct::tree_to_myisam()
{
  if (create_myisam_from_heap(current_thd, table, tmp_table_param,
			      HA_ERR_RECORD_FILE_FULL, 1) ||
      tree_walk(tree, (tree_walk_action)&dump_leaf, (void*)this,
		left_root_right))
    return 1;
  delete_tree(tree);
  use_tree = 0;
  return 0;
}


Item *Item_sum_count_distinct::copy_or_same(THD* thd) 
{
  return new (&thd->mem_root) Item_sum_count_distinct(thd, this);
}


void Item_sum_count_distinct::clear()
{
  if (use_tree)
    reset_tree(tree);
  else if (table)
  {
    table->file->extra(HA_EXTRA_NO_CACHE);
    table->file->delete_all_rows();
    table->file->extra(HA_EXTRA_WRITE_CACHE);
  }
}

bool Item_sum_count_distinct::add()
{
  int error;
  if (always_null)
    return 0;
  copy_fields(tmp_table_param);
  copy_funcs(tmp_table_param->items_to_copy);

  for (Field **field=table->field ; *field ; field++)
    if ((*field)->is_real_null(0))
      return 0;					// Don't count NULL

  if (use_tree)
  {
    /*
      If the tree got too big, convert to MyISAM, otherwise insert into the
      tree.
    */
    if (tree->elements_in_tree > max_elements_in_tree)
    {
      if (tree_to_myisam())
	return 1;
    }
    else if (!tree_insert(tree, table->record[0] + rec_offset, 0,
			  tree->custom_arg))
      return 1;
  }
  else if ((error=table->file->write_row(table->record[0])))
  {
    if (error != HA_ERR_FOUND_DUPP_KEY &&
	error != HA_ERR_FOUND_DUPP_UNIQUE)
    {
      if (create_myisam_from_heap(current_thd, table, tmp_table_param, error,
				  1))
	return 1;				// Not a table_is_full error
    }
  }
  return 0;
}


longlong Item_sum_count_distinct::val_int()
{
  DBUG_ASSERT(fixed == 1);
  if (!table)					// Empty query
    return LL(0);
  if (use_tree)
    return tree->elements_in_tree;
  table->file->info(HA_STATUS_VARIABLE | HA_STATUS_NO_LOCK);
  return table->file->records;
}


void Item_sum_count_distinct::print(String *str)
{
  str->append("count(distinct ", 15);
  args[0]->print(str);
  str->append(')');
}

/****************************************************************************
** Functions to handle dynamic loadable aggregates
** Original source by: Alexis Mikhailov <root@medinf.chuvashia.su>
** Adapted for UDAs by: Andreas F. Bobak <bobak@relog.ch>.
** Rewritten by: Monty.
****************************************************************************/

#ifdef HAVE_DLOPEN

void Item_udf_sum::clear()
{
  DBUG_ENTER("Item_udf_sum::clear");
  udf.clear();
  DBUG_VOID_RETURN;
}

bool Item_udf_sum::add()
{
  DBUG_ENTER("Item_udf_sum::add");
  udf.add(&null_value);
  DBUG_RETURN(0);
}

Item *Item_sum_udf_float::copy_or_same(THD* thd)
{
  return new (&thd->mem_root) Item_sum_udf_float(thd, this);
}

double Item_sum_udf_float::val()
{
  DBUG_ASSERT(fixed == 1);
  DBUG_ENTER("Item_sum_udf_float::val");
  DBUG_PRINT("info",("result_type: %d  arg_count: %d",
		     args[0]->result_type(), arg_count));
  DBUG_RETURN(udf.val(&null_value));
}

String *Item_sum_udf_float::val_str(String *str)
{
  DBUG_ASSERT(fixed == 1);
  double nr=val();
  if (null_value)
    return 0;					/* purecov: inspected */
  str->set(nr,decimals, &my_charset_bin);
  return str;
}


Item *Item_sum_udf_int::copy_or_same(THD* thd)
{
  return new (&thd->mem_root) Item_sum_udf_int(thd, this);
}


longlong Item_sum_udf_int::val_int()
{
  DBUG_ASSERT(fixed == 1);
  DBUG_ENTER("Item_sum_udf_int::val_int");
  DBUG_PRINT("info",("result_type: %d  arg_count: %d",
		     args[0]->result_type(), arg_count));
  DBUG_RETURN(udf.val_int(&null_value));
}


String *Item_sum_udf_int::val_str(String *str)
{
  DBUG_ASSERT(fixed == 1);
  longlong nr=val_int();
  if (null_value)
    return 0;
  str->set(nr, &my_charset_bin);
  return str;
}

/* Default max_length is max argument length */

void Item_sum_udf_str::fix_length_and_dec()
{
  DBUG_ENTER("Item_sum_udf_str::fix_length_and_dec");
  max_length=0;
  for (uint i = 0; i < arg_count; i++)
    set_if_bigger(max_length,args[i]->max_length);
  DBUG_VOID_RETURN;
}


Item *Item_sum_udf_str::copy_or_same(THD* thd)
{
  return new (&thd->mem_root) Item_sum_udf_str(thd, this);
}


String *Item_sum_udf_str::val_str(String *str)
{
  DBUG_ASSERT(fixed == 1);
  DBUG_ENTER("Item_sum_udf_str::str");
  String *res=udf.val_str(str,&str_value);
  null_value = !res;
  DBUG_RETURN(res);
}

#endif /* HAVE_DLOPEN */


/*****************************************************************************
 GROUP_CONCAT function

 SQL SYNTAX:
  GROUP_CONCAT([DISTINCT] expr,... [ORDER BY col [ASC|DESC],...] 
    [SEPARATOR str_const])

 concat of values from "group by" operation

 BUGS
   DISTINCT and ORDER BY only works if ORDER BY uses all fields and only fields
   in expression list
   Blobs doesn't work with DISTINCT or ORDER BY
*****************************************************************************/

/*
  function of sort for syntax:
  GROUP_CONCAT(DISTINCT expr,...)
*/

int group_concat_key_cmp_with_distinct(void* arg, byte* key1,
				       byte* key2)
{
  Item_func_group_concat* grp_item= (Item_func_group_concat*)arg;
  Item **field_item, **end;
  char *record= (char*) grp_item->table->record[0];

  for (field_item= grp_item->args, end= field_item + grp_item->arg_count_field;
       field_item < end;
       field_item++)
  {
    /*
      We have to use get_tmp_table_field() instead of
      real_item()->get_tmp_table_field() because we want the field in
      the temporary table, not the original field
    */
    Field *field= (*field_item)->get_tmp_table_field();
    if (field)
    {
      int res;
      uint offset= (uint) (field->ptr - record);
      if ((res= field->key_cmp(key1 + offset, key2 + offset)))
	return res;
    }
  }
  return 0;
}


/*
  function of sort for syntax:
  GROUP_CONCAT(expr,... ORDER BY col,... )
*/

int group_concat_key_cmp_with_order(void* arg, byte* key1, byte* key2)
{
  Item_func_group_concat* grp_item= (Item_func_group_concat*) arg;
  ORDER **order_item, **end;
  char *record= (char*) grp_item->table->record[0];

  for (order_item= grp_item->order, end=order_item+ grp_item->arg_count_order;
       order_item < end;
       order_item++)
  {
    Item *item= *(*order_item)->item;
    /*
      We have to use get_tmp_table_field() instead of
      real_item()->get_tmp_table_field() because we want the field in
      the temporary table, not the original field
    */
    Field *field= item->get_tmp_table_field();
    if (field)
    {
      int res;
      uint offset= (uint) (field->ptr - record);
      if ((res= field->key_cmp(key1 + offset, key2 + offset)))
        return (*order_item)->asc ? res : -res;
    }
  }
  /*
    We can't return 0 because in that case the tree class would remove this
    item as double value. This would cause problems for case-changes and
    if the the returned values are not the same we do the sort on.
  */
  return 1;
}


/*
  function of sort for syntax:
  GROUP_CONCAT(DISTINCT expr,... ORDER BY col,... )

  BUG:
    This doesn't work in the case when the order by contains data that
    is not part of the field list because tree-insert will not notice
    the duplicated values when inserting things sorted by ORDER BY
*/

int group_concat_key_cmp_with_distinct_and_order(void* arg,byte* key1,
						 byte* key2)
{
  if (!group_concat_key_cmp_with_distinct(arg,key1,key2))
    return 0;
  return(group_concat_key_cmp_with_order(arg,key1,key2));
}


/*
  Append data from current leaf to item->result
*/

int dump_leaf_key(byte* key, uint32 count __attribute__((unused)),
                  Item_func_group_concat *item)
{
  char buff[MAX_FIELD_WIDTH];
<<<<<<< HEAD
  String tmp((char*)   &buff, sizeof(buff), default_charset_info);
  String tmp2((char *) &buff, sizeof(buff), default_charset_info);
  char *record= (char*) item->table->record[0];

=======
  String tmp((char *)&buff,sizeof(buff),default_charset_info), tmp2;
  uint *field_offsets= (item->field_offsets +
			item->field_list_offset);
>>>>>>> 6fc74e13
  tmp.length(0);
  
  for (uint i= 0; i < item->arg_count_field; i++)
  {
    Item *show_item= item->args[i];
    if (!show_item->const_item())
    {
      /*
	We have to use get_tmp_table_field() instead of
	real_item()->get_tmp_table_field() because we want the field in
	the temporary table, not the original field
      */
      Field *field= show_item->get_tmp_table_field();
      String *res;
      char *save_ptr= field->ptr;
      uint offset= (uint) (save_ptr - record);
      DBUG_ASSERT(offset < item->table->reclength);
      field->ptr= (char *) key + offset;
      res= field->val_str(&tmp,&tmp2);
      item->result.append(*res);
      field->ptr= save_ptr;
    }
    else 
    {
      String *res= show_item->val_str(&tmp);
      if (res)
        item->result.append(*res);
    }
  }
  if (item->tree_mode) // Last item of tree
  {
    item->show_elements++;
    if (item->show_elements < item->tree->elements_in_tree)
      item->result.append(*item->separator);
  }
  else
    item->result.append(*item->separator); 

  /* stop if length of result more than group_concat_max_len */  
  if (item->result.length() > item->group_concat_max_len)
  {
    item->count_cut_values++;
    item->result.length(item->group_concat_max_len);
    item->warning_for_row= TRUE;
    return 1;
  }
  return 0;
}


/*
  Constructor of Item_func_group_concat
  is_distinct - distinct
  is_select - list of expression for show values
  is_order - list of sort columns 
  is_separator - string value of separator
*/

Item_func_group_concat::Item_func_group_concat(bool is_distinct,
					       List<Item> *is_select,
					       SQL_LIST *is_order,
					       String *is_separator)
  :Item_sum(), tmp_table_param(0), max_elements_in_tree(0), warning(0),
   warning_available(0), key_length(0),
   tree_mode(0), distinct(is_distinct), warning_for_row(0),
   separator(is_separator), tree(&tree_base), table(0),
   order(0), tables_list(0),
   show_elements(0), arg_count_order(0), arg_count_field(0),
   count_cut_values(0)
{
  Item *item_select;
  Item **arg_ptr;

  original= 0;
  quick_group= 0;
  mark_as_sum_func();
  order= 0;
  group_concat_max_len= current_thd->variables.group_concat_max_len;
    
  arg_count_field= is_select->elements;
  arg_count_order= is_order ? is_order->elements : 0;
  arg_count= arg_count_field + arg_count_order;
  
  /*
    We need to allocate:
    args - arg_count_field+arg_count_order
           (for possible order items in temporare tables)
    order - arg_count_order
  */
  if (!(args= (Item**) sql_alloc(sizeof(Item*) * arg_count +
				 sizeof(ORDER*)*arg_count_order)))
    return;

  order= (ORDER**)(args + arg_count);

  /* fill args items of show and sort */
  List_iterator_fast<Item> li(*is_select);

  for (arg_ptr=args ; (item_select= li++) ; arg_ptr++)
    *arg_ptr= item_select;

  if (arg_count_order) 
  {
    ORDER **order_ptr= order;
    for (ORDER *order_item= (ORDER*) is_order->first;
	 order_item != NULL;
	 order_item= order_item->next)
    {
      (*order_ptr++)= order_item;
      *arg_ptr= *order_item->item;
      order_item->item= arg_ptr++;
    }
  }
}
  

Item_func_group_concat::Item_func_group_concat(THD *thd,
					       Item_func_group_concat *item)
  :Item_sum(thd, item),item_thd(thd),
  tmp_table_param(item->tmp_table_param),
  max_elements_in_tree(item->max_elements_in_tree),
  warning(item->warning),
  warning_available(item->warning_available),
  key_length(item->key_length), 
  tree_mode(item->tree_mode),
  distinct(item->distinct),
  warning_for_row(item->warning_for_row),
  separator(item->separator),
  tree(item->tree),
  table(item->table),
  order(item->order),
  tables_list(item->tables_list),
  group_concat_max_len(item->group_concat_max_len),
  show_elements(item->show_elements),
  arg_count_order(item->arg_count_order),
  arg_count_field(item->arg_count_field),
  field_list_offset(item->field_list_offset),
  count_cut_values(item->count_cut_values),
  original(item)
{
  quick_group= item->quick_group;
}



void Item_func_group_concat::cleanup()
{
  DBUG_ENTER("Item_func_group_concat::cleanup");
  Item_sum::cleanup();

  /* fix order list */
  for (uint i= 0; i < arg_count_order ; i++)
    order[i]->item= &order[i]->item_ptr;

  /*
    Free table and tree if they belong to this item (if item have not pointer
    to original item from which was made copy => it own its objects )
  */
  if (!original)
  {
    THD *thd= current_thd;
    if (table)
    {
      free_tmp_table(thd, table);
      table= 0;
    }
    delete tmp_table_param;
    tmp_table_param= 0;
    if (tree_mode)
    {
      tree_mode= 0;
      delete_tree(tree); 
    }
  }
  DBUG_VOID_RETURN;
}


Item_func_group_concat::~Item_func_group_concat()
{
  /*
    Free table and tree if they belong to this item (if item have not pointer
    to original item from which was made copy => it own its objects )
  */
  if (!original)
  {
    if (warning_available)
    {
      char warn_buff[MYSQL_ERRMSG_SIZE];
      sprintf(warn_buff, ER(ER_CUT_VALUE_GROUP_CONCAT), count_cut_values);
      warning->set_msg(current_thd, warn_buff);
    }
  }
}


Item *Item_func_group_concat::copy_or_same(THD* thd)
{
  return new (&thd->mem_root) Item_func_group_concat(thd, this);
}


void Item_func_group_concat::clear()
{
  result.length(0);
  result.copy();
  null_value= TRUE;
  warning_for_row= FALSE;
  if (table)
  {
    table->file->extra(HA_EXTRA_NO_CACHE);
    table->file->delete_all_rows();
    table->file->extra(HA_EXTRA_WRITE_CACHE);
  }
  if (tree_mode)
    reset_tree(tree);
}


bool Item_func_group_concat::add()
{
  if (always_null)
    return 0;
  copy_fields(tmp_table_param);
  copy_funcs(tmp_table_param->items_to_copy);

  for (uint i= 0; i < arg_count_field; i++)
  {
    Item *show_item= args[i];
    if (!show_item->const_item())
    {
      /*
	Here we use real_item as we want the original field data that should
	be written to table->record[0]
      */
      Field *f= show_item->real_item()->get_tmp_table_field();
      if (f->is_null())
	return 0;				// Skip row if it contains null
    }
  }

  null_value= FALSE;
  if (tree_mode)
  {
    if (!tree_insert(tree, table->record[0], 0, tree->custom_arg))
      return 1;
  }
  else
  {
    if (result.length() <= group_concat_max_len && !warning_for_row)
      dump_leaf_key(table->record[0], 1, this);
  }
  return 0;
}


void Item_func_group_concat::reset_field()
{
  if (tree_mode)
    reset_tree(tree);
}


bool
Item_func_group_concat::fix_fields(THD *thd, TABLE_LIST *tables, Item **ref)
{
  DBUG_ASSERT(fixed == 0);

  if (save_args_for_prepared_statements(thd))
    return 1;

  uint i;			/* for loop variable */ 

  if (!thd->allow_sum_func)
  {
    my_error(ER_INVALID_GROUP_FUNC_USE,MYF(0));
    return 1;
  }
  
  thd->allow_sum_func= 0;
  maybe_null= 0;
  item_thd= thd;

  /*
    Fix fields for select list and ORDER clause
  */

  for (i= 0 ; i < arg_count ; i++)
  {
    if (args[i]->fix_fields(thd, tables, args + i) || args[i]->check_cols(1))
      return 1;
    if (i < arg_count_field && args[i]->maybe_null)
      maybe_null= 0;
  }

  result_field= 0;
  null_value= 1;
  max_length= group_concat_max_len;
  thd->allow_sum_func= 1;			
  if (!(tmp_table_param= new TMP_TABLE_PARAM))
    return 1;
  tables_list= tables;
  fixed= 1;
  return 0;
}


bool Item_func_group_concat::setup(THD *thd)
{
  List<Item> list;
  SELECT_LEX *select_lex= thd->lex->current_select;
  uint const_fields;
  byte *record;
  qsort_cmp2 compare_key;
  DBUG_ENTER("Item_func_group_concat::setup");

  if (select_lex->linkage == GLOBAL_OPTIONS_TYPE)
    DBUG_RETURN(1);

  /*
    push all not constant fields to list and create temp table
  */ 
  const_fields= 0;
  always_null= 0;
  for (uint i= 0; i < arg_count_field; i++)
  {
    Item *item= args[i];
    if (list.push_back(item))
      DBUG_RETURN(1);
    if (item->const_item())
    {
      const_fields++;
      (void) item->val_int();
      if (item->null_value)
	always_null= 1;
    }
  }
  if (always_null)
    DBUG_RETURN(0);
        
  List<Item> all_fields(list);
  if (arg_count_order) 
  {
    bool hidden_group_fields;
    setup_group(thd, args, tables_list, list, all_fields, *order,
                &hidden_group_fields);
  }
  
  count_field_types(tmp_table_param,all_fields,0);
  if (table)
  {
    /*
      We come here when we are getting the result from a temporary table,
      not the original tables used in the query
    */
    free_tmp_table(thd, table);
    tmp_table_param->cleanup();
  }
  /*
    We have to create a temporary table to get descriptions of fields 
    (types, sizes and so on).

    Note that in the table, we first have the ORDER BY fields, then the
    field list.
  */
  if (!(table=create_tmp_table(thd, tmp_table_param, all_fields, 0,
			       0, 0, 0,select_lex->options | thd->options,
			       (char *) "")))
    DBUG_RETURN(1);
  table->file->extra(HA_EXTRA_NO_ROWS);
  table->no_rows= 1;

  key_length= table->reclength;
  record= table->record[0];

  /* Offset to first result field in table */
  field_list_offset= table->fields - (list.elements - const_fields);

  if (tree_mode)
    delete_tree(tree);

  /* choose function of sort */  
  tree_mode= distinct || arg_count_order; 
  if (tree_mode)
  {
    if (arg_count_order)
    {
      if (distinct)
        compare_key= (qsort_cmp2) group_concat_key_cmp_with_distinct_and_order;
      else
        compare_key= (qsort_cmp2) group_concat_key_cmp_with_order;
    }
    else
    {
       compare_key= NULL;
      if (distinct)
        compare_key= (qsort_cmp2) group_concat_key_cmp_with_distinct;
    }
    /*
      Create a tree of sort. Tree is used for a sort and a remove double 
      values (according with syntax of the function). If function doesn't
      contain DISTINCT and ORDER BY clauses, we don't create this tree.
    */
    init_tree(tree, min(thd->variables.max_heap_table_size,
			thd->variables.sortbuff_size/16), 0,
              key_length, compare_key, 0, NULL, (void*) this);
    max_elements_in_tree= (key_length ? 
			   thd->variables.max_heap_table_size/key_length : 1);
  };

  /*
    Copy table and tree_mode if they belong to this item (if item have not 
    pointer to original item from which was made copy => it own its objects)
  */
  if (original)
  {
    original->table= table;
    original->tree_mode= tree_mode;
  }
  DBUG_RETURN(0);
}


/* This is used by rollup to create a separate usable copy of the function */

void Item_func_group_concat::make_unique()
{
  table=0;
  original= 0;
  tree_mode= 0; // to prevent delete_tree call on uninitialized tree
  tree= &tree_base;
}


String* Item_func_group_concat::val_str(String* str)
{
  DBUG_ASSERT(fixed == 1);
  if (null_value)
    return 0;
  if (tree_mode)
  {
    show_elements= 0;
    tree_walk(tree, (tree_walk_action)&dump_leaf_key, (void*)this,
              left_root_right);
  }
  else
  {
    if (!warning_for_row)
      result.length(result.length()-separator->length());
  }
  if (count_cut_values && !warning_available)
  {
    warning_available= TRUE;
    warning= push_warning(item_thd, MYSQL_ERROR::WARN_LEVEL_WARN,
                           ER_CUT_VALUE_GROUP_CONCAT, NULL);
  }
  return &result;
}


void Item_func_group_concat::print(String *str)
{
  str->append("group_concat(", 13);
  if (distinct)
    str->append("distinct ", 9);
  for (uint i= 0; i < arg_count_field; i++)
  {
    if (i)
      str->append(',');
    args[i]->print(str);
  }
  if (arg_count_order)
  {
    str->append(" order by ", 10);
    for (uint i= 0 ; i < arg_count_order ; i++)
    {
      if (i)
	str->append(',');
      (*order[i]->item)->print(str);
    }
  }
  str->append(" seperator \'", 12);
  str->append(*separator);
  str->append("\')", 2);
}<|MERGE_RESOLUTION|>--- conflicted
+++ resolved
@@ -1655,16 +1655,9 @@
                   Item_func_group_concat *item)
 {
   char buff[MAX_FIELD_WIDTH];
-<<<<<<< HEAD
-  String tmp((char*)   &buff, sizeof(buff), default_charset_info);
-  String tmp2((char *) &buff, sizeof(buff), default_charset_info);
+  String tmp((char *)&buff,sizeof(buff),default_charset_info), tmp2;
   char *record= (char*) item->table->record[0];
 
-=======
-  String tmp((char *)&buff,sizeof(buff),default_charset_info), tmp2;
-  uint *field_offsets= (item->field_offsets +
-			item->field_list_offset);
->>>>>>> 6fc74e13
   tmp.length(0);
   
   for (uint i= 0; i < item->arg_count_field; i++)

/* Copyright (C) 2000-2003 MySQL AB

   This program is free software; you can redistribute it and/or modify
   it under the terms of the GNU General Public License as published by
   the Free Software Foundation; either version 2 of the License, or
   (at your option) any later version.

   This program is distributed in the hope that it will be useful,
   but WITHOUT ANY WARRANTY; without even the implied warranty of
   MERCHANTABILITY or FITNESS FOR A PARTICULAR PURPOSE.  See the
   GNU General Public License for more details.

   You should have received a copy of the GNU General Public License
   along with this program; if not, write to the Free Software
   Foundation, Inc., 59 Temple Place, Suite 330, Boston, MA  02111-1307  USA */


/* Sum functions (COUNT, MIN...) */

#ifdef USE_PRAGMA_IMPLEMENTATION
#pragma implementation				// gcc: Class implementation
#endif

#include "mysql_priv.h"
#include "sql_select.h"

/* 
  Prepare an aggregate function item for checking context conditions

  SYNOPSIS
    init_sum_func_check()
    thd      reference to the thread context info

  DESCRIPTION
    The function initializes the members of the Item_sum object created
    for a set function that are used to check validity of the set function
    occurrence.
    If the set function is not allowed in any subquery where it occurs
    an error is reported immediately.

  NOTES
    This function is to be called for any item created for a set function
    object when the traversal of trees built for expressions used in the query
    is performed at the phase of context analysis. This function is to
    be invoked at the descent of this traversal.
  
  RETURN
    TRUE   if an error is reported     
    FALSE  otherwise
*/
 
bool Item_sum::init_sum_func_check(THD *thd)
{
  if (!thd->lex->allow_sum_func)
  {
    my_message(ER_INVALID_GROUP_FUNC_USE, ER(ER_INVALID_GROUP_FUNC_USE),
               MYF(0));
    return TRUE;
  }
  /* Set a reference to the nesting set function if there is  any */
  in_sum_func= thd->lex->in_sum_func;
  /* Save a pointer to object to be used in items for nested set functions */
  thd->lex->in_sum_func= this;
  nest_level= thd->lex->current_select->nest_level;
  ref_by= 0;
  aggr_level= -1;
  max_arg_level= -1;
  max_sum_func_level= -1;
  return FALSE;
}

/* 
  Check constraints imposed on a usage of a set function

  SYNOPSIS
    check_sum_func()
    thd      reference to the thread context info
    ref      location of the pointer to this item in the embedding expression 

  DESCRIPTION
    The method verifies whether context conditions imposed on a usage
    of any set function are met for this occurrence.
    It checks whether the set function occurs in the position where it
    can be aggregated and, when it happens to occur in argument of another
    set function, the method checks that these two functions are aggregated in
    different subqueries.
    If the context conditions are not met the method reports an error.
    If the set function is aggregated in some outer subquery the method
    adds it to the chain of items for such set functions that is attached
    to the the st_select_lex structure for this subquery.

  NOTES
    This function is to be called for any item created for a set function
    object when the traversal of trees built for expressions used in the query
    is performed at the phase of context analysis. This function is to
    be invoked at the ascent of this traversal.

  IMPLEMENTATION
    A number of designated members of the object are used to check the
    conditions. They are specified in the comment before the Item_sum
    class declaration.
    Additionally a bitmap variable called allow_sum_func is employed.
    It is included into the thd->lex structure.
    The bitmap contains 1 at n-th position if the set function happens
    to occur under a construct of the n-th level subquery where usage
    of set functions are allowed (i.e either in the SELECT list or
    in the HAVING clause of the corresponding subquery)
    Consider the query:
      SELECT SUM(t1.b) FROM t1 GROUP BY t1.a
        HAVING t1.a IN (SELECT t2.c FROM t2 WHERE AVG(t1.b) > 20) AND
               t1.a > (SELECT MIN(t2.d) FROM t2);
    allow_sum_func will contain: 
    for SUM(t1.b) - 1 at the first position 
    for AVG(t1.b) - 1 at the first position, 0 at the second position
    for MIN(t2.d) - 1 at the first position, 1 at the second position.

  RETURN
    TRUE   if an error is reported     
    FALSE  otherwise
*/
 
bool Item_sum::check_sum_func(THD *thd, Item **ref)
{
  bool invalid= FALSE;
  nesting_map allow_sum_func= thd->lex->allow_sum_func;
  /*  
    The value of max_arg_level is updated if an argument of the set function
    contains a column reference resolved  against a subquery whose level is
    greater than the current value of max_arg_level.
    max_arg_level cannot be greater than nest level.
    nest level is always >= 0  
  */ 
  if (nest_level == max_arg_level)
  {
    /*
      The function must be aggregated in the current subquery, 
      If it is there under a construct where it is not allowed 
      we report an error. 
    */ 
    invalid= !(allow_sum_func & (1 << max_arg_level));
  }
  else if (max_arg_level >= 0 || !(allow_sum_func & (1 << nest_level)))
  {
    /*
      The set function can be aggregated only in outer subqueries.
      Try to find a subquery where it can be aggregated;
      If we fail to find such a subquery report an error.
    */
    if (register_sum_func(thd, ref))
      return TRUE;
    invalid= aggr_level < 0 && !(allow_sum_func & (1 << nest_level));
  }
  if (!invalid && aggr_level < 0)
    aggr_level= nest_level;
  /*
    By this moment we either found a subquery where the set function is
    to be aggregated  and assigned a value that is  >= 0 to aggr_level,
    or set the value of 'invalid' to TRUE to report later an error. 
  */
  /* 
    Additionally we have to check whether possible nested set functions
    are acceptable here: they are not, if the level of aggregation of
    some of them is less than aggr_level.
  */ 
  invalid= aggr_level <= max_sum_func_level;
  if (invalid)  
  {
    my_message(ER_INVALID_GROUP_FUNC_USE, ER(ER_INVALID_GROUP_FUNC_USE),
               MYF(0));
    return TRUE;
  }
  if (in_sum_func && in_sum_func->nest_level == nest_level)
  {
    /*
      If the set function is nested adjust the value of
      max_sum_func_level for the nesting set function.
    */
    set_if_bigger(in_sum_func->max_sum_func_level, aggr_level);
  }
  thd->lex->in_sum_func= in_sum_func;
  return FALSE;
}

/* 
  Attach a set function to the subquery where it must be aggregated

  SYNOPSIS
    register_sum_func()
    thd      reference to the thread context info
    ref      location of the pointer to this item in the embedding expression
 
  DESCRIPTION
    The function looks for an outer subquery where the set function must be
    aggregated. If it finds such a subquery then aggr_level is set to
    the nest level of this subquery and the item for the set function
    is added to the list of set functions used in nested subqueries
    inner_sum_func_list defined for each subquery. When the item is placed 
    there the field 'ref_by' is set to ref.

  NOTES.
    Now we 'register' only set functions that are aggregated in outer
    subqueries. Actually it makes sense to link all set function for
    a subquery in one chain. It would simplify the process of 'splitting'
    for set functions.

  RETURN
    FALSE  if the executes without failures (currently always)
    TRUE   otherwise
*/  

bool Item_sum::register_sum_func(THD *thd, Item **ref)
{
  SELECT_LEX *sl;
  SELECT_LEX *aggr_sl= NULL;
  nesting_map allow_sum_func= thd->lex->allow_sum_func;
  for (sl= thd->lex->current_select->master_unit()->outer_select() ;
       sl && sl->nest_level > max_arg_level;
       sl= sl->master_unit()->outer_select() )
  {
    if (aggr_level < 0 && (allow_sum_func & (1 << sl->nest_level)))
    {
      /* Found the most nested subquery where the function can be aggregated */
      aggr_level= sl->nest_level;
      aggr_sl= sl;
    }
  }
  if (sl && (allow_sum_func & (1 << sl->nest_level)))
  {
    /* 
      We reached the subquery of level max_arg_level and checked
      that the function can be aggregated here. 
      The set function will be aggregated in this subquery.
    */   
    aggr_level= sl->nest_level;
    aggr_sl= sl;
  }
  if (aggr_level >= 0)
  {
    ref_by= ref;
    /* Add the object to the list of registered objects assigned to aggr_sl */
    if (!aggr_sl->inner_sum_func_list)
      next= this;
    else
    {
      next= aggr_sl->inner_sum_func_list->next;
      aggr_sl->inner_sum_func_list->next= this;
    }
    aggr_sl->inner_sum_func_list= this;
    aggr_sl->with_sum_func= 1;

    /* 
      Mark Item_subselect(s) as containing aggregate function all the way up
      to aggregate function's calculation context.
      Note that we must not mark the Item of calculation context itself
      because with_sum_func on the calculation context st_select_lex is
      already set above.

      with_sum_func being set for an Item means that this Item refers 
      (somewhere in it, e.g. one of its arguments if it's a function) directly
      or through intermediate items to an aggregate function that is calculated
      in a context "outside" of the Item (e.g. in the current or outer select).

      with_sum_func being set for an st_select_lex means that this st_select_lex
      has aggregate functions directly referenced (i.e. not through a sub-select).
    */
    for (sl= thd->lex->current_select; 
         sl && sl != aggr_sl && sl->master_unit()->item;
         sl= sl->master_unit()->outer_select() )
      sl->master_unit()->item->with_sum_func= 1;
  }
  return FALSE;
}


Item_sum::Item_sum(List<Item> &list)
  :arg_count(list.elements)
{
  if ((args=(Item**) sql_alloc(sizeof(Item*)*arg_count)))
  {
    uint i=0;
    List_iterator_fast<Item> li(list);
    Item *item;

    while ((item=li++))
    {
      args[i++]= item;
    }
  }
  mark_as_sum_func();
  list.empty();					// Fields are used
}


/*
  Constructor used in processing select with temporary tebles
*/

Item_sum::Item_sum(THD *thd, Item_sum *item):
  Item_result_field(thd, item), arg_count(item->arg_count),
  quick_group(item->quick_group)
{
  if (arg_count <= 2)
    args=tmp_args;
  else
    if (!(args= (Item**) thd->alloc(sizeof(Item*)*arg_count)))
      return;
  memcpy(args, item->args, sizeof(Item*)*arg_count);
}


void Item_sum::mark_as_sum_func()
{
  SELECT_LEX *cur_select= current_thd->lex->current_select;
  cur_select->n_sum_items++;
  cur_select->with_sum_func= 1;
  with_sum_func= 1;
}


void Item_sum::make_field(Send_field *tmp_field)
{
  if (args[0]->type() == Item::FIELD_ITEM && keep_field_type())
  {
    ((Item_field*) args[0])->field->make_field(tmp_field);
    tmp_field->db_name=(char*)"";
    tmp_field->org_table_name=tmp_field->table_name=(char*)"";
    tmp_field->org_col_name=tmp_field->col_name=name;
    if (maybe_null)
      tmp_field->flags&= ~NOT_NULL_FLAG;
  }
  else
    init_make_field(tmp_field, field_type());
}


void Item_sum::print(String *str)
{
  str->append(func_name());
  for (uint i=0 ; i < arg_count ; i++)
  {
    if (i)
      str->append(',');
    args[i]->print(str);
  }
  str->append(')');
}

void Item_sum::fix_num_length_and_dec()
{
  decimals=0;
  for (uint i=0 ; i < arg_count ; i++)
    set_if_bigger(decimals,args[i]->decimals);
  max_length=float_length(decimals);
}

Item *Item_sum::get_tmp_table_item(THD *thd)
{
  Item_sum* sum_item= (Item_sum *) copy_or_same(thd);
  if (sum_item && sum_item->result_field)	   // If not a const sum func
  {
    Field *result_field_tmp= sum_item->result_field;
    for (uint i=0 ; i < sum_item->arg_count ; i++)
    {
      Item *arg= sum_item->args[i];
      if (!arg->const_item())
      {
	if (arg->type() == Item::FIELD_ITEM)
	  ((Item_field*) arg)->field= result_field_tmp++;
	else
	  sum_item->args[i]= new Item_field(result_field_tmp++);
      }
    }
  }
  return sum_item;
}


bool Item_sum::walk (Item_processor processor, bool walk_subquery,
                     byte *argument)
{
  if (arg_count)
  {
    Item **arg,**arg_end;
    for (arg= args, arg_end= args+arg_count; arg != arg_end; arg++)
    {
      if ((*arg)->walk(processor, walk_subquery, argument))
	return 1;
    }
  }
  return (this->*processor)(argument);
}


Field *Item_sum::create_tmp_field(bool group, TABLE *table,
                                  uint convert_blob_length)
{
  Field *field;
  switch (result_type()) {
  case REAL_RESULT:
    field= new Field_double(max_length, maybe_null, name, decimals);
    break;
  case INT_RESULT:
    field= new Field_longlong(max_length, maybe_null, name, unsigned_flag);
    break;
  case STRING_RESULT:
    if (max_length/collation.collation->mbmaxlen <= 255 ||
        max_length/collation.collation->mbmaxlen >=UINT_MAX16 ||
        !convert_blob_length)
      return make_string_field(table);
    field= new Field_varstring(convert_blob_length, maybe_null,
                               name, table->s, collation.collation);
    break;
  case DECIMAL_RESULT:
    field= new Field_new_decimal(max_length, maybe_null, name,
                                 decimals, unsigned_flag);
    break;
  case ROW_RESULT:
  default:
    // This case should never be choosen
    DBUG_ASSERT(0);
    return 0;
  }
  if (field)
    field->init(table);
  return field;
}


String *
Item_sum_num::val_str(String *str)
{
  return val_string_from_real(str);
}


my_decimal *Item_sum_num::val_decimal(my_decimal *decimal_value)
{
  return val_decimal_from_real(decimal_value);
}


String *
Item_sum_int::val_str(String *str)
{
  return val_string_from_int(str);
}


my_decimal *Item_sum_int::val_decimal(my_decimal *decimal_value)
{
  return val_decimal_from_int(decimal_value);
}


bool
Item_sum_num::fix_fields(THD *thd, Item **ref)
{
  DBUG_ASSERT(fixed == 0);

  if (init_sum_func_check(thd))
    return TRUE;

  decimals=0;
  maybe_null=0;
  for (uint i=0 ; i < arg_count ; i++)
  {
    if (args[i]->fix_fields(thd, args + i) || args[i]->check_cols(1))
      return TRUE;
    set_if_bigger(decimals, args[i]->decimals);
    maybe_null |= args[i]->maybe_null;
  }
  result_field=0;
  max_length=float_length(decimals);
  null_value=1;
  fix_length_and_dec();

  if (check_sum_func(thd, ref))
    return TRUE;

  fixed= 1;
  return FALSE;
}


Item_sum_hybrid::Item_sum_hybrid(THD *thd, Item_sum_hybrid *item)
  :Item_sum(thd, item), value(item->value), hybrid_type(item->hybrid_type),
  hybrid_field_type(item->hybrid_field_type), cmp_sign(item->cmp_sign),
  used_table_cache(item->used_table_cache), was_values(item->was_values)
{
  /* copy results from old value */
  switch (hybrid_type) {
  case INT_RESULT:
    sum_int= item->sum_int;
    break;
  case DECIMAL_RESULT:
    my_decimal2decimal(&item->sum_dec, &sum_dec);
    break;
  case REAL_RESULT:
    sum= item->sum;
    break;
  case STRING_RESULT:
    /*
      This can happen with ROLLUP. Note that the value is already
      copied at function call.
    */
    break;
  case ROW_RESULT:
  default:
    DBUG_ASSERT(0);
  }
  collation.set(item->collation);
}

bool
Item_sum_hybrid::fix_fields(THD *thd, Item **ref)
{
  DBUG_ASSERT(fixed == 0);

  Item *item= args[0];

  if (init_sum_func_check(thd))
    return TRUE;

  // 'item' can be changed during fix_fields
  if (!item->fixed &&
      item->fix_fields(thd, args) ||
      (item= args[0])->check_cols(1))
    return TRUE;
  decimals=item->decimals;

  switch (hybrid_type= item->result_type()) {
  case INT_RESULT:
    max_length= 20;
    sum_int= 0;
    break;
  case DECIMAL_RESULT:
    max_length= item->max_length;
    my_decimal_set_zero(&sum_dec);
    break;
  case REAL_RESULT:
    max_length= float_length(decimals);
    sum= 0.0;
    break;
  case STRING_RESULT:
    max_length= item->max_length;
    break;
  case ROW_RESULT:
  default:
    DBUG_ASSERT(0);
  };
  /* MIN/MAX can return NULL for empty set indepedent of the used column */
  maybe_null= 1;
  unsigned_flag=item->unsigned_flag;
  collation.set(item->collation);
  result_field=0;
  null_value=1;
  fix_length_and_dec();
  if (item->type() == Item::FIELD_ITEM)
    hybrid_field_type= ((Item_field*) item)->field->type();
  else
    hybrid_field_type= Item::field_type();

  if (check_sum_func(thd, ref))
    return TRUE;

  fixed= 1;
  return FALSE;
}

Field *Item_sum_hybrid::create_tmp_field(bool group, TABLE *table,
					 uint convert_blob_length)
{
  Field *field;
  if (args[0]->type() == Item::FIELD_ITEM)
  {
    field= ((Item_field*) args[0])->field;
    
    if ((field= create_tmp_field_from_field(current_thd, field, name, table,
					    NULL, convert_blob_length)))
      field->flags&= ~NOT_NULL_FLAG;
    return field;
  }
  /*
    DATE/TIME fields have STRING_RESULT result types.
    In order to preserve field type, it's needed to handle DATE/TIME
    fields creations separately.
  */
  switch (args[0]->field_type()) {
  case MYSQL_TYPE_DATE:
    field= new Field_date(maybe_null, name, collation.collation);
    break;
  case MYSQL_TYPE_TIME:
    field= new Field_time(maybe_null, name, collation.collation);
    break;
  case MYSQL_TYPE_TIMESTAMP:
  case MYSQL_TYPE_DATETIME:
    field= new Field_datetime(maybe_null, name, collation.collation);
    break;
  default:
    return Item_sum::create_tmp_field(group, table, convert_blob_length);
  }
  if (field)
    field->init(table);
  return field;
}


/***********************************************************************
** reset and add of sum_func
***********************************************************************/

Item_sum_sum::Item_sum_sum(THD *thd, Item_sum_sum *item) 
  :Item_sum_num(thd, item), hybrid_type(item->hybrid_type),
   curr_dec_buff(item->curr_dec_buff)
{
  /* TODO: check if the following assignments are really needed */
  if (hybrid_type == DECIMAL_RESULT)
  {
    my_decimal2decimal(item->dec_buffs, dec_buffs);
    my_decimal2decimal(item->dec_buffs + 1, dec_buffs + 1);
  }
  else
    sum= item->sum;
}

Item *Item_sum_sum::copy_or_same(THD* thd)
{
  return new (thd->mem_root) Item_sum_sum(thd, this);
}


void Item_sum_sum::clear()
{
  DBUG_ENTER("Item_sum_sum::clear");
  null_value=1;
  if (hybrid_type == DECIMAL_RESULT)
  {
    curr_dec_buff= 0;
    my_decimal_set_zero(dec_buffs);
  }
  else
    sum= 0.0;
  DBUG_VOID_RETURN;
}


void Item_sum_sum::fix_length_and_dec()
{
  DBUG_ENTER("Item_sum_sum::fix_length_and_dec");
  maybe_null=null_value=1;
  decimals= args[0]->decimals;
  switch (args[0]->result_type()) {
  case REAL_RESULT:
  case STRING_RESULT:
    hybrid_type= REAL_RESULT;
    sum= 0.0;
    break;
  case INT_RESULT:
  case DECIMAL_RESULT:
  {
    /* SUM result can't be longer than length(arg) + length(MAX_ROWS) */
    int precision= args[0]->decimal_precision() + DECIMAL_LONGLONG_DIGITS;
    max_length= my_decimal_precision_to_length(precision, decimals,
                                               unsigned_flag);
    curr_dec_buff= 0;
    hybrid_type= DECIMAL_RESULT;
    my_decimal_set_zero(dec_buffs);
    break;
  }
  case ROW_RESULT:
  default:
    DBUG_ASSERT(0);
  }
  DBUG_PRINT("info", ("Type: %s (%d, %d)",
                      (hybrid_type == REAL_RESULT ? "REAL_RESULT" :
                       hybrid_type == DECIMAL_RESULT ? "DECIMAL_RESULT" :
                       hybrid_type == INT_RESULT ? "INT_RESULT" :
                       "--ILLEGAL!!!--"),
                      max_length,
                      (int)decimals));
  DBUG_VOID_RETURN;
}


bool Item_sum_sum::add()
{
  DBUG_ENTER("Item_sum_sum::add");
  if (hybrid_type == DECIMAL_RESULT)
  {
    my_decimal value, *val= args[0]->val_decimal(&value);
    if (!args[0]->null_value)
    {
      my_decimal_add(E_DEC_FATAL_ERROR, dec_buffs + (curr_dec_buff^1),
                     val, dec_buffs + curr_dec_buff);
      curr_dec_buff^= 1;
      null_value= 0;
    }
  }
  else
  {
    sum+= args[0]->val_real();
    if (!args[0]->null_value)
      null_value= 0;
  }
  DBUG_RETURN(0);
}


longlong Item_sum_sum::val_int()
{
  DBUG_ASSERT(fixed == 1);
  if (hybrid_type == DECIMAL_RESULT)
  {
    longlong result;
    my_decimal2int(E_DEC_FATAL_ERROR, dec_buffs + curr_dec_buff, unsigned_flag,
                   &result);
    return result;
  }
  return (longlong) rint(val_real());
}


double Item_sum_sum::val_real()
{
  DBUG_ASSERT(fixed == 1);
  if (hybrid_type == DECIMAL_RESULT)
    my_decimal2double(E_DEC_FATAL_ERROR, dec_buffs + curr_dec_buff, &sum);
  return sum;
}


String *Item_sum_sum::val_str(String *str)
{
  if (hybrid_type == DECIMAL_RESULT)
    return val_string_from_decimal(str);
  return val_string_from_real(str);
}


my_decimal *Item_sum_sum::val_decimal(my_decimal *val)
{
  if (hybrid_type == DECIMAL_RESULT)
    return (dec_buffs + curr_dec_buff);
  return val_decimal_from_real(val);
}

/***************************************************************************/

C_MODE_START

/* Declarations for auxilary C-callbacks */

static int simple_raw_key_cmp(void* arg, const void* key1, const void* key2)
{
    return memcmp(key1, key2, *(uint *) arg);
}


static int item_sum_distinct_walk(void *element, element_count num_of_dups,
                                  void *item)
{
  return ((Item_sum_distinct*) (item))->unique_walk_function(element);
}

C_MODE_END

/* Item_sum_distinct */

Item_sum_distinct::Item_sum_distinct(Item *item_arg)
  :Item_sum_num(item_arg), tree(0)
{
  /*
    quick_group is an optimizer hint, which means that GROUP BY can be
    handled with help of index on grouped columns.
    By setting quick_group to zero we force creation of temporary table
    to perform GROUP BY.
  */
  quick_group= 0;
}


Item_sum_distinct::Item_sum_distinct(THD *thd, Item_sum_distinct *original)
  :Item_sum_num(thd, original), val(original->val), tree(0),
  table_field_type(original->table_field_type)
{
  quick_group= 0;
}


/*
  Behaves like an Integer except to fix_length_and_dec().
  Additionally div() converts val with this traits to a val with true
  decimal traits along with conversion of integer value to decimal value.
  This is to speedup SUM/AVG(DISTINCT) evaluation for 8-32 bit integer
  values.
*/
struct Hybrid_type_traits_fast_decimal: public
       Hybrid_type_traits_integer
{
  virtual Item_result type() const { return DECIMAL_RESULT; }
  virtual void fix_length_and_dec(Item *item, Item *arg) const
  { Hybrid_type_traits_decimal::instance()->fix_length_and_dec(item, arg); }

  virtual void div(Hybrid_type *val, ulonglong u) const
  {
    int2my_decimal(E_DEC_FATAL_ERROR, val->integer, 0, val->dec_buf);
    val->used_dec_buf_no= 0;
    val->traits= Hybrid_type_traits_decimal::instance();
    val->traits->div(val, u);
  }
  static const Hybrid_type_traits_fast_decimal *instance();
  Hybrid_type_traits_fast_decimal() {};
};

static const Hybrid_type_traits_fast_decimal fast_decimal_traits_instance;

const Hybrid_type_traits_fast_decimal
  *Hybrid_type_traits_fast_decimal::instance()
{
  return &fast_decimal_traits_instance;
}

void Item_sum_distinct::fix_length_and_dec()
{
  DBUG_ASSERT(args[0]->fixed);

  table_field_type= args[0]->field_type();

  /* Adjust tmp table type according to the chosen aggregation type */
  switch (args[0]->result_type()) {
  case STRING_RESULT:
  case REAL_RESULT:
    val.traits= Hybrid_type_traits::instance();
    if (table_field_type != MYSQL_TYPE_FLOAT)
      table_field_type= MYSQL_TYPE_DOUBLE;
    break;
  case INT_RESULT:
  /*
    Preserving int8, int16, int32 field types gives ~10% performance boost
    as the size of result tree becomes significantly smaller.
    Another speed up we gain by using longlong for intermediate
    calculations. The range of int64 is enough to hold sum 2^32 distinct
    integers each <= 2^32.
  */
  if (table_field_type == MYSQL_TYPE_INT24 ||
      table_field_type >= MYSQL_TYPE_TINY &&
      table_field_type <= MYSQL_TYPE_LONG)
  {
    val.traits= Hybrid_type_traits_fast_decimal::instance();
    break;
  }
  table_field_type= MYSQL_TYPE_LONGLONG;
  /* fallthrough */
  case DECIMAL_RESULT:
    val.traits= Hybrid_type_traits_decimal::instance();
    if (table_field_type != MYSQL_TYPE_LONGLONG)
      table_field_type= MYSQL_TYPE_NEWDECIMAL;
    break;
  case ROW_RESULT:
  default:
    DBUG_ASSERT(0);
  }
  val.traits->fix_length_and_dec(this, args[0]);
}


bool Item_sum_distinct::setup(THD *thd)
{
  List<create_field> field_list;
  create_field field_def;                              /* field definition */
  DBUG_ENTER("Item_sum_distinct::setup");
  DBUG_ASSERT(tree == 0);

  /*
    Virtual table and the tree are created anew on each re-execution of
    PS/SP. Hence all further allocations are performed in the runtime
    mem_root.
  */
  if (field_list.push_back(&field_def))
    return TRUE;

  null_value= maybe_null= 1;
  quick_group= 0;

  DBUG_ASSERT(args[0]->fixed);

  field_def.init_for_tmp_table(table_field_type, args[0]->max_length,
                               args[0]->decimals, args[0]->maybe_null,
                               args[0]->unsigned_flag);

  if (! (table= create_virtual_tmp_table(thd, field_list)))
    return TRUE;

  /* XXX: check that the case of CHAR(0) works OK */
  tree_key_length= table->s->reclength - table->s->null_bytes;

  /*
    Unique handles all unique elements in a tree until they can't fit
    in.  Then the tree is dumped to the temporary file. We can use
    simple_raw_key_cmp because the table contains numbers only; decimals
    are converted to binary representation as well.
  */
  tree= new Unique(simple_raw_key_cmp, &tree_key_length, tree_key_length,
                   thd->variables.max_heap_table_size);

  DBUG_RETURN(tree == 0);
}


bool Item_sum_distinct::add()
{
  args[0]->save_in_field(table->field[0], FALSE);
  if (!table->field[0]->is_null())
  {
    DBUG_ASSERT(tree);
    null_value= 0;
    /*
      '0' values are also stored in the tree. This doesn't matter
      for SUM(DISTINCT), but is important for AVG(DISTINCT)
    */
    return tree->unique_add(table->field[0]->ptr);
  }
  return 0;
}


bool Item_sum_distinct::unique_walk_function(void *element)
{
  memcpy(table->field[0]->ptr, element, tree_key_length);
  ++count;
  val.traits->add(&val, table->field[0]);
  return 0;
}


void Item_sum_distinct::clear()
{
  DBUG_ENTER("Item_sum_distinct::clear");
  DBUG_ASSERT(tree != 0);                        /* we always have a tree */
  null_value= 1;
  tree->reset();
  DBUG_VOID_RETURN;
}

void Item_sum_distinct::cleanup()
{
  Item_sum_num::cleanup();
  delete tree;
  tree= 0;
  table= 0;
}

Item_sum_distinct::~Item_sum_distinct()
{
  delete tree;
  /* no need to free the table */
}


void Item_sum_distinct::calculate_val_and_count()
{
  count= 0;
  val.traits->set_zero(&val);
  /*
    We don't have a tree only if 'setup()' hasn't been called;
    this is the case of sql_select.cc:return_zero_rows.
  */
  if (tree)
  {
    table->field[0]->set_notnull();
    tree->walk(item_sum_distinct_walk, (void*) this);
  }
}


double Item_sum_distinct::val_real()
{
  calculate_val_and_count();
  return val.traits->val_real(&val);
}


my_decimal *Item_sum_distinct::val_decimal(my_decimal *to)
{
  calculate_val_and_count();
  if (null_value)
    return 0;
  return val.traits->val_decimal(&val, to);
}


longlong Item_sum_distinct::val_int()
{
  calculate_val_and_count();
  return val.traits->val_int(&val, unsigned_flag);
}


String *Item_sum_distinct::val_str(String *str)
{
  calculate_val_and_count();
  if (null_value)
    return 0;
  return val.traits->val_str(&val, str, decimals);
}

/* end of Item_sum_distinct */

/* Item_sum_avg_distinct */

void
Item_sum_avg_distinct::fix_length_and_dec()
{
  Item_sum_distinct::fix_length_and_dec();
  prec_increment= current_thd->variables.div_precincrement;
  /*
    AVG() will divide val by count. We need to reserve digits
    after decimal point as the result can be fractional.
  */
  decimals= min(decimals + prec_increment, NOT_FIXED_DEC);
}


void
Item_sum_avg_distinct::calculate_val_and_count()
{
  Item_sum_distinct::calculate_val_and_count();
  if (count)
    val.traits->div(&val, count);
}


Item *Item_sum_count::copy_or_same(THD* thd)
{
  return new (thd->mem_root) Item_sum_count(thd, this);
}


void Item_sum_count::clear()
{
  count= 0;
}


bool Item_sum_count::add()
{
  if (!args[0]->maybe_null)
    count++;
  else
  {
    (void) args[0]->val_int();
    if (!args[0]->null_value)
      count++;
  }
  return 0;
}

longlong Item_sum_count::val_int()
{
  DBUG_ASSERT(fixed == 1);
  return (longlong) count;
}


void Item_sum_count::cleanup()
{
  DBUG_ENTER("Item_sum_count::cleanup");
  count= 0;
  Item_sum_int::cleanup();
  used_table_cache= ~(table_map) 0;
  DBUG_VOID_RETURN;
}


/*
  Avgerage
*/
void Item_sum_avg::fix_length_and_dec()
{
  Item_sum_sum::fix_length_and_dec();
  maybe_null=null_value=1;
  prec_increment= current_thd->variables.div_precincrement;
  if (hybrid_type == DECIMAL_RESULT)
  {
    int precision= args[0]->decimal_precision() + prec_increment;
    decimals= min(args[0]->decimals + prec_increment, DECIMAL_MAX_SCALE);
    max_length= my_decimal_precision_to_length(precision, decimals,
                                               unsigned_flag);
    f_precision= min(precision+DECIMAL_LONGLONG_DIGITS, DECIMAL_MAX_PRECISION);
    f_scale=  args[0]->decimals;
    dec_bin_size= my_decimal_get_binary_size(f_precision, f_scale);
  }
  else
    decimals= min(args[0]->decimals + prec_increment, NOT_FIXED_DEC);
}


Item *Item_sum_avg::copy_or_same(THD* thd)
{
  return new (thd->mem_root) Item_sum_avg(thd, this);
}


Field *Item_sum_avg::create_tmp_field(bool group, TABLE *table,
                                      uint convert_blob_len)
{
  Field *field;
  if (group)
  {
    /*
      We must store both value and counter in the temporary table in one field.
      The easiest way is to do this is to store both value in a string
      and unpack on access.
    */
    field= new Field_string(((hybrid_type == DECIMAL_RESULT) ?
                             dec_bin_size : sizeof(double)) + sizeof(longlong),
                            0, name, &my_charset_bin);
  }
  else if (hybrid_type == DECIMAL_RESULT)
    field= new Field_new_decimal(max_length, maybe_null, name,
                                 decimals, unsigned_flag);
  else
    field= new Field_double(max_length, maybe_null, name, decimals);
  if (field)
    field->init(table);
  return field;
}


void Item_sum_avg::clear()
{
  Item_sum_sum::clear();
  count=0;
}


bool Item_sum_avg::add()
{
  if (Item_sum_sum::add())
    return TRUE;
  if (!args[0]->null_value)
    count++;
  return FALSE;
}

double Item_sum_avg::val_real()
{
  DBUG_ASSERT(fixed == 1);
  if (!count)
  {
    null_value=1;
    return 0.0;
  }
  return Item_sum_sum::val_real() / ulonglong2double(count);
}


my_decimal *Item_sum_avg::val_decimal(my_decimal *val)
{
  my_decimal sum, cnt;
  const my_decimal *sum_dec;
  DBUG_ASSERT(fixed == 1);
  if (!count)
  {
    null_value=1;
    return NULL;
  }
  sum_dec= Item_sum_sum::val_decimal(&sum);
  int2my_decimal(E_DEC_FATAL_ERROR, count, 0, &cnt);
  my_decimal_div(E_DEC_FATAL_ERROR, val, sum_dec, &cnt, prec_increment);
  return val;
}


String *Item_sum_avg::val_str(String *str)
{
  if (hybrid_type == DECIMAL_RESULT)
    return val_string_from_decimal(str);
  return val_string_from_real(str);
}


/*
  Standard deviation
*/

double Item_sum_std::val_real()
{
  DBUG_ASSERT(fixed == 1);
  double nr= Item_sum_variance::val_real();
  DBUG_ASSERT(nr >= 0.0);
  return sqrt(nr);
}

Item *Item_sum_std::copy_or_same(THD* thd)
{
  return new (thd->mem_root) Item_sum_std(thd, this);
}


/*
  Variance
*/


/**
  Variance implementation for floating-point implementations, without
  catastrophic cancellation, from Knuth's _TAoCP_, 3rd ed, volume 2, pg232.
  This alters the value at m, s, and increments count.
*/

/*
  These two functions are used by the Item_sum_variance and the
  Item_variance_field classes, which are unrelated, and each need to calculate
  variance.  The difference between the two classes is that the first is used
  for a mundane SELECT, while the latter is used in a GROUPing SELECT.
*/
static void variance_fp_recurrence_next(double *m, double *s, ulonglong *count, double nr)
{
  *count += 1;

  if (*count == 1) 
  {
    *m= nr;
    *s= 0;
  }
  else
  {
    double m_kminusone= *m;
    *m= m_kminusone + (nr - m_kminusone) / (double) *count;
    *s= *s + (nr - m_kminusone) * (nr - *m);
  }
}


static double variance_fp_recurrence_result(double s, ulonglong count, bool is_sample_variance)
{
  if (count == 1)
    return 0.0;

  if (is_sample_variance)
    return s / (count - 1);

  /* else, is a population variance */
  return s / count;
}


Item_sum_variance::Item_sum_variance(THD *thd, Item_sum_variance *item):
  Item_sum_num(thd, item), hybrid_type(item->hybrid_type),
    count(item->count), sample(item->sample),
    prec_increment(item->prec_increment)
{
  recurrence_m= item->recurrence_m;
  recurrence_s= item->recurrence_s;
}


void Item_sum_variance::fix_length_and_dec()
{
  DBUG_ENTER("Item_sum_variance::fix_length_and_dec");
  maybe_null= null_value= 1;
  prec_increment= current_thd->variables.div_precincrement;

  /*
    According to the SQL2003 standard (Part 2, Foundations; sec 10.9,
    aggregate function; paragraph 7h of Syntax Rules), "the declared 
    type of the result is an implementation-defined aproximate numeric
    type.
  */
  hybrid_type= REAL_RESULT;

  switch (args[0]->result_type()) {
  case REAL_RESULT:
  case STRING_RESULT:
    decimals= min(args[0]->decimals + 4, NOT_FIXED_DEC);
    break;
  case INT_RESULT:
  case DECIMAL_RESULT:
  {
    int precision= args[0]->decimal_precision()*2 + prec_increment;
    decimals= min(args[0]->decimals + prec_increment, DECIMAL_MAX_SCALE);
    max_length= my_decimal_precision_to_length(precision, decimals,
                                               unsigned_flag);

    break;
  }
  case ROW_RESULT:
  default:
    DBUG_ASSERT(0);
  }
  DBUG_PRINT("info", ("Type: REAL_RESULT (%d, %d)", max_length, (int)decimals));
  DBUG_VOID_RETURN;
}


Item *Item_sum_variance::copy_or_same(THD* thd)
{
  return new (thd->mem_root) Item_sum_variance(thd, this);
}


/**
  Create a new field to match the type of value we're expected to yield.
  If we're grouping, then we need some space to serialize variables into, to
  pass around.
*/
Field *Item_sum_variance::create_tmp_field(bool group, TABLE *table,
                                           uint convert_blob_len)
{
  Field *field;
  if (group)
  {
    /*
      We must store both value and counter in the temporary table in one field.
      The easiest way is to do this is to store both value in a string
      and unpack on access.
    */
<<<<<<< HEAD
    field= new Field_string(((hybrid_type == DECIMAL_RESULT) ?
                             dec_bin_size0 + dec_bin_size1 :
                             sizeof(double)*2) + sizeof(longlong),
                            0, name, &my_charset_bin);
=======
    return new Field_string(sizeof(double)*2 + sizeof(longlong), 0, name, table, &my_charset_bin);
>>>>>>> 50726b23
  }
  else
  {
    field= new Field_double(max_length, maybe_null,name, decimals);
  }
  if (field)
    field->init(table);
  return field;
}


void Item_sum_variance::clear()
{
  count= 0; 
}

bool Item_sum_variance::add()
{
  /* 
    Why use a temporary variable?  We don't know if it is null until we
    evaluate it, which has the side-effect of setting null_value .
  */
  double nr= args[0]->val_real();
  
  if (!args[0]->null_value)
    variance_fp_recurrence_next(&recurrence_m, &recurrence_s, &count, nr);
  return 0;
}

double Item_sum_variance::val_real()
{
  DBUG_ASSERT(fixed == 1);

  /*
    'sample' is a 1/0 boolean value.  If it is 1/true, id est this is a sample
    variance call, then we should set nullness when the count of the items
    is one or zero.  If it's zero, i.e. a population variance, then we only
    set nullness when the count is zero.

    Another way to read it is that 'sample' is the numerical threshhold, at and
    below which a 'count' number of items is called NULL.
  */
  DBUG_ASSERT((sample == 0) || (sample == 1));
  if (count <= sample)
  {
    null_value=1;
    return 0.0;
  }

  null_value=0;
  return variance_fp_recurrence_result(recurrence_s, count, sample);
}


my_decimal *Item_sum_variance::val_decimal(my_decimal *dec_buf)
{
  DBUG_ASSERT(fixed == 1);
  return val_decimal_from_real(dec_buf);
}


void Item_sum_variance::reset_field()
{
  double nr;
  char *res= result_field->ptr;

  nr= args[0]->val_real();              /* sets null_value as side-effect */

  if (args[0]->null_value)
    bzero(res,sizeof(double)*2+sizeof(longlong));
  else
  {
    /* Serialize format is (double)m, (double)s, (longlong)count */
    ulonglong tmp_count;
    double tmp_s;
    float8store(res, nr);               /* recurrence variable m */
    tmp_s= 0.0;
    float8store(res + sizeof(double), tmp_s);
    tmp_count= 1;
    int8store(res + sizeof(double)*2, tmp_count);
  }
}


void Item_sum_variance::update_field()
{
  ulonglong field_count;
  char *res=result_field->ptr;

  double nr= args[0]->val_real();       /* sets null_value as side-effect */

  if (args[0]->null_value)
    return;

  /* Serialize format is (double)m, (double)s, (longlong)count */
  double field_recurrence_m, field_recurrence_s;
  float8get(field_recurrence_m, res);
  float8get(field_recurrence_s, res + sizeof(double));
  field_count=sint8korr(res+sizeof(double)*2);

  variance_fp_recurrence_next(&field_recurrence_m, &field_recurrence_s, &field_count, nr);

  float8store(res, field_recurrence_m);
  float8store(res + sizeof(double), field_recurrence_s);
  res+= sizeof(double)*2;
  int8store(res,field_count);
}


/* min & max */

void Item_sum_hybrid::clear()
{
  switch (hybrid_type) {
  case INT_RESULT:
    sum_int= 0;
    break;
  case DECIMAL_RESULT:
    my_decimal_set_zero(&sum_dec);
    break;
  case REAL_RESULT:
    sum= 0.0;
    break;
  default:
    value.length(0);
  }
  null_value= 1;
}

double Item_sum_hybrid::val_real()
{
  DBUG_ASSERT(fixed == 1);
  if (null_value)
    return 0.0;
  switch (hybrid_type) {
  case STRING_RESULT:
  {
    char *end_not_used;
    int err_not_used;
    String *res;  res=val_str(&str_value);
    return (res ? my_strntod(res->charset(), (char*) res->ptr(), res->length(),
			     &end_not_used, &err_not_used) : 0.0);
  }
  case INT_RESULT:
    if (unsigned_flag)
      return ulonglong2double(sum_int);
    return (double) sum_int;
  case DECIMAL_RESULT:
    my_decimal2double(E_DEC_FATAL_ERROR, &sum_dec, &sum);
    return sum;
  case REAL_RESULT:
    return sum;
  case ROW_RESULT:
  default:
    // This case should never be choosen
    DBUG_ASSERT(0);
    return 0;
  }
}

longlong Item_sum_hybrid::val_int()
{
  DBUG_ASSERT(fixed == 1);
  if (null_value)
    return 0;
  switch (hybrid_type) {
  case INT_RESULT:
    return sum_int;
  case DECIMAL_RESULT:
  {
    longlong result;
    my_decimal2int(E_DEC_FATAL_ERROR, &sum_dec, unsigned_flag, &result);
    return sum_int;
  }
  default:
    return (longlong) rint(Item_sum_hybrid::val_real());
  }
}


my_decimal *Item_sum_hybrid::val_decimal(my_decimal *val)
{
  DBUG_ASSERT(fixed == 1);
  if (null_value)
    return 0;
  switch (hybrid_type) {
  case STRING_RESULT:
    string2my_decimal(E_DEC_FATAL_ERROR, &value, val);
    break;
  case REAL_RESULT:
    double2my_decimal(E_DEC_FATAL_ERROR, sum, val);
    break;
  case DECIMAL_RESULT:
    val= &sum_dec;
    break;
  case INT_RESULT:
    int2my_decimal(E_DEC_FATAL_ERROR, sum_int, unsigned_flag, val);
    break;
  case ROW_RESULT:
  default:
    // This case should never be choosen
    DBUG_ASSERT(0);
    break;
  }
  return val;					// Keep compiler happy
}


String *
Item_sum_hybrid::val_str(String *str)
{
  DBUG_ASSERT(fixed == 1);
  if (null_value)
    return 0;
  switch (hybrid_type) {
  case STRING_RESULT:
    return &value;
  case REAL_RESULT:
    str->set_real(sum,decimals, &my_charset_bin);
    break;
  case DECIMAL_RESULT:
    my_decimal2string(E_DEC_FATAL_ERROR, &sum_dec, 0, 0, 0, str);
    return str;
  case INT_RESULT:
    str->set_int(sum_int, unsigned_flag, &my_charset_bin);
    break;
  case ROW_RESULT:
  default:
    // This case should never be choosen
    DBUG_ASSERT(0);
    break;
  }
  return str;					// Keep compiler happy
}


void Item_sum_hybrid::cleanup()
{
  DBUG_ENTER("Item_sum_hybrid::cleanup");
  Item_sum::cleanup();
  used_table_cache= ~(table_map) 0;

  /*
    by default it is TRUE to avoid TRUE reporting by
    Item_func_not_all/Item_func_nop_all if this item was never called.

    no_rows_in_result() set it to FALSE if was not results found.
    If some results found it will be left unchanged.
  */
  was_values= TRUE;
  DBUG_VOID_RETURN;
}

void Item_sum_hybrid::no_rows_in_result()
{
  was_values= FALSE;
  clear();
}


Item *Item_sum_min::copy_or_same(THD* thd)
{
  return new (thd->mem_root) Item_sum_min(thd, this);
}


bool Item_sum_min::add()
{
  switch (hybrid_type) {
  case STRING_RESULT:
  {
    String *result=args[0]->val_str(&tmp_value);
    if (!args[0]->null_value &&
	(null_value || sortcmp(&value,result,collation.collation) > 0))
    {
      value.copy(*result);
      null_value=0;
    }
  }
  break;
  case INT_RESULT:
  {
    longlong nr=args[0]->val_int();
    if (!args[0]->null_value && (null_value ||
				 (unsigned_flag && 
				  (ulonglong) nr < (ulonglong) sum_int) ||
				 (!unsigned_flag && nr < sum_int)))
    {
      sum_int=nr;
      null_value=0;
    }
  }
  break;
  case DECIMAL_RESULT:
  {
    my_decimal value, *val= args[0]->val_decimal(&value);
    if (!args[0]->null_value &&
        (null_value || (my_decimal_cmp(&sum_dec, val) > 0)))
    {
      my_decimal2decimal(val, &sum_dec);
      null_value= 0;
    }
  }
  break;
  case REAL_RESULT:
  {
    double nr= args[0]->val_real();
    if (!args[0]->null_value && (null_value || nr < sum))
    {
      sum=nr;
      null_value=0;
    }
  }
  break;
  case ROW_RESULT:
  default:
    // This case should never be choosen
    DBUG_ASSERT(0);
    break;
  }
  return 0;
}


Item *Item_sum_max::copy_or_same(THD* thd)
{
  return new (thd->mem_root) Item_sum_max(thd, this);
}


bool Item_sum_max::add()
{
  switch (hybrid_type) {
  case STRING_RESULT:
  {
    String *result=args[0]->val_str(&tmp_value);
    if (!args[0]->null_value &&
	(null_value || sortcmp(&value,result,collation.collation) < 0))
    {
      value.copy(*result);
      null_value=0;
    }
  }
  break;
  case INT_RESULT:
  {
    longlong nr=args[0]->val_int();
    if (!args[0]->null_value && (null_value ||
				 (unsigned_flag && 
				  (ulonglong) nr > (ulonglong) sum_int) ||
				 (!unsigned_flag && nr > sum_int)))
    {
      sum_int=nr;
      null_value=0;
    }
  }
  break;
  case DECIMAL_RESULT:
  {
    my_decimal value, *val= args[0]->val_decimal(&value);
    if (!args[0]->null_value &&
        (null_value || (my_decimal_cmp(val, &sum_dec) > 0)))
    {
      my_decimal2decimal(val, &sum_dec);
      null_value= 0;
    }
  }
  break;
  case REAL_RESULT:
  {
    double nr= args[0]->val_real();
    if (!args[0]->null_value && (null_value || nr > sum))
    {
      sum=nr;
      null_value=0;
    }
  }
  break;
  case ROW_RESULT:
  default:
    // This case should never be choosen
    DBUG_ASSERT(0);
    break;
  }
  return 0;
}


/* bit_or and bit_and */

longlong Item_sum_bit::val_int()
{
  DBUG_ASSERT(fixed == 1);
  return (longlong) bits;
}


void Item_sum_bit::clear()
{
  bits= reset_bits;
}

Item *Item_sum_or::copy_or_same(THD* thd)
{
  return new (thd->mem_root) Item_sum_or(thd, this);
}


bool Item_sum_or::add()
{
  ulonglong value= (ulonglong) args[0]->val_int();
  if (!args[0]->null_value)
    bits|=value;
  return 0;
}

Item *Item_sum_xor::copy_or_same(THD* thd)
{
  return new (thd->mem_root) Item_sum_xor(thd, this);
}


bool Item_sum_xor::add()
{
  ulonglong value= (ulonglong) args[0]->val_int();
  if (!args[0]->null_value)
    bits^=value;
  return 0;
}

Item *Item_sum_and::copy_or_same(THD* thd)
{
  return new (thd->mem_root) Item_sum_and(thd, this);
}


bool Item_sum_and::add()
{
  ulonglong value= (ulonglong) args[0]->val_int();
  if (!args[0]->null_value)
    bits&=value;
  return 0;
}

/************************************************************************
** reset result of a Item_sum with is saved in a tmp_table
*************************************************************************/

void Item_sum_num::reset_field()
{
  double nr= args[0]->val_real();
  char *res=result_field->ptr;

  if (maybe_null)
  {
    if (args[0]->null_value)
    {
      nr=0.0;
      result_field->set_null();
    }
    else
      result_field->set_notnull();
  }
  float8store(res,nr);
}


void Item_sum_hybrid::reset_field()
{
  switch(hybrid_type) {
  case STRING_RESULT:
  {
    char buff[MAX_FIELD_WIDTH];
    String tmp(buff,sizeof(buff),result_field->charset()),*res;

    res=args[0]->val_str(&tmp);
    if (args[0]->null_value)
    {
      result_field->set_null();
      result_field->reset();
    }
    else
    {
      result_field->set_notnull();
      result_field->store(res->ptr(),res->length(),tmp.charset());
    }
    break;
  }
  case INT_RESULT:
  {
    longlong nr=args[0]->val_int();

    if (maybe_null)
    {
      if (args[0]->null_value)
      {
	nr=0;
	result_field->set_null();
      }
      else
	result_field->set_notnull();
    }
    result_field->store(nr, unsigned_flag);
    break;
  }
  case REAL_RESULT:
  {
    double nr= args[0]->val_real();

    if (maybe_null)
    {
      if (args[0]->null_value)
      {
	nr=0.0;
	result_field->set_null();
      }
      else
	result_field->set_notnull();
    }
    result_field->store(nr);
    break;
  }
  case DECIMAL_RESULT:
  {
    my_decimal value, *arg_dec= args[0]->val_decimal(&value);

    if (maybe_null)
    {
      if (args[0]->null_value)
        result_field->set_null();
      else
        result_field->set_notnull();
    }
    /*
      We must store zero in the field as we will use the field value in
      add()
    */
    if (!arg_dec)                               // Null
      arg_dec= &decimal_zero;
    result_field->store_decimal(arg_dec);
    break;
  }
  case ROW_RESULT:
  default:
    DBUG_ASSERT(0);
  }
}


void Item_sum_sum::reset_field()
{
  if (hybrid_type == DECIMAL_RESULT)
  {
    my_decimal value, *arg_val= args[0]->val_decimal(&value);
    if (!arg_val)                               // Null
      arg_val= &decimal_zero;
    result_field->store_decimal(arg_val);
  }
  else
  {
    DBUG_ASSERT(hybrid_type == REAL_RESULT);
    double nr= args[0]->val_real();			// Nulls also return 0
    float8store(result_field->ptr, nr);
  }
  if (args[0]->null_value)
    result_field->set_null();
  else
    result_field->set_notnull();
}


void Item_sum_count::reset_field()
{
  char *res=result_field->ptr;
  longlong nr=0;

  if (!args[0]->maybe_null)
    nr=1;
  else
  {
    (void) args[0]->val_int();
    if (!args[0]->null_value)
      nr=1;
  }
  int8store(res,nr);
}


void Item_sum_avg::reset_field()
{
  char *res=result_field->ptr;
  if (hybrid_type == DECIMAL_RESULT)
  {
    longlong tmp;
    my_decimal value, *arg_dec= args[0]->val_decimal(&value);
    if (args[0]->null_value)
    {
      arg_dec= &decimal_zero;
      tmp= 0;
    }
    else
      tmp= 1;
    my_decimal2binary(E_DEC_FATAL_ERROR, arg_dec, res, f_precision, f_scale);
    res+= dec_bin_size;
    int8store(res, tmp);
  }
  else
  {
    double nr= args[0]->val_real();

    if (args[0]->null_value)
      bzero(res,sizeof(double)+sizeof(longlong));
    else
    {
      longlong tmp= 1;
      float8store(res,nr);
      res+=sizeof(double);
      int8store(res,tmp);
    }
  }
}


void Item_sum_bit::reset_field()
{
  reset();
  int8store(result_field->ptr, bits);
}

void Item_sum_bit::update_field()
{
  char *res=result_field->ptr;
  bits= uint8korr(res);
  add();
  int8store(res, bits);
}


/*
** calc next value and merge it with field_value
*/

void Item_sum_sum::update_field()
{
  if (hybrid_type == DECIMAL_RESULT)
  {
    my_decimal value, *arg_val= args[0]->val_decimal(&value);
    if (!args[0]->null_value)
    {
      if (!result_field->is_null())
      {
        my_decimal field_value,
                   *field_val= result_field->val_decimal(&field_value);
        my_decimal_add(E_DEC_FATAL_ERROR, dec_buffs, arg_val, field_val);
        result_field->store_decimal(dec_buffs);
      }
      else
      {
        result_field->store_decimal(arg_val);
        result_field->set_notnull();
      }
    }
  }
  else
  {
    double old_nr,nr;
    char *res=result_field->ptr;

    float8get(old_nr,res);
    nr= args[0]->val_real();
    if (!args[0]->null_value)
    {
      old_nr+=nr;
      result_field->set_notnull();
    }
    float8store(res,old_nr);
  }
}


void Item_sum_count::update_field()
{
  longlong nr;
  char *res=result_field->ptr;

  nr=sint8korr(res);
  if (!args[0]->maybe_null)
    nr++;
  else
  {
    (void) args[0]->val_int();
    if (!args[0]->null_value)
      nr++;
  }
  int8store(res,nr);
}


void Item_sum_avg::update_field()
{
  longlong field_count;
  char *res=result_field->ptr;
  if (hybrid_type == DECIMAL_RESULT)
  {
    my_decimal value, *arg_val= args[0]->val_decimal(&value);
    if (!args[0]->null_value)
    {
      binary2my_decimal(E_DEC_FATAL_ERROR, res,
                        dec_buffs + 1, f_precision, f_scale);
      field_count= sint8korr(res + dec_bin_size);
      my_decimal_add(E_DEC_FATAL_ERROR, dec_buffs, arg_val, dec_buffs + 1);
      my_decimal2binary(E_DEC_FATAL_ERROR, dec_buffs,
                        res, f_precision, f_scale);
      res+= dec_bin_size;
      field_count++;
      int8store(res, field_count);
    }
  }
  else
  {
    double nr;

    nr= args[0]->val_real();
    if (!args[0]->null_value)
    {
      double old_nr;
      float8get(old_nr, res);
      field_count= sint8korr(res + sizeof(double));
      old_nr+= nr;
      float8store(res,old_nr);
      res+= sizeof(double);
      field_count++;
      int8store(res, field_count);
    }
  }
}


void Item_sum_hybrid::update_field()
{
  switch (hybrid_type) {
  case STRING_RESULT:
    min_max_update_str_field();
    break;
  case INT_RESULT:
    min_max_update_int_field();
    break;
  case DECIMAL_RESULT:
    min_max_update_decimal_field();
    break;
  default:
    min_max_update_real_field();
  }
}


void
Item_sum_hybrid::min_max_update_str_field()
{
  String *res_str=args[0]->val_str(&value);

  if (!args[0]->null_value)
  {
    result_field->val_str(&tmp_value);

    if (result_field->is_null() ||
	(cmp_sign * sortcmp(res_str,&tmp_value,collation.collation)) < 0)
      result_field->store(res_str->ptr(),res_str->length(),res_str->charset());
    result_field->set_notnull();
  }
}


void
Item_sum_hybrid::min_max_update_real_field()
{
  double nr,old_nr;

  old_nr=result_field->val_real();
  nr= args[0]->val_real();
  if (!args[0]->null_value)
  {
    if (result_field->is_null(0) ||
	(cmp_sign > 0 ? old_nr > nr : old_nr < nr))
      old_nr=nr;
    result_field->set_notnull();
  }
  else if (result_field->is_null(0))
    result_field->set_null();
  result_field->store(old_nr);
}


void
Item_sum_hybrid::min_max_update_int_field()
{
  longlong nr,old_nr;

  old_nr=result_field->val_int();
  nr=args[0]->val_int();
  if (!args[0]->null_value)
  {
    if (result_field->is_null(0))
      old_nr=nr;
    else
    {
      bool res=(unsigned_flag ?
		(ulonglong) old_nr > (ulonglong) nr :
		old_nr > nr);
      /* (cmp_sign > 0 && res) || (!(cmp_sign > 0) && !res) */
      if ((cmp_sign > 0) ^ (!res))
	old_nr=nr;
    }
    result_field->set_notnull();
  }
  else if (result_field->is_null(0))
    result_field->set_null();
  result_field->store(old_nr, unsigned_flag);
}


void
Item_sum_hybrid::min_max_update_decimal_field()
{
  /* TODO: optimize: do not get result_field in case of args[0] is NULL */
  my_decimal old_val, nr_val;
  const my_decimal *old_nr= result_field->val_decimal(&old_val);
  const my_decimal *nr= args[0]->val_decimal(&nr_val);
  if (!args[0]->null_value)
  {
    if (result_field->is_null(0))
      old_nr=nr;
    else
    {
      bool res= my_decimal_cmp(old_nr, nr) > 0;
      /* (cmp_sign > 0 && res) || (!(cmp_sign > 0) && !res) */
      if ((cmp_sign > 0) ^ (!res))
        old_nr=nr;
    }
    result_field->set_notnull();
  }
  else if (result_field->is_null(0))
    result_field->set_null();
  result_field->store_decimal(old_nr);
}


Item_avg_field::Item_avg_field(Item_result res_type, Item_sum_avg *item)
{
  name=item->name;
  decimals=item->decimals;
  max_length= item->max_length;
  unsigned_flag= item->unsigned_flag;
  field=item->result_field;
  maybe_null=1;
  hybrid_type= res_type;
  prec_increment= item->prec_increment;
  if (hybrid_type == DECIMAL_RESULT)
  {
    f_scale= item->f_scale;
    f_precision= item->f_precision;
    dec_bin_size= item->dec_bin_size;
  }
}

double Item_avg_field::val_real()
{
  // fix_fields() never calls for this Item
  double nr;
  longlong count;
  char *res;

  if (hybrid_type == DECIMAL_RESULT)
    return val_real_from_decimal();

  float8get(nr,field->ptr);
  res= (field->ptr+sizeof(double));
  count= sint8korr(res);

  if ((null_value= !count))
    return 0.0;
  return nr/(double) count;
}


longlong Item_avg_field::val_int()
{
  return (longlong) rint(val_real());
}


my_decimal *Item_avg_field::val_decimal(my_decimal *dec_buf)
{
  // fix_fields() never calls for this Item
  if (hybrid_type == REAL_RESULT)
    return val_decimal_from_real(dec_buf);

  longlong count= sint8korr(field->ptr + dec_bin_size);
  if ((null_value= !count))
    return 0;

  my_decimal dec_count, dec_field;
  binary2my_decimal(E_DEC_FATAL_ERROR,
                    field->ptr, &dec_field, f_precision, f_scale);
  int2my_decimal(E_DEC_FATAL_ERROR, count, 0, &dec_count);
  my_decimal_div(E_DEC_FATAL_ERROR, dec_buf,
                 &dec_field, &dec_count, prec_increment);
  return dec_buf;
}


String *Item_avg_field::val_str(String *str)
{
  // fix_fields() never calls for this Item
  if (hybrid_type == DECIMAL_RESULT)
    return val_string_from_decimal(str);
  return val_string_from_real(str);
}


Item_std_field::Item_std_field(Item_sum_std *item)
  : Item_variance_field(item)
{
}


double Item_std_field::val_real()
{
  double nr;
  // fix_fields() never calls for this Item
  nr= Item_variance_field::val_real();
  DBUG_ASSERT(nr >= 0.0);
  return sqrt(nr);
}


my_decimal *Item_std_field::val_decimal(my_decimal *dec_buf)
{
  /*
    We can't call val_decimal_from_real() for DECIMAL_RESULT as
    Item_variance_field::val_real() would cause an infinite loop
  */
  my_decimal tmp_dec, *dec;
  double nr;
  if (hybrid_type == REAL_RESULT)
    return val_decimal_from_real(dec_buf);

  dec= Item_variance_field::val_decimal(dec_buf);
  if (!dec)
    return 0;
  my_decimal2double(E_DEC_FATAL_ERROR, dec, &nr);
  DBUG_ASSERT(nr >= 0.0);
  nr= sqrt(nr);
  double2my_decimal(E_DEC_FATAL_ERROR, nr, &tmp_dec);
  my_decimal_round(E_DEC_FATAL_ERROR, &tmp_dec, decimals, FALSE, dec_buf);
  return dec_buf;
}


Item_variance_field::Item_variance_field(Item_sum_variance *item)
{
  name=item->name;
  decimals=item->decimals;
  max_length=item->max_length;
  unsigned_flag= item->unsigned_flag;
  field=item->result_field;
  maybe_null=1;
  sample= item->sample;
  prec_increment= item->prec_increment;
  if ((hybrid_type= item->hybrid_type) == DECIMAL_RESULT)
  {
    f_scale0= item->f_scale0;
    f_precision0= item->f_precision0;
    dec_bin_size0= item->dec_bin_size0;
    f_scale1= item->f_scale1;
    f_precision1= item->f_precision1;
    dec_bin_size1= item->dec_bin_size1;
  }
}


double Item_variance_field::val_real()
{
  // fix_fields() never calls for this Item
  if (hybrid_type == DECIMAL_RESULT)
    return val_real_from_decimal();

  double recurrence_s;
  ulonglong count;
  float8get(recurrence_s, (field->ptr + sizeof(double)));
  count=sint8korr(field->ptr+sizeof(double)*2);

  if ((null_value= (count <= sample)))
    return 0.0;

  return variance_fp_recurrence_result(recurrence_s, count, sample);
}


/****************************************************************************
** COUNT(DISTINCT ...)
****************************************************************************/

int simple_str_key_cmp(void* arg, byte* key1, byte* key2)
{
  Field *f= (Field*) arg;
  return f->cmp((const char*)key1, (const char*)key2);
}

/*
  Did not make this one static - at least gcc gets confused when
  I try to declare a static function as a friend. If you can figure
  out the syntax to make a static function a friend, make this one
  static
*/

int composite_key_cmp(void* arg, byte* key1, byte* key2)
{
  Item_sum_count_distinct* item = (Item_sum_count_distinct*)arg;
  Field **field    = item->table->field;
  Field **field_end= field + item->table->s->fields;
  uint32 *lengths=item->field_lengths;
  for (; field < field_end; ++field)
  {
    Field* f = *field;
    int len = *lengths++;
    int res = f->cmp((char *) key1, (char *) key2);
    if (res)
      return res;
    key1 += len;
    key2 += len;
  }
  return 0;
}


C_MODE_START

static int count_distinct_walk(void *elem, element_count count, void *arg)
{
  (*((ulonglong*)arg))++;
  return 0;
}

C_MODE_END


void Item_sum_count_distinct::cleanup()
{
  DBUG_ENTER("Item_sum_count_distinct::cleanup");
  Item_sum_int::cleanup();

  /* Free objects only if we own them. */
  if (!original)
  {
    /*
      We need to delete the table and the tree in cleanup() as
      they were allocated in the runtime memroot. Using the runtime
      memroot reduces memory footprint for PS/SP and simplifies setup().
    */
    delete tree;
    tree= 0;
    if (table)
    {
      free_tmp_table(table->in_use, table);
      table= 0;
    }
    delete tmp_table_param;
    tmp_table_param= 0;
  }
  always_null= FALSE;
  DBUG_VOID_RETURN;
}


/* This is used by rollup to create a separate usable copy of the function */

void Item_sum_count_distinct::make_unique()
{
  table=0;
  original= 0;
  force_copy_fields= 1;
  tree= 0;
  tmp_table_param= 0;
  always_null= FALSE;
}


Item_sum_count_distinct::~Item_sum_count_distinct()
{
  cleanup();
}


bool Item_sum_count_distinct::setup(THD *thd)
{
  List<Item> list;
  SELECT_LEX *select_lex= thd->lex->current_select;

  /*
    Setup can be called twice for ROLLUP items. This is a bug.
    Please add DBUG_ASSERT(tree == 0) here when it's fixed.
  */
  if (tree || table || tmp_table_param)
    return FALSE;

  if (!(tmp_table_param= new TMP_TABLE_PARAM))
    return TRUE;

  /* Create a table with an unique key over all parameters */
  for (uint i=0; i < arg_count ; i++)
  {
    Item *item=args[i];
    if (list.push_back(item))
      return TRUE;                              // End of memory
    if (item->const_item())
    {
      (void) item->val_int();
      if (item->null_value)
	always_null=1;
    }
  }
  if (always_null)
    return FALSE;
  count_field_types(tmp_table_param,list,0);
  tmp_table_param->force_copy_fields= force_copy_fields;
  DBUG_ASSERT(table == 0);
  if (!(table= create_tmp_table(thd, tmp_table_param, list, (ORDER*) 0, 1,
				0,
				(select_lex->options | thd->options),
				HA_POS_ERROR, (char*)"")))
    return TRUE;
  table->file->extra(HA_EXTRA_NO_ROWS);		// Don't update rows
  table->no_rows=1;

  if (table->s->db_type == heap_hton)
  {
    /*
      No blobs, otherwise it would have been MyISAM: set up a compare
      function and its arguments to use with Unique.
    */
    qsort_cmp2 compare_key;
    void* cmp_arg;
    Field **field= table->field;
    Field **field_end= field + table->s->fields;
    bool all_binary= TRUE;

    for (tree_key_length= 0; field < field_end; ++field)
    {
      Field *f= *field;
      enum enum_field_types type= f->type();
      tree_key_length+= f->pack_length();
      if ((type == MYSQL_TYPE_VARCHAR) ||
          !f->binary() && (type == MYSQL_TYPE_STRING ||
                           type == MYSQL_TYPE_VAR_STRING))
      {
        all_binary= FALSE;
        break;
      }
    }
    if (all_binary)
    {
      cmp_arg= (void*) &tree_key_length;
      compare_key= (qsort_cmp2) simple_raw_key_cmp;
    }
    else
    {
      if (table->s->fields == 1)
      {
        /*
          If we have only one field, which is the most common use of
          count(distinct), it is much faster to use a simpler key
          compare method that can take advantage of not having to worry
          about other fields.
        */
        compare_key= (qsort_cmp2) simple_str_key_cmp;
        cmp_arg= (void*) table->field[0];
        /* tree_key_length has been set already */
      }
      else
      {
        uint32 *length;
        compare_key= (qsort_cmp2) composite_key_cmp;
        cmp_arg= (void*) this;
        field_lengths= (uint32*) thd->alloc(table->s->fields * sizeof(uint32));
        for (tree_key_length= 0, length= field_lengths, field= table->field;
             field < field_end; ++field, ++length)
        {
          *length= (*field)->pack_length();
          tree_key_length+= *length;
        }
      }
    }
    DBUG_ASSERT(tree == 0);
    tree= new Unique(compare_key, cmp_arg, tree_key_length,
                     thd->variables.max_heap_table_size);
    /*
      The only time tree_key_length could be 0 is if someone does
      count(distinct) on a char(0) field - stupid thing to do,
      but this has to be handled - otherwise someone can crash
      the server with a DoS attack
    */
    if (! tree)
      return TRUE;
  }
  return FALSE;
}


Item *Item_sum_count_distinct::copy_or_same(THD* thd) 
{
  return new (thd->mem_root) Item_sum_count_distinct(thd, this);
}


void Item_sum_count_distinct::clear()
{
  /* tree and table can be both null only if always_null */
  if (tree)
    tree->reset();
  else if (table)
  {
    table->file->extra(HA_EXTRA_NO_CACHE);
    table->file->delete_all_rows();
    table->file->extra(HA_EXTRA_WRITE_CACHE);
  }
}

bool Item_sum_count_distinct::add()
{
  int error;
  if (always_null)
    return 0;
  copy_fields(tmp_table_param);
  copy_funcs(tmp_table_param->items_to_copy);

  for (Field **field=table->field ; *field ; field++)
    if ((*field)->is_real_null(0))
      return 0;					// Don't count NULL

  if (tree)
  {
    /*
      The first few bytes of record (at least one) are just markers
      for deleted and NULLs. We want to skip them since they will
      bloat the tree without providing any valuable info. Besides,
      key_length used to initialize the tree didn't include space for them.
    */
    return tree->unique_add(table->record[0] + table->s->null_bytes);
  }
  if ((error= table->file->ha_write_row(table->record[0])) &&
      table->file->is_fatal_error(error, HA_CHECK_DUP))
    return TRUE;
  return FALSE;
}


longlong Item_sum_count_distinct::val_int()
{
  int error;
  DBUG_ASSERT(fixed == 1);
  if (!table)					// Empty query
    return LL(0);
  if (tree)
  {
    ulonglong count;

    if (tree->elements == 0)
      return (longlong) tree->elements_in_tree(); // everything fits in memory
    count= 0;
    tree->walk(count_distinct_walk, (void*) &count);
    return (longlong) count;
  }

  error= table->file->info(HA_STATUS_VARIABLE | HA_STATUS_NO_LOCK);

  if(error)
  {
    table->file->print_error(error, MYF(0));
  }

  return table->file->stats.records;
}


/****************************************************************************
** Functions to handle dynamic loadable aggregates
** Original source by: Alexis Mikhailov <root@medinf.chuvashia.su>
** Adapted for UDAs by: Andreas F. Bobak <bobak@relog.ch>.
** Rewritten by: Monty.
****************************************************************************/

#ifdef HAVE_DLOPEN

void Item_udf_sum::clear()
{
  DBUG_ENTER("Item_udf_sum::clear");
  udf.clear();
  DBUG_VOID_RETURN;
}

bool Item_udf_sum::add()
{
  DBUG_ENTER("Item_udf_sum::add");
  udf.add(&null_value);
  DBUG_RETURN(0);
}

void Item_udf_sum::cleanup()
{
  /*
    udf_handler::cleanup() nicely handles case when we have not
    original item but one created by copy_or_same() method.
  */
  udf.cleanup();
  Item_sum::cleanup();
}


void Item_udf_sum::print(String *str)
{
  str->append(func_name());
  str->append('(');
  for (uint i=0 ; i < arg_count ; i++)
  {
    if (i)
      str->append(',');
    args[i]->print(str);
  }
  str->append(')');
}


Item *Item_sum_udf_float::copy_or_same(THD* thd)
{
  return new (thd->mem_root) Item_sum_udf_float(thd, this);
}

double Item_sum_udf_float::val_real()
{
  DBUG_ASSERT(fixed == 1);
  DBUG_ENTER("Item_sum_udf_float::val");
  DBUG_PRINT("info",("result_type: %d  arg_count: %d",
		     args[0]->result_type(), arg_count));
  DBUG_RETURN(udf.val(&null_value));
}


String *Item_sum_udf_float::val_str(String *str)
{
  return val_string_from_real(str);
}


my_decimal *Item_sum_udf_float::val_decimal(my_decimal *dec)
{
  return val_decimal_from_real(dec);
}


String *Item_sum_udf_decimal::val_str(String *str)
{
  return val_string_from_decimal(str);
}


double Item_sum_udf_decimal::val_real()
{
  return val_real_from_decimal();
}


longlong Item_sum_udf_decimal::val_int()
{
  return val_int_from_decimal();
}


my_decimal *Item_sum_udf_decimal::val_decimal(my_decimal *dec_buf)
{
  DBUG_ASSERT(fixed == 1);
  DBUG_ENTER("Item_func_udf_decimal::val_decimal");
  DBUG_PRINT("info",("result_type: %d  arg_count: %d",
                     args[0]->result_type(), arg_count));

  DBUG_RETURN(udf.val_decimal(&null_value, dec_buf));
}


Item *Item_sum_udf_decimal::copy_or_same(THD* thd)
{
  return new (thd->mem_root) Item_sum_udf_decimal(thd, this);
}


Item *Item_sum_udf_int::copy_or_same(THD* thd)
{
  return new (thd->mem_root) Item_sum_udf_int(thd, this);
}

longlong Item_sum_udf_int::val_int()
{
  DBUG_ASSERT(fixed == 1);
  DBUG_ENTER("Item_sum_udf_int::val_int");
  DBUG_PRINT("info",("result_type: %d  arg_count: %d",
		     args[0]->result_type(), arg_count));
  DBUG_RETURN(udf.val_int(&null_value));
}


String *Item_sum_udf_int::val_str(String *str)
{
  return val_string_from_int(str);
}

my_decimal *Item_sum_udf_int::val_decimal(my_decimal *dec)
{
  return val_decimal_from_int(dec);
}


/* Default max_length is max argument length */

void Item_sum_udf_str::fix_length_and_dec()
{
  DBUG_ENTER("Item_sum_udf_str::fix_length_and_dec");
  max_length=0;
  for (uint i = 0; i < arg_count; i++)
    set_if_bigger(max_length,args[i]->max_length);
  DBUG_VOID_RETURN;
}


Item *Item_sum_udf_str::copy_or_same(THD* thd)
{
  return new (thd->mem_root) Item_sum_udf_str(thd, this);
}


my_decimal *Item_sum_udf_str::val_decimal(my_decimal *dec)
{
  return val_decimal_from_string(dec);
}

String *Item_sum_udf_str::val_str(String *str)
{
  DBUG_ASSERT(fixed == 1);
  DBUG_ENTER("Item_sum_udf_str::str");
  String *res=udf.val_str(str,&str_value);
  null_value = !res;
  DBUG_RETURN(res);
}

#endif /* HAVE_DLOPEN */


/*****************************************************************************
 GROUP_CONCAT function

 SQL SYNTAX:
  GROUP_CONCAT([DISTINCT] expr,... [ORDER BY col [ASC|DESC],...]
    [SEPARATOR str_const])

 concat of values from "group by" operation

 BUGS
   DISTINCT and ORDER BY only works if ORDER BY uses all fields and only fields
   in expression list
   Blobs doesn't work with DISTINCT or ORDER BY
*****************************************************************************/

/*
  function of sort for syntax:
  GROUP_CONCAT(DISTINCT expr,...)
*/

int group_concat_key_cmp_with_distinct(void* arg, byte* key1,
				       byte* key2)
{
  Item_func_group_concat* grp_item= (Item_func_group_concat*)arg;
  TABLE *table= grp_item->table;
  Item **field_item, **end;

  for (field_item= grp_item->args, end= field_item + grp_item->arg_count_field;
       field_item < end;
       field_item++)
  {
    /*
      We have to use get_tmp_table_field() instead of
      real_item()->get_tmp_table_field() because we want the field in
      the temporary table, not the original field
    */
    Field *field= (*field_item)->get_tmp_table_field();
    /* 
      If field_item is a const item then either get_tp_table_field returns 0
      or it is an item over a const table. 
    */
    if (field && !(*field_item)->const_item())
    {
      int res;
      uint offset= field->offset() - table->s->null_bytes;
      if ((res= field->cmp((char *) key1 + offset, (char *) key2 + offset)))
	return res;
    }
  }
  return 0;
}


/*
  function of sort for syntax:
  GROUP_CONCAT(expr,... ORDER BY col,... )
*/

int group_concat_key_cmp_with_order(void* arg, byte* key1, byte* key2)
{
  Item_func_group_concat* grp_item= (Item_func_group_concat*) arg;
  ORDER **order_item, **end;
  TABLE *table= grp_item->table;

  for (order_item= grp_item->order, end=order_item+ grp_item->arg_count_order;
       order_item < end;
       order_item++)
  {
    Item *item= *(*order_item)->item;
    /*
      We have to use get_tmp_table_field() instead of
      real_item()->get_tmp_table_field() because we want the field in
      the temporary table, not the original field
    */
    Field *field= item->get_tmp_table_field();
    /* 
      If item is a const item then either get_tp_table_field returns 0
      or it is an item over a const table. 
    */
    if (field && !item->const_item())
    {
      int res;
      uint offset= field->offset() - table->s->null_bytes;
      if ((res= field->cmp((char *) key1 + offset, (char *) key2 + offset)))
        return (*order_item)->asc ? res : -res;
    }
  }
  /*
    We can't return 0 because in that case the tree class would remove this
    item as double value. This would cause problems for case-changes and
    if the returned values are not the same we do the sort on.
  */
  return 1;
}


/*
  function of sort for syntax:
  GROUP_CONCAT(DISTINCT expr,... ORDER BY col,... )

  BUG:
    This doesn't work in the case when the order by contains data that
    is not part of the field list because tree-insert will not notice
    the duplicated values when inserting things sorted by ORDER BY
*/

int group_concat_key_cmp_with_distinct_and_order(void* arg,byte* key1,
						 byte* key2)
{
  if (!group_concat_key_cmp_with_distinct(arg,key1,key2))
    return 0;
  return(group_concat_key_cmp_with_order(arg,key1,key2));
}


/*
  Append data from current leaf to item->result
*/

int dump_leaf_key(byte* key, element_count count __attribute__((unused)),
                  Item_func_group_concat *item)
{
  TABLE *table= item->table;
  String tmp((char *)table->record[1], table->s->reclength,
             default_charset_info);
  String tmp2;
  String *result= &item->result;
  Item **arg= item->args, **arg_end= item->args + item->arg_count_field;

  if (item->no_appended)
    item->no_appended= FALSE;
  else
    result->append(*item->separator);

  tmp.length(0);

  for (; arg < arg_end; arg++)
  {
    String *res;
    if (! (*arg)->const_item())
    {
      /*
	We have to use get_tmp_table_field() instead of
	real_item()->get_tmp_table_field() because we want the field in
	the temporary table, not the original field
        We also can't use table->field array to access the fields
        because it contains both order and arg list fields.
      */
      Field *field= (*arg)->get_tmp_table_field();
      uint offset= field->offset() - table->s->null_bytes;
      DBUG_ASSERT(offset < table->s->reclength);
      res= field->val_str(&tmp, (char *) key + offset);
    }
    else
      res= (*arg)->val_str(&tmp);
    if (res)
      result->append(*res);
  }

  /* stop if length of result more than max_length */
  if (result->length() > item->max_length)
  {
    item->count_cut_values++;
    result->length(item->max_length);
    item->warning_for_row= TRUE;
    return 1;
  }
  return 0;
}


/*
  Constructor of Item_func_group_concat
  distinct_arg - distinct
  select_list - list of expression for show values
  order_list - list of sort columns
  separator_arg - string value of separator
*/

Item_func_group_concat::
Item_func_group_concat(Name_resolution_context *context_arg,
                       bool distinct_arg, List<Item> *select_list,
                       SQL_LIST *order_list, String *separator_arg)
  :tmp_table_param(0), warning(0),
   separator(separator_arg), tree(0), table(0),
   order(0), context(context_arg),
   arg_count_order(order_list ? order_list->elements : 0),
   arg_count_field(select_list->elements),
   count_cut_values(0),
   distinct(distinct_arg),
   warning_for_row(FALSE),
   force_copy_fields(0), original(0)
{
  Item *item_select;
  Item **arg_ptr;

  quick_group= FALSE;
  arg_count= arg_count_field + arg_count_order;

  /*
    We need to allocate:
    args - arg_count_field+arg_count_order
           (for possible order items in temporare tables)
    order - arg_count_order
  */
  if (!(args= (Item**) sql_alloc(sizeof(Item*) * arg_count +
                                 sizeof(ORDER*)*arg_count_order)))
    return;

  order= (ORDER**)(args + arg_count);

  /* fill args items of show and sort */
  List_iterator_fast<Item> li(*select_list);

  for (arg_ptr=args ; (item_select= li++) ; arg_ptr++)
    *arg_ptr= item_select;

  if (arg_count_order)
  {
    ORDER **order_ptr= order;
    for (ORDER *order_item= (ORDER*) order_list->first;
         order_item != NULL;
         order_item= order_item->next)
    {
      (*order_ptr++)= order_item;
      *arg_ptr= *order_item->item;
      order_item->item= arg_ptr++;
    }
  }
}


Item_func_group_concat::Item_func_group_concat(THD *thd,
                                               Item_func_group_concat *item)
  :Item_sum(thd, item),
  tmp_table_param(item->tmp_table_param),
  warning(item->warning),
  separator(item->separator),
  tree(item->tree),
  table(item->table),
  order(item->order),
  context(item->context),
  arg_count_order(item->arg_count_order),
  arg_count_field(item->arg_count_field),
  count_cut_values(item->count_cut_values),
  distinct(item->distinct),
  warning_for_row(item->warning_for_row),
  always_null(item->always_null),
  force_copy_fields(item->force_copy_fields),
  original(item)
{
  quick_group= item->quick_group;
}



void Item_func_group_concat::cleanup()
{
  THD *thd= current_thd;

  DBUG_ENTER("Item_func_group_concat::cleanup");
  Item_sum::cleanup();

  /* Adjust warning message to include total number of cut values */
  if (warning)
  {
    char warn_buff[MYSQL_ERRMSG_SIZE];
    sprintf(warn_buff, ER(ER_CUT_VALUE_GROUP_CONCAT), count_cut_values);
    warning->set_msg(thd, warn_buff);
    warning= 0;
  }

  /*
    Free table and tree if they belong to this item (if item have not pointer
    to original item from which was made copy => it own its objects )
  */
  if (!original)
  {
    delete tmp_table_param;
    tmp_table_param= 0;
    if (table)
    {
      THD *thd= table->in_use;
      free_tmp_table(thd, table);
      table= 0;
      if (tree)
      {
        delete_tree(tree);
        tree= 0;
      }
      if (warning)
      {
        char warn_buff[MYSQL_ERRMSG_SIZE];
        sprintf(warn_buff, ER(ER_CUT_VALUE_GROUP_CONCAT), count_cut_values);
        warning->set_msg(thd, warn_buff);
        warning= 0;
      }
    }
    DBUG_ASSERT(tree == 0);
    DBUG_ASSERT(warning == 0);
  }
  DBUG_VOID_RETURN;
}


Item *Item_func_group_concat::copy_or_same(THD* thd)
{
  return new (thd->mem_root) Item_func_group_concat(thd, this);
}


void Item_func_group_concat::clear()
{
  result.length(0);
  result.copy();
  null_value= TRUE;
  warning_for_row= FALSE;
  no_appended= TRUE;
  if (tree)
    reset_tree(tree);
  /* No need to reset the table as we never call write_row */
}


bool Item_func_group_concat::add()
{
  if (always_null)
    return 0;
  copy_fields(tmp_table_param);
  copy_funcs(tmp_table_param->items_to_copy);

  for (uint i= 0; i < arg_count_field; i++)
  {
    Item *show_item= args[i];
    if (!show_item->const_item())
    {
      Field *f= show_item->get_tmp_table_field();
      if (f->is_null_in_record((const uchar*) table->record[0]))
        return 0;                               // Skip row if it contains null
    }
  }

  null_value= FALSE;

  TREE_ELEMENT *el= 0;                          // Only for safety
  if (tree)
    el= tree_insert(tree, table->record[0] + table->s->null_bytes, 0,
                    tree->custom_arg);
  /*
    If the row is not a duplicate (el->count == 1)
    we can dump the row here in case of GROUP_CONCAT(DISTINCT...)
    instead of doing tree traverse later.
  */
  if (result.length() <= max_length &&
      !warning_for_row &&
      (!tree || (el->count == 1 && distinct && !arg_count_order)))
    dump_leaf_key(table->record[0] + table->s->null_bytes, 1, this);

  return 0;
}


bool
Item_func_group_concat::fix_fields(THD *thd, Item **ref)
{
  uint i;                       /* for loop variable */
  DBUG_ASSERT(fixed == 0);

  if (init_sum_func_check(thd))
    return TRUE;

  maybe_null= 1;

  /*
    Fix fields for select list and ORDER clause
  */

  for (i=0 ; i < arg_count ; i++)
  {
    if ((!args[i]->fixed &&
         args[i]->fix_fields(thd, args + i)) ||
        args[i]->check_cols(1))
      return TRUE;
  }

  if (agg_item_charsets(collation, func_name(),
                        args,
			/* skip charset aggregation for order columns */
			arg_count - arg_count_order,
			MY_COLL_ALLOW_CONV, 1))
    return 1;

  result.set_charset(collation.collation);
  result_field= 0;
  null_value= 1;
  max_length= thd->variables.group_concat_max_len;

  if (check_sum_func(thd, ref))
    return TRUE;

  fixed= 1;
  return FALSE;
}


bool Item_func_group_concat::setup(THD *thd)
{
  List<Item> list;
  SELECT_LEX *select_lex= thd->lex->current_select;
  qsort_cmp2 compare_key;
  DBUG_ENTER("Item_func_group_concat::setup");

  /*
    Currently setup() can be called twice. Please add
    assertion here when this is fixed.
  */
  if (table || tree)
    DBUG_RETURN(FALSE);

  if (!(tmp_table_param= new TMP_TABLE_PARAM))
    DBUG_RETURN(TRUE);

  /* We'll convert all blobs to varchar fields in the temporary table */
  tmp_table_param->convert_blob_length= max_length;
  /* Push all not constant fields to the list and create a temp table */
  always_null= 0;
  for (uint i= 0; i < arg_count_field; i++)
  {
    Item *item= args[i];
    if (list.push_back(item))
      DBUG_RETURN(TRUE);
    if (item->const_item())
    {
      if (item->is_null())
      {
        always_null= 1;
        DBUG_RETURN(FALSE);
      }
    }
  }

  List<Item> all_fields(list);
  /*
    Try to find every ORDER expression in the list of GROUP_CONCAT
    arguments. If an expression is not found, prepend it to
    "all_fields". The resulting field list is used as input to create
    tmp table columns.
  */
  if (arg_count_order &&
      setup_order(thd, args, context->table_list, list, all_fields, *order))
    DBUG_RETURN(TRUE);

  count_field_types(tmp_table_param,all_fields,0);
  tmp_table_param->force_copy_fields= force_copy_fields;
  DBUG_ASSERT(table == 0);
  /*
    We have to create a temporary table to get descriptions of fields
    (types, sizes and so on).

    Note that in the table, we first have the ORDER BY fields, then the
    field list.

    We need to set set_sum_field in true for storing value of blob in buffer
    of a record instead of a pointer of one.
  */
  if (!(table= create_tmp_table(thd, tmp_table_param, all_fields,
                                (ORDER*) 0, 0, TRUE,
                                (select_lex->options | thd->options),
                                HA_POS_ERROR, (char*) "")))
    DBUG_RETURN(TRUE);
  table->file->extra(HA_EXTRA_NO_ROWS);
  table->no_rows= 1;


  if (distinct || arg_count_order)
  {
    /*
      Need sorting: init tree and choose a function to sort.
      Don't reserve space for NULLs: if any of gconcat arguments is NULL,
      the row is not added to the result.
    */
    uint tree_key_length= table->s->reclength - table->s->null_bytes;

    tree= &tree_base;
    if (arg_count_order)
    {
      if (distinct)
        compare_key= (qsort_cmp2) group_concat_key_cmp_with_distinct_and_order;
      else
        compare_key= (qsort_cmp2) group_concat_key_cmp_with_order;
    }
    else
    {
      compare_key= (qsort_cmp2) group_concat_key_cmp_with_distinct;
    }
    /*
      Create a tree for sorting. The tree is used to sort and to remove
      duplicate values (according to the syntax of this function). If there
      is no DISTINCT or ORDER BY clauses, we don't create this tree.
    */
    init_tree(tree, min(thd->variables.max_heap_table_size,
                        thd->variables.sortbuff_size/16), 0,
              tree_key_length, compare_key, 0, NULL, (void*) this);
  }

  DBUG_RETURN(FALSE);
}


/* This is used by rollup to create a separate usable copy of the function */

void Item_func_group_concat::make_unique()
{
  tmp_table_param= 0;
  table=0;
  original= 0;
  force_copy_fields= 1;
  tree= 0;
}


String* Item_func_group_concat::val_str(String* str)
{
  DBUG_ASSERT(fixed == 1);
  if (null_value)
    return 0;
  if (count_cut_values && !warning)
  {
    /*
      ER_CUT_VALUE_GROUP_CONCAT needs an argument, but this gets set in
      Item_func_group_concat::cleanup().
    */
    DBUG_ASSERT(table);
    warning= push_warning(table->in_use, MYSQL_ERROR::WARN_LEVEL_WARN,
                          ER_CUT_VALUE_GROUP_CONCAT,
                          ER(ER_CUT_VALUE_GROUP_CONCAT));
  }
  if (result.length())
    return &result;
  if (tree)
    tree_walk(tree, (tree_walk_action)&dump_leaf_key, (void*)this,
              left_root_right);
  return &result;
}


void Item_func_group_concat::print(String *str)
{
  str->append(STRING_WITH_LEN("group_concat("));
  if (distinct)
    str->append(STRING_WITH_LEN("distinct "));
  for (uint i= 0; i < arg_count_field; i++)
  {
    if (i)
      str->append(',');
    args[i]->print(str);
  }
  if (arg_count_order)
  {
    str->append(STRING_WITH_LEN(" order by "));
    for (uint i= 0 ; i < arg_count_order ; i++)
    {
      if (i)
        str->append(',');
      (*order[i]->item)->print(str);
      if (order[i]->asc)
        str->append(STRING_WITH_LEN(" ASC"));
      else
        str->append(STRING_WITH_LEN(" DESC"));
    }
  }
  str->append(STRING_WITH_LEN(" separator \'"));
  str->append(*separator);
  str->append(STRING_WITH_LEN("\')"));
}<|MERGE_RESOLUTION|>--- conflicted
+++ resolved
@@ -1316,21 +1316,14 @@
       The easiest way is to do this is to store both value in a string
       and unpack on access.
     */
-<<<<<<< HEAD
-    field= new Field_string(((hybrid_type == DECIMAL_RESULT) ?
-                             dec_bin_size0 + dec_bin_size1 :
-                             sizeof(double)*2) + sizeof(longlong),
-                            0, name, &my_charset_bin);
-=======
-    return new Field_string(sizeof(double)*2 + sizeof(longlong), 0, name, table, &my_charset_bin);
->>>>>>> 50726b23
+    field= new Field_string(sizeof(double)*2 + sizeof(longlong), 0, name, &my_charset_bin);
   }
   else
-  {
-    field= new Field_double(max_length, maybe_null,name, decimals);
-  }
-  if (field)
-    field->init(table);
+    field= new Field_double(max_length, maybe_null, name, decimals);
+
+  if (field != NULL)
+    field->init(table)
+
   return field;
 }
 

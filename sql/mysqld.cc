--- conflicted
+++ resolved
@@ -5946,14 +5946,9 @@
 #endif
   {"init-rpl-role", OPT_INIT_RPL_ROLE, "Set the replication role.", 0, 0, 0,
    GET_STR, REQUIRED_ARG, 0, 0, 0, 0, 0, 0},
-<<<<<<< HEAD
-  {"init-slave", OPT_INIT_SLAVE, "Command(s) that are executed when a slave connects to this master",
-   (uchar**) &opt_init_slave, (uchar**) &opt_init_slave, 0, GET_STR_ALLOC,
-=======
   {"init-slave", OPT_INIT_SLAVE, "Command(s) that are executed by a slave server \
 each time the SQL thread starts.",
-   (gptr*) &opt_init_slave, (gptr*) &opt_init_slave, 0, GET_STR_ALLOC,
->>>>>>> af22ba91
+   (uchar**) &opt_init_slave, (uchar**) &opt_init_slave, 0, GET_STR_ALLOC,
    REQUIRED_ARG, 0, 0, 0, 0, 0, 0},
   {"language", 'L',
    "Client error messages in given language. May be given as a full path.",

/**
  @file

  @brief
  Windows NT Service class library.

  Copyright Abandoned 1998 Irena Pancirov - Irnet Snc
  This file is public domain and comes with NO WARRANTY of any kind
*/
#include <windows.h>
#include <process.h>
#include <stdio.h>
#include "nt_servc.h"


static NTService *pService;

/* ------------------------------------------------------------------------

 -------------------------------------------------------------------------- */
NTService::NTService()
{

    bOsNT	     = FALSE;
    //service variables
    ServiceName      = NULL;
    hExitEvent	     = 0;
    bPause	     = FALSE;
    bRunning	     = FALSE;
    hThreadHandle    = 0;
    fpServiceThread  = NULL;

    //time-out variables
    nStartTimeOut    = 15000;
    nStopTimeOut     = 86400000;
    nPauseTimeOut    = 5000;
    nResumeTimeOut   = 5000;

    //install variables
    dwDesiredAccess  = SERVICE_ALL_ACCESS;
    dwServiceType    = SERVICE_WIN32_OWN_PROCESS;
    dwStartType      = SERVICE_AUTO_START;
    dwErrorControl   = SERVICE_ERROR_NORMAL;
    szLoadOrderGroup = NULL;
    lpdwTagID	     = NULL;
    szDependencies   = NULL;

    my_argc	     = 0;
    my_argv	     = NULL;
    hShutdownEvent   = 0;
    nError	     = 0;
    dwState	     = 0;
}

/* ------------------------------------------------------------------------

 -------------------------------------------------------------------------- */
NTService::~NTService()
{
  if (ServiceName != NULL) delete[] ServiceName;
}
/* ------------------------------------------------------------------------

 -------------------------------------------------------------------------- */

BOOL NTService::GetOS()
{
  bOsNT = FALSE;
  memset(&osVer, 0, sizeof(OSVERSIONINFO));
  osVer.dwOSVersionInfoSize = sizeof(OSVERSIONINFO);
  if (GetVersionEx(&osVer))
  {
    if (osVer.dwPlatformId == VER_PLATFORM_WIN32_NT)
      bOsNT = TRUE;
  }
  return bOsNT;
}


/**
  Registers the main service thread with the service manager.

  @param ServiceThread  pointer to the main programs entry function
                        when the service is started
*/


long NTService::Init(LPCSTR szInternName,void *ServiceThread)
{

  pService = this;

  fpServiceThread = (THREAD_FC)ServiceThread;
  ServiceName = new char[lstrlen(szInternName)+1];
  lstrcpy(ServiceName,szInternName);

  SERVICE_TABLE_ENTRY stb[] =
  {
    { (char *)szInternName,(LPSERVICE_MAIN_FUNCTION) ServiceMain} ,
    { NULL, NULL }
  };

  return StartServiceCtrlDispatcher(stb); //register with the Service Manager
}


/**
  Installs the service with Service manager.

  nError values:
  - 0  success
  - 1  Can't open the Service manager
  - 2  Failed to create service.
*/


BOOL NTService::Install(int startType, LPCSTR szInternName,
			LPCSTR szDisplayName,
			LPCSTR szFullPath, LPCSTR szAccountName,
			LPCSTR szPassword)
{
  BOOL ret_val=FALSE;
  SC_HANDLE newService, scm;

  if (!SeekStatus(szInternName,1))
   return FALSE;

  char szFilePath[_MAX_PATH];
  GetModuleFileName(NULL, szFilePath, sizeof(szFilePath));

  // open a connection to the SCM
  if (!(scm = OpenSCManager(0, 0,SC_MANAGER_CREATE_SERVICE)))
    printf("Failed to install the service (Couldn't open the SCM)\n");
  else 				// Install the new service
  {
    if (!(newService=
	  CreateService(scm,
			szInternName,
			szDisplayName,
			dwDesiredAccess,//default: SERVICE_ALL_ACCESS
			dwServiceType,	//default: SERVICE_WIN32_OWN_PROCESS
		    			//default: SERVICE_AUTOSTART
			(startType == 1 ? SERVICE_AUTO_START :
			 SERVICE_DEMAND_START),
			dwErrorControl,	//default: SERVICE_ERROR_NORMAL
			szFullPath,	//exec full path
			szLoadOrderGroup, //default: NULL
			lpdwTagID,	//default: NULL
			szDependencies,	//default: NULL
			szAccountName,	//default: NULL
			szPassword)))	//default: NULL
      printf("Failed to install the service (Couldn't create service)\n");
     else
     {
       printf("Service successfully installed.\n");
       CloseServiceHandle(newService);
       ret_val=TRUE;				// Everything went ok
     }
     CloseServiceHandle(scm);
  }
  return ret_val;
}


/**
  Removes  the service.

  nError values:
  - 0  success
  - 1  Can't open the Service manager
  - 2  Failed to locate service
  - 3  Failed to delete service.
*/


BOOL NTService::Remove(LPCSTR szInternName)
{
  BOOL ret_value=FALSE;
  SC_HANDLE service, scm;

  if (!SeekStatus(szInternName,0))
   return FALSE;

  nError=0;

  // open a connection to the SCM
  if (!(scm = OpenSCManager(0, 0,SC_MANAGER_CREATE_SERVICE)))
  {
    printf("Failed to remove the service (Couldn't open the SCM)\n");
  }
  else
  {
    if ((service = OpenService(scm,szInternName, DELETE)))
    {
      if (!DeleteService(service))
        printf("Failed to remove the service\n");
      else
      {
        printf("Service successfully removed.\n");
	ret_value=TRUE;				// everything went ok
      }
      CloseServiceHandle(service);
    }
    else
      printf("Failed to remove the service (Couldn't open the service)\n");
    CloseServiceHandle(scm);
  }
  return ret_value;
}

/**
  this function should be called before the app. exits to stop
  the service
*/
void NTService::Stop(void)
{
  SetStatus(SERVICE_STOP_PENDING,NO_ERROR, 0, 1, 60000);
  StopService();
  SetStatus(SERVICE_STOPPED, NO_ERROR, 0, 1, 1000);
}

/**
  This is the function that is called from the
  service manager to start the service.
*/


void NTService::ServiceMain(DWORD argc, LPTSTR *argv)
{

  // registration function
  if (!(pService->hServiceStatusHandle =
	RegisterServiceCtrlHandler(pService->ServiceName,
				   (LPHANDLER_FUNCTION)
				   NTService::ServiceCtrlHandler)))
    goto error;

  // notify SCM of progress
  if (!pService->SetStatus(SERVICE_START_PENDING,NO_ERROR, 0, 1, 8000))
    goto error;

  // create the exit event
  if (!(pService->hExitEvent = CreateEvent (0, TRUE, FALSE,0)))
    goto error;

  if (!pService->SetStatus(SERVICE_START_PENDING,NO_ERROR, 0, 3,
			   pService->nStartTimeOut))
    goto error;

  // save start arguments
  pService->my_argc=argc;
  pService->my_argv=argv;

  // start the service
  if (!pService->StartService())
    goto error;

  // wait for exit event
  WaitForSingleObject (pService->hExitEvent, INFINITE);

  // wait for thread to exit
  if (WaitForSingleObject (pService->hThreadHandle, INFINITE) == WAIT_TIMEOUT)
   CloseHandle(pService->hThreadHandle);

  pService->Exit(0);
  return;

error:
  pService->Exit(GetLastError());
  return;
}

<<<<<<< HEAD
/**
  starts the appliaction thread.
*/
=======

void NTService::SetRunning()
{
  if (pService)
    pService->SetStatus(SERVICE_RUNNING,NO_ERROR, 0, 0, 0);
}


/* ------------------------------------------------------------------------
   StartService() - starts the appliaction thread
 -------------------------------------------------------------------------- */
>>>>>>> f2a610e1

BOOL NTService::StartService()
{
  // Start the real service's thread (application)
  if (!(hThreadHandle = (HANDLE) _beginthread((THREAD_FC)fpServiceThread,0,
					      (void *) this)))
    return FALSE;
  bRunning = TRUE;
  return TRUE;
}
/* ------------------------------------------------------------------------

 -------------------------------------------------------------------------- */
void NTService::StopService()
{
  bRunning=FALSE;

  // Set the event for application
  if (hShutdownEvent)
     SetEvent(hShutdownEvent);

  // Set the event for ServiceMain
  SetEvent(hExitEvent);
}
/* ------------------------------------------------------------------------

 -------------------------------------------------------------------------- */
void NTService::PauseService()
{
  bPause = TRUE;
  SuspendThread(hThreadHandle);
}
/* ------------------------------------------------------------------------

 -------------------------------------------------------------------------- */
void NTService::ResumeService()
{
  bPause=FALSE;
  ResumeThread(hThreadHandle);
}
/* ------------------------------------------------------------------------

 -------------------------------------------------------------------------- */
BOOL NTService::SetStatus (DWORD dwCurrentState,DWORD dwWin32ExitCode,
			   DWORD dwServiceSpecificExitCode, DWORD dwCheckPoint,
			   DWORD dwWaitHint)
{
  BOOL bRet;
  SERVICE_STATUS serviceStatus;

  dwState=dwCurrentState;

  serviceStatus.dwServiceType	= SERVICE_WIN32_OWN_PROCESS;
  serviceStatus.dwCurrentState = dwCurrentState;

  if (dwCurrentState == SERVICE_START_PENDING)
    serviceStatus.dwControlsAccepted = 0;	//don't accept control events
  else
    serviceStatus.dwControlsAccepted =    (SERVICE_ACCEPT_STOP |
					   SERVICE_ACCEPT_PAUSE_CONTINUE |
					   SERVICE_ACCEPT_SHUTDOWN);

  // if a specific exit code is defined,set up the win32 exit code properly
  if (dwServiceSpecificExitCode == 0)
    serviceStatus.dwWin32ExitCode = dwWin32ExitCode;
  else
    serviceStatus.dwWin32ExitCode = ERROR_SERVICE_SPECIFIC_ERROR;

  serviceStatus.dwServiceSpecificExitCode = dwServiceSpecificExitCode;

  serviceStatus.dwCheckPoint = dwCheckPoint;
  serviceStatus.dwWaitHint   = dwWaitHint;

  // Pass the status to the Service Manager
  if (!(bRet=SetServiceStatus (hServiceStatusHandle, &serviceStatus)))
    StopService();

  return bRet;
}
/* ------------------------------------------------------------------------

 -------------------------------------------------------------------------- */
void NTService::ServiceCtrlHandler(DWORD ctrlCode)
{
  DWORD  dwState;

  if (!pService)
    return;

  dwState=pService->dwState;  // get current state

  switch(ctrlCode) {

#ifdef NOT_USED	 /* do we need this ? */
  case SERVICE_CONTROL_PAUSE:
    if (pService->bRunning && ! pService->bPause)
    {
      dwState = SERVICE_PAUSED;
      pService->SetStatus(SERVICE_PAUSE_PENDING,NO_ERROR, 0, 1,
			  pService->nPauseTimeOut);
      pService->PauseService();
    }
    break;

  case SERVICE_CONTROL_CONTINUE:
    if (pService->bRunning && pService->bPause)
    {
      dwState = SERVICE_RUNNING;
      pService->SetStatus(SERVICE_CONTINUE_PENDING,NO_ERROR, 0, 1,
			  pService->nResumeTimeOut);
      pService->ResumeService();
    }
    break;
#endif

  case SERVICE_CONTROL_SHUTDOWN:
  case SERVICE_CONTROL_STOP:
    dwState = SERVICE_STOP_PENDING;
    pService->SetStatus(SERVICE_STOP_PENDING,NO_ERROR, 0, 1,
			pService->nStopTimeOut);
    pService->StopService();
    break;

  default:
    pService->SetStatus(dwState, NO_ERROR,0, 0, 0);
    break;
  }
  //pService->SetStatus(dwState, NO_ERROR,0, 0, 0);
}

/* ------------------------------------------------------------------------

 -------------------------------------------------------------------------- */

void NTService::Exit(DWORD error)
{
  if (hExitEvent)
    CloseHandle(hExitEvent);

  // Send a message to the scm to tell that we stop
  if (hServiceStatusHandle)
    SetStatus(SERVICE_STOPPED, error,0, 0, 0);

  // If the thread has started kill it ???
  // if (hThreadHandle) CloseHandle(hThreadHandle);

}

/* ------------------------------------------------------------------------

 -------------------------------------------------------------------------- */

BOOL NTService::SeekStatus(LPCSTR szInternName, int OperationType)
{
  BOOL ret_value=FALSE;
  SC_HANDLE service, scm;

  // open a connection to the SCM
  if (!(scm = OpenSCManager(0, 0,SC_MANAGER_CREATE_SERVICE)))
  {
    DWORD ret_error=GetLastError();
    if (ret_error == ERROR_ACCESS_DENIED)
    {
     printf("Install/Remove of the Service Denied!\n");
     if (!is_super_user())
      printf("That operation should be made by an user with Administrator privileges!\n");
    }
    else
     printf("There is a problem for to open the Service Control Manager!\n");
  }
  else
  {
    if (OperationType == 1)
    {
      /* an install operation */
      if ((service = OpenService(scm,szInternName, SERVICE_ALL_ACCESS )))
      {
	LPQUERY_SERVICE_CONFIG ConfigBuf;
	DWORD dwSize;

	ConfigBuf = (LPQUERY_SERVICE_CONFIG) LocalAlloc(LPTR, 4096);
	printf("The service already exists!\n");
	if (QueryServiceConfig(service,ConfigBuf,4096,&dwSize))
	  printf("The current server installed: %s\n",
		 ConfigBuf->lpBinaryPathName);
	LocalFree(ConfigBuf);
	CloseServiceHandle(service);
      }
      else
	ret_value=TRUE;
    }
    else
    {
      /* a remove operation */
      if (!(service = OpenService(scm,szInternName, SERVICE_ALL_ACCESS )))
	printf("The service doesn't exist!\n");
      else
      {
	SERVICE_STATUS ss;

	memset(&ss, 0, sizeof(ss));
	if (QueryServiceStatus(service,&ss))
	{
	  DWORD dwState = ss.dwCurrentState;
	  if (dwState == SERVICE_RUNNING)
	    printf("Failed to remove the service because the service is running\nStop the service and try again\n");
	  else if (dwState == SERVICE_STOP_PENDING)
	    printf("\
Failed to remove the service because the service is in stop pending state!\n\
Wait 30 seconds and try again.\n\
If this condition persist, reboot the machine and try again\n");
	  else
	    ret_value= TRUE;
	}
	CloseServiceHandle(service);
      }
    }
    CloseServiceHandle(scm);
  }

  return ret_value;
}
/* ------------------------------------------------------------------------
 -------------------------------------------------------------------------- */
BOOL NTService::IsService(LPCSTR ServiceName)
{
  BOOL ret_value=FALSE;
  SC_HANDLE service, scm;
  
  if ((scm= OpenSCManager(0, 0,SC_MANAGER_ENUMERATE_SERVICE)))
  {
    if ((service = OpenService(scm,ServiceName, SERVICE_QUERY_STATUS)))
    {
      ret_value=TRUE;
      CloseServiceHandle(service);
    }
    CloseServiceHandle(scm);
  }
  return ret_value;
}
/* ------------------------------------------------------------------------
 -------------------------------------------------------------------------- */
BOOL NTService::got_service_option(char **argv, char *service_option)
{
  char *option;
  for (option= argv[1]; *option; option++)
    if (!strcmp(option, service_option))
      return TRUE;
  return FALSE;
}
/* ------------------------------------------------------------------------
 -------------------------------------------------------------------------- */
BOOL NTService::is_super_user()
{
  HANDLE hAccessToken;
  UCHAR InfoBuffer[1024];
  PTOKEN_GROUPS ptgGroups=(PTOKEN_GROUPS)InfoBuffer;
  DWORD dwInfoBufferSize;
  PSID psidAdministrators;
  SID_IDENTIFIER_AUTHORITY siaNtAuthority = SECURITY_NT_AUTHORITY;
  UINT x;
  BOOL ret_value=FALSE;
 
  if (!OpenThreadToken(GetCurrentThread(), TOKEN_QUERY, TRUE,&hAccessToken ))
  {
   if (GetLastError() != ERROR_NO_TOKEN)
     return FALSE;
 
   if (!OpenProcessToken(GetCurrentProcess(), TOKEN_QUERY, &hAccessToken))
     return FALSE;
  }
 
  ret_value= GetTokenInformation(hAccessToken,TokenGroups,InfoBuffer,
                                 1024, &dwInfoBufferSize);

  CloseHandle(hAccessToken);
 
  if (!ret_value )
    return FALSE;
 
  if (!AllocateAndInitializeSid(&siaNtAuthority, 2,
				SECURITY_BUILTIN_DOMAIN_RID,
				DOMAIN_ALIAS_RID_ADMINS,
				0, 0, 0, 0, 0, 0,
				&psidAdministrators))
    return FALSE;

  ret_value = FALSE;
 
  for (x=0;x<ptgGroups->GroupCount;x++)
  {
   if ( EqualSid(psidAdministrators, ptgGroups->Groups[x].Sid) )
   {
    ret_value = TRUE;
    break;
   }
 
  }
  FreeSid(psidAdministrators);
  return ret_value;
}<|MERGE_RESOLUTION|>--- conflicted
+++ resolved
@@ -270,11 +270,7 @@
   return;
 }
 
-<<<<<<< HEAD
-/**
-  starts the appliaction thread.
-*/
-=======
+
 
 void NTService::SetRunning()
 {
@@ -284,9 +280,8 @@
 
 
 /* ------------------------------------------------------------------------
-   StartService() - starts the appliaction thread
- -------------------------------------------------------------------------- */
->>>>>>> f2a610e1
+   StartService() - starts the application thread
+ -------------------------------------------------------------------------- */
 
 BOOL NTService::StartService()
 {

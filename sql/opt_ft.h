/* Copyright (C) 2000 MySQL AB & MySQL Finland AB & TCX DataKonsult AB

   This program is free software; you can redistribute it and/or modify
   it under the terms of the GNU General Public License as published by
   the Free Software Foundation; either version 2 of the License, or
   (at your option) any later version.

   This program is distributed in the hope that it will be useful,
   but WITHOUT ANY WARRANTY; without even the implied warranty of
   MERCHANTABILITY or FITNESS FOR A PARTICULAR PURPOSE.  See the
   GNU General Public License for more details.

   You should have received a copy of the GNU General Public License
   along with this program; if not, write to the Free Software
   Foundation, Inc., 59 Temple Place, Suite 330, Boston, MA  02111-1307  USA */


/* classes to use when handling where clause */

#ifndef _opt_ft_h
#define _opt_ft_h

#ifdef __GNUC__
#pragma interface			/* gcc class implementation */
#endif

class FT_SELECT: public QUICK_RANGE_SELECT {
public:
  TABLE_REF *ref;

<<<<<<< HEAD
  FT_SELECT(THD *thd, TABLE *table, TABLE_REF *tref) :
      QUICK_SELECT (thd, table, tref->key, 1), ref(tref) { init(); }

  int init() { return error=file->ft_init(); }
=======
  FT_SELECT(TABLE *table, TABLE_REF *tref) :
      QUICK_RANGE_SELECT (table,tref->key,1), ref(tref) { init(); }
  
  int init() { QUICK_RANGE_SELECT::init(); return (error=file->ft_init()); }
>>>>>>> ca6c4cc3
  int get_next() { return error=file->ft_read(record); }
  int get_type() { return QS_TYPE_FULLTEXT; }
};

<<<<<<< HEAD
QUICK_SELECT *get_ft_or_quick_select_for_ref(THD *thd, TABLE *table,
					     JOIN_TAB *tab);
=======
QUICK_RANGE_SELECT *get_ft_or_quick_select_for_ref(TABLE *table, JOIN_TAB *tab);
>>>>>>> ca6c4cc3

#endif<|MERGE_RESOLUTION|>--- conflicted
+++ resolved
@@ -28,26 +28,13 @@
 public:
   TABLE_REF *ref;
 
-<<<<<<< HEAD
   FT_SELECT(THD *thd, TABLE *table, TABLE_REF *tref) :
-      QUICK_SELECT (thd, table, tref->key, 1), ref(tref) { init(); }
-
-  int init() { return error=file->ft_init(); }
-=======
-  FT_SELECT(TABLE *table, TABLE_REF *tref) :
-      QUICK_RANGE_SELECT (table,tref->key,1), ref(tref) { init(); }
-  
-  int init() { QUICK_RANGE_SELECT::init(); return (error=file->ft_init()); }
->>>>>>> ca6c4cc3
+      QUICK_RANGE_SELECT (thd, table, tref->key, 1), ref(tref) { init(); }
   int get_next() { return error=file->ft_read(record); }
   int get_type() { return QS_TYPE_FULLTEXT; }
 };
 
-<<<<<<< HEAD
-QUICK_SELECT *get_ft_or_quick_select_for_ref(THD *thd, TABLE *table,
+QUICK_RANGE_SELECT *get_ft_or_quick_select_for_ref(THD *thd, TABLE *table,
 					     JOIN_TAB *tab);
-=======
-QUICK_RANGE_SELECT *get_ft_or_quick_select_for_ref(TABLE *table, JOIN_TAB *tab);
->>>>>>> ca6c4cc3
 
 #endif
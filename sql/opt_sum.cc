--- conflicted
+++ resolved
@@ -167,18 +167,13 @@
     }
     else
     {
-<<<<<<< HEAD
-      tl->table->file->info(HA_STATUS_VARIABLE | HA_STATUS_NO_LOCK);
-      count*= tl->table->file->stats.records;
-=======
       error= tl->table->file->info(HA_STATUS_VARIABLE | HA_STATUS_NO_LOCK);
       if(error)
       {
         tl->table->file->print_error(error, MYF(0));
         return error;
       }
-      count*= tl->table->file->records;
->>>>>>> fff4559e
+      count*= tl->table->file->stats.records;
     }
   }
 

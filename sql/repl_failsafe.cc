/* Copyright (C) 2000 MySQL AB & MySQL Finland AB & TCX DataKonsult AB & Sasha

   This program is free software; you can redistribute it and/or modify
   it under the terms of the GNU General Public License as published by
   the Free Software Foundation; either version 2 of the License, or
   (at your option) any later version.

   This program is distributed in the hope that it will be useful,
   but WITHOUT ANY WARRANTY; without even the implied warranty of
   MERCHANTABILITY or FITNESS FOR A PARTICULAR PURPOSE.  See the
   GNU General Public License for more details.

   You should have received a copy of the GNU General Public License
   along with this program; if not, write to the Free Software
   Foundation, Inc., 59 Temple Place, Suite 330, Boston, MA  02111-1307  USA */

// Sasha Pachev <sasha@mysql.com> is currently in charge of this file

#include "mysql_priv.h"
#ifdef HAVE_REPLICATION

#include "repl_failsafe.h"
#include "sql_repl.h"
#include "slave.h"
#include "sql_acl.h"
#include "log_event.h"
#include <mysql.h>

#define SLAVE_LIST_CHUNK 128
#define SLAVE_ERRMSG_SIZE (FN_REFLEN+64)


RPL_STATUS rpl_status=RPL_NULL;
pthread_mutex_t LOCK_rpl_status;
pthread_cond_t COND_rpl_status;
HASH slave_list;

const char *rpl_role_type[] = {"MASTER","SLAVE",NullS};
TYPELIB rpl_role_typelib = {array_elements(rpl_role_type)-1,"",
			    rpl_role_type};

const char* rpl_status_type[]=
{
  "AUTH_MASTER","ACTIVE_SLAVE","IDLE_SLAVE", "LOST_SOLDIER","TROOP_SOLDIER",
  "RECOVERY_CAPTAIN","NULL",NullS
};
TYPELIB rpl_status_typelib= {array_elements(rpl_status_type)-1,"",
			     rpl_status_type};


static Slave_log_event* find_slave_event(IO_CACHE* log,
					 const char* log_file_name,
					 char* errmsg);

/*
  All of the functions defined in this file which are not used (the ones to
  handle failsafe) are not used; their code has not been updated for more than
  one year now so should be considered as BADLY BROKEN. Do not enable it.
  The used functions (to handle LOAD DATA FROM MASTER, plus some small
  functions like register_slave()) are working.
*/

static int init_failsafe_rpl_thread(THD* thd)
{
  DBUG_ENTER("init_failsafe_rpl_thread");
  thd->system_thread = thd->bootstrap = 1;
  thd->host_or_ip= "";
  thd->client_capabilities = 0;
  my_net_init(&thd->net, 0);
  thd->net.read_timeout = slave_net_timeout;
  thd->max_client_packet_length=thd->net.max_packet;
  thd->master_access= ~0;
  thd->priv_user = 0;
  pthread_mutex_lock(&LOCK_thread_count);
  thd->thread_id = thread_id++;
  pthread_mutex_unlock(&LOCK_thread_count);

  if (init_thr_lock() || thd->store_globals())
  {
    close_connection(thd, ER_OUT_OF_RESOURCES, 1); // is this needed?
    statistic_increment(aborted_connects,&LOCK_status);
    end_thread(thd,0);
    DBUG_RETURN(-1);
  }

#if !defined(__WIN__) && !defined(OS2) && !defined(__NETWARE__)
  sigset_t set;
  VOID(sigemptyset(&set));			// Get mask in use
  VOID(pthread_sigmask(SIG_UNBLOCK,&set,&thd->block_signals));
#endif

  thd->mem_root.free=thd->mem_root.used=0;	
  if (thd->variables.max_join_size == HA_POS_ERROR)
    thd->options|= OPTION_BIG_SELECTS;

  thd->proc_info="Thread initialized";
  thd->version=refresh_version;
  thd->set_time();
  DBUG_RETURN(0);
}


void change_rpl_status(RPL_STATUS from_status, RPL_STATUS to_status)
{
  pthread_mutex_lock(&LOCK_rpl_status);
  if (rpl_status == from_status || rpl_status == RPL_ANY)
    rpl_status = to_status;
  pthread_cond_signal(&COND_rpl_status);
  pthread_mutex_unlock(&LOCK_rpl_status);
}


#define get_object(p, obj) \
{\
  uint len = (uint)*p++;  \
  if (p + len > p_end || len >= sizeof(obj)) \
    goto err; \
  strmake(obj,(char*) p,len); \
  p+= len; \
}\


static inline int cmp_master_pos(Slave_log_event* sev, LEX_MASTER_INFO* mi)
{
  return cmp_master_pos(sev->master_log, sev->master_pos, mi->log_file_name,
			mi->pos);
}


void unregister_slave(THD* thd, bool only_mine, bool need_mutex)
{
  if (thd->server_id)
  {
    if (need_mutex)
      pthread_mutex_lock(&LOCK_slave_list);

    SLAVE_INFO* old_si;
    if ((old_si = (SLAVE_INFO*)hash_search(&slave_list,
					   (byte*)&thd->server_id, 4)) &&
	(!only_mine || old_si->thd == thd))
    hash_delete(&slave_list, (byte*)old_si);

    if (need_mutex)
      pthread_mutex_unlock(&LOCK_slave_list);
  }
}


/*
  Register slave in 'slave_list' hash table

  RETURN VALUES
  0	ok
  1	Error.   Error message sent to client
*/

int register_slave(THD* thd, uchar* packet, uint packet_length)
{
  int res;
  SLAVE_INFO *si;
  uchar *p= packet, *p_end= packet + packet_length;

  if (check_access(thd, REPL_SLAVE_ACL, any_db,0,0,0))
    return 1;
  if (!(si = (SLAVE_INFO*)my_malloc(sizeof(SLAVE_INFO), MYF(MY_WME))))
    goto err2;

  thd->server_id= si->server_id= uint4korr(p);
  p+= 4;
  get_object(p,si->host);
  get_object(p,si->user);
  get_object(p,si->password);
  if (p+10 > p_end)
    goto err;
  si->port= uint2korr(p);
  p += 2;
  si->rpl_recovery_rank= uint4korr(p);
  p += 4;
  if (!(si->master_id= uint4korr(p)))
    si->master_id= server_id;
  si->thd= thd;

  pthread_mutex_lock(&LOCK_slave_list);
  unregister_slave(thd,0,0);
  res= my_hash_insert(&slave_list, (byte*) si);
  pthread_mutex_unlock(&LOCK_slave_list);
  return res;

err:
  my_free((gptr) si, MYF(MY_WME));
  my_message(ER_UNKNOWN_ERROR, "Wrong parameters to function register_slave",
	     MYF(0));
err2:
  send_error(thd);
  return 1;
}

extern "C" uint32
*slave_list_key(SLAVE_INFO* si, uint* len,
		my_bool not_used __attribute__((unused)))
{
  *len = 4;
  return &si->server_id;
}

extern "C" void slave_info_free(void *s)
{
  my_free((gptr) s, MYF(MY_WME));
}

void init_slave_list()
{
  hash_init(&slave_list, system_charset_info, SLAVE_LIST_CHUNK, 0, 0,
	    (hash_get_key) slave_list_key, (hash_free_key) slave_info_free, 0);
  pthread_mutex_init(&LOCK_slave_list, MY_MUTEX_INIT_FAST);
}

void end_slave_list()
{
  /* No protection by a mutex needed as we are only called at shutdown */
  if (hash_inited(&slave_list))
  {
    hash_free(&slave_list);
    pthread_mutex_destroy(&LOCK_slave_list);
  }
}

static int find_target_pos(LEX_MASTER_INFO *mi, IO_CACHE *log, char *errmsg)
{
  my_off_t log_pos =	    (my_off_t) mi->pos;
  uint32 target_server_id = mi->server_id;

  for (;;)
  {
    Log_event* ev;
    if (!(ev = Log_event::read_log_event(log, (pthread_mutex_t*) 0, 0)))
    {
      if (log->error > 0)
	strmov(errmsg, "Binary log truncated in the middle of event");
      else if (log->error < 0)
	strmov(errmsg, "I/O error reading binary log");
      else
	strmov(errmsg, "Could not find target event in the binary log");
      return 1;
    }

    if (ev->log_pos >= log_pos && ev->server_id == target_server_id)
    {
      delete ev;
      mi->pos = my_b_tell(log);
      return 0;
    }
    delete ev;
  }
  /* Impossible */
}

/* 
  Before 4.0.15 we had a member of THD called log_pos, it was meant for
  failsafe replication code in repl_failsafe.cc which is disabled until
  it is reworked. Event's log_pos used to be preserved through 
  log-slave-updates to make code in repl_failsafe.cc work (this 
  function, SHOW NEW MASTER); but on the other side it caused unexpected
  values in Exec_Master_Log_Pos in A->B->C replication setup, 
  synchronization problems in master_pos_wait(), ... So we 
  (Dmitri & Guilhem) removed it.
  
  So for now this function is broken. 
*/

int translate_master(THD* thd, LEX_MASTER_INFO* mi, char* errmsg)
{
  LOG_INFO linfo;
  char last_log_name[FN_REFLEN];
  IO_CACHE log;
  File file = -1, last_file = -1;
  pthread_mutex_t *log_lock;
  const char* errmsg_p;
  Slave_log_event* sev = 0;
  my_off_t last_pos = 0;
  int error = 1;
  int cmp_res;
  LINT_INIT(cmp_res);
  DBUG_ENTER("translate_master");

  if (!mysql_bin_log.is_open())
  {
    strmov(errmsg,"Binary log is not open");
    DBUG_RETURN(1);
  }

  if (!server_id_supplied)
  {
    strmov(errmsg, "Misconfigured master - server id was not set");
    DBUG_RETURN(1);
  }

  if (mysql_bin_log.find_log_pos(&linfo, NullS, 1))
  {
    strmov(errmsg,"Could not find first log");
    DBUG_RETURN(1);
  }
  thd->current_linfo = &linfo;

  bzero((char*) &log,sizeof(log));
  log_lock = mysql_bin_log.get_log_lock();
  pthread_mutex_lock(log_lock);

  for (;;)
  {
    if ((file=open_binlog(&log, linfo.log_file_name, &errmsg_p)) < 0)
    {
      strmov(errmsg, errmsg_p);
      goto err;
    }

    if (!(sev = find_slave_event(&log, linfo.log_file_name, errmsg)))
      goto err;

    cmp_res = cmp_master_pos(sev, mi);
    delete sev;

    if (!cmp_res)
    {
      /* Copy basename */
      fn_format(mi->log_file_name, linfo.log_file_name, "","",1);
      mi->pos = my_b_tell(&log);
      goto mi_inited;
    }
    else if (cmp_res > 0)
    {
      if (!last_pos)
      {
	strmov(errmsg,
	       "Slave event in first log points past the target position");
	goto err;
      }
      end_io_cache(&log);
      (void) my_close(file, MYF(MY_WME));
      if (init_io_cache(&log, (file = last_file), IO_SIZE, READ_CACHE, 0, 0,
			MYF(MY_WME)))
      {
	errmsg[0] = 0;
	goto err;
      }
      break;
    }

    strmov(last_log_name, linfo.log_file_name);
    last_pos = my_b_tell(&log);

    switch (mysql_bin_log.find_next_log(&linfo, 1)) {
    case LOG_INFO_EOF:
      if (last_file >= 0)
       (void)my_close(last_file, MYF(MY_WME));
      last_file = -1;
      goto found_log;
    case 0:
      break;
    default:
      strmov(errmsg, "Error reading log index");
      goto err;
    }

    end_io_cache(&log);
    if (last_file >= 0)
     (void) my_close(last_file, MYF(MY_WME));
    last_file = file;
  }

found_log:
  my_b_seek(&log, last_pos);
  if (find_target_pos(mi,&log,errmsg))
    goto err;
  fn_format(mi->log_file_name, last_log_name, "","",1);  /* Copy basename */

mi_inited:
  error = 0;
err:
  pthread_mutex_unlock(log_lock);
  end_io_cache(&log);
  pthread_mutex_lock(&LOCK_thread_count);
  thd->current_linfo = 0;
  pthread_mutex_unlock(&LOCK_thread_count);
  if (file >= 0)
    (void) my_close(file, MYF(MY_WME));
  if (last_file >= 0 && last_file != file)
    (void) my_close(last_file, MYF(MY_WME));

  DBUG_RETURN(error);
}


/*
  Caller must delete result when done
*/

static Slave_log_event* find_slave_event(IO_CACHE* log,
					 const char* log_file_name,
					 char* errmsg)
{
  Log_event* ev;
  int i;
  bool slave_event_found = 0;
  LINT_INIT(ev);

  for (i = 0; i < 2; i++)
  {
    if (!(ev = Log_event::read_log_event(log, (pthread_mutex_t*)0, 0)))
    {
      my_snprintf(errmsg, SLAVE_ERRMSG_SIZE,
		  "Error reading event in log '%s'",
		  (char*)log_file_name);
      return 0;
    }
    if (ev->get_type_code() == SLAVE_EVENT)
    {
      slave_event_found = 1;
      break;
    }
    delete ev;
  }
  if (!slave_event_found)
  {
    my_snprintf(errmsg, SLAVE_ERRMSG_SIZE,
		"Could not find slave event in log '%s'",
		(char*)log_file_name);
    return 0;
  }

  return (Slave_log_event*)ev;
}

/*
   This function is broken now. See comment for translate_master().
 */

int show_new_master(THD* thd)
{
  Protocol *protocol= thd->protocol;
  DBUG_ENTER("show_new_master");
  List<Item> field_list;
  char errmsg[SLAVE_ERRMSG_SIZE];
<<<<<<< HEAD
  LEX_MASTER_INFO* lex_mi = &thd->lex->mi;
=======
  LEX_MASTER_INFO* lex_mi= &thd->lex->mi;
>>>>>>> 8d987f9e

  errmsg[0]=0;					// Safety
  if (translate_master(thd, lex_mi, errmsg))
  {
    if (errmsg[0])
      my_error(ER_ERROR_WHEN_EXECUTING_COMMAND, MYF(0),
	       "SHOW NEW MASTER", errmsg);
    DBUG_RETURN(-1);
  }
  else
  {
    field_list.push_back(new Item_empty_string("Log_name", 20));
    field_list.push_back(new Item_return_int("Log_pos", 10,
					     MYSQL_TYPE_LONGLONG));
    if (protocol->send_fields(&field_list, 1))
      DBUG_RETURN(-1);
    protocol->prepare_for_resend();
    protocol->store(lex_mi->log_file_name, &my_charset_bin);
    protocol->store((ulonglong) lex_mi->pos);
    if (protocol->write())
      DBUG_RETURN(-1);
    send_eof(thd);
    DBUG_RETURN(0);
  }
}

/*
  Asks the master for the list of its other connected slaves.
  This is for failsafe replication: 
  in order for failsafe replication to work, the servers involved in
  replication must know of each other. We accomplish this by having each
  slave report to the master how to reach it, and on connection, each
  slave receives information about where the other slaves are.

  SYNOPSIS
    update_slave_list()
    mysql           pre-existing connection to the master
    mi              master info

  NOTES
    mi is used only to give detailed error messages which include the
    hostname/port of the master, the username used by the slave to connect to
    the master.
    If the user used by the slave to connect to the master does not have the
    REPLICATION SLAVE privilege, it will pop in this function because
    SHOW SLAVE HOSTS will fail on the master.

  RETURN VALUES
    1           error
    0           success
 */

int update_slave_list(MYSQL* mysql, MASTER_INFO* mi)
{
  MYSQL_RES* res=0;
  MYSQL_ROW row;
  const char* error=0;
  bool have_auth_info;
  int port_ind;
  DBUG_ENTER("update_slave_list");

  if (mysql_real_query(mysql,"SHOW SLAVE HOSTS",16) ||
      !(res = mysql_store_result(mysql)))
  {
    error= mysql_error(mysql);
    goto err;
  }

  switch (mysql_num_fields(res)) {
  case 5:
    have_auth_info = 0;
    port_ind=2;
    break;
  case 7:
    have_auth_info = 1;
    port_ind=4;
    break;
  default:
    error= "the master returned an invalid number of fields for SHOW SLAVE \
HOSTS";
    goto err;
  }

  pthread_mutex_lock(&LOCK_slave_list);

  while ((row= mysql_fetch_row(res)))
  {
    uint32 server_id;
    SLAVE_INFO* si, *old_si;
    server_id = atoi(row[0]);
    if ((old_si= (SLAVE_INFO*)hash_search(&slave_list,
					  (byte*)&server_id,4)))
      si = old_si;
    else
    {
      if (!(si = (SLAVE_INFO*)my_malloc(sizeof(SLAVE_INFO), MYF(MY_WME))))
      {
	error= "the slave is out of memory";
	pthread_mutex_unlock(&LOCK_slave_list);
	goto err;
      }
      si->server_id = server_id;
      my_hash_insert(&slave_list, (byte*)si);
    }
    strmake(si->host, row[1], sizeof(si->host)-1);
    si->port = atoi(row[port_ind]);
    si->rpl_recovery_rank = atoi(row[port_ind+1]);
    si->master_id = atoi(row[port_ind+2]);
    if (have_auth_info)
    {
      strmake(si->user, row[2], sizeof(si->user)-1);
      strmake(si->password, row[3], sizeof(si->password)-1);
    }
  }
  pthread_mutex_unlock(&LOCK_slave_list);

err:
  if (res)
    mysql_free_result(res);
  if (error)
  {
    sql_print_error("While trying to obtain the list of slaves from the master \
'%s:%d', user '%s' got the following error: '%s'", 
                    mi->host, mi->port, mi->user, error);
    DBUG_RETURN(1);
  }
  DBUG_RETURN(0);
}


int find_recovery_captain(THD* thd, MYSQL* mysql)
{
  return 0;
}


pthread_handler_decl(handle_failsafe_rpl,arg)
{
  DBUG_ENTER("handle_failsafe_rpl");
  THD *thd = new THD;
  thd->thread_stack = (char*)&thd;
  MYSQL* recovery_captain = 0;
  pthread_detach_this_thread();
  if (init_failsafe_rpl_thread(thd) || !(recovery_captain=mysql_init(0)))
  {
    sql_print_error("Could not initialize failsafe replication thread");
    goto err;
  }
  pthread_mutex_lock(&LOCK_rpl_status);
  while (!thd->killed && !abort_loop)
  {
    bool break_req_chain = 0;
    const char* msg = thd->enter_cond(&COND_rpl_status,
				      &LOCK_rpl_status, "Waiting for request");
    pthread_cond_wait(&COND_rpl_status, &LOCK_rpl_status);
    thd->proc_info="Processing request";
    while (!break_req_chain)
    {
      switch (rpl_status) {
      case RPL_LOST_SOLDIER:
	if (find_recovery_captain(thd, recovery_captain))
	  rpl_status=RPL_TROOP_SOLDIER;
	else
	  rpl_status=RPL_RECOVERY_CAPTAIN;
	break_req_chain=1; /* for now until other states are implemented */
	break;
      default:
	break_req_chain=1;
	break;
      }
    }
    thd->exit_cond(msg);
  }
  pthread_mutex_unlock(&LOCK_rpl_status);
err:
  if (recovery_captain)
    mysql_close(recovery_captain);
  delete thd;
  my_thread_end();
  pthread_exit(0);
  DBUG_RETURN(0);
}


int show_slave_hosts(THD* thd)
{
  List<Item> field_list;
  Protocol *protocol= thd->protocol;
  DBUG_ENTER("show_slave_hosts");

  field_list.push_back(new Item_return_int("Server_id", 10,
					   MYSQL_TYPE_LONG));
  field_list.push_back(new Item_empty_string("Host", 20));
  if (opt_show_slave_auth_info)
  {
    field_list.push_back(new Item_empty_string("User",20));
    field_list.push_back(new Item_empty_string("Password",20));
  }
  field_list.push_back(new Item_return_int("Port", 7, MYSQL_TYPE_LONG));
  field_list.push_back(new Item_return_int("Rpl_recovery_rank", 7,
					   MYSQL_TYPE_LONG));
  field_list.push_back(new Item_return_int("Master_id", 10,
					   MYSQL_TYPE_LONG));

  if (protocol->send_fields(&field_list, 1))
    DBUG_RETURN(-1);

  pthread_mutex_lock(&LOCK_slave_list);

  for (uint i = 0; i < slave_list.records; ++i)
  {
    SLAVE_INFO* si = (SLAVE_INFO*) hash_element(&slave_list, i);
    protocol->prepare_for_resend();
    protocol->store((uint32) si->server_id);
    protocol->store(si->host, &my_charset_bin);
    if (opt_show_slave_auth_info)
    {
      protocol->store(si->user, &my_charset_bin);
      protocol->store(si->password, &my_charset_bin);
    }
    protocol->store((uint32) si->port);
    protocol->store((uint32) si->rpl_recovery_rank);
    protocol->store((uint32) si->master_id);
    if (protocol->write())
    {
      pthread_mutex_unlock(&LOCK_slave_list);
      DBUG_RETURN(-1);
    }
  }
  pthread_mutex_unlock(&LOCK_slave_list);
  send_eof(thd);
  DBUG_RETURN(0);
}


int connect_to_master(THD *thd, MYSQL* mysql, MASTER_INFO* mi)
{
  DBUG_ENTER("connect_to_master");

  if (!mi->host || !*mi->host)			/* empty host */
  {
    strmov(mysql->net.last_error, "Master is not configured");
    DBUG_RETURN(1);
  }
  mysql_options(mysql, MYSQL_OPT_CONNECT_TIMEOUT, (char *) &slave_net_timeout);
  mysql_options(mysql, MYSQL_OPT_READ_TIMEOUT, (char *) &slave_net_timeout);

#ifdef HAVE_OPENSSL
  if (mi->ssl)
    mysql_ssl_set(mysql, 
        mi->ssl_key[0]?mi->ssl_key:0,
        mi->ssl_cert[0]?mi->ssl_cert:0,
        mi->ssl_ca[0]?mi->ssl_ca:0, 
        mi->ssl_capath[0]?mi->ssl_capath:0,
        mi->ssl_cipher[0]?mi->ssl_cipher:0);
#endif
    
  mysql_options(mysql, MYSQL_SET_CHARSET_NAME, default_charset_info->csname);
  mysql_options(mysql, MYSQL_SET_CHARSET_DIR, (char *) charsets_dir);
  if (!mysql_real_connect(mysql, mi->host, mi->user, mi->password, 0,
			mi->port, 0, 0))
    DBUG_RETURN(1);
  DBUG_RETURN(0);
}


static inline void cleanup_mysql_results(MYSQL_RES* db_res,
					 MYSQL_RES** cur, MYSQL_RES** start)
{
  for (; cur >= start; --cur)
  {
    if (*cur)
      mysql_free_result(*cur);
  }
  mysql_free_result(db_res);
}


static int fetch_db_tables(THD *thd, MYSQL *mysql, const char *db,
			   MYSQL_RES *table_res, MASTER_INFO *mi)
{
  MYSQL_ROW row;
  for (row = mysql_fetch_row(table_res); row;
       row = mysql_fetch_row(table_res))
  {
    TABLE_LIST table;
    const char* table_name= row[0];
    int error;
    if (table_rules_on)
    {
      table.next= 0;
      table.db= (char*) db;
      table.real_name= (char*) table_name;
      table.updating= 1;
      if (!tables_ok(thd, &table))
	continue;
    }
    /* download master's table and overwrite slave's table */
    if ((error= fetch_master_table(thd, db, table_name, mi, mysql, 1)))
      return error;
  }
  return 0;
}

/*
  Load all MyISAM tables from master to this slave.

  REQUIREMENTS
   - No active transaction (flush_relay_log_info would not work in this case)
*/

int load_master_data(THD* thd)
{
  MYSQL mysql;
  MYSQL_RES* master_status_res = 0;
  int error = 0;
  const char* errmsg=0;
  int restart_thread_mask;
  HA_CREATE_INFO create_info;

  mysql_init(&mysql);

  /*
    We do not want anyone messing with the slave at all for the entire
    duration of the data load.
  */
  LOCK_ACTIVE_MI;
  lock_slave_threads(active_mi);
  init_thread_mask(&restart_thread_mask,active_mi,0 /*not inverse*/);
  if (restart_thread_mask &&
      (error=terminate_slave_threads(active_mi,restart_thread_mask,
				     1 /*skip lock*/)))
  {
    send_error(thd,error);
    unlock_slave_threads(active_mi);
    UNLOCK_ACTIVE_MI;
    return 1;
  }
  
  if (connect_to_master(thd, &mysql, active_mi))
  {
    net_printf(thd, error= ER_CONNECT_TO_MASTER,
	       mysql_error(&mysql));
    goto err;
  }

  // now that we are connected, get all database and tables in each
  {
    MYSQL_RES *db_res, **table_res, **table_res_end, **cur_table_res;
    uint num_dbs;

    if (mysql_real_query(&mysql, "SHOW DATABASES", 14) ||
	!(db_res = mysql_store_result(&mysql)))
    {
      net_printf(thd, error = ER_QUERY_ON_MASTER,
		 mysql_error(&mysql));
      goto err;
    }

    if (!(num_dbs = (uint) mysql_num_rows(db_res)))
      goto err;
    /*
      In theory, the master could have no databases at all
      and run with skip-grant
    */

    if (!(table_res = (MYSQL_RES**)thd->alloc(num_dbs * sizeof(MYSQL_RES*))))
    {
      net_printf(thd, error = ER_OUTOFMEMORY);
      goto err;
    }

    /*
      This is a temporary solution until we have online backup
      capabilities - to be replaced once online backup is working
      we wait to issue FLUSH TABLES WITH READ LOCK for as long as we
      can to minimize the lock time.
    */
    if (mysql_real_query(&mysql, "FLUSH TABLES WITH READ LOCK", 27) ||
	mysql_real_query(&mysql, "SHOW MASTER STATUS",18) ||
	!(master_status_res = mysql_store_result(&mysql)))
    {
      net_printf(thd, error = ER_QUERY_ON_MASTER,
		 mysql_error(&mysql));
      goto err;
    }

    /*
      Go through every table in every database, and if the replication
      rules allow replicating it, get it
    */

    table_res_end = table_res + num_dbs;

    for (cur_table_res = table_res; cur_table_res < table_res_end;
	 cur_table_res++)
    {
      // since we know how many rows we have, this can never be NULL
      MYSQL_ROW row = mysql_fetch_row(db_res);
      char* db = row[0];

      /*
	Do not replicate databases excluded by rules. We also test
	replicate_wild_*_table rules (replicate_wild_ignore_table='db1.%' will
	be considered as "ignore the 'db1' database as a whole, as it already
	works for CREATE DATABASE and DROP DATABASE).
	Also skip 'mysql' database - in most cases the user will
	mess up and not exclude mysql database with the rules when
	he actually means to - in this case, he is up for a surprise if
	his priv tables get dropped and downloaded from master
	TODO - add special option, not enabled
	by default, to allow inclusion of mysql database into load
	data from master
      */

      if (!db_ok(db, replicate_do_db, replicate_ignore_db) ||
          !db_ok_with_wild_table(db) ||
	  !strcmp(db,"mysql"))
      {
	*cur_table_res = 0;
	continue;
      }

      bzero((char*) &create_info, sizeof(create_info));
      create_info.options= HA_LEX_CREATE_IF_NOT_EXISTS;

      if (mysql_create_db(thd, db, &create_info, 1))
      {
	send_error(thd, 0, 0);
	cleanup_mysql_results(db_res, cur_table_res - 1, table_res);
	goto err;
      }

      if (mysql_select_db(&mysql, db) ||
	  mysql_real_query(&mysql, "SHOW TABLES", 11) ||
	  !(*cur_table_res = mysql_store_result(&mysql)))
      {
	net_printf(thd, error = ER_QUERY_ON_MASTER,
		   mysql_error(&mysql));
	cleanup_mysql_results(db_res, cur_table_res - 1, table_res);
	goto err;
      }

      if ((error = fetch_db_tables(thd,&mysql,db,*cur_table_res,active_mi)))
      {
	// we do not report the error - fetch_db_tables handles it
	cleanup_mysql_results(db_res, cur_table_res, table_res);
	goto err;
      }
    }

    cleanup_mysql_results(db_res, cur_table_res - 1, table_res);

    // adjust position in the master
    if (master_status_res)
    {
      MYSQL_ROW row = mysql_fetch_row(master_status_res);

      /*
	We need this check because the master may not be running with
	log-bin, but it will still allow us to do all the steps
	of LOAD DATA FROM MASTER - no reason to forbid it, really,
	although it does not make much sense for the user to do it
      */
      if (row && row[0] && row[1])
      {
	strmake(active_mi->master_log_name, row[0],
		sizeof(active_mi->master_log_name));
	active_mi->master_log_pos = strtoull(row[1], (char**) 0, 10);
	// don't hit the magic number
	if (active_mi->master_log_pos < BIN_LOG_HEADER_SIZE)
	  active_mi->master_log_pos = BIN_LOG_HEADER_SIZE;
        /*
          Relay log's IO_CACHE may not be inited (even if we are sure that some
          host was specified; there could have been a problem when replication
          started, which led to relay log's IO_CACHE to not be inited.
        */
	flush_master_info(active_mi, 0);
      }
      mysql_free_result(master_status_res);
    }

    if (mysql_real_query(&mysql, "UNLOCK TABLES", 13))
    {
      net_printf(thd, error = ER_QUERY_ON_MASTER,
		 mysql_error(&mysql));
      goto err;
    }
  }
  thd->proc_info="purging old relay logs";
  if (purge_relay_logs(&active_mi->rli,thd,
		       0 /* not only reset, but also reinit */,
		       &errmsg))
  {
    send_error(thd, 0, "Failed purging old relay logs");
    unlock_slave_threads(active_mi);
    UNLOCK_ACTIVE_MI;
    return 1;
  }
  pthread_mutex_lock(&active_mi->rli.data_lock);
  active_mi->rli.group_master_log_pos = active_mi->master_log_pos;
  strmake(active_mi->rli.group_master_log_name,active_mi->master_log_name,
	  sizeof(active_mi->rli.group_master_log_name)-1);
  /*
     Cancel the previous START SLAVE UNTIL, as the fact to download
     a new copy logically makes UNTIL irrelevant.
  */
  clear_until_condition(&active_mi->rli);

  /*
    No need to update rli.event* coordinates, they will be when the slave
    threads start ; only rli.group* coordinates are necessary here.
  */
  flush_relay_log_info(&active_mi->rli);
  pthread_cond_broadcast(&active_mi->rli.data_cond);
  pthread_mutex_unlock(&active_mi->rli.data_lock);
  thd->proc_info = "starting slave";
  if (restart_thread_mask)
  {
    error=start_slave_threads(0 /* mutex not needed */,
			      1 /* wait for start */,
			      active_mi,master_info_file,relay_log_info_file,
			      restart_thread_mask);
  }

err:
  unlock_slave_threads(active_mi);
  UNLOCK_ACTIVE_MI;
  thd->proc_info = 0;

  mysql_close(&mysql); // safe to call since we always do mysql_init()
  if (!error)
    send_ok(thd);

  return error;
}

#endif /* HAVE_REPLICATION */
<|MERGE_RESOLUTION|>--- conflicted
+++ resolved
@@ -441,11 +441,7 @@
   DBUG_ENTER("show_new_master");
   List<Item> field_list;
   char errmsg[SLAVE_ERRMSG_SIZE];
-<<<<<<< HEAD
-  LEX_MASTER_INFO* lex_mi = &thd->lex->mi;
-=======
   LEX_MASTER_INFO* lex_mi= &thd->lex->mi;
->>>>>>> 8d987f9e
 
   errmsg[0]=0;					// Safety
   if (translate_master(thd, lex_mi, errmsg))

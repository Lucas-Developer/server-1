/* Copyright (C) 2000-2003 MySQL AB

   This program is free software; you can redistribute it and/or modify
   it under the terms of the GNU General Public License as published by
   the Free Software Foundation; either version 2 of the License, or
   (at your option) any later version.

   This program is distributed in the hope that it will be useful,
   but WITHOUT ANY WARRANTY; without even the implied warranty of
   MERCHANTABILITY or FITNESS FOR A PARTICULAR PURPOSE.  See the
   GNU General Public License for more details.

   You should have received a copy of the GNU General Public License
   along with this program; if not, write to the Free Software
   Foundation, Inc., 59 Temple Place, Suite 330, Boston, MA  02111-1307  USA */

/*
  Handling of MySQL SQL variables

  To add a new variable, one has to do the following:

  - If the variable is thread specific, add it to 'system_variables' struct.
    If not, add it to mysqld.cc and an declaration in 'mysql_priv.h'
  - Don't forget to initialize new fields in global_system_variables and
     max_system_variables!
  - Use one of the 'sys_var... classes from set_var.h or write a specific
    one for the variable type.
  - Define it in the 'variable definition list' in this file.
  - If the variable should be changeable or one should be able to access it
    with @@variable_name, it should be added to the 'list of all variables'
    list in this file.
  - If the variable should be changed from the command line, add a definition
    of it in the my_option structure list in mysqld.dcc
  - If the variable should show up in 'show variables' add it to the
    init_vars[] struct in this file

  TODO:
    - Add full support for the variable character_set (for 4.1)

    - When updating myisam_delay_key_write, we should do a 'flush tables'
      of all MyISAM tables to ensure that they are reopen with the
      new attribute.
*/

#ifdef __GNUC__
#pragma implementation				// gcc: Class implementation
#endif

#include "mysql_priv.h"
#include <mysql.h>
#include "slave.h"
#include "sql_acl.h"
#include <my_getopt.h>
#include <myisam.h>
#ifdef HAVE_BERKELEY_DB
#include "ha_berkeley.h"
#endif
#ifdef HAVE_INNOBASE_DB
#include "ha_innodb.h"
#endif

static HASH system_variable_hash;
const char *bool_type_names[]= { "OFF", "ON", NullS };
TYPELIB bool_typelib=
{
  array_elements(bool_type_names)-1, "", bool_type_names
};

const char *delay_key_write_type_names[]= { "OFF", "ON", "ALL", NullS };
TYPELIB delay_key_write_typelib=
{
  array_elements(delay_key_write_type_names)-1, "", delay_key_write_type_names
};

static bool sys_check_charset(THD *thd, set_var *var);
static bool sys_update_charset(THD *thd, set_var *var);
static void sys_set_default_charset(THD *thd, enum_var_type type);
static bool set_option_bit(THD *thd, set_var *var);
static bool set_option_autocommit(THD *thd, set_var *var);
static bool set_log_update(THD *thd, set_var *var);
static void fix_low_priority_updates(THD *thd, enum_var_type type);
static void fix_tx_isolation(THD *thd, enum_var_type type);
static void fix_net_read_timeout(THD *thd, enum_var_type type);
static void fix_net_write_timeout(THD *thd, enum_var_type type);
static void fix_net_retry_count(THD *thd, enum_var_type type);
static void fix_max_join_size(THD *thd, enum_var_type type);
static void fix_query_cache_size(THD *thd, enum_var_type type);
static void fix_query_cache_min_res_unit(THD *thd, enum_var_type type);
static void fix_myisam_max_extra_sort_file_size(THD *thd, enum_var_type type);
static void fix_myisam_max_sort_file_size(THD *thd, enum_var_type type);
static void fix_max_binlog_size(THD *thd, enum_var_type type);
static void fix_max_relay_log_size(THD *thd, enum_var_type type);
static KEY_CACHE *create_key_cache(const char *name, uint length);
void fix_sql_mode_var(THD *thd, enum_var_type type);
static byte *get_error_count(THD *thd);
static byte *get_warning_count(THD *thd);

/*
  Variable definition list

  These are variables that can be set from the command line, in
  alphabetic order
*/

sys_var_long_ptr	sys_binlog_cache_size("binlog_cache_size",
					      &binlog_cache_size);
sys_var_thd_ulong	sys_bulk_insert_buff_size("bulk_insert_buffer_size",
						  &SV::bulk_insert_buff_size);
sys_var_character_set_server	sys_character_set_server("character_set_server");
sys_var_str			sys_charset_system("character_set_system",
				    sys_check_charset,
				    sys_update_charset,
				    sys_set_default_charset);
sys_var_character_set_database	sys_character_set_database("character_set_database");
sys_var_character_set_client  sys_character_set_client("character_set_client");
sys_var_character_set_connection  sys_character_set_connection("character_set_connection");
sys_var_character_set_results sys_character_set_results("character_set_results");
sys_var_collation_connection sys_collation_connection("collation_connection");
sys_var_collation_database sys_collation_database("collation_database");
sys_var_collation_server sys_collation_server("collation_server");
sys_var_bool_ptr	sys_concurrent_insert("concurrent_insert",
					      &myisam_concurrent_insert);
sys_var_long_ptr	sys_connect_timeout("connect_timeout",
					    &connect_timeout);
sys_var_enum		sys_delay_key_write("delay_key_write",
					    &delay_key_write_options,
					    &delay_key_write_typelib,
					    fix_delay_key_write);
sys_var_long_ptr	sys_delayed_insert_limit("delayed_insert_limit",
						 &delayed_insert_limit);
sys_var_long_ptr	sys_delayed_insert_timeout("delayed_insert_timeout",
						   &delayed_insert_timeout);
sys_var_long_ptr	sys_delayed_queue_size("delayed_queue_size",
					       &delayed_queue_size);
sys_var_long_ptr	sys_expire_logs_days("expire_logs_days",
					     &expire_logs_days);
sys_var_bool_ptr	sys_flush("flush", &myisam_flush);
sys_var_long_ptr	sys_flush_time("flush_time", &flush_time);
sys_var_thd_ulong	sys_interactive_timeout("interactive_timeout",
						&SV::net_interactive_timeout);
sys_var_thd_ulong	sys_join_buffer_size("join_buffer_size",
					     &SV::join_buff_size);
sys_var_key_buffer_size	sys_key_buffer_size("key_buffer_size");
sys_var_bool_ptr	sys_local_infile("local_infile",
					 &opt_local_infile);
sys_var_thd_bool	sys_log_warnings("log_warnings", &SV::log_warnings);
sys_var_thd_ulong	sys_long_query_time("long_query_time",
					     &SV::long_query_time);
sys_var_thd_bool	sys_low_priority_updates("low_priority_updates",
						 &SV::low_priority_updates,
						 fix_low_priority_updates);
#ifndef TO_BE_DELETED	/* Alias for the low_priority_updates */
sys_var_thd_bool	sys_sql_low_priority_updates("sql_low_priority_updates",
						     &SV::low_priority_updates,
						     fix_low_priority_updates);
#endif
sys_var_thd_ulong	sys_max_allowed_packet("max_allowed_packet",
					       &SV::max_allowed_packet);
sys_var_long_ptr	sys_max_binlog_cache_size("max_binlog_cache_size",
						  &max_binlog_cache_size);
sys_var_long_ptr	sys_max_binlog_size("max_binlog_size",
					    &max_binlog_size,
                                            fix_max_binlog_size);
sys_var_long_ptr	sys_max_connections("max_connections",
					    &max_connections);
sys_var_long_ptr	sys_max_connect_errors("max_connect_errors",
					       &max_connect_errors);
sys_var_long_ptr	sys_max_delayed_threads("max_delayed_threads",
						&max_insert_delayed_threads);
sys_var_thd_ulong	sys_max_error_count("max_error_count",
					    &SV::max_error_count);
sys_var_thd_ulong	sys_max_heap_table_size("max_heap_table_size",
						&SV::max_heap_table_size);
/* 
   sys_pseudo_thread_id has its own class (instead of sys_var_thd_ulong) because
   we want a check() function.
*/
sys_var_pseudo_thread_id sys_pseudo_thread_id("pseudo_thread_id",
					     &SV::pseudo_thread_id);
sys_var_thd_ha_rows	sys_max_join_size("max_join_size",
					  &SV::max_join_size,
					  fix_max_join_size);
sys_var_thd_ulong	sys_max_seeks_for_key("max_seeks_for_key",
					      &SV::max_seeks_for_key);
sys_var_thd_ulong   sys_max_length_for_sort_data("max_length_for_sort_data",
                        &SV::max_length_for_sort_data);
#ifndef TO_BE_DELETED	/* Alias for max_join_size */
sys_var_thd_ha_rows	sys_sql_max_join_size("sql_max_join_size",
					      &SV::max_join_size,
					      fix_max_join_size);
#endif
sys_var_thd_ulong	sys_max_prep_stmt_count("max_prepared_statements",
						&SV::max_prep_stmt_count);
sys_var_long_ptr	sys_max_relay_log_size("max_relay_log_size",
                                               &max_relay_log_size,
                                               fix_max_relay_log_size);
sys_var_thd_ulong	sys_max_sort_length("max_sort_length",
					    &SV::max_sort_length);
sys_var_long_ptr	sys_max_user_connections("max_user_connections",
						 &max_user_connections);
sys_var_thd_ulong	sys_max_tmp_tables("max_tmp_tables",
					   &SV::max_tmp_tables);
sys_var_long_ptr	sys_max_write_lock_count("max_write_lock_count",
						 &max_write_lock_count);
sys_var_thd_ulonglong	sys_myisam_max_extra_sort_file_size("myisam_max_extra_sort_file_size", &SV::myisam_max_extra_sort_file_size, fix_myisam_max_extra_sort_file_size, 1);
sys_var_thd_ulonglong	sys_myisam_max_sort_file_size("myisam_max_sort_file_size", &SV::myisam_max_sort_file_size, fix_myisam_max_sort_file_size, 1);
sys_var_thd_ulong       sys_myisam_repair_threads("myisam_repair_threads", &SV::myisam_repair_threads);
sys_var_thd_ulong	sys_myisam_sort_buffer_size("myisam_sort_buffer_size", &SV::myisam_sort_buff_size);
sys_var_thd_ulong	sys_net_buffer_length("net_buffer_length",
					      &SV::net_buffer_length);
sys_var_thd_ulong	sys_net_read_timeout("net_read_timeout",
					     &SV::net_read_timeout,
					     fix_net_read_timeout);
sys_var_thd_ulong	sys_net_write_timeout("net_write_timeout",
					      &SV::net_write_timeout,
					      fix_net_write_timeout);
sys_var_thd_ulong	sys_net_retry_count("net_retry_count",
					    &SV::net_retry_count,
					    fix_net_retry_count);
sys_var_thd_bool	sys_new_mode("new", &SV::new_mode);
sys_var_thd_bool	sys_old_passwords("old_passwords", &SV::old_passwords);
sys_var_thd_ulong       sys_preload_buff_size("preload_buffer_size",
                                              &SV::preload_buff_size);
sys_var_thd_ulong	sys_read_buff_size("read_buffer_size",
					   &SV::read_buff_size);
sys_var_bool_ptr	sys_readonly("read_only", &opt_readonly);
sys_var_thd_ulong	sys_read_rnd_buff_size("read_rnd_buffer_size",
					       &SV::read_rnd_buff_size);
#ifdef HAVE_REPLICATION
sys_var_bool_ptr	sys_relay_log_purge("relay_log_purge",
                                            &relay_log_purge);
#endif
sys_var_long_ptr	sys_rpl_recovery_rank("rpl_recovery_rank",
					      &rpl_recovery_rank);
sys_var_long_ptr	sys_query_cache_size("query_cache_size",
					     &query_cache_size,
					     fix_query_cache_size);

sys_var_thd_ulong	sys_range_alloc_block_size("range_alloc_block_size",
						   &SV::range_alloc_block_size);
sys_var_thd_ulong	sys_query_alloc_block_size("query_alloc_block_size",
						   &SV::query_alloc_block_size);
sys_var_thd_ulong	sys_query_prealloc_size("query_prealloc_size",
						&SV::query_prealloc_size);
sys_var_thd_ulong	sys_trans_alloc_block_size("transaction_alloc_block_size",
						   &SV::trans_alloc_block_size);
sys_var_thd_ulong	sys_trans_prealloc_size("transaction_prealloc_size",
						&SV::trans_prealloc_size);

#ifdef HAVE_QUERY_CACHE
sys_var_long_ptr	sys_query_cache_limit("query_cache_limit",
					      &query_cache.query_cache_limit);
sys_var_long_ptr        sys_query_cache_min_res_unit("query_cache_min_res_unit",
						     &query_cache_min_res_unit,
						     fix_query_cache_min_res_unit);
sys_var_thd_enum	sys_query_cache_type("query_cache_type",
					     &SV::query_cache_type,
					     &query_cache_type_typelib);
#endif /* HAVE_QUERY_CACHE */
sys_var_bool_ptr	sys_secure_auth("secure_auth", &opt_secure_auth);
sys_var_long_ptr	sys_server_id("server_id",&server_id);
sys_var_bool_ptr	sys_slave_compressed_protocol("slave_compressed_protocol",
						      &opt_slave_compressed_protocol);
#ifdef HAVE_REPLICATION
sys_var_long_ptr	sys_slave_net_timeout("slave_net_timeout",
					      &slave_net_timeout);
#endif
sys_var_long_ptr	sys_slow_launch_time("slow_launch_time",
					     &slow_launch_time);
sys_var_thd_ulong	sys_sort_buffer("sort_buffer_size",
					&SV::sortbuff_size);
sys_var_thd_sql_mode    sys_sql_mode("sql_mode",
                                     &SV::sql_mode);
sys_var_thd_enum        sys_table_type("table_type", &SV::table_type,
                                       &ha_table_typelib);
sys_var_long_ptr	sys_table_cache_size("table_cache",
					     &table_cache_size);
sys_var_long_ptr	sys_thread_cache_size("thread_cache_size",
					      &thread_cache_size);
sys_var_thd_enum	sys_tx_isolation("tx_isolation",
					 &SV::tx_isolation,
					 &tx_isolation_typelib,
					 fix_tx_isolation);
sys_var_thd_ulong	sys_tmp_table_size("tmp_table_size",
					   &SV::tmp_table_size);
sys_var_thd_ulong	sys_net_wait_timeout("wait_timeout",
					     &SV::net_wait_timeout);
					     
#ifdef HAVE_INNOBASE_DB
sys_var_long_ptr        sys_innodb_max_dirty_pages_pct("innodb_max_dirty_pages_pct",
                                                        &srv_max_buf_pool_modified_pct);
#endif 					     
/*
  Variables that are bits in THD
*/

static sys_var_thd_bit	sys_autocommit("autocommit",
				       set_option_autocommit,
				       OPTION_NOT_AUTOCOMMIT,
				       1);
static sys_var_thd_bit	sys_big_tables("big_tables",
				       set_option_bit,
				       OPTION_BIG_TABLES);
#ifndef TO_BE_DELETED	/* Alias for big_tables */
static sys_var_thd_bit	sys_sql_big_tables("sql_big_tables",
					   set_option_bit,
					   OPTION_BIG_TABLES);
#endif
static sys_var_thd_bit	sys_big_selects("sql_big_selects",
					set_option_bit,
					OPTION_BIG_SELECTS);
static sys_var_thd_bit	sys_log_off("sql_log_off",
				    set_option_bit,
				    OPTION_LOG_OFF);
static sys_var_thd_bit	sys_log_update("sql_log_update",
				       set_log_update,
				       OPTION_UPDATE_LOG);
static sys_var_thd_bit	sys_log_binlog("sql_log_bin",
					set_log_update,
					OPTION_BIN_LOG);
static sys_var_thd_bit	sys_sql_warnings("sql_warnings",
					 set_option_bit,
					 OPTION_WARNINGS);
static sys_var_thd_bit	sys_auto_is_null("sql_auto_is_null",
					 set_option_bit,
					 OPTION_AUTO_IS_NULL);
static sys_var_thd_bit	sys_safe_updates("sql_safe_updates",
					 set_option_bit,
					 OPTION_SAFE_UPDATES);
static sys_var_thd_bit	sys_buffer_results("sql_buffer_result",
					   set_option_bit,
					   OPTION_BUFFER_RESULT);
static sys_var_thd_bit	sys_quote_show_create("sql_quote_show_create",
					      set_option_bit,
					      OPTION_QUOTE_SHOW_CREATE);
static sys_var_thd_bit	sys_foreign_key_checks("foreign_key_checks",
					       set_option_bit,
					       OPTION_NO_FOREIGN_KEY_CHECKS,
					       1);
static sys_var_thd_bit	sys_unique_checks("unique_checks",
					  set_option_bit,
					  OPTION_RELAXED_UNIQUE_CHECKS,
					  1);

/* Local state variables */

static sys_var_thd_ha_rows	sys_select_limit("sql_select_limit",
						 &SV::select_limit);
static sys_var_timestamp	sys_timestamp("timestamp");
static sys_var_last_insert_id	sys_last_insert_id("last_insert_id");
static sys_var_last_insert_id	sys_identity("identity");
static sys_var_insert_id	sys_insert_id("insert_id");
static sys_var_readonly		sys_error_count("error_count",
						OPT_SESSION,
						SHOW_LONG,
						get_error_count);
static sys_var_readonly		sys_warning_count("warning_count",
						  OPT_SESSION,
						  SHOW_LONG,
						  get_warning_count);

/* alias for last_insert_id() to be compatible with Sybase */
#ifdef HAVE_REPLICATION
static sys_var_slave_skip_counter sys_slave_skip_counter("sql_slave_skip_counter");
#endif
static sys_var_rand_seed1	sys_rand_seed1("rand_seed1");
static sys_var_rand_seed2	sys_rand_seed2("rand_seed2");

static sys_var_thd_ulong        sys_default_week_format("default_week_format",
					                &SV::default_week_format);

sys_var_thd_ulong               sys_group_concat_max_len("group_concat_max_len",
                                                         &SV::group_concat_max_len);

/*
  List of all variables for initialisation and storage in hash
  This is sorted in alphabetical order to make it easy to add new variables

  If the variable is not in this list, it can't be changed with
  SET variable_name=
*/

sys_var *sys_variables[]=
{
  &sys_auto_is_null,
  &sys_autocommit,
  &sys_big_tables,
  &sys_big_selects,
  &sys_binlog_cache_size,
  &sys_buffer_results,
  &sys_bulk_insert_buff_size,
  &sys_character_set_server,
  &sys_character_set_database,
  &sys_character_set_client,
  &sys_character_set_connection,
  &sys_character_set_results,
  &sys_collation_connection,
  &sys_collation_database,
  &sys_collation_server,
  &sys_concurrent_insert,
  &sys_connect_timeout,
  &sys_default_week_format,
  &sys_delay_key_write,
  &sys_delayed_insert_limit,
  &sys_delayed_insert_timeout,
  &sys_delayed_queue_size,
  &sys_error_count,
  &sys_expire_logs_days,
  &sys_flush,
  &sys_flush_time,
  &sys_foreign_key_checks,
  &sys_group_concat_max_len,
  &sys_identity,
  &sys_insert_id,
  &sys_interactive_timeout,
  &sys_join_buffer_size,
  &sys_key_buffer_size,
  &sys_last_insert_id,
  &sys_local_infile,
  &sys_log_binlog,
  &sys_log_off,
  &sys_log_update,
  &sys_log_warnings,
  &sys_long_query_time,
  &sys_low_priority_updates,
  &sys_max_allowed_packet,
  &sys_max_binlog_cache_size,
  &sys_max_binlog_size,
  &sys_max_connect_errors,
  &sys_max_connections,
  &sys_max_delayed_threads,
  &sys_max_error_count,
  &sys_max_heap_table_size,
  &sys_max_join_size,
  &sys_max_length_for_sort_data,
  &sys_max_prep_stmt_count,
  &sys_max_relay_log_size,
  &sys_max_seeks_for_key,
  &sys_max_sort_length,
  &sys_max_tmp_tables,
  &sys_max_user_connections,
  &sys_max_write_lock_count,
  &sys_myisam_max_extra_sort_file_size,
  &sys_myisam_max_sort_file_size,
  &sys_myisam_repair_threads,
  &sys_myisam_sort_buffer_size,
  &sys_net_buffer_length,
  &sys_net_read_timeout,
  &sys_net_retry_count,
  &sys_net_wait_timeout,
  &sys_net_write_timeout,
  &sys_new_mode,
  &sys_old_passwords,
  &sys_preload_buff_size,
  &sys_pseudo_thread_id,
  &sys_query_alloc_block_size,
  &sys_query_cache_size,
  &sys_query_prealloc_size,
#ifdef HAVE_QUERY_CACHE
  &sys_query_cache_limit,
  &sys_query_cache_min_res_unit,
  &sys_query_cache_type,
#endif /* HAVE_QUERY_CACHE */
  &sys_quote_show_create,
  &sys_rand_seed1,
  &sys_rand_seed2,
  &sys_range_alloc_block_size,
  &sys_read_buff_size,
  &sys_read_rnd_buff_size,
<<<<<<< HEAD
  &sys_range_alloc_block_size,
#ifdef HAVE_REPLICATION
  &sys_relay_log_purge,
#endif
=======
>>>>>>> f487e515
  &sys_rpl_recovery_rank,
  &sys_safe_updates,
  &sys_secure_auth,
  &sys_select_limit,
  &sys_server_id,
#ifdef HAVE_REPLICATION
  &sys_slave_compressed_protocol,
  &sys_slave_net_timeout,
  &sys_slave_skip_counter,
#endif
  &sys_readonly,
  &sys_slow_launch_time,
  &sys_sort_buffer,
  &sys_sql_big_tables,
  &sys_sql_low_priority_updates,
  &sys_sql_max_join_size,
  &sys_sql_mode,
  &sys_sql_warnings,
  &sys_table_cache_size,
  &sys_table_type,
  &sys_thread_cache_size,
  &sys_timestamp,
  &sys_tmp_table_size,
  &sys_trans_alloc_block_size,
  &sys_trans_prealloc_size,
  &sys_tx_isolation,
#ifdef HAVE_INNOBASE_DB
  &sys_innodb_max_dirty_pages_pct,
#endif    
  &sys_unique_checks,
  &sys_warning_count
};


/*
  Variables shown by SHOW variables in alphabetical order
*/

struct show_var_st init_vars[]= {
  {"back_log",                (char*) &back_log,                    SHOW_LONG},
  {"basedir",                 mysql_home,                           SHOW_CHAR},
#ifdef HAVE_BERKELEY_DB
  {"bdb_cache_size",          (char*) &berkeley_cache_size,         SHOW_LONG},
  {"bdb_log_buffer_size",     (char*) &berkeley_log_buffer_size,    SHOW_LONG},
  {"bdb_home",                (char*) &berkeley_home,               SHOW_CHAR_PTR},
  {"bdb_max_lock",            (char*) &berkeley_max_lock,	    SHOW_LONG},
  {"bdb_logdir",              (char*) &berkeley_logdir,             SHOW_CHAR_PTR},
  {"bdb_shared_data",	      (char*) &berkeley_shared_data,	    SHOW_BOOL},
  {"bdb_tmpdir",              (char*) &berkeley_tmpdir,             SHOW_CHAR_PTR},
  {"bdb_version",             (char*) DB_VERSION_STRING,            SHOW_CHAR},
#endif
  {sys_binlog_cache_size.name,(char*) &sys_binlog_cache_size,	    SHOW_SYS},
  {sys_bulk_insert_buff_size.name,(char*) &sys_bulk_insert_buff_size,SHOW_SYS},
  {sys_character_set_server.name, (char*) &sys_character_set_server,SHOW_SYS},
  {sys_charset_system.name,   (char*) &sys_charset_system,          SHOW_SYS},
  {sys_character_set_database.name, (char*) &sys_character_set_database,SHOW_SYS},
  {sys_character_set_client.name,(char*) &sys_character_set_client, SHOW_SYS},
  {sys_character_set_connection.name,(char*) &sys_character_set_connection,SHOW_SYS},
  {"character-sets-dir",      mysql_charsets_dir,                   SHOW_CHAR},
  {sys_character_set_results.name,(char*) &sys_character_set_results, SHOW_SYS},
  {sys_collation_connection.name,(char*) &sys_collation_connection, SHOW_SYS},
  {sys_collation_database.name,(char*) &sys_collation_database,     SHOW_SYS},
  {sys_collation_server.name,(char*) &sys_collation_server,         SHOW_SYS},
  {sys_concurrent_insert.name,(char*) &sys_concurrent_insert,       SHOW_SYS},
  {sys_connect_timeout.name,  (char*) &sys_connect_timeout,         SHOW_SYS},
  {"datadir",                 mysql_real_data_home,                 SHOW_CHAR},
  {"default_week_format",     (char*) &sys_default_week_format,     SHOW_SYS},
  {sys_delay_key_write.name,  (char*) &sys_delay_key_write,         SHOW_SYS},
  {sys_delayed_insert_limit.name, (char*) &sys_delayed_insert_limit,SHOW_SYS},
  {sys_delayed_insert_timeout.name, (char*) &sys_delayed_insert_timeout, SHOW_SYS},
  {sys_delayed_queue_size.name,(char*) &sys_delayed_queue_size,     SHOW_SYS},
  {sys_expire_logs_days.name, (char*) &sys_expire_logs_days,        SHOW_SYS},
  {sys_flush.name,             (char*) &sys_flush,                  SHOW_SYS},
  {sys_flush_time.name,        (char*) &sys_flush_time,             SHOW_SYS},
  {"ft_boolean_syntax",       (char*) ft_boolean_syntax,	    SHOW_CHAR},
  {"ft_min_word_len",         (char*) &ft_min_word_len,             SHOW_LONG},
  {"ft_max_word_len",         (char*) &ft_max_word_len,             SHOW_LONG},
  {"ft_max_word_len_for_sort",(char*) &ft_max_word_len_for_sort,    SHOW_LONG},
  {"ft_stopword_file",        (char*) &ft_stopword_file,            SHOW_CHAR_PTR},
  {"have_bdb",		      (char*) &have_berkeley_db,	    SHOW_HAVE},
  {"have_crypt",	      (char*) &have_crypt,		    SHOW_HAVE},
  {"have_compress",	      (char*) &have_compress,		    SHOW_HAVE},
  {"have_innodb",	      (char*) &have_innodb,		    SHOW_HAVE},
  {"have_isam",	      	      (char*) &have_isam,		    SHOW_HAVE},
  {"have_raid",		      (char*) &have_raid,		    SHOW_HAVE},
  {"have_symlink",            (char*) &have_symlink,         	    SHOW_HAVE},
  {"have_openssl",	      (char*) &have_openssl,		    SHOW_HAVE},
  {"have_query_cache",        (char*) &have_query_cache,            SHOW_HAVE},
  {"init_file",               (char*) &opt_init_file,               SHOW_CHAR_PTR},
#ifdef HAVE_INNOBASE_DB
  {"innodb_additional_mem_pool_size", (char*) &innobase_additional_mem_pool_size, SHOW_LONG },
  {"innodb_buffer_pool_size", (char*) &innobase_buffer_pool_size, SHOW_LONG },
  {"innodb_buffer_pool_awe_mem_mb", (char*) &innobase_buffer_pool_awe_mem_mb, SHOW_LONG },
  {"innodb_data_file_path", (char*) &innobase_data_file_path,	    SHOW_CHAR_PTR},
  {"innodb_data_home_dir",  (char*) &innobase_data_home_dir,	    SHOW_CHAR_PTR},
  {"innodb_file_io_threads", (char*) &innobase_file_io_threads, SHOW_LONG },
  {"innodb_open_files", (char*) &innobase_open_files, SHOW_LONG },
  {"innodb_force_recovery", (char*) &innobase_force_recovery, SHOW_LONG },
  {"innodb_thread_concurrency", (char*) &innobase_thread_concurrency, SHOW_LONG },
  {"innodb_flush_log_at_trx_commit", (char*) &innobase_flush_log_at_trx_commit, SHOW_INT},
  {"innodb_fast_shutdown", (char*) &innobase_fast_shutdown, SHOW_MY_BOOL},
  {"innodb_file_per_table", (char*) &innobase_file_per_table, SHOW_MY_BOOL},
  {"innodb_flush_method",    (char*) &innobase_unix_file_flush_method, SHOW_CHAR_PTR},
  {"innodb_lock_wait_timeout", (char*) &innobase_lock_wait_timeout, SHOW_LONG },
  {"innodb_log_arch_dir",   (char*) &innobase_log_arch_dir, 	    SHOW_CHAR_PTR},
  {"innodb_log_archive",    (char*) &innobase_log_archive, 	    SHOW_MY_BOOL},
  {"innodb_log_buffer_size", (char*) &innobase_log_buffer_size, SHOW_LONG },
  {"innodb_log_file_size", (char*) &innobase_log_file_size, SHOW_LONG},
  {"innodb_log_files_in_group", (char*) &innobase_log_files_in_group,	SHOW_LONG},
  {"innodb_log_group_home_dir", (char*) &innobase_log_group_home_dir, SHOW_CHAR_PTR},
  {"innodb_mirrored_log_groups", (char*) &innobase_mirrored_log_groups, SHOW_LONG},
  {sys_innodb_max_dirty_pages_pct.name, (char*) &sys_innodb_max_dirty_pages_pct, SHOW_SYS},
#endif
  {sys_interactive_timeout.name,(char*) &sys_interactive_timeout,   SHOW_SYS},
  {sys_join_buffer_size.name,   (char*) &sys_join_buffer_size,	    SHOW_SYS},
  {sys_key_buffer_size.name,	(char*) &sys_key_buffer_size,	    SHOW_SYS},
  {"language",                language,                             SHOW_CHAR},
  {"large_files_support",     (char*) &opt_large_files,             SHOW_BOOL},	
  {sys_local_infile.name,     (char*) &sys_local_infile,	    SHOW_SYS},
#ifdef HAVE_MLOCKALL
  {"locked_in_memory",	      (char*) &locked_in_memory,	    SHOW_BOOL},
#endif
  {"log",                     (char*) &opt_log,                     SHOW_BOOL},
  {"log_update",              (char*) &opt_update_log,              SHOW_BOOL},
  {"log_bin",                 (char*) &opt_bin_log,                 SHOW_BOOL},
#ifdef HAVE_REPLICATION
  {"log_slave_updates",       (char*) &opt_log_slave_updates,       SHOW_MY_BOOL},
#endif
  {"log_slow_queries",        (char*) &opt_slow_log,                SHOW_BOOL},
  {sys_log_warnings.name,     (char*) &sys_log_warnings,	    SHOW_SYS},
  {sys_long_query_time.name,  (char*) &sys_long_query_time, 	    SHOW_SYS},
  {sys_low_priority_updates.name, (char*) &sys_low_priority_updates, SHOW_SYS},
  {"lower_case_table_names",  (char*) &lower_case_table_names,      SHOW_MY_BOOL},
  {sys_max_allowed_packet.name,(char*) &sys_max_allowed_packet,	    SHOW_SYS},
  {sys_max_binlog_cache_size.name,(char*) &sys_max_binlog_cache_size, SHOW_SYS},
  {sys_max_binlog_size.name,    (char*) &sys_max_binlog_size,	    SHOW_SYS},
  {sys_max_connections.name,    (char*) &sys_max_connections,	    SHOW_SYS},
  {sys_max_connect_errors.name, (char*) &sys_max_connect_errors,    SHOW_SYS},
  {sys_max_error_count.name,	(char*) &sys_max_error_count,	    SHOW_SYS},
  {sys_max_delayed_threads.name,(char*) &sys_max_delayed_threads,   SHOW_SYS},
  {sys_max_heap_table_size.name,(char*) &sys_max_heap_table_size,   SHOW_SYS},
  {sys_max_join_size.name,	(char*) &sys_max_join_size,	    SHOW_SYS},
  {sys_max_relay_log_size.name, (char*) &sys_max_relay_log_size,    SHOW_SYS},
  {sys_max_seeks_for_key.name,  (char*) &sys_max_seeks_for_key,	    SHOW_SYS},
  {sys_max_length_for_sort_data.name, (char*) &sys_max_length_for_sort_data,
   SHOW_SYS},
  {sys_max_prep_stmt_count.name,(char*) &sys_max_prep_stmt_count,   SHOW_SYS},
  {sys_max_sort_length.name,	(char*) &sys_max_sort_length,	    SHOW_SYS},
  {sys_max_user_connections.name,(char*) &sys_max_user_connections, SHOW_SYS},
  {sys_max_tmp_tables.name,	(char*) &sys_max_tmp_tables,	    SHOW_SYS},
  {sys_max_write_lock_count.name, (char*) &sys_max_write_lock_count,SHOW_SYS},
  {sys_myisam_max_extra_sort_file_size.name,
   (char*) &sys_myisam_max_extra_sort_file_size,
   SHOW_SYS},
  {sys_myisam_max_sort_file_size.name, (char*) &sys_myisam_max_sort_file_size,
   SHOW_SYS},
  {sys_myisam_repair_threads.name, (char*) &sys_myisam_repair_threads,
   SHOW_SYS},
  {"myisam_recover_options",  (char*) &myisam_recover_options_str,  SHOW_CHAR_PTR},
  {sys_myisam_sort_buffer_size.name, (char*) &sys_myisam_sort_buffer_size, SHOW_SYS},
#ifdef __NT__
  {"named_pipe",	      (char*) &opt_enable_named_pipe,       SHOW_MY_BOOL},
#endif
  {sys_net_buffer_length.name,(char*) &sys_net_buffer_length,       SHOW_SYS},
  {sys_net_read_timeout.name, (char*) &sys_net_read_timeout,        SHOW_SYS},
  {sys_net_retry_count.name,  (char*) &sys_net_retry_count,	    SHOW_SYS},
  {sys_net_write_timeout.name,(char*) &sys_net_write_timeout,       SHOW_SYS},
  {sys_new_mode.name,         (char*) &sys_new_mode,                SHOW_SYS},
  {sys_old_passwords.name,    (char*) &sys_old_passwords,           SHOW_SYS},
  {"open_files_limit",	      (char*) &open_files_limit,	    SHOW_LONG},
  {"pid_file",                (char*) pidfile_name,                 SHOW_CHAR},
  {"log_error",               (char*) log_error_file,               SHOW_CHAR},
  {"port",                    (char*) &mysqld_port,                  SHOW_INT},
  {"protocol_version",        (char*) &protocol_version,            SHOW_INT},
  {sys_preload_buff_size.name, (char*) &sys_preload_buff_size,      SHOW_SYS},
  {sys_pseudo_thread_id.name, (char*) &sys_pseudo_thread_id,        SHOW_SYS},
  {sys_query_alloc_block_size.name, (char*) &sys_query_alloc_block_size,
   SHOW_SYS},
#ifdef HAVE_QUERY_CACHE
  {sys_query_cache_limit.name,(char*) &sys_query_cache_limit,	    SHOW_SYS},
  {sys_query_cache_min_res_unit.name, (char*) &sys_query_cache_min_res_unit,
   SHOW_SYS},
  {sys_query_cache_size.name, (char*) &sys_query_cache_size,	    SHOW_SYS},
  {sys_query_cache_type.name, (char*) &sys_query_cache_type,        SHOW_SYS},
  {"secure_auth",             (char*) &sys_secure_auth,             SHOW_SYS},
#endif /* HAVE_QUERY_CACHE */
  {sys_query_prealloc_size.name, (char*) &sys_query_prealloc_size,  SHOW_SYS},
  {sys_range_alloc_block_size.name, (char*) &sys_range_alloc_block_size,
   SHOW_SYS},
  {sys_read_buff_size.name,   (char*) &sys_read_buff_size,	    SHOW_SYS},
  {sys_readonly.name,         (char*) &sys_readonly,                SHOW_SYS},
  {sys_read_rnd_buff_size.name,(char*) &sys_read_rnd_buff_size,	    SHOW_SYS},
<<<<<<< HEAD
  {sys_range_alloc_block_size.name, (char*) &sys_range_alloc_block_size,
   SHOW_SYS},
#ifdef HAVE_REPLICATION
  {sys_relay_log_purge.name,  (char*) &sys_relay_log_purge,         SHOW_SYS},
#endif
=======
>>>>>>> f487e515
  {sys_rpl_recovery_rank.name,(char*) &sys_rpl_recovery_rank,       SHOW_SYS},
#ifdef HAVE_SMEM
  {"shared_memory",           (char*) &opt_enable_shared_memory,    SHOW_MY_BOOL},
  {"shared_memory_base_name", (char*) &shared_memory_base_name,     SHOW_CHAR_PTR},
#endif
  {sys_server_id.name,	      (char*) &sys_server_id,		    SHOW_SYS},
#ifdef HAVE_REPLICATION
  {sys_slave_net_timeout.name,(char*) &sys_slave_net_timeout,	    SHOW_SYS},
#endif
  {sys_readonly.name,         (char*) &sys_readonly,                SHOW_SYS},
  {"skip_external_locking",   (char*) &my_disable_locking,          SHOW_MY_BOOL},
  {"skip_networking",         (char*) &opt_disable_networking,      SHOW_BOOL},
  {"skip_show_database",      (char*) &opt_skip_show_db,            SHOW_BOOL},
  {sys_slow_launch_time.name, (char*) &sys_slow_launch_time,        SHOW_SYS},
#ifdef HAVE_SYS_UN_H
  {"socket",                  (char*) &mysqld_unix_port,             SHOW_CHAR_PTR},
#endif
  {sys_sort_buffer.name,      (char*) &sys_sort_buffer, 	    SHOW_SYS},
  {sys_sql_mode.name,         (char*) &sys_sql_mode,                SHOW_SYS},
  {"table_cache",             (char*) &table_cache_size,            SHOW_LONG},
  {sys_table_type.name,	      (char*) &sys_table_type,	            SHOW_SYS},
  {sys_thread_cache_size.name,(char*) &sys_thread_cache_size,       SHOW_SYS},
#ifdef HAVE_THR_SETCONCURRENCY
  {"thread_concurrency",      (char*) &concurrency,                 SHOW_LONG},
#endif
  {"thread_stack",            (char*) &thread_stack,                SHOW_LONG},
  {sys_tx_isolation.name,     (char*) &sys_tx_isolation,	    SHOW_SYS},
#ifdef HAVE_TZNAME
  {"timezone",                time_zone,                            SHOW_CHAR},
#endif
  {sys_tmp_table_size.name,   (char*) &sys_tmp_table_size,	    SHOW_SYS},
  {"tmpdir",                  (char*) &opt_mysql_tmpdir,            SHOW_CHAR_PTR},
  {sys_trans_alloc_block_size.name, (char*) &sys_trans_alloc_block_size,
   SHOW_SYS},
  {sys_trans_prealloc_size.name, (char*) &sys_trans_prealloc_size,  SHOW_SYS},
  {"version",                 server_version,                       SHOW_CHAR},
  {sys_net_wait_timeout.name, (char*) &sys_net_wait_timeout,	    SHOW_SYS},
  {NullS, NullS, SHOW_LONG}
};

/*
  Functions to check and update variables
*/

/*
  The following 3 functions need to be changed in 4.1 when we allow
  one to change character sets
*/

static bool sys_check_charset(THD *thd, set_var *var)
{
  return 0;
}


static bool sys_update_charset(THD *thd, set_var *var)
{
  return 0;
}


static void sys_set_default_charset(THD *thd, enum_var_type type)
{
}


/*
  If one sets the LOW_PRIORIY UPDATES flag, we also must change the
  used lock type
*/

static void fix_low_priority_updates(THD *thd, enum_var_type type)
{
  if (type != OPT_GLOBAL)
    thd->update_lock_default= (thd->variables.low_priority_updates ?
			       TL_WRITE_LOW_PRIORITY : TL_WRITE);
}


static void
fix_myisam_max_extra_sort_file_size(THD *thd, enum_var_type type)
{
  myisam_max_extra_temp_length=
    (my_off_t) global_system_variables.myisam_max_extra_sort_file_size;
}


static void
fix_myisam_max_sort_file_size(THD *thd, enum_var_type type)
{
  myisam_max_temp_length=
    (my_off_t) global_system_variables.myisam_max_sort_file_size;
}

/*
  Set the OPTION_BIG_SELECTS flag if max_join_size == HA_POS_ERROR
*/

static void fix_max_join_size(THD *thd, enum_var_type type)
{
  if (type != OPT_GLOBAL)
  {
    if (thd->variables.max_join_size == HA_POS_ERROR)
      thd->options|= OPTION_BIG_SELECTS;
    else
      thd->options&= ~OPTION_BIG_SELECTS;
  }
}
  

/*
  If one doesn't use the SESSION modifier, the isolation level
  is only active for the next command
*/

static void fix_tx_isolation(THD *thd, enum_var_type type)
{
  if (type == OPT_SESSION)
    thd->session_tx_isolation= ((enum_tx_isolation)
				thd->variables.tx_isolation);
}


/*
  If we are changing the thread variable, we have to copy it to NET too
*/

#ifdef HAVE_REPLICATION
static void fix_net_read_timeout(THD *thd, enum_var_type type)
{
  if (type != OPT_GLOBAL)
    thd->net.read_timeout=thd->variables.net_read_timeout;
}


static void fix_net_write_timeout(THD *thd, enum_var_type type)
{
  if (type != OPT_GLOBAL)
    thd->net.write_timeout=thd->variables.net_write_timeout;
}

static void fix_net_retry_count(THD *thd, enum_var_type type)
{
  if (type != OPT_GLOBAL)
    thd->net.retry_count=thd->variables.net_retry_count;
}
#else /* HAVE_REPLICATION */
static void fix_net_read_timeout(THD *thd __attribute__(unused),
				 enum_var_type type __attribute__(unused))
{}
static void fix_net_write_timeout(THD *thd __attribute__(unused),
				  enum_var_type type __attribute__(unused))
{}
static void fix_net_retry_count(THD *thd __attribute__(unused),
				enum_var_type type __attribute__(unused))
{}
#endif /* HAVE_REPLICATION */


static void fix_query_cache_size(THD *thd, enum_var_type type)
{
#ifdef HAVE_QUERY_CACHE
  query_cache.resize(query_cache_size);
#endif
}


#ifdef HAVE_QUERY_CACHE
static void fix_query_cache_min_res_unit(THD *thd, enum_var_type type)
{
  query_cache_min_res_unit= 
    query_cache.set_min_res_unit(query_cache_min_res_unit);
}
#endif


void fix_delay_key_write(THD *thd, enum_var_type type)
{
  switch ((enum_delay_key_write) delay_key_write_options) {
  case DELAY_KEY_WRITE_NONE:
    myisam_delay_key_write=0;
    break;
  case DELAY_KEY_WRITE_ON:
    myisam_delay_key_write=1;
    break;
  case DELAY_KEY_WRITE_ALL:
    myisam_delay_key_write=1;
    ha_open_options|= HA_OPEN_DELAY_KEY_WRITE;
    break;
  }
}

void fix_max_binlog_size(THD *thd, enum_var_type type)
{
  DBUG_ENTER("fix_max_binlog_size");
  DBUG_PRINT("info",("max_binlog_size=%lu max_relay_log_size=%lu",
                     max_binlog_size, max_relay_log_size));
  mysql_bin_log.set_max_size(max_binlog_size);
#ifdef HAVE_REPLICATION
  if (!max_relay_log_size)
    active_mi->rli.relay_log.set_max_size(max_binlog_size);
#endif
  DBUG_VOID_RETURN;
}

void fix_max_relay_log_size(THD *thd, enum_var_type type)
{
  DBUG_ENTER("fix_max_relay_log_size");
  DBUG_PRINT("info",("max_binlog_size=%lu max_relay_log_size=%lu",
                     max_binlog_size, max_relay_log_size));
#ifdef HAVE_REPLICATION
  active_mi->rli.relay_log.set_max_size(max_relay_log_size ?
                                        max_relay_log_size: max_binlog_size);
#endif
  DBUG_VOID_RETURN;
}

bool sys_var_long_ptr::update(THD *thd, set_var *var)
{
  ulonglong tmp= var->value->val_int();
  pthread_mutex_lock(&LOCK_global_system_variables);
  if (option_limits)
    *value= (ulong) getopt_ull_limit_value(tmp, option_limits);
  else
    *value= (ulong) tmp;
  pthread_mutex_unlock(&LOCK_global_system_variables);
  return 0;
}


void sys_var_long_ptr::set_default(THD *thd, enum_var_type type)
{
  *value= (ulong) option_limits->def_value;
}


bool sys_var_ulonglong_ptr::update(THD *thd, set_var *var)
{
  ulonglong tmp= var->value->val_int();
  pthread_mutex_lock(&LOCK_global_system_variables);
  if (option_limits)
    *value= (ulonglong) getopt_ull_limit_value(tmp, option_limits);
  else
    *value= (ulonglong) tmp;
  pthread_mutex_unlock(&LOCK_global_system_variables);
  return 0;
}


void sys_var_ulonglong_ptr::set_default(THD *thd, enum_var_type type)
{
  pthread_mutex_lock(&LOCK_global_system_variables);
  *value= (ulonglong) option_limits->def_value;
  pthread_mutex_unlock(&LOCK_global_system_variables);
}


bool sys_var_bool_ptr::update(THD *thd, set_var *var)
{
  *value= (my_bool) var->save_result.ulong_value;
  return 0;
}


void sys_var_bool_ptr::set_default(THD *thd, enum_var_type type)
{
  *value= (my_bool) option_limits->def_value;
}


bool sys_var_enum::update(THD *thd, set_var *var)
{
  *value= (uint) var->save_result.ulong_value;
  return 0;
}


byte *sys_var_enum::value_ptr(THD *thd, enum_var_type type, LEX_STRING *base)
{
  return (byte*) enum_names->type_names[*value];
}


bool sys_var_thd_ulong::update(THD *thd, set_var *var)
{
  ulonglong tmp= var->value->val_int();

  /* Don't use bigger value than given with --maximum-variable-name=.. */
  if ((ulong) tmp > max_system_variables.*offset)
    tmp= max_system_variables.*offset;

  if (option_limits)
    tmp= (ulong) getopt_ull_limit_value(tmp, option_limits);
  if (var->type == OPT_GLOBAL)
    global_system_variables.*offset= (ulong) tmp;
  else
    thd->variables.*offset= (ulong) tmp;
  return 0;
}


void sys_var_thd_ulong::set_default(THD *thd, enum_var_type type)
{
  if (type == OPT_GLOBAL)
  {
    /* We will not come here if option_limits is not set */
    global_system_variables.*offset= (ulong) option_limits->def_value;
  }
  else
    thd->variables.*offset= global_system_variables.*offset;
}


byte *sys_var_thd_ulong::value_ptr(THD *thd, enum_var_type type,
				   LEX_STRING *base)
{
  if (type == OPT_GLOBAL)
    return (byte*) &(global_system_variables.*offset);
  return (byte*) &(thd->variables.*offset);
}


bool sys_var_thd_ha_rows::update(THD *thd, set_var *var)
{
  ulonglong tmp= var->value->val_int();

  /* Don't use bigger value than given with --maximum-variable-name=.. */
  if ((ha_rows) tmp > max_system_variables.*offset)
    tmp= max_system_variables.*offset;

  if (option_limits)
    tmp= (ha_rows) getopt_ull_limit_value(tmp, option_limits);
  if (var->type == OPT_GLOBAL)
  {
    /* Lock is needed to make things safe on 32 bit systems */
    pthread_mutex_lock(&LOCK_global_system_variables);    
    global_system_variables.*offset= (ha_rows) tmp;
    pthread_mutex_unlock(&LOCK_global_system_variables);
  }
  else
    thd->variables.*offset= (ha_rows) tmp;
  return 0;
}


void sys_var_thd_ha_rows::set_default(THD *thd, enum_var_type type)
{
  if (type == OPT_GLOBAL)
  {
    /* We will not come here if option_limits is not set */
    pthread_mutex_lock(&LOCK_global_system_variables);
    global_system_variables.*offset= (ha_rows) option_limits->def_value;
    pthread_mutex_unlock(&LOCK_global_system_variables);
  }
  else
    thd->variables.*offset= global_system_variables.*offset;
}


byte *sys_var_thd_ha_rows::value_ptr(THD *thd, enum_var_type type,
				     LEX_STRING *base)
{
  if (type == OPT_GLOBAL)
    return (byte*) &(global_system_variables.*offset);
  return (byte*) &(thd->variables.*offset);
}


bool sys_var_thd_ulonglong::update(THD *thd,  set_var *var)
{
  ulonglong tmp= var->value->val_int();

  if ((ulonglong) tmp > max_system_variables.*offset)
    tmp= max_system_variables.*offset;

  if (option_limits)
    tmp= (ulong) getopt_ull_limit_value(tmp, option_limits);
  if (var->type == OPT_GLOBAL)
  {
    /* Lock is needed to make things safe on 32 bit systems */
    pthread_mutex_lock(&LOCK_global_system_variables);
    global_system_variables.*offset= (ulonglong) tmp;
    pthread_mutex_unlock(&LOCK_global_system_variables);
  }
  else
    thd->variables.*offset= (ulonglong) tmp;
  return 0;
}


void sys_var_thd_ulonglong::set_default(THD *thd, enum_var_type type)
{
  if (type == OPT_GLOBAL)
  {
    pthread_mutex_lock(&LOCK_global_system_variables);
    global_system_variables.*offset= (ulonglong) option_limits->def_value;
    pthread_mutex_unlock(&LOCK_global_system_variables);
  }
  else
    thd->variables.*offset= global_system_variables.*offset;
}


byte *sys_var_thd_ulonglong::value_ptr(THD *thd, enum_var_type type,
				       LEX_STRING *base)
{
  if (type == OPT_GLOBAL)
    return (byte*) &(global_system_variables.*offset);
  return (byte*) &(thd->variables.*offset);
}


bool sys_var_thd_bool::update(THD *thd,  set_var *var)
{
  if (var->type == OPT_GLOBAL)
    global_system_variables.*offset= (my_bool) var->save_result.ulong_value;
  else
    thd->variables.*offset= (my_bool) var->save_result.ulong_value;
  return 0;
}


void sys_var_thd_bool::set_default(THD *thd,  enum_var_type type)
{
  if (type == OPT_GLOBAL)
    global_system_variables.*offset= (my_bool) option_limits->def_value;
  else
    thd->variables.*offset= global_system_variables.*offset;
}


byte *sys_var_thd_bool::value_ptr(THD *thd, enum_var_type type,
				  LEX_STRING *base)
{
  if (type == OPT_GLOBAL)
    return (byte*) &(global_system_variables.*offset);
  return (byte*) &(thd->variables.*offset);
}


bool sys_var::check_enum(THD *thd, set_var *var, TYPELIB *enum_names)
{
<<<<<<< HEAD
  char buff[80], *value;
  String str(buff, sizeof(buff), system_charset_info), *res;
=======
  char buff[80];
  const char *value;
  String str(buff,sizeof(buff)), *res;
>>>>>>> f487e515

  if (var->value->result_type() == STRING_RESULT)
  {
    if (!(res=var->value->val_str(&str)) ||
	((long) (var->save_result.ulong_value=
		 (ulong) find_type(res->c_ptr(), enum_names, 3)-1))
	< 0)
    {
      value= res ? res->c_ptr() : "NULL";
      goto err;
    }
  }
  else
  {
    ulonglong tmp=var->value->val_int();
    if (tmp >= enum_names->count)
    {
      llstr(tmp,buff);
      value=buff;				// Wrong value is here
      goto err;
    }
    var->save_result.ulong_value= (ulong) tmp;	// Save for update
  }
  return 0;

err:
  my_error(ER_WRONG_VALUE_FOR_VAR, MYF(0), name, value);
  return 1;
}


bool sys_var::check_set(THD *thd, set_var *var, TYPELIB *enum_names)
{
  bool not_used;
  char buff[80], *error= 0;
  uint error_len= 0;
  String str(buff, sizeof(buff), system_charset_info), *res;

  if (var->value->result_type() == STRING_RESULT)
  {
    if (!(res= var->value->val_str(&str)))
      goto err;
    var->save_result.ulong_value= ((ulong)
				   find_set(enum_names, res->c_ptr(),
					    res->length(), &error, &error_len,
					    &not_used));
    if (error_len)
    {
      strmake(buff, error, min(sizeof(buff), error_len));
      goto err;
    }
  }
  else
  {
    ulonglong tmp= var->value->val_int();
    if (tmp >= enum_names->count)
    {
      llstr(tmp, buff);
      goto err;
    }
    var->save_result.ulong_value= (ulong) tmp;  // Save for update
  }
  return 0;

err:
  my_error(ER_WRONG_VALUE_FOR_VAR, MYF(0), name, buff);
  return 1;
}


/*
  Return an Item for a variable.  Used with @@[global.]variable_name

  If type is not given, return local value if exists, else global

  We have to use netprintf() instead of my_error() here as this is
  called on the parsing stage.

  TODO:
    With prepared statements/stored procedures this has to be fixed
    to create an item that gets the current value at fix_fields() stage.
*/

Item *sys_var::item(THD *thd, enum_var_type var_type, LEX_STRING *base)
{
  if (check_type(var_type))
  {
    if (var_type != OPT_DEFAULT)
    {
      net_printf(thd,
		 var_type == OPT_GLOBAL ? ER_LOCAL_VARIABLE :
		 ER_GLOBAL_VARIABLE, name);
      return 0;
    }
    /* As there was no local variable, return the global value */
    var_type= OPT_GLOBAL;
  }
  switch (type()) {
  case SHOW_LONG:
    return new Item_uint((int32) *(ulong*) value_ptr(thd, var_type, base));
  case SHOW_LONGLONG:
  {
    longlong value;
    pthread_mutex_lock(&LOCK_global_system_variables);
    value= *(longlong*) value_ptr(thd, var_type, base);
    pthread_mutex_unlock(&LOCK_global_system_variables);
    return new Item_int(value);
  }
  case SHOW_HA_ROWS:
  {
    ha_rows value;
    pthread_mutex_lock(&LOCK_global_system_variables);
    value= *(ha_rows*) value_ptr(thd, var_type, base);
    pthread_mutex_unlock(&LOCK_global_system_variables);
    return new Item_int((longlong) value);
  }
  case SHOW_MY_BOOL:
    return new Item_int((int32) *(my_bool*) value_ptr(thd, var_type, base),1);
  case SHOW_CHAR:
  {
    char *str= (char*) value_ptr(thd, var_type, base);
    return new Item_string(str, strlen(str), system_charset_info);
  }
  default:
    net_printf(thd, ER_VAR_CANT_BE_READ, name);
  }
  return 0;
}


bool sys_var_thd_enum::update(THD *thd, set_var *var)
{
  if (var->type == OPT_GLOBAL)
    global_system_variables.*offset= var->save_result.ulong_value;
  else
    thd->variables.*offset= var->save_result.ulong_value;
  return 0;
}


void sys_var_thd_enum::set_default(THD *thd, enum_var_type type)
{
  if (type == OPT_GLOBAL)
    global_system_variables.*offset= (ulong) option_limits->def_value;
  else
    thd->variables.*offset= global_system_variables.*offset;
}


byte *sys_var_thd_enum::value_ptr(THD *thd, enum_var_type type,
				  LEX_STRING *base)
{
  ulong tmp= ((type == OPT_GLOBAL) ?
	      global_system_variables.*offset :
	      thd->variables.*offset);
  return (byte*) enum_names->type_names[tmp];
}


bool sys_var_thd_bit::update(THD *thd, set_var *var)
{
  int res= (*update_func)(thd, var);
  thd->lex.select_lex.options=thd->options;
  return res;
}


byte *sys_var_thd_bit::value_ptr(THD *thd, enum_var_type type,
				 LEX_STRING *base)
{
  /*
    If reverse is 0 (default) return 1 if bit is set.
    If reverse is 1, return 0 if bit is set
  */
  thd->sys_var_tmp.my_bool_value= ((thd->options & bit_flag) ?
				   !reverse : reverse);
  return (byte*) &thd->sys_var_tmp.my_bool_value;
}


typedef struct old_names_map_st
{
  const char *old_name;
  const char *new_name;
} my_old_conv;

static my_old_conv old_conv[]= 
{
	{	"cp1251_koi8"		,	"cp1251"	},
	{	"cp1250_latin2"		,	"cp1250"	},
	{	"kam_latin2"		,	"keybcs2"	},
	{	"mac_latin2"		,	"MacRoman"	},
	{	"macce_latin2"		,	"MacCE"		},
	{	"pc2_latin2"		,	"pclatin2"	},
	{	"vga_latin2"		,	"pclatin1"	},
	{	"koi8_cp1251"		,	"koi8r"		},
	{	"win1251ukr_koi8_ukr"	,	"win1251ukr"	},
	{	"koi8_ukr_win1251ukr"	,	"koi8u"		},
	{	NULL			,	NULL		}
};

CHARSET_INFO *get_old_charset_by_name(const char *name)
{
  my_old_conv *conv;
 
  for (conv= old_conv; conv->old_name; conv++)
  {
    if (!my_strcasecmp(&my_charset_latin1, name, conv->old_name))
      return get_charset_by_csname(conv->new_name, MY_CS_PRIMARY, MYF(0));
  }
  return NULL;
}


bool sys_var_collation::check(THD *thd, set_var *var)
{
  CHARSET_INFO *tmp;
  char buff[80];
  String str(buff,sizeof(buff), system_charset_info), *res;

  if (!(res=var->value->val_str(&str)))
    res= &my_empty_string;

  if (!(tmp=get_charset_by_name(res->c_ptr(),MYF(0))))
  {
    my_error(ER_UNKNOWN_COLLATION, MYF(0), res->c_ptr());
    return 1;
  }
  var->save_result.charset= tmp;	// Save for update
  return 0;
}


bool sys_var_character_set::check(THD *thd, set_var *var)
{
  CHARSET_INFO *tmp;
  char buff[80];
  String str(buff,sizeof(buff), system_charset_info), *res;

  if (!(res=var->value->val_str(&str)))
  { 
    if (!nullable)
    {
      my_error(ER_UNKNOWN_CHARACTER_SET, MYF(0), "NULL");
      return 1;
    }
    tmp= NULL;
  }
  else if (!(tmp=get_charset_by_csname(res->c_ptr(),MY_CS_PRIMARY,MYF(0))) &&
	   !(tmp=get_old_charset_by_name(res->c_ptr())))
  {
    my_error(ER_UNKNOWN_CHARACTER_SET, MYF(0), res->c_ptr());
    return 1;
  }
  var->save_result.charset= tmp;	// Save for update
  return 0;
}


bool sys_var_character_set::update(THD *thd, set_var *var)
{
  ci_ptr(thd,var->type)[0]= var->save_result.charset;
  thd->update_charset();
  return 0;
}


byte *sys_var_character_set::value_ptr(THD *thd, enum_var_type type,
				       LEX_STRING *base)
{
  CHARSET_INFO *cs= ci_ptr(thd,type)[0];
  return cs ? (byte*) cs->csname : (byte*) "NULL";
}


CHARSET_INFO ** sys_var_character_set_connection::ci_ptr(THD *thd,
							 enum_var_type type)
{
  if (type == OPT_GLOBAL)
    return &global_system_variables.collation_connection;
  else
    return &thd->variables.collation_connection;
}


void sys_var_character_set_connection::set_default(THD *thd,
						   enum_var_type type)
{
 if (type == OPT_GLOBAL)
   global_system_variables.collation_connection= default_charset_info;
 else
 {
   thd->variables.collation_connection= global_system_variables.collation_connection;
   thd->update_charset();
 }
}


CHARSET_INFO ** sys_var_character_set_client::ci_ptr(THD *thd,
						     enum_var_type type)
{
  if (type == OPT_GLOBAL)
    return &global_system_variables.character_set_client;
  else
    return &thd->variables.character_set_client;
}


void sys_var_character_set_client::set_default(THD *thd, enum_var_type type)
{
 if (type == OPT_GLOBAL)
   global_system_variables.character_set_client= default_charset_info;
 else
 {
   thd->variables.character_set_client= (global_system_variables.
					 character_set_client);
   thd->update_charset();
 }
}


CHARSET_INFO **
sys_var_character_set_results::ci_ptr(THD *thd, enum_var_type type)
{
  if (type == OPT_GLOBAL)
    return &global_system_variables.character_set_results;
  else
    return &thd->variables.character_set_results;
}


void sys_var_character_set_results::set_default(THD *thd, enum_var_type type)
{
 if (type == OPT_GLOBAL)
   global_system_variables.character_set_results= default_charset_info;
 else
 {
   thd->variables.character_set_results= (global_system_variables.
					  character_set_results);
   thd->update_charset();
 }
}


CHARSET_INFO **
sys_var_character_set_server::ci_ptr(THD *thd, enum_var_type type)
{
  if (type == OPT_GLOBAL)
    return &global_system_variables.collation_server;
  else
    return &thd->variables.collation_server;
}


void sys_var_character_set_server::set_default(THD *thd, enum_var_type type)
{
 if (type == OPT_GLOBAL)
   global_system_variables.collation_server= default_charset_info;
 else
 {
   thd->variables.collation_server= global_system_variables.collation_server;
   thd->update_charset();
 }
}


CHARSET_INFO ** sys_var_character_set_database::ci_ptr(THD *thd,
						       enum_var_type type)
{
  if (type == OPT_GLOBAL)
    return &global_system_variables.collation_database;
  else
    return &thd->variables.collation_database;
}


void sys_var_character_set_database::set_default(THD *thd, enum_var_type type)
{
 if (type == OPT_GLOBAL)
    global_system_variables.collation_database= default_charset_info;
  else
  {
    thd->variables.collation_database= thd->db_charset;
    thd->update_charset();
  }
}


bool sys_var_collation_connection::update(THD *thd, set_var *var)
{
  if (var->type == OPT_GLOBAL)
    global_system_variables.collation_connection= var->save_result.charset;
  else
  {
    thd->variables.collation_connection= var->save_result.charset;
    thd->update_charset();
  }
  return 0;
}


byte *sys_var_collation_connection::value_ptr(THD *thd, enum_var_type type,
					      LEX_STRING *base)
{
  CHARSET_INFO *cs= ((type == OPT_GLOBAL) ?
		  global_system_variables.collation_connection :
		  thd->variables.collation_connection);
  return cs ? (byte*) cs->name : (byte*) "NULL";
}


void sys_var_collation_connection::set_default(THD *thd, enum_var_type type)
{
 if (type == OPT_GLOBAL)
   global_system_variables.collation_connection= default_charset_info;
 else
 {
   thd->variables.collation_connection= (global_system_variables.
					 collation_connection);
   thd->update_charset();
 }
}

bool sys_var_collation_database::update(THD *thd, set_var *var)
{
  if (var->type == OPT_GLOBAL)
    global_system_variables.collation_database= var->save_result.charset;
  else
  {
    thd->variables.collation_database= var->save_result.charset;
    thd->update_charset();
  }
  return 0;
}


byte *sys_var_collation_database::value_ptr(THD *thd, enum_var_type type,
					      LEX_STRING *base)
{
  CHARSET_INFO *cs= ((type == OPT_GLOBAL) ?
		  global_system_variables.collation_database :
		  thd->variables.collation_database);
  return cs ? (byte*) cs->name : (byte*) "NULL";
}


void sys_var_collation_database::set_default(THD *thd, enum_var_type type)
{
 if (type == OPT_GLOBAL)
   global_system_variables.collation_database= default_charset_info;
 else
 {
   thd->variables.collation_database= (global_system_variables.
					 collation_database);
   thd->update_charset();
 }
}


bool sys_var_collation_server::update(THD *thd, set_var *var)
{
  if (var->type == OPT_GLOBAL)
    global_system_variables.collation_server= var->save_result.charset;
  else
  {
    thd->variables.collation_server= var->save_result.charset;
    thd->update_charset();
  }
  return 0;
}


byte *sys_var_collation_server::value_ptr(THD *thd, enum_var_type type,
					      LEX_STRING *base)
{
  CHARSET_INFO *cs= ((type == OPT_GLOBAL) ?
		  global_system_variables.collation_server :
		  thd->variables.collation_server);
  return cs ? (byte*) cs->name : (byte*) "NULL";
}


void sys_var_collation_server::set_default(THD *thd, enum_var_type type)
{
 if (type == OPT_GLOBAL)
   global_system_variables.collation_server= default_charset_info;
 else
 {
   thd->variables.collation_server= (global_system_variables.
					 collation_server);
   thd->update_charset();
 }
}


bool sys_var_key_buffer_size::update(THD *thd, set_var *var)
{
  ulonglong tmp= var->value->val_int();
  NAMED_LIST *list;
  LEX_STRING *base_name= &var->base;

  if (!base_name->length)
  {
    /* We are using SET KEY_BUFFER_SIZE=# */
    base_name->str= (char*) "default";
    base_name->length= 7;
  }
  KEY_CACHE *key_cache= (KEY_CACHE*) find_named(&key_caches, base_name->str,
						base_name->length, &list);
  if (!key_cache)
  {
    if (!tmp)					// Tried to delete cache
      return 0;					// Ok, nothing to do
    if (!(key_cache= create_key_cache(base_name->str,
				      base_name->length)))
      return 1;
  }
  if (!tmp)					// Zero size means delete
  {
    /* Don't delete the default key cache */
    if (base_name->length != 7 || memcmp(base_name->str, "default", 7))
    {
      /*
	QQ: Here we should move tables that is using the found key cache
	to the default key cache
      */
      delete list;
      my_free((char*) key_cache, MYF(0));
      return 0;
    }
  }

  key_cache->size= (ulonglong) getopt_ull_limit_value(tmp, option_limits);

  /* QQ:  Needs to be updated when we have multiple key caches */
  keybuff_size= key_cache->size;
  ha_resize_key_cache();
  return 0;
}


static ulonglong zero=0;

byte *sys_var_key_buffer_size::value_ptr(THD *thd, enum_var_type type,
					 LEX_STRING *base)
{
  const char *name;
  uint length;
  KEY_CACHE *key_cache;
  NAMED_LIST *not_used;

  if (!base->str)
  {
    name= "default";
    length= 7;
  }
  else
  {
    name=   base->str;
    length= base->length;
  }
  key_cache= (KEY_CACHE*) find_named(&key_caches, name, length, &not_used);
  if (!key_cache)
    return (byte*) &zero;
  return (byte*) &key_cache->size;
}
  


/*****************************************************************************
  Functions to handle SET NAMES and SET CHARACTER SET
*****************************************************************************/

int set_var_collation_client::check(THD *thd)
{
  return 0;
}

int set_var_collation_client::update(THD *thd)
{
  thd->variables.character_set_client= character_set_client;
  thd->variables.character_set_results= character_set_results;
  thd->variables.collation_connection= collation_connection;
  thd->update_charset();
  thd->protocol_simple.init(thd);
  thd->protocol_prep.init(thd);
  return 0;
}

/****************************************************************************/

bool sys_var_timestamp::update(THD *thd,  set_var *var)
{
  thd->set_time((time_t) var->value->val_int());
  return 0;
}


void sys_var_timestamp::set_default(THD *thd, enum_var_type type)
{
  thd->user_time=0;
}


byte *sys_var_timestamp::value_ptr(THD *thd, enum_var_type type,
				   LEX_STRING *base)
{
  thd->sys_var_tmp.long_value= (long) thd->start_time;
  return (byte*) &thd->sys_var_tmp.long_value;
}


bool sys_var_last_insert_id::update(THD *thd, set_var *var)
{
  thd->insert_id(var->value->val_int());
  return 0;
}


byte *sys_var_last_insert_id::value_ptr(THD *thd, enum_var_type type,
					LEX_STRING *base)
{
  thd->sys_var_tmp.long_value= (long) thd->insert_id();
  return (byte*) &thd->last_insert_id;
}


bool sys_var_insert_id::update(THD *thd, set_var *var)
{
  thd->next_insert_id=var->value->val_int();
  return 0;
}


byte *sys_var_insert_id::value_ptr(THD *thd, enum_var_type type,
				   LEX_STRING *base)
{
  return (byte*) &thd->current_insert_id;
}

bool sys_var_pseudo_thread_id::check(THD *thd, set_var *var)
{
#ifndef NO_EMBEDDED_ACCESS_CHECKS
  if (thd->master_access & SUPER_ACL)
    return 0;
  else
  {
    my_error(ER_SPECIFIC_ACCESS_DENIED_ERROR, MYF(0), "SUPER");
    return 1;
  }
#else
  return 0;
#endif
}


#ifdef HAVE_REPLICATION
bool sys_var_slave_skip_counter::check(THD *thd, set_var *var)
{
  int result= 0;
  LOCK_ACTIVE_MI;
  pthread_mutex_lock(&active_mi->rli.run_lock);
  if (active_mi->rli.slave_running)
  {
    my_error(ER_SLAVE_MUST_STOP, MYF(0));
    result=1;
  }
  pthread_mutex_unlock(&active_mi->rli.run_lock);
  UNLOCK_ACTIVE_MI;
  return result;
}


bool sys_var_slave_skip_counter::update(THD *thd, set_var *var)
{
  LOCK_ACTIVE_MI;
  pthread_mutex_lock(&active_mi->rli.run_lock);
  /*
    The following test should normally never be true as we test this
    in the check function;  To be safe against multiple
    SQL_SLAVE_SKIP_COUNTER request, we do the check anyway
  */
  if (!active_mi->rli.slave_running)
  {
    pthread_mutex_lock(&active_mi->rli.data_lock);
    active_mi->rli.slave_skip_counter= (ulong) var->value->val_int();
    pthread_mutex_unlock(&active_mi->rli.data_lock);
  }
  pthread_mutex_unlock(&active_mi->rli.run_lock);
  UNLOCK_ACTIVE_MI;
  return 0;
}
#endif /* HAVE_REPLICATION */

bool sys_var_rand_seed1::update(THD *thd, set_var *var)
{
  thd->rand.seed1= (ulong) var->value->val_int();
  return 0;
}

bool sys_var_rand_seed2::update(THD *thd, set_var *var)
{
  thd->rand.seed2= (ulong) var->value->val_int();
  return 0;
}


/*
  Functions to update thd->options bits
*/

static bool set_option_bit(THD *thd, set_var *var)
{
  sys_var_thd_bit *sys_var= ((sys_var_thd_bit*) var->var);
  if ((var->save_result.ulong_value != 0) == sys_var->reverse)
    thd->options&= ~sys_var->bit_flag;
  else
    thd->options|= sys_var->bit_flag;
  return 0;
}


static bool set_option_autocommit(THD *thd, set_var *var)
{
  /* The test is negative as the flag we use is NOT autocommit */

  ulong org_options=thd->options;

  if (var->save_result.ulong_value != 0)
    thd->options&= ~((sys_var_thd_bit*) var->var)->bit_flag;
  else
    thd->options|= ((sys_var_thd_bit*) var->var)->bit_flag;

  if ((org_options ^ thd->options) & OPTION_NOT_AUTOCOMMIT)
  {
    if ((org_options & OPTION_NOT_AUTOCOMMIT))
    {
      /* We changed to auto_commit mode */
      thd->options&= ~(ulong) (OPTION_BEGIN | OPTION_STATUS_NO_TRANS_UPDATE);
      thd->server_status|= SERVER_STATUS_AUTOCOMMIT;
      if (ha_commit(thd))
	return 1;
    }
    else
    {
      thd->options&= ~(ulong) (OPTION_STATUS_NO_TRANS_UPDATE);
      thd->server_status&= ~SERVER_STATUS_AUTOCOMMIT;
    }
  }
  return 0;
}


static bool set_log_update(THD *thd, set_var *var)
{
  if (opt_sql_bin_update)
    ((sys_var_thd_bit*) var->var)->bit_flag|= (OPTION_BIN_LOG |
					       OPTION_UPDATE_LOG);
  set_option_bit(thd, var);
  return 0;
}

static byte *get_warning_count(THD *thd)
{
  thd->sys_var_tmp.long_value=
    (thd->warn_count[(uint) MYSQL_ERROR::WARN_LEVEL_NOTE] +
     thd->warn_count[(uint) MYSQL_ERROR::WARN_LEVEL_WARN]);
  return (byte*) &thd->sys_var_tmp.long_value;
}

static byte *get_error_count(THD *thd)
{
  thd->sys_var_tmp.long_value= 
    thd->warn_count[(uint) MYSQL_ERROR::WARN_LEVEL_ERROR];
  return (byte*) &thd->sys_var_tmp.long_value;
}


/****************************************************************************
  Main handling of variables:
  - Initialisation
  - Searching during parsing
  - Update loop
****************************************************************************/

/*
  Find variable name in option my_getopt structure used for command line args

  SYNOPSIS
    find_option()
    opt		option structure array to search in
    name	variable name

  RETURN VALUES
    0		Error
    ptr		pointer to option structure
*/

static struct my_option *find_option(struct my_option *opt, const char *name) 
{
  uint length=strlen(name);
  for (; opt->name; opt++)
  {
    if (!getopt_compare_strings(opt->name, name, length) &&
	!opt->name[length])
    {
      /*
	Only accept the option if one can set values through it.
	If not, there is no default value or limits in the option.
      */
      return (opt->value) ? opt : 0;
    }
  }
  return 0;
}


/*
  Return variable name and length for hashing of variables
*/

static byte *get_sys_var_length(const sys_var *var, uint *length,
				my_bool first)
{
  *length= var->name_length;
  return (byte*) var->name;
}


/*
  Initialises sys variables and put them in system_variable_hash
*/


void set_var_init()
{
  hash_init(&system_variable_hash, system_charset_info,
	    array_elements(sys_variables),0,0,
	    (hash_get_key) get_sys_var_length,0,0);
  sys_var **var, **end;
  for (var= sys_variables, end= sys_variables+array_elements(sys_variables) ;
       var < end;
       var++)
  {
    (*var)->name_length= strlen((*var)->name);
    (*var)->option_limits= find_option(my_long_options, (*var)->name);
    my_hash_insert(&system_variable_hash, (byte*) *var);
  }
  /*
    Special cases
    Needed because MySQL can't find the limits for a variable it it has
    a different name than the command line option.
    As these variables are deprecated, this code will disappear soon...
  */
  sys_sql_max_join_size.option_limits= sys_max_join_size.option_limits;
}


void set_var_free()
{
  hash_free(&system_variable_hash);
}


/*
  Find a user set-table variable

  SYNOPSIS
    find_sys_var()
    str		Name of system variable to find
    length	Length of variable.  zero means that we should use strlen()
		on the variable

  NOTE
    We have to use net_printf() as this is called during the parsing stage

  RETURN VALUES
    pointer	pointer to variable definitions
    0		Unknown variable (error message is given)
*/

sys_var *find_sys_var(const char *str, uint length)
{
  sys_var *var= (sys_var*) hash_search(&system_variable_hash,
				       (byte*) str,
				       length ? length :
				       strlen(str));
  if (!var)
    net_printf(current_thd, ER_UNKNOWN_SYSTEM_VARIABLE, (char*) str);
  return var;
}


/*
  Execute update of all variables

  SYNOPSIS

  sql_set
    THD		Thread id
    set_var	List of variables to update

  DESCRIPTION
    First run a check of all variables that all updates will go ok.
    If yes, then execute all updates, returning an error if any one failed.

    This should ensure that in all normal cases none all or variables are
    updated

    RETURN VALUE
    0	ok
    1	ERROR, message sent (normally no variables was updated)
    -1  ERROR, message not sent
*/

int sql_set_variables(THD *thd, List<set_var_base> *var_list)
{
  int error= 0;
  List_iterator_fast<set_var_base> it(*var_list);
  DBUG_ENTER("sql_set_variables");

  set_var_base *var;
  while ((var=it++))
  {
    if ((error=var->check(thd)))
      DBUG_RETURN(error);
  }
  it.rewind();
  while ((var=it++))
    error|= var->update(thd);			// Returns 0, -1 or 1
  DBUG_RETURN(error);
}


/*****************************************************************************
  Functions to handle SET mysql_internal_variable=const_expr
*****************************************************************************/

int set_var::check(THD *thd)
{
  if (var->check_type(type))
  {
    my_error(type == OPT_GLOBAL ? ER_LOCAL_VARIABLE : ER_GLOBAL_VARIABLE,
	     MYF(0),
	     var->name);
    return -1;
  }
  if ((type == OPT_GLOBAL && check_global_access(thd, SUPER_ACL)))
    return 1;
  /* value is a NULL pointer if we are using SET ... = DEFAULT */
  if (!value)
  {
    if (var->check_default(type))
    {
      my_error(ER_NO_DEFAULT, MYF(0), var->name);
      return -1;
    }
    return 0;
  }

  if (value->fix_fields(thd, 0, &value) || value->check_cols(1))
    return -1;
  if (var->check_update_type(value->result_type()))
  {
    my_error(ER_WRONG_TYPE_FOR_VAR, MYF(0), var->name);
    return -1;
  }    
  return var->check(thd, this) ? -1 : 0;
}


int set_var::update(THD *thd)
{
  if (!value)
    var->set_default(thd, type);
  else if (var->update(thd, this))
    return -1;				// should never happen
  if (var->after_update)
    (*var->after_update)(thd, type);
  return 0;
}


/*****************************************************************************
  Functions to handle SET @user_variable=const_expr
*****************************************************************************/

int set_var_user::check(THD *thd)
{
  return user_var_item->fix_fields(thd,0, (Item**) 0) ? -1 : 0;
}


int set_var_user::update(THD *thd)
{
  if (user_var_item->update())
  {
    /* Give an error if it's not given already */
    my_error(ER_SET_CONSTANTS_ONLY, MYF(0));
    return -1;
  }
  return 0;
}


/*****************************************************************************
  Functions to handle SET PASSWORD
*****************************************************************************/

int set_var_password::check(THD *thd)
{
#ifndef NO_EMBEDDED_ACCESS_CHECKS
  if (!user->host.str)
    user->host.str= (char*) thd->host_or_ip;
  /* Returns 1 as the function sends error to client */
  return check_change_password(thd, user->host.str, user->user.str) ? 1 : 0;
#else 
  return 0;
#endif
}

int set_var_password::update(THD *thd)
{
#ifndef NO_EMBEDDED_ACCESS_CHECKS
  /* Returns 1 as the function sends error to client */
  return (change_password(thd, user->host.str, user->user.str, password) ?
	  1 : 0);
#else
  return 0;
#endif
}

/****************************************************************************
 Functions to handle sql_mode
****************************************************************************/

byte *sys_var_thd_sql_mode::value_ptr(THD *thd, enum_var_type type,
				      LEX_STRING *base)
{
  ulong val;
  char buff[256];
  String tmp(buff, sizeof(buff), &my_charset_latin1);
  my_bool found= 0;

  tmp.length(0);
  val= ((type == OPT_GLOBAL) ? global_system_variables.*offset :
        thd->variables.*offset);
  for (uint i= 0; val; val>>= 1, i++)
  {
    if (val & 1)
    {
      tmp.append(enum_names->type_names[i]);
      tmp.append(',');
    }
  }
  if (tmp.length())
    tmp.length(tmp.length() - 1);
  return (byte*) thd->strmake(tmp.ptr(), tmp.length());
}


void sys_var_thd_sql_mode::set_default(THD *thd, enum_var_type type)
{
  if (type == OPT_GLOBAL)
    global_system_variables.*offset= 0;
  else
    thd->variables.*offset= global_system_variables.*offset;
}

void fix_sql_mode_var(THD *thd, enum_var_type type)
{
  if (type == OPT_GLOBAL)
    global_system_variables.sql_mode=
      fix_sql_mode(global_system_variables.sql_mode);
  else
    thd->variables.sql_mode= fix_sql_mode(thd->variables.sql_mode);
}

/* Map database specific bits to function bits */

ulong fix_sql_mode(ulong sql_mode)
{
  /*
    Note that we dont set 
    MODE_NO_KEY_OPTIONS | MODE_NO_TABLE_OPTIONS | MODE_NO_FIELD_OPTIONS
    to allow one to get full use of MySQL in this mode.
  */

  if (sql_mode & MODE_ANSI)
    sql_mode|= (MODE_REAL_AS_FLOAT | MODE_PIPES_AS_CONCAT | MODE_ANSI_QUOTES |
		MODE_IGNORE_SPACE | MODE_ONLY_FULL_GROUP_BY);
  if (sql_mode & MODE_ORACLE)
    sql_mode|= (MODE_PIPES_AS_CONCAT | MODE_ANSI_QUOTES |
		MODE_IGNORE_SPACE |
		MODE_NO_KEY_OPTIONS | MODE_NO_TABLE_OPTIONS |
		MODE_NO_FIELD_OPTIONS);
  if (sql_mode & MODE_MSSQL)
    sql_mode|= (MODE_PIPES_AS_CONCAT | MODE_ANSI_QUOTES |
		MODE_IGNORE_SPACE |
		MODE_NO_KEY_OPTIONS | MODE_NO_TABLE_OPTIONS |
		MODE_NO_FIELD_OPTIONS);
  if (sql_mode & MODE_MSSQL)
    sql_mode|= (MODE_PIPES_AS_CONCAT | MODE_ANSI_QUOTES |
		MODE_IGNORE_SPACE |
		MODE_NO_KEY_OPTIONS | MODE_NO_TABLE_OPTIONS |
		MODE_NO_FIELD_OPTIONS);
  if (sql_mode & MODE_POSTGRESQL)
    sql_mode|= (MODE_PIPES_AS_CONCAT | MODE_ANSI_QUOTES |
		MODE_IGNORE_SPACE |
		MODE_NO_KEY_OPTIONS | MODE_NO_TABLE_OPTIONS |
		MODE_NO_FIELD_OPTIONS);
  if (sql_mode & MODE_DB2)
    sql_mode|= (MODE_PIPES_AS_CONCAT | MODE_ANSI_QUOTES |
		MODE_IGNORE_SPACE |
		MODE_NO_KEY_OPTIONS | MODE_NO_TABLE_OPTIONS |
		MODE_NO_FIELD_OPTIONS);
  if (sql_mode & MODE_DB2)
    sql_mode|= (MODE_PIPES_AS_CONCAT | MODE_ANSI_QUOTES |
		MODE_IGNORE_SPACE |
		MODE_NO_KEY_OPTIONS | MODE_NO_TABLE_OPTIONS |
		MODE_NO_FIELD_OPTIONS);
  if (sql_mode & MODE_SAPDB)
    sql_mode|= (MODE_PIPES_AS_CONCAT | MODE_ANSI_QUOTES |
		MODE_IGNORE_SPACE |
		MODE_NO_KEY_OPTIONS | MODE_NO_TABLE_OPTIONS |
		MODE_NO_FIELD_OPTIONS);
  if (sql_mode & MODE_MYSQL40)
    sql_mode|= MODE_NO_FIELD_OPTIONS;
  if (sql_mode & MODE_MYSQL323)
    sql_mode|= MODE_NO_FIELD_OPTIONS;
  return sql_mode;
}


/****************************************************************************
  Named list handling
****************************************************************************/

gptr find_named(I_List<NAMED_LIST> *list, const char *name, uint length,
		NAMED_LIST **found)
{
  I_List_iterator<NAMED_LIST> it(*list);
  NAMED_LIST *element;
  while ((element= it++))
  {
    if (element->cmp(name, length))
    {
      *found= element;
      return element->data;
    }
  }
  return 0;
}


void delete_elements(I_List<NAMED_LIST> *list, void (*free_element)(gptr))
{
  NAMED_LIST *element;
  DBUG_ENTER("delete_elements");
  while ((element= list->get()))
  {
    (*free_element)(element->data);
    delete element;
  }
  DBUG_VOID_RETURN;
}


/* Key cache functions */

static KEY_CACHE *create_key_cache(const char *name, uint length)
{
  KEY_CACHE *key_cache;
  DBUG_PRINT("info",("Creating key cache: %.*s  length: %d", length, name,
		     length));
  if ((key_cache= (KEY_CACHE*) my_malloc(sizeof(KEY_CACHE),
					 MYF(MY_ZEROFILL | MY_WME))))
  {
    if (!new NAMED_LIST(&key_caches, name, length, (gptr) key_cache))
    {
      my_free((char*) key_cache, MYF(0));
      key_cache= 0;
    }
  }
  return key_cache;
}


KEY_CACHE *get_or_create_key_cache(const char *name, uint length)
{
  NAMED_LIST *not_used;
  KEY_CACHE *key_cache= (KEY_CACHE*) find_named(&key_caches, name,
						length, &not_used);
  if (!key_cache)
    key_cache= create_key_cache(name, length);
  return key_cache;
}


void free_key_cache(gptr key_cache)
{
  my_free(key_cache, MYF(0));
}


/****************************************************************************
  Used templates
****************************************************************************/

#ifdef __GNUC__
template class List<set_var_base>;
template class List_iterator_fast<set_var_base>;
template class I_List_iterator<NAMED_LIST>;
#endif<|MERGE_RESOLUTION|>--- conflicted
+++ resolved
@@ -467,13 +467,9 @@
   &sys_range_alloc_block_size,
   &sys_read_buff_size,
   &sys_read_rnd_buff_size,
-<<<<<<< HEAD
-  &sys_range_alloc_block_size,
 #ifdef HAVE_REPLICATION
   &sys_relay_log_purge,
 #endif
-=======
->>>>>>> f487e515
   &sys_rpl_recovery_rank,
   &sys_safe_updates,
   &sys_secure_auth,
@@ -666,14 +662,9 @@
   {sys_read_buff_size.name,   (char*) &sys_read_buff_size,	    SHOW_SYS},
   {sys_readonly.name,         (char*) &sys_readonly,                SHOW_SYS},
   {sys_read_rnd_buff_size.name,(char*) &sys_read_rnd_buff_size,	    SHOW_SYS},
-<<<<<<< HEAD
-  {sys_range_alloc_block_size.name, (char*) &sys_range_alloc_block_size,
-   SHOW_SYS},
 #ifdef HAVE_REPLICATION
   {sys_relay_log_purge.name,  (char*) &sys_relay_log_purge,         SHOW_SYS},
 #endif
-=======
->>>>>>> f487e515
   {sys_rpl_recovery_rank.name,(char*) &sys_rpl_recovery_rank,       SHOW_SYS},
 #ifdef HAVE_SMEM
   {"shared_memory",           (char*) &opt_enable_shared_memory,    SHOW_MY_BOOL},
@@ -1116,14 +1107,9 @@
 
 bool sys_var::check_enum(THD *thd, set_var *var, TYPELIB *enum_names)
 {
-<<<<<<< HEAD
-  char buff[80], *value;
-  String str(buff, sizeof(buff), system_charset_info), *res;
-=======
   char buff[80];
   const char *value;
-  String str(buff,sizeof(buff)), *res;
->>>>>>> f487e515
+  String str(buff, sizeof(buff), system_charset_info), *res;
 
   if (var->value->result_type() == STRING_RESULT)
   {

--- conflicted
+++ resolved
@@ -27,11 +27,7 @@
 #include "sql_acl.h"                       // SUPER_ACL
 #include "sp_head.h"
 #include "sp_cache.h"
-<<<<<<< HEAD
-#include "lock.h"                               // lock_routine_name
-=======
 #include "lock.h"                               // lock_object_name
->>>>>>> 5a0e7394
 
 #include <my_user.h>
 
@@ -445,11 +441,7 @@
 {
   TABLE_LIST table_list;
   TABLE *table;
-<<<<<<< HEAD
-  MDL_ticket *mdl_savepoint= thd->mdl_context.mdl_savepoint();
-=======
   MDL_savepoint mdl_savepoint= thd->mdl_context.mdl_savepoint();
->>>>>>> 5a0e7394
   DBUG_ENTER("open_proc_table_for_update");
 
   table_list.init_one_table("mysql", 5, "proc", 4, "proc", TL_WRITE);
@@ -953,12 +945,7 @@
               type == TYPE_ENUM_FUNCTION);
 
   /* Grab an exclusive MDL lock. */
-<<<<<<< HEAD
-  if (lock_routine_name(thd, type == TYPE_ENUM_FUNCTION,
-                        sp->m_db.str, sp->m_name.str))
-=======
   if (lock_object_name(thd, mdl_type, sp->m_db.str, sp->m_name.str))
->>>>>>> 5a0e7394
     DBUG_RETURN(SP_OPEN_TABLE_FAILED);
 
   /* Reset sql_mode during data dictionary operations. */
@@ -1216,12 +1203,7 @@
               type == TYPE_ENUM_FUNCTION);
 
   /* Grab an exclusive MDL lock. */
-<<<<<<< HEAD
-  if (lock_routine_name(thd, type == TYPE_ENUM_FUNCTION,
-                        name->m_db.str, name->m_name.str))
-=======
   if (lock_object_name(thd, mdl_type, name->m_db.str, name->m_name.str))
->>>>>>> 5a0e7394
     DBUG_RETURN(SP_DELETE_ROW_FAILED);
 
   if (!(table= open_proc_table_for_update(thd)))
@@ -1302,12 +1284,7 @@
               type == TYPE_ENUM_FUNCTION);
 
   /* Grab an exclusive MDL lock. */
-<<<<<<< HEAD
-  if (lock_routine_name(thd, type == TYPE_ENUM_FUNCTION,
-                        name->m_db.str, name->m_name.str))
-=======
   if (lock_object_name(thd, mdl_type, name->m_db.str, name->m_name.str))
->>>>>>> 5a0e7394
     DBUG_RETURN(SP_OPEN_TABLE_FAILED);
 
   if (!(table= open_proc_table_for_update(thd)))
@@ -1497,12 +1474,8 @@
   TABLE *table;
   int ret;
   uint key_len;
-<<<<<<< HEAD
-  MDL_ticket *mdl_savepoint= thd->mdl_context.mdl_savepoint();
+  MDL_savepoint mdl_savepoint= thd->mdl_context.mdl_savepoint();
   uchar keybuf[MAX_KEY_LENGTH];
-=======
-  MDL_savepoint mdl_savepoint= thd->mdl_context.mdl_savepoint();
->>>>>>> 5a0e7394
   DBUG_ENTER("sp_drop_db_routines");
   DBUG_PRINT("enter", ("db: %s", db));
 
@@ -1772,41 +1745,6 @@
 }
 
 
-<<<<<<< HEAD
-/**
-  Check if a routine exists in the mysql.proc table, without actually
-  parsing the definition. (Used for dropping).
-
-  @param thd          thread context
-  @param name         name of procedure
-
-  @retval
-    0       Success
-  @retval
-    non-0   Error;  SP_OPEN_TABLE_FAILED or SP_KEY_NOT_FOUND
-*/
-
-int
-sp_routine_exists_in_table(THD *thd, int type, sp_name *name)
-{
-  TABLE *table;
-  int ret;
-  Open_tables_backup open_tables_state_backup;
-
-  if (!(table= open_proc_table_for_read(thd, &open_tables_state_backup)))
-    ret= SP_OPEN_TABLE_FAILED;
-  else
-  {
-    if ((ret= db_find_routine_aux(thd, type, name, table)) != SP_OK)
-      ret= SP_KEY_NOT_FOUND;
-    close_system_tables(thd, &open_tables_state_backup);
-  }
-  return ret;
-}
-
-
-=======
->>>>>>> 5a0e7394
 extern "C" uchar* sp_sroutine_key(const uchar *ptr, size_t *plen,
                                   my_bool first)
 {
@@ -1862,11 +1800,7 @@
       (Sroutine_hash_entry *)arena->alloc(sizeof(Sroutine_hash_entry));
     if (!rn)              // OOM. Error will be reported using fatal_error().
       return FALSE;
-<<<<<<< HEAD
-    rn->mdl_request.init(key, MDL_SHARED);
-=======
     rn->mdl_request.init(key, MDL_SHARED, MDL_TRANSACTION);
->>>>>>> 5a0e7394
     if (my_hash_insert(&prelocking_ctx->sroutines, (uchar *)rn))
       return FALSE;
     prelocking_ctx->sroutines_list.link_in_list(rn, &rn->next);

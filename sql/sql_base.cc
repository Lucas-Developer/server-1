/* Copyright (c) 2000, 2011, Oracle and/or its affiliates.
   Copyright (c) 2010, 2011 Monty Program Ab

   This program is free software; you can redistribute it and/or modify
   it under the terms of the GNU General Public License as published by
   the Free Software Foundation; version 2 of the License.

   This program is distributed in the hope that it will be useful,
   but WITHOUT ANY WARRANTY; without even the implied warranty of
   MERCHANTABILITY or FITNESS FOR A PARTICULAR PURPOSE.  See the
   GNU General Public License for more details.

   You should have received a copy of the GNU General Public License
   along with this program; if not, write to the Free Software
   Foundation, Inc., 59 Temple Place, Suite 330, Boston, MA  02111-1307  USA */


/* Basic functions needed by many modules */

#include "sql_base.h"                           // setup_table_map
#include "my_global.h"                          /* NO_EMBEDDED_ACCESS_CHECKS */
#include "sql_priv.h"
#include "unireg.h"
#include "debug_sync.h"
#include "lock.h"        // mysql_lock_remove,
                         // mysql_unlock_tables,
                         // mysql_lock_have_duplicate
#include "sql_show.h"    // append_identifier
#include "strfunc.h"     // find_type
#include "parse_file.h"  // sql_parse_prepare, File_parser
#include "sql_view.h"    // mysql_make_view, VIEW_ANY_ACL
#include "sql_parse.h"   // check_table_access
#include "sql_insert.h"  // kill_delayed_threads
#include "sql_acl.h"     // *_ACL, check_grant_all_columns,
                         // check_column_grant_in_table_ref,
                         // get_column_grant
#include "sql_partition.h"               // ALTER_PARTITION_PARAM_TYPE
#include "sql_derived.h" // mysql_derived_prepare,
                         // mysql_handle_derived,
                         // mysql_derived_filling
#include "sql_handler.h" // mysql_ha_flush
#include "sql_test.h"
#include "sql_partition.h"                      // ALTER_PARTITION_PARAM_TYPE
#include "log_event.h"                          // Query_log_event
#include "sql_select.h"
#include "sp_head.h"
#include "sp.h"
#include "sp_cache.h"
#include "sql_trigger.h"
#include "transaction.h"
#include "sql_prepare.h"
#include <m_ctype.h>
#include <my_dir.h>
#include <hash.h>
#include "rpl_filter.h"
#include "sql_table.h"                          // build_table_filename
#include "datadict.h"   // dd_frm_type()
#include "sql_hset.h"   // Hash_set
#ifdef  __WIN__
#include <io.h>
#endif


bool
No_such_table_error_handler::handle_condition(THD *,
                                              uint sql_errno,
                                              const char*,
                                              MYSQL_ERROR::enum_warning_level level,
                                              const char*,
                                              MYSQL_ERROR ** cond_hdl)
{
  *cond_hdl= NULL;
  if (sql_errno == ER_NO_SUCH_TABLE)
  {
    m_handled_errors++;
    return TRUE;
  }

  if (level == MYSQL_ERROR::WARN_LEVEL_ERROR)
    m_unhandled_errors++;
  return FALSE;
}


bool No_such_table_error_handler::safely_trapped_errors()
{
  /*
    If m_unhandled_errors != 0, something else, unanticipated, happened,
    so the error is not trapped but returned to the caller.
    Multiple ER_NO_SUCH_TABLE can be raised in case of views.
  */
  return ((m_handled_errors > 0) && (m_unhandled_errors == 0));
}


/**
  This internal handler is used to trap ER_NO_SUCH_TABLE and
  ER_WRONG_MRG_TABLE errors during CHECK/REPAIR TABLE for MERGE
  tables.
*/

class Repair_mrg_table_error_handler : public Internal_error_handler
{
public:
  Repair_mrg_table_error_handler()
    : m_handled_errors(false), m_unhandled_errors(false)
  {}

  bool handle_condition(THD *thd,
                        uint sql_errno,
                        const char* sqlstate,
                        MYSQL_ERROR::enum_warning_level level,
                        const char* msg,
                        MYSQL_ERROR ** cond_hdl);

  /**
    Returns TRUE if there were ER_NO_SUCH_/WRONG_MRG_TABLE and there
    were no unhandled errors. FALSE otherwise.
  */
  bool safely_trapped_errors()
  {
    /*
      Check for m_handled_errors is here for extra safety.
      It can be useful in situation when call to open_table()
      fails because some error which was suppressed by another
      error handler (e.g. in case of MDL deadlock which we
      decided to solve by back-off and retry).
    */
    return (m_handled_errors && (! m_unhandled_errors));
  }

private:
  bool m_handled_errors;
  bool m_unhandled_errors;
};


bool
Repair_mrg_table_error_handler::handle_condition(THD *,
                                                 uint sql_errno,
                                                 const char*,
                                                 MYSQL_ERROR::enum_warning_level level,
                                                 const char*,
                                                 MYSQL_ERROR ** cond_hdl)
{
  *cond_hdl= NULL;
  if (sql_errno == ER_NO_SUCH_TABLE || sql_errno == ER_WRONG_MRG_TABLE)
  {
    m_handled_errors= true;
    return TRUE;
  }

  m_unhandled_errors= true;
  return FALSE;
}


/**
  @defgroup Data_Dictionary Data Dictionary
  @{
*/

/**
  Protects table_def_hash, used and unused lists in the
  TABLE_SHARE object, LRU lists of used TABLEs and used
  TABLE_SHAREs, refresh_version and the table id counter.
*/
mysql_mutex_t LOCK_open;

#ifdef HAVE_PSI_INTERFACE
static PSI_mutex_key key_LOCK_open;
static PSI_mutex_info all_tdc_mutexes[]= {
  { &key_LOCK_open, "LOCK_open", PSI_FLAG_GLOBAL }
};

/**
  Initialize performance schema instrumentation points
  used by the table cache.
*/

static void init_tdc_psi_keys(void)
{
  const char *category= "sql";
  int count;

  if (PSI_server == NULL)
    return;

  count= array_elements(all_tdc_mutexes);
  PSI_server->register_mutex(category, all_tdc_mutexes, count);
}
#endif /* HAVE_PSI_INTERFACE */


/**
   Total number of TABLE instances for tables in the table definition cache
   (both in use by threads and not in use). This value is accessible to user
   as "Open_tables" status variable.
*/
uint  table_cache_count= 0;
/**
   List that contains all TABLE instances for tables in the table definition
   cache that are not in use by any thread. Recently used TABLE instances are
   appended to the end of the list. Thus the beginning of the list contains
   tables which have been least recently used.
*/
TABLE *unused_tables;
HASH table_def_cache;
static TABLE_SHARE *oldest_unused_share, end_of_unused_share;
static bool table_def_inited= 0;
static bool table_def_shutdown_in_progress= 0;

static bool check_and_update_table_version(THD *thd, TABLE_LIST *tables,
                                           TABLE_SHARE *table_share);
static bool open_table_entry_fini(THD *thd, TABLE_SHARE *share, TABLE *entry);
static bool auto_repair_table(THD *thd, TABLE_LIST *table_list);
static void free_cache_entry(TABLE *entry);
static bool
has_write_table_with_auto_increment(TABLE_LIST *tables);


uint cached_open_tables(void)
{
  return table_cache_count;
}


#ifdef EXTRA_DEBUG
static void check_unused(THD *thd)
{
  uint count= 0, open_files= 0, idx= 0;
  TABLE *cur_link, *start_link, *entry;
  TABLE_SHARE *share;

  if ((start_link=cur_link=unused_tables))
  {
    do
    {
      if (cur_link != cur_link->next->prev || cur_link != cur_link->prev->next)
      {
	DBUG_PRINT("error",("Unused_links aren't linked properly")); /* purecov: inspected */
	return; /* purecov: inspected */
      }
    } while (count++ < table_cache_count &&
	     (cur_link=cur_link->next) != start_link);
    if (cur_link != start_link)
    {
      DBUG_PRINT("error",("Unused_links aren't connected")); /* purecov: inspected */
    }
  }
  for (idx=0 ; idx < table_def_cache.records ; idx++)
  {
    share= (TABLE_SHARE*) my_hash_element(&table_def_cache, idx);

    I_P_List_iterator<TABLE, TABLE_share> it(share->free_tables);
    while ((entry= it++))
    {
      /*
        We must not have TABLEs in the free list that have their file closed.
      */
      DBUG_ASSERT(entry->db_stat && entry->file);
      /* Merge children should be detached from a merge parent */
      if (entry->in_use)
      {
        DBUG_PRINT("error",("Used table is in share's list of unused tables")); /* purecov: inspected */
      }
      /* extra() may assume that in_use is set */
      entry->in_use= thd;
      DBUG_ASSERT(! entry->file->extra(HA_EXTRA_IS_ATTACHED_CHILDREN));
      entry->in_use= 0;

      count--;
      open_files++;
    }
    it.init(share->used_tables);
    while ((entry= it++))
    {
      if (!entry->in_use)
      {
        DBUG_PRINT("error",("Unused table is in share's list of used tables")); /* purecov: inspected */
      }
      open_files++;
    }
  }
  if (count != 0)
  {
    DBUG_PRINT("error",("Unused_links doesn't match open_cache: diff: %d", /* purecov: inspected */
			count)); /* purecov: inspected */
  }
}
#else
#define check_unused(A)
#endif


/*
  Create a table cache key

  SYNOPSIS
    create_table_def_key()
    thd			Thread handler
    key			Create key here (must be of size MAX_DBKEY_LENGTH)
    table_list		Table definition
    tmp_table		Set if table is a tmp table

 IMPLEMENTATION
    The table cache_key is created from:
    db_name + \0
    table_name + \0

    if the table is a tmp table, we add the following to make each tmp table
    unique on the slave:

    4 bytes for master thread id
    4 bytes pseudo thread id

  RETURN
    Length of key
*/

uint create_table_def_key(THD *thd, char *key,
                          const TABLE_LIST *table_list,
                          bool tmp_table)
{
  char *db_end= strnmov(key, table_list->db, MAX_DBKEY_LENGTH - 2);
  *db_end++= '\0';
  char *table_end= strnmov(db_end, table_list->table_name,
                           key + MAX_DBKEY_LENGTH - 1 - db_end);
  *table_end++= '\0';
  uint key_length= (uint) (table_end-key);
  if (tmp_table)
  {
    int4store(key + key_length, thd->server_id);
    int4store(key + key_length + 4, thd->variables.pseudo_thread_id);
    key_length+= TMP_TABLE_KEY_EXTRA;
  }
  return key_length;
}



/*****************************************************************************
  Functions to handle table definition cach (TABLE_SHARE)
*****************************************************************************/

extern "C" uchar *table_def_key(const uchar *record, size_t *length,
                               my_bool not_used __attribute__((unused)))
{
  TABLE_SHARE *entry=(TABLE_SHARE*) record;
  *length= entry->table_cache_key.length;
  return (uchar*) entry->table_cache_key.str;
}


static void table_def_free_entry(TABLE_SHARE *share)
{
  DBUG_ENTER("table_def_free_entry");
  mysql_mutex_assert_owner(&LOCK_open);
  if (share->prev)
  {
    /* remove from old_unused_share list */
    *share->prev= share->next;
    share->next->prev= share->prev;
  }
  free_table_share(share);
  DBUG_VOID_RETURN;
}


bool table_def_init(void)
{
  table_def_inited= 1;
#ifdef HAVE_PSI_INTERFACE
  init_tdc_psi_keys();
#endif
  mysql_mutex_init(key_LOCK_open, &LOCK_open, MY_MUTEX_INIT_FAST);
  oldest_unused_share= &end_of_unused_share;
  end_of_unused_share.prev= &oldest_unused_share;


  return my_hash_init(&table_def_cache, &my_charset_bin, table_def_size,
                      0, 0, table_def_key,
                      (my_hash_free_key) table_def_free_entry, 0) != 0;
}


/**
  Notify table definition cache that process of shutting down server
  has started so it has to keep number of TABLE and TABLE_SHARE objects
  minimal in order to reduce number of references to pluggable engines.
*/

void table_def_start_shutdown(void)
{
  if (table_def_inited)
  {
    mysql_mutex_lock(&LOCK_open);
    /*
      Ensure that TABLE and TABLE_SHARE objects which are created for
      tables that are open during process of plugins' shutdown are
      immediately released. This keeps number of references to engine
      plugins minimal and allows shutdown to proceed smoothly.
    */
    table_def_shutdown_in_progress= TRUE;
    mysql_mutex_unlock(&LOCK_open);
    /* Free all cached but unused TABLEs and TABLE_SHAREs. */
    close_cached_tables(NULL, NULL, FALSE, LONG_TIMEOUT);
  }
}


void table_def_free(void)
{
  DBUG_ENTER("table_def_free");
  if (table_def_inited)
  {
    table_def_inited= 0;
    /* Free table definitions. */
    my_hash_free(&table_def_cache);
    mysql_mutex_destroy(&LOCK_open);
  }
  DBUG_VOID_RETURN;
}


uint cached_table_definitions(void)
{
  return table_def_cache.records;
}


/*
  Auxiliary routines for manipulating with per-share used/unused and
  global unused lists of TABLE objects and table_cache_count counter.
  Responsible for preserving invariants between those lists, counter
  and TABLE::in_use member.
  In fact those routines implement sort of implicit table cache as
  part of table definition cache.
*/


/**
   Add newly created TABLE object for table share which is going
   to be used right away.
*/

static void table_def_add_used_table(THD *thd, TABLE *table)
{
  DBUG_ASSERT(table->in_use == thd);
  table->s->used_tables.push_front(table);
  table_cache_count++;
}


/**
   Prepare used or unused TABLE instance for destruction by removing
   it from share's and global list.
*/

static void table_def_remove_table(TABLE *table)
{
  if (table->in_use)
  {
    /* Remove from per-share chain of used TABLE objects. */
    table->s->used_tables.remove(table);
  }
  else
  {
    /* Remove from per-share chain of unused TABLE objects. */
    table->s->free_tables.remove(table);

    /* And global unused chain. */
    table->next->prev=table->prev;
    table->prev->next=table->next;
    if (table == unused_tables)
    {
      unused_tables=unused_tables->next;
      if (table == unused_tables)
	unused_tables=0;
    }
    check_unused(current_thd);
  }
  table_cache_count--;
}


/**
   Mark already existing TABLE instance as used.
*/

static void table_def_use_table(THD *thd, TABLE *table)
{
  DBUG_ASSERT(!table->in_use);

  /* Unlink table from list of unused tables for this share. */
  table->s->free_tables.remove(table);
  /* Unlink able from global unused tables list. */
  if (table == unused_tables)
  {						// First unused
    unused_tables=unused_tables->next;	        // Remove from link
    if (table == unused_tables)
      unused_tables=0;
  }
  table->prev->next=table->next;		/* Remove from unused list */
  table->next->prev=table->prev;
  check_unused(thd);
  /* Add table to list of used tables for this share. */
  table->s->used_tables.push_front(table);
  table->in_use= thd;
  /* The ex-unused table must be fully functional. */
  DBUG_ASSERT(table->db_stat && table->file);
  /* The children must be detached from the table. */
  DBUG_ASSERT(! table->file->extra(HA_EXTRA_IS_ATTACHED_CHILDREN));
}


/**
   Mark already existing used TABLE instance as unused.
*/

static void table_def_unuse_table(TABLE *table)
{
  THD *thd= table->in_use;
  DBUG_ASSERT(table->in_use);

  /* We shouldn't put the table to 'unused' list if the share is old. */
  DBUG_ASSERT(! table->s->has_old_version());

  table->in_use= 0;
  /* Remove table from the list of tables used in this share. */
  table->s->used_tables.remove(table);
  /* Add table to the list of unused TABLE objects for this share. */
  table->s->free_tables.push_front(table);
  /* Also link it last in the global list of unused TABLE objects. */
  if (unused_tables)
  {
    table->next=unused_tables;
    table->prev=unused_tables->prev;
    unused_tables->prev=table;
    table->prev->next=table;
  }
  else
    unused_tables=table->next=table->prev=table;
  check_unused(thd);
}


/*
  Get TABLE_SHARE for a table.

  get_table_share()
  thd			Thread handle
  table_list		Table that should be opened
  key			Table cache key
  key_length		Length of key
  db_flags		Flags to open_table_def():
			OPEN_VIEW
  error			out: Error code from open_table_def()

  IMPLEMENTATION
    Get a table definition from the table definition cache.
    If it doesn't exist, create a new from the table definition file.

  NOTES
    We must have wrlock on LOCK_open when we come here
    (To be changed later)

  RETURN
   0  Error
   #  Share for table
*/

TABLE_SHARE *get_table_share(THD *thd, TABLE_LIST *table_list, char *key,
                             uint key_length, uint db_flags, int *error,
                             my_hash_value_type hash_value)
{
  TABLE_SHARE *share;
  DBUG_ENTER("get_table_share");

  *error= 0;

  /*
    To be able perform any operation on table we should own
    some kind of metadata lock on it.
  */
  DBUG_ASSERT(thd->mdl_context.is_lock_owner(MDL_key::TABLE,
                                             table_list->db,
                                             table_list->table_name,
                                             MDL_SHARED));

  /* Read table definition from cache */
  if ((share= (TABLE_SHARE*) my_hash_search_using_hash_value(&table_def_cache,
                                                             hash_value, (uchar*) key, key_length)))
    goto found;

  if (!(share= alloc_table_share(table_list, key, key_length)))
  {
    DBUG_RETURN(0);
  }

  /*
    We assign a new table id under the protection of LOCK_open.
    We do this instead of creating a new mutex
    and using it for the sole purpose of serializing accesses to a
    static variable, we assign the table id here. We assign it to the
    share before inserting it into the table_def_cache to be really
    sure that it cannot be read from the cache without having a table
    id assigned.

    CAVEAT. This means that the table cannot be used for
    binlogging/replication purposes, unless get_table_share() has been
    called directly or indirectly.
   */
  assign_new_table_id(share);

  if (my_hash_insert(&table_def_cache, (uchar*) share))
  {
    free_table_share(share);
    DBUG_RETURN(0);				// return error
  }
  if (open_table_def(thd, share, db_flags))
  {
    *error= share->error;
    (void) my_hash_delete(&table_def_cache, (uchar*) share);
    DBUG_RETURN(0);
  }
  share->ref_count++;				// Mark in use
  DBUG_PRINT("exit", ("share: 0x%lx  ref_count: %u",
                      (ulong) share, share->ref_count));
  DBUG_RETURN(share);

found:
  /*
     We found an existing table definition. Return it if we didn't get
     an error when reading the table definition from file.
  */
  if (share->error)
  {
    /* Table definition contained an error */
    open_table_error(share, share->error, share->open_errno, share->errarg);
    DBUG_RETURN(0);
  }
  if (share->is_view && !(db_flags & OPEN_VIEW))
  {
    open_table_error(share, 1, ENOENT, 0);
    DBUG_RETURN(0);
  }

  ++share->ref_count;

  if (share->ref_count == 1 && share->prev)
  {
    /*
      Share was not used before and it was in the old_unused_share list
      Unlink share from this list
    */
    DBUG_PRINT("info", ("Unlinking from not used list"));
    *share->prev= share->next;
    share->next->prev= share->prev;
    share->next= 0;
    share->prev= 0;
  }

   /* Free cache if too big */
  while (table_def_cache.records > table_def_size &&
         oldest_unused_share->next)
    my_hash_delete(&table_def_cache, (uchar*) oldest_unused_share);

  DBUG_PRINT("exit", ("share: 0x%lx  ref_count: %u",
                      (ulong) share, share->ref_count));
  DBUG_RETURN(share);
}


/**
  Get a table share. If it didn't exist, try creating it from engine

  For arguments and return values, see get_table_share()
*/

static TABLE_SHARE *
get_table_share_with_discover(THD *thd, TABLE_LIST *table_list,
                              char *key, uint key_length,
                              uint db_flags, int *error,
                              my_hash_value_type hash_value)

{
  TABLE_SHARE *share;
  bool exists;
  DBUG_ENTER("get_table_share_with_discover");

  share= get_table_share(thd, table_list, key, key_length, db_flags, error,
                         hash_value);
  /*
    If share is not NULL, we found an existing share.

    If share is NULL, and there is no error, we're inside
    pre-locking, which silences 'ER_NO_SUCH_TABLE' errors
    with the intention to silently drop non-existing tables 
    from the pre-locking list. In this case we still need to try
    auto-discover before returning a NULL share.

    Or, we're inside SHOW CREATE VIEW, which
    also installs a silencer for ER_NO_SUCH_TABLE error.

    If share is NULL and the error is ER_NO_SUCH_TABLE, this is
    the same as above, only that the error was not silenced by
    pre-locking or SHOW CREATE VIEW.

    In both these cases it won't harm to try to discover the
    table.

    Finally, if share is still NULL, it's a real error and we need
    to abort.

    @todo Rework alternative ways to deal with ER_NO_SUCH TABLE.
  */
  if (share || (thd->is_error() && thd->stmt_da->sql_errno() != ER_NO_SUCH_TABLE))
    DBUG_RETURN(share);

  *error= 0;

  /* Table didn't exist. Check if some engine can provide it */
  if (ha_check_if_table_exists(thd, table_list->db, table_list->table_name,
                               &exists))
  {
    thd->clear_error();
    /* Conventionally, the storage engine API does not report errors. */
    my_error(ER_OUT_OF_RESOURCES, MYF(0));
  }
  else if (! exists)
  {
    /*
      No such table in any engine.
      Hide "Table doesn't exist" errors if the table belongs to a view.
      The check for thd->is_error() is necessary to not push an
      unwanted error in case the error was already silenced.
      @todo Rework the alternative ways to deal with ER_NO_SUCH TABLE.
    */
    if (thd->is_error())
    {
      if (table_list->parent_l)
      {
        thd->clear_error();
        my_error(ER_WRONG_MRG_TABLE, MYF(0));
      }
      else if (table_list->belong_to_view)
      {
        TABLE_LIST *view= table_list->belong_to_view;
        thd->clear_error();
        my_error(ER_VIEW_INVALID, MYF(0),
                 view->view_db.str, view->view_name.str);
      }
    }
  }
  else
  {
    thd->clear_error();
    *error= 7; /* Run auto-discover. */
  }
  DBUG_RETURN(NULL);
}


/**
  Mark that we are not using table share anymore.

  @param  share   Table share

  If the share has no open tables and (we have done a refresh or
  if we have already too many open table shares) then delete the
  definition.
*/

void release_table_share(TABLE_SHARE *share)
{
  DBUG_ENTER("release_table_share");
  DBUG_PRINT("enter",
             ("share: 0x%lx  table: %s.%s  ref_count: %u  version: %lu",
              (ulong) share, share->db.str, share->table_name.str,
              share->ref_count, share->version));

  mysql_mutex_assert_owner(&LOCK_open);

  DBUG_ASSERT(share->ref_count);
  if (!--share->ref_count)
  {
    if (share->has_old_version() || table_def_shutdown_in_progress)
      my_hash_delete(&table_def_cache, (uchar*) share);
    else
    {
      /* Link share last in used_table_share list */
      DBUG_PRINT("info",("moving share to unused list"));

      DBUG_ASSERT(share->next == 0);
      share->prev= end_of_unused_share.prev;
      *end_of_unused_share.prev= share;
      end_of_unused_share.prev= &share->next;
      share->next= &end_of_unused_share;

      if (table_def_cache.records > table_def_size)
      {
        /* Delete the least used share to preserve LRU order. */
        my_hash_delete(&table_def_cache, (uchar*) oldest_unused_share);
      }
    }
  }

  DBUG_VOID_RETURN;
}


/*
  Check if table definition exits in cache

  SYNOPSIS
    get_cached_table_share()
    db			Database name
    table_name		Table name

  RETURN
    0  Not cached
    #  TABLE_SHARE for table
*/

TABLE_SHARE *get_cached_table_share(const char *db, const char *table_name)
{
  char key[SAFE_NAME_LEN*2+2];
  TABLE_LIST table_list;
  uint key_length;
  mysql_mutex_assert_owner(&LOCK_open);

  table_list.db= (char*) db;
  table_list.table_name= (char*) table_name;
  key_length= create_table_def_key((THD*) 0, key, &table_list, 0);
  return (TABLE_SHARE*) my_hash_search(&table_def_cache,
                                       (uchar*) key, key_length);
}  


/*
  Create a list for all open tables matching SQL expression

  SYNOPSIS
    list_open_tables()
    thd			Thread THD
    wild		SQL like expression

  NOTES
    One gets only a list of tables for which one has any kind of privilege.
    db and table names are allocated in result struct, so one doesn't need
    a lock on LOCK_open when traversing the return list.

  RETURN VALUES
    NULL	Error (Probably OOM)
    #		Pointer to list of names of open tables.
*/

OPEN_TABLE_LIST *list_open_tables(THD *thd, const char *db, const char *wild)
{
  int result = 0;
  OPEN_TABLE_LIST **start_list, *open_list;
  TABLE_LIST table_list;
  DBUG_ENTER("list_open_tables");

  mysql_mutex_lock(&LOCK_open);
  bzero((char*) &table_list,sizeof(table_list));
  start_list= &open_list;
  open_list=0;

  for (uint idx=0 ; result == 0 && idx < table_def_cache.records; idx++)
  {
    TABLE_SHARE *share= (TABLE_SHARE *)my_hash_element(&table_def_cache, idx);

    if (db && my_strcasecmp(system_charset_info, db, share->db.str))
      continue;
    if (wild && wild_compare(share->table_name.str, wild, 0))
      continue;

    /* Check if user has SELECT privilege for any column in the table */
    table_list.db=         share->db.str;
    table_list.table_name= share->table_name.str;
    table_list.grant.privilege=0;

    if (check_table_access(thd,SELECT_ACL,&table_list, TRUE, 1, TRUE))
      continue;

    if (!(*start_list = (OPEN_TABLE_LIST *)
	  sql_alloc(sizeof(**start_list)+share->table_cache_key.length)))
    {
      open_list=0;				// Out of memory
      break;
    }
    strmov((*start_list)->table=
	   strmov(((*start_list)->db= (char*) ((*start_list)+1)),
		  share->db.str)+1,
	   share->table_name.str);
    (*start_list)->in_use= 0;
    I_P_List_iterator<TABLE, TABLE_share> it(share->used_tables);
    while (it++)
      ++(*start_list)->in_use;
    (*start_list)->locked= 0;                   /* Obsolete. */
    start_list= &(*start_list)->next;
    *start_list=0;
  }
  mysql_mutex_unlock(&LOCK_open);
  DBUG_RETURN(open_list);
}

/*****************************************************************************
 *	 Functions to free open table cache
 ****************************************************************************/


void intern_close_table(TABLE *table)
{						// Free all structures
  DBUG_ENTER("intern_close_table");
  DBUG_PRINT("tcache", ("table: '%s'.'%s' 0x%lx",
                        table->s ? table->s->db.str : "?",
                        table->s ? table->s->table_name.str : "?",
                        (long) table));

  free_io_cache(table);
  delete table->triggers;
  if (table->file)                              // Not true if placeholder
    (void) closefrm(table, 1);			// close file
  table->alias.free();
  DBUG_VOID_RETURN;
}

/*
  Remove table from the open table cache

  SYNOPSIS
    free_cache_entry()
    table		Table to remove

  NOTE
    We need to have a lock on LOCK_open when calling this
*/

static void free_cache_entry(TABLE *table)
{
  DBUG_ENTER("free_cache_entry");

  /* This should be done before releasing table share. */
  table_def_remove_table(table);

  intern_close_table(table);

  my_free(table);
  DBUG_VOID_RETURN;
}

/* Free resources allocated by filesort() and read_record() */

void free_io_cache(TABLE *table)
{
  DBUG_ENTER("free_io_cache");
  if (table->sort.io_cache)
  {
    close_cached_file(table->sort.io_cache);
    my_free(table->sort.io_cache);
    table->sort.io_cache=0;
  }
  DBUG_VOID_RETURN;
}


/**
   Auxiliary function which allows to kill delayed threads for
   particular table identified by its share.

   @param share Table share.

   @pre Caller should have LOCK_open mutex.
*/

static void kill_delayed_threads_for_table(TABLE_SHARE *share)
{
  I_P_List_iterator<TABLE, TABLE_share> it(share->used_tables);
  TABLE *tab;

  mysql_mutex_assert_owner(&LOCK_open);

  while ((tab= it++))
  {
    THD *in_use= tab->in_use;

    if ((in_use->system_thread & SYSTEM_THREAD_DELAYED_INSERT) &&
        ! in_use->killed)
    {
      in_use->killed= KILL_SYSTEM_THREAD;
      mysql_mutex_lock(&in_use->mysys_var->mutex);
      if (in_use->mysys_var->current_cond)
      {
        mysql_mutex_lock(in_use->mysys_var->current_mutex);
        mysql_cond_broadcast(in_use->mysys_var->current_cond);
        mysql_mutex_unlock(in_use->mysys_var->current_mutex);
      }
      mysql_mutex_unlock(&in_use->mysys_var->mutex);
    }
  }
}


/*
  Close all tables which aren't in use by any thread

  @param thd Thread context
  @param tables List of tables to remove from the cache
  @param wait_for_refresh Wait for a impending flush
  @param timeout Timeout for waiting for flush to be completed.

  @note THD can be NULL, but then wait_for_refresh must be FALSE
        and tables must be NULL.

  @note When called as part of FLUSH TABLES WITH READ LOCK this function
        ignores metadata locks held by other threads. In order to avoid
        situation when FLUSH TABLES WITH READ LOCK sneaks in at the moment
        when some write-locked table is being reopened (by FLUSH TABLES or
        ALTER TABLE) we have to rely on additional global shared metadata
        lock taken by thread trying to obtain global read lock.
*/

bool close_cached_tables(THD *thd, TABLE_LIST *tables,
                         bool wait_for_refresh, ulong timeout)
{
  bool result= FALSE;
  bool found= TRUE;
  struct timespec abstime;
  DBUG_ENTER("close_cached_tables");
  DBUG_ASSERT(thd || (!wait_for_refresh && !tables));

  mysql_mutex_lock(&LOCK_open);
  if (!tables)
  {
    /*
      Force close of all open tables.

      Note that code in TABLE_SHARE::wait_for_old_version() assumes that
      incrementing of refresh_version and removal of unused tables and
      shares from TDC happens atomically under protection of LOCK_open,
      or putting it another way that TDC does not contain old shares
      which don't have any tables used.
    */
    refresh_version++;
    DBUG_PRINT("tcache", ("incremented global refresh_version to: %lu",
                          refresh_version));
    kill_delayed_threads();
    /*
      Get rid of all unused TABLE and TABLE_SHARE instances. By doing
      this we automatically close all tables which were marked as "old".
    */
    while (unused_tables)
      free_cache_entry(unused_tables);
    /* Free table shares which were not freed implicitly by loop above. */
    while (oldest_unused_share->next)
      (void) my_hash_delete(&table_def_cache, (uchar*) oldest_unused_share);
  }
  else
  {
    bool found=0;
    for (TABLE_LIST *table= tables; table; table= table->next_local)
    {
      TABLE_SHARE *share= get_cached_table_share(table->db, table->table_name);

      if (share)
      {
        kill_delayed_threads_for_table(share);
        /* tdc_remove_table() also sets TABLE_SHARE::version to 0. */
        tdc_remove_table(thd, TDC_RT_REMOVE_UNUSED, table->db,
                         table->table_name, TRUE);
	found=1;
      }
    }
    if (!found)
      wait_for_refresh=0;			// Nothing to wait for
  }

  mysql_mutex_unlock(&LOCK_open);

  if (!wait_for_refresh)
    DBUG_RETURN(result);

  set_timespec(abstime, timeout);

  if (thd->locked_tables_mode)
  {
    /*
      If we are under LOCK TABLES, we need to reopen the tables without
      opening a door for any concurrent threads to sneak in and get
      lock on our tables. To achieve this we use exclusive metadata
      locks.
    */
    TABLE_LIST *tables_to_reopen= (tables ? tables :
                                  thd->locked_tables_list.locked_tables());

    /* Close open HANLER instances to avoid self-deadlock. */
    mysql_ha_flush_tables(thd, tables_to_reopen);

    for (TABLE_LIST *table_list= tables_to_reopen; table_list;
         table_list= table_list->next_global)
    {
      /* A check that the table was locked for write is done by the caller. */
      TABLE *table= find_table_for_mdl_upgrade(thd, table_list->db,
                                               table_list->table_name, TRUE);

      /* May return NULL if this table has already been closed via an alias. */
      if (! table)
        continue;

      if (wait_while_table_is_used(thd, table, HA_EXTRA_FORCE_REOPEN))
      {
        result= TRUE;
        goto err_with_reopen;
      }
      close_all_tables_for_name(thd, table->s, FALSE);
    }
  }

  /* Wait until all threads have closed all the tables we are flushing. */
  DBUG_PRINT("info", ("Waiting for other threads to close their open tables"));

  while (found && ! thd->killed)
  {
    TABLE_SHARE *share;
    found= FALSE;
    /*
      To a self-deadlock or deadlocks with other FLUSH threads
      waiting on our open HANDLERs, we have to flush them.
    */
    mysql_ha_flush(thd);
    DEBUG_SYNC(thd, "after_flush_unlock");

    mysql_mutex_lock(&LOCK_open);

    if (!tables)
    {
      for (uint idx=0 ; idx < table_def_cache.records ; idx++)
      {
        share= (TABLE_SHARE*) my_hash_element(&table_def_cache, idx);
        if (share->has_old_version())
        {
          found= TRUE;
          break;
        }
      }
    }
    else
    {
      for (TABLE_LIST *table= tables; table; table= table->next_local)
      {
        share= get_cached_table_share(table->db, table->table_name);
        if (share && share->has_old_version())
        {
	  found= TRUE;
          break;
        }
      }
    }

    if (found)
    {
      /*
        The method below temporarily unlocks LOCK_open and frees
        share's memory.
      */
      if (share->wait_for_old_version(thd, &abstime,
                                    MDL_wait_for_subgraph::DEADLOCK_WEIGHT_DDL))
      {
        mysql_mutex_unlock(&LOCK_open);
        result= TRUE;
        goto err_with_reopen;
      }
    }

    mysql_mutex_unlock(&LOCK_open);
  }

err_with_reopen:
  if (thd->locked_tables_mode)
  {
    /*
      No other thread has the locked tables open; reopen them and get the
      old locks. This should always succeed (unless some external process
      has removed the tables)
    */
    thd->locked_tables_list.reopen_tables(thd);
    /*
      Since downgrade_exclusive_lock() won't do anything with shared
      metadata lock it is much simpler to go through all open tables rather
      than picking only those tables that were flushed.
    */
    for (TABLE *tab= thd->open_tables; tab; tab= tab->next)
      tab->mdl_ticket->downgrade_exclusive_lock(MDL_SHARED_NO_READ_WRITE);
  }
  DBUG_RETURN(result);
}


/**
  Close all tables which match specified connection string or
  if specified string is NULL, then any table with a connection string.
*/

bool close_cached_connection_tables(THD *thd, LEX_STRING *connection)
{
  uint idx;
  TABLE_LIST tmp, *tables= NULL;
  bool result= FALSE;
  DBUG_ENTER("close_cached_connections");
  DBUG_ASSERT(thd);

  bzero(&tmp, sizeof(TABLE_LIST));

  mysql_mutex_lock(&LOCK_open);

  for (idx= 0; idx < table_def_cache.records; idx++)
  {
    TABLE_SHARE *share= (TABLE_SHARE *) my_hash_element(&table_def_cache, idx);

    /* Ignore if table is not open or does not have a connect_string */
    if (!share->connect_string.length || !share->ref_count)
      continue;

    /* Compare the connection string */
    if (connection &&
        (connection->length > share->connect_string.length ||
         (connection->length < share->connect_string.length &&
          (share->connect_string.str[connection->length] != '/' &&
           share->connect_string.str[connection->length] != '\\')) ||
         strncasecmp(connection->str, share->connect_string.str,
                     connection->length)))
      continue;

    /* close_cached_tables() only uses these elements */
    tmp.db= share->db.str;
    tmp.table_name= share->table_name.str;
    tmp.next_local= tables;

    tables= (TABLE_LIST *) memdup_root(thd->mem_root, (char*)&tmp, 
                                       sizeof(TABLE_LIST));
  }
  mysql_mutex_unlock(&LOCK_open);

  if (tables)
    result= close_cached_tables(thd, tables, FALSE, LONG_TIMEOUT);

  DBUG_RETURN(result);
}


/**
  Mark all temporary tables which were used by the current statement or
  substatement as free for reuse, but only if the query_id can be cleared.

  @param thd thread context

  @remark For temp tables associated with a open SQL HANDLER the query_id
          is not reset until the HANDLER is closed.
*/

static void mark_temp_tables_as_free_for_reuse(THD *thd)
{
  for (TABLE *table= thd->temporary_tables ; table ; table= table->next)
  {
    if ((table->query_id == thd->query_id) && ! table->open_by_handler)
      mark_tmp_table_for_reuse(table);
  }
}


/**
  Reset a single temporary table.
  Effectively this "closes" one temporary table,
  in a session.

  @param table     Temporary table.
*/

void mark_tmp_table_for_reuse(TABLE *table)
{
  DBUG_ASSERT(table->s->tmp_table);

  table->query_id= 0;
  table->file->ha_reset();

  /* Detach temporary MERGE children from temporary parent. */
  DBUG_ASSERT(table->file);
  table->file->extra(HA_EXTRA_DETACH_CHILDREN);

  /*
    Reset temporary table lock type to it's default value (TL_WRITE).

    Statements such as INSERT INTO .. SELECT FROM tmp, CREATE TABLE
    .. SELECT FROM tmp and UPDATE may under some circumstances modify
    the lock type of the tables participating in the statement. This
    isn't a problem for non-temporary tables since their lock type is
    reset at every open, but the same does not occur for temporary
    tables for historical reasons.

    Furthermore, the lock type of temporary tables is not really that
    important because they can only be used by one query at a time and
    not even twice in a query -- a temporary table is represented by
    only one TABLE object. Nonetheless, it's safer from a maintenance
    point of view to reset the lock type of this singleton TABLE object
    as to not cause problems when the table is reused.

    Even under LOCK TABLES mode its okay to reset the lock type as
    LOCK TABLES is allowed (but ignored) for a temporary table.
  */
  table->reginfo.lock_type= TL_WRITE;
}


/*
  Mark all tables in the list which were used by current substatement
  as free for reuse.

  SYNOPSIS
    mark_used_tables_as_free_for_reuse()
      thd   - thread context
      table - head of the list of tables

  DESCRIPTION
    Marks all tables in the list which were used by current substatement
    (they are marked by its query_id) as free for reuse.

  NOTE
    The reason we reset query_id is that it's not enough to just test
    if table->query_id != thd->query_id to know if a table is in use.

    For example
    SELECT f1_that_uses_t1() FROM t1;
    In f1_that_uses_t1() we will see one instance of t1 where query_id is
    set to query_id of original query.
*/

static void mark_used_tables_as_free_for_reuse(THD *thd, TABLE *table)
{
  for (; table ; table= table->next)
  {
    DBUG_ASSERT(table->pos_in_locked_tables == NULL ||
                table->pos_in_locked_tables->table == table);
    if (table->query_id == thd->query_id)
    {
      table->query_id= 0;
      table->file->ha_reset();
    }
  }
}


/**
  Auxiliary function to close all tables in the open_tables list.

  @param thd Thread context.

  @remark It should not ordinarily be called directly.
*/

static void close_open_tables(THD *thd)
{
  mysql_mutex_assert_not_owner(&LOCK_open);

  DBUG_PRINT("info", ("thd->open_tables: 0x%lx", (long) thd->open_tables));

  while (thd->open_tables)
    (void) close_thread_table(thd, &thd->open_tables);
}


/**
  Close all open instances of the table but keep the MDL lock.

  Works both under LOCK TABLES and in the normal mode.
  Removes all closed instances of the table from the table cache.

  @param     thd     thread handle
  @param[in] share   table share, but is just a handy way to
                     access the table cache key

  @param[in] remove_from_locked_tables
                     TRUE if the table is being dropped or renamed.
                     In that case the documented behaviour is to
                     implicitly remove the table from LOCK TABLES
                     list.

  @pre Must be called with an X MDL lock on the table.
*/

void
close_all_tables_for_name(THD *thd, TABLE_SHARE *share,
                          bool remove_from_locked_tables)
{
  char key[MAX_DBKEY_LENGTH];
  uint key_length= share->table_cache_key.length;
  const char *db= key;
  const char *table_name= db + share->db.length + 1;

  memcpy(key, share->table_cache_key.str, key_length);

  mysql_mutex_assert_not_owner(&LOCK_open);
  for (TABLE **prev= &thd->open_tables; *prev; )
  {
    TABLE *table= *prev;

    if (table->s->table_cache_key.length == key_length &&
        !memcmp(table->s->table_cache_key.str, key, key_length))
    {
      thd->locked_tables_list.unlink_from_list(thd,
                                               table->pos_in_locked_tables,
                                               remove_from_locked_tables);
      /*
        Does nothing if the table is not locked.
        This allows one to use this function after a table
        has been unlocked, e.g. in partition management.
      */
      mysql_lock_remove(thd, thd->lock, table);

      /* Inform handler that table will be dropped after close */
#ifdef MERGE_FOR_MONTY_TO_FIX
      if (remove_from_locked_tables && table->db_stat) /* Not true for partitioned tables. */
        table->file->extra(HA_EXTRA_PREPARE_FOR_DROP);
#endif
      close_thread_table(thd, prev);
    }
    else
    {
      /* Step to next entry in open_tables list. */
      prev= &table->next;
    }
  }
  /* Remove the table share from the cache. */
  tdc_remove_table(thd, TDC_RT_REMOVE_ALL, db, table_name,
                   FALSE);
}


/*
  Close all tables used by the current substatement, or all tables
  used by this thread if we are on the upper level.

  SYNOPSIS
    close_thread_tables()
    thd			Thread handler

  IMPLEMENTATION
    Unlocks tables and frees derived tables.
    Put all normal tables used by thread in free list.

    It will only close/mark as free for reuse tables opened by this
    substatement, it will also check if we are closing tables after
    execution of complete query (i.e. we are on upper level) and will
    leave prelocked mode if needed.
*/

void close_thread_tables(THD *thd)
{
  TABLE *table;
  DBUG_ENTER("close_thread_tables");

#ifdef EXTRA_DEBUG
  DBUG_PRINT("tcache", ("open tables:"));
  for (table= thd->open_tables; table; table= table->next)
    DBUG_PRINT("tcache", ("table: '%s'.'%s' 0x%lx", table->s->db.str,
                          table->s->table_name.str, (long) table));
#endif

#if defined(ENABLED_DEBUG_SYNC)
  /* debug_sync may not be initialized for some slave threads */
  if (thd->debug_sync_control)
    DEBUG_SYNC(thd, "before_close_thread_tables");
#endif

  DBUG_ASSERT(thd->transaction.stmt.is_empty() || thd->in_sub_stmt ||
              (thd->state_flags & Open_tables_state::BACKUPS_AVAIL));

  /* Detach MERGE children after every statement. Even under LOCK TABLES. */
  for (table= thd->open_tables; table; table= table->next)
  {
    /* Table might be in use by some outer statement. */
    DBUG_PRINT("tcache", ("table: '%s'  query_id: %lu",
                          table->s->table_name.str, (ulong) table->query_id));
    if (thd->locked_tables_mode <= LTM_LOCK_TABLES ||
        table->query_id == thd->query_id)
    {
      DBUG_ASSERT(table->file);
      table->file->extra(HA_EXTRA_DETACH_CHILDREN);
    }
  }

  /*
    We are assuming here that thd->derived_tables contains ONLY derived
    tables for this substatement. i.e. instead of approach which uses
    query_id matching for determining which of the derived tables belong
    to this substatement we rely on the ability of substatements to
    save/restore thd->derived_tables during their execution.

    TODO: Probably even better approach is to simply associate list of
          derived tables with (sub-)statement instead of thread and destroy
          them at the end of its execution.
  */
  if (thd->derived_tables)
  {
    TABLE *next;
    /*
      Close all derived tables generated in queries like
      SELECT * FROM (SELECT * FROM t1)
    */
    for (table= thd->derived_tables ; table ; table= next)
    {
      next= table->next;
      free_tmp_table(thd, table);
    }
    thd->derived_tables= 0;
  }

  /*
    Mark all temporary tables used by this statement as free for reuse.
  */
  mark_temp_tables_as_free_for_reuse(thd);

  if (thd->locked_tables_mode)
  {

    /* Ensure we are calling ha_reset() for all used tables */
    mark_used_tables_as_free_for_reuse(thd, thd->open_tables);

    /*
      We are under simple LOCK TABLES or we're inside a sub-statement
      of a prelocked statement, so should not do anything else.

      Note that even if we are in LTM_LOCK_TABLES mode and statement
      requires prelocking (e.g. when we are closing tables after
      failing ot "open" all tables required for statement execution)
      we will exit this function a few lines below.
    */
    if (! thd->lex->requires_prelocking())
      DBUG_VOID_RETURN;

    /*
      We are in the top-level statement of a prelocked statement,
      so we have to leave the prelocked mode now with doing implicit
      UNLOCK TABLES if needed.
    */
    if (thd->locked_tables_mode == LTM_PRELOCKED_UNDER_LOCK_TABLES)
      thd->locked_tables_mode= LTM_LOCK_TABLES;

    if (thd->locked_tables_mode == LTM_LOCK_TABLES)
      DBUG_VOID_RETURN;

    thd->leave_locked_tables_mode();

    /* Fallthrough */
  }

  if (thd->lock)
  {
    /*
      For RBR we flush the pending event just before we unlock all the
      tables.  This means that we are at the end of a topmost
      statement, so we ensure that the STMT_END_F flag is set on the
      pending event.  For statements that are *inside* stored
      functions, the pending event will not be flushed: that will be
      handled either before writing a query log event (inside
      binlog_query()) or when preparing a pending event.
     */
    (void)thd->binlog_flush_pending_rows_event(TRUE);
    mysql_unlock_tables(thd, thd->lock);
    thd->lock=0;
  }
  /*
    Closing a MERGE child before the parent would be fatal if the
    other thread tries to abort the MERGE lock in between.
  */
  if (thd->open_tables)
    close_open_tables(thd);

  DBUG_VOID_RETURN;
}


/* move one table to free list */

bool close_thread_table(THD *thd, TABLE **table_ptr)
{
  bool found_old_table= 0;
  TABLE *table= *table_ptr;
  DBUG_ENTER("close_thread_table");
  DBUG_PRINT("tcache", ("table: '%s'.'%s' 0x%lx", table->s->db.str,
                        table->s->table_name.str, (long) table));
  DBUG_ASSERT(table->key_read == 0);
  DBUG_ASSERT(!table->file || table->file->inited == handler::NONE);
  mysql_mutex_assert_not_owner(&LOCK_open);

  /*
    The metadata lock must be released after giving back
    the table to the table cache.
  */
  DBUG_ASSERT(thd->mdl_context.is_lock_owner(MDL_key::TABLE,
                                             table->s->db.str,
                                             table->s->table_name.str,
                                             MDL_SHARED));
  table->mdl_ticket= NULL;

  if (table->file)
  {
    table->file->update_global_table_stats();
    table->file->update_global_index_stats();
  }

  mysql_mutex_lock(&thd->LOCK_thd_data);
  *table_ptr=table->next;
  mysql_mutex_unlock(&thd->LOCK_thd_data);

  if (! table->needs_reopen())
  {
    /* Avoid having MERGE tables with attached children in unused_tables. */
    table->file->extra(HA_EXTRA_DETACH_CHILDREN);
    /* Free memory and reset for next loop. */
    free_field_buffers_larger_than(table, MAX_TDC_BLOB_SIZE);
    table->file->ha_reset();
  }

  mysql_mutex_lock(&LOCK_open);

  if (table->s->has_old_version() || table->needs_reopen() ||
      table_def_shutdown_in_progress)
  {
    free_cache_entry(table);
    found_old_table= 1;
  }
  else
  {
    DBUG_ASSERT(table->file);
    table_def_unuse_table(table);
    /*
      We free the least used table, not the subject table,
      to keep the LRU order.
    */
    if (table_cache_count > table_cache_size)
      free_cache_entry(unused_tables);
  }
  mysql_mutex_unlock(&LOCK_open);
  DBUG_RETURN(found_old_table);
}


/* close_temporary_tables' internal, 4 is due to uint4korr definition */
static inline uint  tmpkeyval(THD *thd, TABLE *table)
{
  return uint4korr(table->s->table_cache_key.str + table->s->table_cache_key.length - 4);
}


/*
  Close all temporary tables created by 'CREATE TEMPORARY TABLE' for thread
  creates one DROP TEMPORARY TABLE binlog event for each pseudo-thread 
*/

bool close_temporary_tables(THD *thd)
{
  DBUG_ENTER("close_temporary_tables");
  TABLE *table;
  TABLE *next= NULL;
  TABLE *prev_table;
  /* Assume thd->variables.option_bits has OPTION_QUOTE_SHOW_CREATE */
  bool was_quote_show= TRUE;
  bool error= 0;

  if (!thd->temporary_tables)
    DBUG_RETURN(FALSE);

  if (!mysql_bin_log.is_open())
  {
    TABLE *tmp_next;
    for (table= thd->temporary_tables; table; table= tmp_next)
    {
      tmp_next= table->next;
      close_temporary(table, 1, 1);
    }
    thd->temporary_tables= 0;
    DBUG_RETURN(FALSE);
  }

  /* Better add "if exists", in case a RESET MASTER has been done */
  const char stub[]= "DROP /*!40005 TEMPORARY */ TABLE IF EXISTS ";
  char buf[FN_REFLEN];
  String s_query(buf, sizeof(buf), system_charset_info);
  bool found_user_tables= FALSE;

  s_query.copy(stub, sizeof(stub)-1, system_charset_info);

  /*
    Insertion sort of temp tables by pseudo_thread_id to build ordered list
    of sublists of equal pseudo_thread_id
  */

  for (prev_table= thd->temporary_tables, table= prev_table->next;
       table;
       prev_table= table, table= table->next)
  {
    TABLE *prev_sorted /* same as for prev_table */, *sorted;
    if (is_user_table(table))
    {
      if (!found_user_tables)
        found_user_tables= true;
      for (prev_sorted= NULL, sorted= thd->temporary_tables; sorted != table;
           prev_sorted= sorted, sorted= sorted->next)
      {
        if (!is_user_table(sorted) ||
            tmpkeyval(thd, sorted) > tmpkeyval(thd, table))
        {
          /* move into the sorted part of the list from the unsorted */
          prev_table->next= table->next;
          table->next= sorted;
          if (prev_sorted)
          {
            prev_sorted->next= table;
          }
          else
          {
            thd->temporary_tables= table;
          }
          table= prev_table;
          break;
        }
      }
    }
  }

  /* We always quote db,table names though it is slight overkill */
  if (found_user_tables &&
      !(was_quote_show= test(thd->variables.option_bits & OPTION_QUOTE_SHOW_CREATE)))
  {
    thd->variables.option_bits |= OPTION_QUOTE_SHOW_CREATE;
  }

  /* scan sorted tmps to generate sequence of DROP */
  for (table= thd->temporary_tables; table; table= next)
  {
    if (is_user_table(table))
    {
      bool save_thread_specific_used= thd->thread_specific_used;
      my_thread_id save_pseudo_thread_id= thd->variables.pseudo_thread_id;
      char db_buf[FN_REFLEN];
      String db(db_buf, sizeof(db_buf), system_charset_info);

      /* Set pseudo_thread_id to be that of the processed table */
      thd->variables.pseudo_thread_id= tmpkeyval(thd, table);

      db.copy(table->s->db.str, table->s->db.length, system_charset_info);
      /* Reset s_query() if changed by previous loop */
      s_query.length(sizeof(stub)-1);

      /* Loop forward through all tables that belong to a common database
         within the sublist of common pseudo_thread_id to create single
         DROP query 
      */
      for (;
           table && is_user_table(table) &&
             tmpkeyval(thd, table) == thd->variables.pseudo_thread_id &&
             table->s->db.length == db.length() &&
             memcmp(table->s->db.str, db.ptr(), db.length()) == 0;
           table= next)
      {
        /*
          We are going to add ` around the table names and possible more
          due to special characters
        */
        append_identifier(thd, &s_query, table->s->table_name.str,
                          strlen(table->s->table_name.str));
        s_query.append(',');
        next= table->next;
        close_temporary(table, 1, 1);
      }
      thd->clear_error();
      CHARSET_INFO *cs_save= thd->variables.character_set_client;
      thd->variables.character_set_client= system_charset_info;
      thd->thread_specific_used= TRUE;
      Query_log_event qinfo(thd, s_query.ptr(),
                            s_query.length() - 1 /* to remove trailing ',' */,
                            FALSE, TRUE, FALSE, 0);
      qinfo.db= db.ptr();
      qinfo.db_len= db.length();
      thd->variables.character_set_client= cs_save;

      thd->stmt_da->can_overwrite_status= TRUE;
      if ((error= (mysql_bin_log.write(&qinfo) || error)))
      {
        /*
          If we're here following THD::cleanup, thence the connection
          has been closed already. So lets print a message to the
          error log instead of pushing yet another error into the
          stmt_da.

          Also, we keep the error flag so that we propagate the error
          up in the stack. This way, if we're the SQL thread we notice
          that close_temporary_tables failed. (Actually, the SQL
          thread only calls close_temporary_tables while applying old
          Start_log_event_v3 events.)
        */
        sql_print_error("Failed to write the DROP statement for "
                        "temporary tables to binary log");
      }
      thd->stmt_da->can_overwrite_status= FALSE;

      thd->variables.pseudo_thread_id= save_pseudo_thread_id;
      thd->thread_specific_used= save_thread_specific_used;
    }
    else
    {
      next= table->next;
      close_temporary(table, 1, 1);
    }
  }
  if (!was_quote_show)
    thd->variables.option_bits&= ~OPTION_QUOTE_SHOW_CREATE; /* restore option */
  thd->temporary_tables=0;

  DBUG_RETURN(error);
}

/*
  Find table in list.

  SYNOPSIS
    find_table_in_list()
    table		Pointer to table list
    offset		Offset to which list in table structure to use
    db_name		Data base name
    table_name		Table name

  NOTES:
    This is called by find_table_in_local_list() and
    find_table_in_global_list().

  RETURN VALUES
    NULL	Table not found
    #		Pointer to found table.
*/

TABLE_LIST *find_table_in_list(TABLE_LIST *table,
                               TABLE_LIST *TABLE_LIST::*link,
                               const char *db_name,
                               const char *table_name)
{
  for (; table; table= table->*link )
  {
    if ((table->table == 0 || table->table->s->tmp_table == NO_TMP_TABLE) &&
        strcmp(table->db, db_name) == 0 &&
        strcmp(table->table_name, table_name) == 0)
      break;
  }
  return table;
}


/**
  Test that table is unique (It's only exists once in the table list)

  @param  thd                   thread handle
  @param  table                 table which should be checked
  @param  table_list            list of tables
  @param  check_alias           whether to check tables' aliases

  NOTE: to exclude derived tables from check we use following mechanism:
    a) during derived table processing set THD::derived_tables_processing
    b) JOIN::prepare set SELECT::exclude_from_table_unique_test if
       THD::derived_tables_processing set. (we can't use JOIN::execute
       because for PS we perform only JOIN::prepare, but we can't set this
       flag in JOIN::prepare if we are not sure that we are in derived table
       processing loop, because multi-update call fix_fields() for some its
       items (which mean JOIN::prepare for subqueries) before unique_table
       call to detect which tables should be locked for write).
    c) find_dup_table skip all tables which belong to SELECT with
       SELECT::exclude_from_table_unique_test set.
    Also SELECT::exclude_from_table_unique_test used to exclude from check
    tables of main SELECT of multi-delete and multi-update

    We also skip tables with TABLE_LIST::prelocking_placeholder set,
    because we want to allow SELECTs from them, and their modification
    will rise the error anyway.

    TODO: when we will have table/view change detection we can do this check
          only once for PS/SP

  @retval !=0  found duplicate
  @retval 0 if table is unique
*/

static
TABLE_LIST* find_dup_table(THD *thd, TABLE_LIST *table, TABLE_LIST *table_list,
                           bool check_alias)
{
  TABLE_LIST *res;
  const char *d_name, *t_name, *t_alias;
  DBUG_ENTER("find_dup_table");
  DBUG_PRINT("enter", ("table alias: %s", table->alias));

  /*
    If this function called for query which update table (INSERT/UPDATE/...)
    then we have in table->table pointer to TABLE object which we are
    updating even if it is VIEW so we need TABLE_LIST of this TABLE object
    to get right names (even if lower_case_table_names used).

    If this function called for CREATE command that we have not opened table
    (table->table equal to 0) and right names is in current TABLE_LIST
    object.
  */
  if (table->table)
  {
    /* All MyISAMMRG children are plain MyISAM tables. */
    DBUG_ASSERT(table->table->file->ht->db_type != DB_TYPE_MRG_MYISAM);

    /* temporary table is always unique */
    if (table->table && table->table->s->tmp_table != NO_TMP_TABLE)
      DBUG_RETURN(0);
    table= table->find_underlying_table(table->table);
    /*
      as far as we have table->table we have to find real TABLE_LIST of
      it in underlying tables
    */
    DBUG_ASSERT(table);
  }
  d_name= table->db;
  t_name= table->table_name;
  t_alias= table->alias;

retry:
  DBUG_PRINT("info", ("real table: %s.%s", d_name, t_name));
  for (TABLE_LIST *tl= table_list;;)
  {
    /*
      Table is unique if it is present only once in the global list
      of tables and once in the list of table locks.
    */
    if (! (res= find_table_in_global_list(tl, d_name, t_name)))
      break;

    /* Skip if same underlying table. */
    if (res->table && (res->table == table->table))
      goto next;

    /* Skip if table alias does not match. */
    if (check_alias)
    {
      if (lower_case_table_names ?
          my_strcasecmp(files_charset_info, t_alias, res->alias) :
          strcmp(t_alias, res->alias))
        goto next;
    }

    /*
      Skip if marked to be excluded (could be a derived table) or if
      entry is a prelocking placeholder.
    */
    if (res->select_lex &&
        !res->select_lex->exclude_from_table_unique_test &&
        !res->prelocking_placeholder)
      break;

    /*
      If we found entry of this table or table of SELECT which already
      processed in derived table or top select of multi-update/multi-delete
      (exclude_from_table_unique_test) or prelocking placeholder.
    */
next:
    tl= res->next_global;
    DBUG_PRINT("info",
               ("found same copy of table or table which we should skip"));
  }
  if (res && res->belong_to_derived)
  {
    /* Try to fix */
    TABLE_LIST *derived=  res->belong_to_derived;
    if (derived->is_merged_derived())
    {
      DBUG_PRINT("info",
                 ("convert merged to materialization to resolve the conflict"));
      derived->change_refs_to_fields();
      derived->set_materialized_derived();
    }
    goto retry;
  }
  DBUG_RETURN(res);
}


/**
  Test that the subject table of INSERT/UPDATE/DELETE/CREATE
  or (in case of MyISAMMRG) one of its children are not used later
  in the query.

  For MyISAMMRG tables, it is assumed that all the underlying
  tables of @c table (if any) are listed right after it and that
  their @c parent_l field points at the main table.


  @retval non-NULL The table list element for the table that
                   represents the duplicate. 
  @retval NULL     No duplicates found.
*/

TABLE_LIST*
unique_table(THD *thd, TABLE_LIST *table, TABLE_LIST *table_list,
             bool check_alias)
{
  TABLE_LIST *dup;
  if (table->table && table->table->file->ht->db_type == DB_TYPE_MRG_MYISAM)
  {
    TABLE_LIST *child;
    dup= NULL;
    /* Check duplicates of all merge children. */
    for (child= table->next_global; child && child->parent_l == table;
         child= child->next_global)
    {
      if ((dup= find_dup_table(thd, child, child->next_global, check_alias)))
        break;
    }
  }
  else
    dup= find_dup_table(thd, table, table_list, check_alias);
  return dup;
}
/*
  Issue correct error message in case we found 2 duplicate tables which
  prevent some update operation

  SYNOPSIS
    update_non_unique_table_error()
    update      table which we try to update
    operation   name of update operation
    duplicate   duplicate table which we found

  NOTE:
    here we hide view underlying tables if we have them
*/

void update_non_unique_table_error(TABLE_LIST *update,
                                   const char *operation,
                                   TABLE_LIST *duplicate)
{
  update= update->top_table();
  duplicate= duplicate->top_table();
  if (!update->view || !duplicate->view ||
      update->view == duplicate->view ||
      update->view_name.length != duplicate->view_name.length ||
      update->view_db.length != duplicate->view_db.length ||
      my_strcasecmp(table_alias_charset,
                    update->view_name.str, duplicate->view_name.str) != 0 ||
      my_strcasecmp(table_alias_charset,
                    update->view_db.str, duplicate->view_db.str) != 0)
  {
    /*
      it is not the same view repeated (but it can be parts of the same copy
      of view), so we have to hide underlying tables.
    */
    if (update->view)
    {
      /* Issue the ER_NON_INSERTABLE_TABLE error for an INSERT */
      if (update->view == duplicate->view)
        my_error(!strncmp(operation, "INSERT", 6) ?
                 ER_NON_INSERTABLE_TABLE : ER_NON_UPDATABLE_TABLE, MYF(0),
                 update->alias, operation);
      else
        my_error(ER_VIEW_PREVENT_UPDATE, MYF(0),
                 (duplicate->view ? duplicate->alias : update->alias),
                 operation, update->alias);
      return;
    }
    if (duplicate->view)
    {
      my_error(ER_VIEW_PREVENT_UPDATE, MYF(0), duplicate->alias, operation,
               update->alias);
      return;
    }
  }
  my_error(ER_UPDATE_TABLE_USED, MYF(0), update->alias);
}


/**
  Find temporary table specified by database and table names in the
  THD::temporary_tables list.

  @return TABLE instance if a temporary table has been found; NULL otherwise.
*/

TABLE *find_temporary_table(THD *thd, const char *db, const char *table_name)
{
  TABLE_LIST tl;

  tl.db= (char*) db;
  tl.table_name= (char*) table_name;

  return find_temporary_table(thd, &tl);
}


/**
  Find a temporary table specified by TABLE_LIST instance in the
  THD::temporary_tables list.

  @return TABLE instance if a temporary table has been found; NULL otherwise.
*/

TABLE *find_temporary_table(THD *thd, const TABLE_LIST *tl)
{
  char key[MAX_DBKEY_LENGTH];
  uint key_length= create_table_def_key(thd, key, tl, 1);

  return find_temporary_table(thd, key, key_length);
}


/**
  Find a temporary table specified by a key in the THD::temporary_tables list.

  @return TABLE instance if a temporary table has been found; NULL otherwise.
*/

TABLE *find_temporary_table(THD *thd,
                            const char *table_key,
                            uint table_key_length)
{
  for (TABLE *table= thd->temporary_tables; table; table= table->next)
  {
    if (table->s->table_cache_key.length == table_key_length &&
        !memcmp(table->s->table_cache_key.str, table_key, table_key_length))
    {
      return table;
    }
  }

  return NULL;
}


/**
  Drop a temporary table.

  Try to locate the table in the list of thd->temporary_tables.
  If the table is found:
   - if the table is being used by some outer statement, fail.
   - if the table is locked with LOCK TABLES or by prelocking,
   unlock it and remove it from the list of locked tables
   (THD::lock). Currently only transactional temporary tables
   are locked.
   - Close the temporary table, remove its .FRM
   - remove the table from the list of temporary tables

  This function is used to drop user temporary tables, as well as
  internal tables created in CREATE TEMPORARY TABLE ... SELECT
  or ALTER TABLE. Even though part of the work done by this function
  is redundant when the table is internal, as long as we
  link both internal and user temporary tables into the same
  thd->temporary_tables list, it's impossible to tell here whether
  we're dealing with an internal or a user temporary table.

  If is_trans is not null, we return the type of the table:
  either transactional (e.g. innodb) as TRUE or non-transactional
  (e.g. myisam) as FALSE.

  @retval  0  the table was found and dropped successfully.
  @retval  1  the table was not found in the list of temporary tables
              of this thread
  @retval -1  the table is in use by a outer query
*/

int drop_temporary_table(THD *thd, TABLE_LIST *table_list, bool *is_trans)
{
  TABLE *table;
  DBUG_ENTER("drop_temporary_table");
  DBUG_PRINT("tmptable", ("closing table: '%s'.'%s'",
                          table_list->db, table_list->table_name));

  if (!(table= find_temporary_table(thd, table_list)))
    DBUG_RETURN(1);

  /* Table might be in use by some outer statement. */
  if (table->query_id && table->query_id != thd->query_id)
  {
    my_error(ER_CANT_REOPEN_TABLE, MYF(0), table->alias.c_ptr());
    DBUG_RETURN(-1);
  }

  if (is_trans != NULL)
    *is_trans= table->file->has_transactions();

  /*
    If LOCK TABLES list is not empty and contains this table,
    unlock the table and remove the table from this list.
  */
  mysql_lock_remove(thd, thd->lock, table);
  close_temporary_table(thd, table, 1, 1);
  DBUG_RETURN(0);
}

/*
  unlink from thd->temporary tables and close temporary table
*/

void close_temporary_table(THD *thd, TABLE *table,
                           bool free_share, bool delete_table)
{
  DBUG_ENTER("close_temporary_table");
  DBUG_PRINT("tmptable", ("closing table: '%s'.'%s' 0x%lx  alias: '%s'",
                          table->s->db.str, table->s->table_name.str,
                          (long) table, table->alias.c_ptr()));

  if (table->prev)
  {
    table->prev->next= table->next;
    if (table->prev->next)
      table->next->prev= table->prev;
  }
  else
  {
    /* removing the item from the list */
    DBUG_ASSERT(table == thd->temporary_tables);
    /*
      slave must reset its temporary list pointer to zero to exclude
      passing non-zero value to end_slave via rli->save_temporary_tables
      when no temp tables opened, see an invariant below.
    */
    thd->temporary_tables= table->next;
    if (thd->temporary_tables)
      table->next->prev= 0;
  }
  if (thd->slave_thread)
  {
    /* natural invariant of temporary_tables */
    DBUG_ASSERT(slave_open_temp_tables || !thd->temporary_tables);
    slave_open_temp_tables--;
  }
  close_temporary(table, free_share, delete_table);
  DBUG_VOID_RETURN;
}


/*
  Close and delete a temporary table

  NOTE
    This dosn't unlink table from thd->temporary
    If this is needed, use close_temporary_table()
*/

void close_temporary(TABLE *table, bool free_share, bool delete_table)
{
  handlerton *table_type= table->s->db_type();
  DBUG_ENTER("close_temporary");
  DBUG_PRINT("tmptable", ("closing table: '%s'.'%s'",
                          table->s->db.str, table->s->table_name.str));

  /* in_use is not set for replication temporary tables during shutdown */
  if (table->in_use)
  {
    table->file->update_global_table_stats();
    table->file->update_global_index_stats();
  }

  free_io_cache(table);
  closefrm(table, 0);
  if (delete_table)
    rm_temporary_table(table_type, table->s->path.str);
  if (free_share)
  {
    free_table_share(table->s);
    my_free(table);
  }
  DBUG_VOID_RETURN;
}


/*
  Used by ALTER TABLE when the table is a temporary one. It changes something
  only if the ALTER contained a RENAME clause (otherwise, table_name is the old
  name).
  Prepares a table cache key, which is the concatenation of db, table_name and
  thd->slave_proxy_id, separated by '\0'.
*/

bool rename_temporary_table(THD* thd, TABLE *table, const char *db,
			    const char *table_name)
{
  char *key;
  uint key_length;
  TABLE_SHARE *share= table->s;
  TABLE_LIST table_list;
  DBUG_ENTER("rename_temporary_table");

  if (!(key=(char*) alloc_root(&share->mem_root, MAX_DBKEY_LENGTH)))
    DBUG_RETURN(1);				/* purecov: inspected */

  table_list.db= (char*) db;
  table_list.table_name= (char*) table_name;
  key_length= create_table_def_key(thd, key, &table_list, 1);
  share->set_table_cache_key(key, key_length);
  DBUG_RETURN(0);
}


/**
   Force all other threads to stop using the table by upgrading
   metadata lock on it and remove unused TABLE instances from cache.

   @param thd      Thread handler
   @param table    Table to remove from cache
   @param function HA_EXTRA_PREPARE_FOR_DROP if table is to be deleted
                   HA_EXTRA_FORCE_REOPEN if table is not be used
                   HA_EXTRA_PREPARE_FOR_RENAME if table is to be renamed

   @note When returning, the table will be unusable for other threads
         until metadata lock is downgraded.

   @retval FALSE Success.
   @retval TRUE  Failure (e.g. because thread was killed).
*/

bool wait_while_table_is_used(THD *thd, TABLE *table,
                              enum ha_extra_function function)
{
  DBUG_ENTER("wait_while_table_is_used");
  DBUG_PRINT("enter", ("table: '%s'  share: 0x%lx  db_stat: %u  version: %lu",
                       table->s->table_name.str, (ulong) table->s,
                       table->db_stat, table->s->version));

  if (thd->mdl_context.upgrade_shared_lock_to_exclusive(
             table->mdl_ticket, thd->variables.lock_wait_timeout))
    DBUG_RETURN(TRUE);

  tdc_remove_table(thd, TDC_RT_REMOVE_NOT_OWN,
                   table->s->db.str, table->s->table_name.str,
                   FALSE);
  /* extra() call must come only after all instances above are closed */
  (void) table->file->extra(function);
  DBUG_RETURN(FALSE);
}


/**
  Close a and drop a just created table in CREATE TABLE ... SELECT.

  @param  thd         Thread handle
  @param  table       TABLE object for the table to be dropped
  @param  db_name     Name of database for this table
  @param  table_name  Name of this table

  This routine assumes that the table to be closed is open only
  by the calling thread, so we needn't wait until other threads
  close the table. It also assumes that the table is first
  in thd->open_ables and a data lock on it, if any, has been
  released. To sum up, it's tuned to work with
  CREATE TABLE ... SELECT and CREATE TABLE .. SELECT only.
  Note, that currently CREATE TABLE ... SELECT is not supported
  under LOCK TABLES. This function, still, can be called in
  prelocked mode, e.g. if we do CREATE TABLE .. SELECT f1();
*/

void drop_open_table(THD *thd, TABLE *table, const char *db_name,
                     const char *table_name)
{
  DBUG_ENTER("drop_open_table");
  if (table->s->tmp_table)
    close_temporary_table(thd, table, 1, 1);
  else
  {
    DBUG_ASSERT(table == thd->open_tables);

    handlerton *table_type= table->s->db_type();
    table->file->extra(HA_EXTRA_PREPARE_FOR_DROP);
    close_thread_table(thd, &thd->open_tables);
    /* Remove the table share from the table cache. */
    tdc_remove_table(thd, TDC_RT_REMOVE_ALL, db_name, table_name,
                     FALSE);
    /* Remove the table from the storage engine and rm the .frm. */
    quick_rm_table(table_type, db_name, table_name, 0);
  }
  DBUG_VOID_RETURN;
}


/**
    Check that table exists in table definition cache, on disk
    or in some storage engine.

    @param       thd     Thread context
    @param       table   Table list element
    @param[out]  exists  Out parameter which is set to TRUE if table
                         exists and to FALSE otherwise.

    @note This function acquires LOCK_open internally.

    @note If there is no .FRM file for the table but it exists in one
          of engines (e.g. it was created on another node of NDB cluster)
          this function will fetch and create proper .FRM file for it.

    @retval  TRUE   Some error occurred
    @retval  FALSE  No error. 'exists' out parameter set accordingly.
*/

bool check_if_table_exists(THD *thd, TABLE_LIST *table, bool *exists)
{
  char path[FN_REFLEN + 1];
  TABLE_SHARE *share;
  DBUG_ENTER("check_if_table_exists");

  *exists= TRUE;

  DBUG_ASSERT(thd->mdl_context.
              is_lock_owner(MDL_key::TABLE, table->db,
                            table->table_name, MDL_SHARED));

  mysql_mutex_lock(&LOCK_open);
  share= get_cached_table_share(table->db, table->table_name);
  mysql_mutex_unlock(&LOCK_open);

  if (share)
    goto end;

  build_table_filename(path, sizeof(path) - 1, table->db, table->table_name,
                       reg_ext, 0);

  if (!access(path, F_OK))
    goto end;

  /* .FRM file doesn't exist. Check if some engine can provide it. */
  if (ha_check_if_table_exists(thd, table->db, table->table_name, exists))
  {
    my_printf_error(ER_OUT_OF_RESOURCES, "Failed to open '%-.64s', error while "
                    "unpacking from engine", MYF(0), table->table_name);
    DBUG_RETURN(TRUE);
  }
end:
  DBUG_RETURN(FALSE);
}


/**
  An error handler which converts, if possible, ER_LOCK_DEADLOCK error
  that can occur when we are trying to acquire a metadata lock to
  a request for back-off and re-start of open_tables() process.
*/

class MDL_deadlock_handler : public Internal_error_handler
{
public:
  MDL_deadlock_handler(Open_table_context *ot_ctx_arg)
    : m_ot_ctx(ot_ctx_arg), m_is_active(FALSE)
  {}

  virtual ~MDL_deadlock_handler() {}

  virtual bool handle_condition(THD *thd,
                                uint sql_errno,
                                const char* sqlstate,
                                MYSQL_ERROR::enum_warning_level level,
                                const char* msg,
                                MYSQL_ERROR ** cond_hdl);

private:
  /** Open table context to be used for back-off request. */
  Open_table_context *m_ot_ctx;
  /**
    Indicates that we are already in the process of handling
    ER_LOCK_DEADLOCK error. Allows to re-emit the error from
    the error handler without falling into infinite recursion.
  */
  bool m_is_active;
};


bool MDL_deadlock_handler::handle_condition(THD *,
                                            uint sql_errno,
                                            const char*,
                                            MYSQL_ERROR::enum_warning_level,
                                            const char*,
                                            MYSQL_ERROR ** cond_hdl)
{
  *cond_hdl= NULL;
  if (! m_is_active && sql_errno == ER_LOCK_DEADLOCK)
  {
    /* Disable the handler to avoid infinite recursion. */
    m_is_active= TRUE;
    (void) m_ot_ctx->request_backoff_action(
             Open_table_context::OT_BACKOFF_AND_RETRY,
             NULL);
    m_is_active= FALSE;
    /*
      If the above back-off request failed, a new instance of
      ER_LOCK_DEADLOCK error was emitted. Thus the current
      instance of error condition can be treated as handled.
    */
    return TRUE;
  }
  return FALSE;
}


/**
  Try to acquire an MDL lock for a table being opened.

  @param[in,out] thd      Session context, to report errors.
  @param[out]    ot_ctx   Open table context, to hold the back off
                          state. If we failed to acquire a lock
                          due to a lock conflict, we add the
                          failed request to the open table context.
  @param[in,out] mdl_request A request for an MDL lock.
                          If we managed to acquire a ticket
                          (no errors or lock conflicts occurred),
                          contains a reference to it on
                          return. However, is not modified if MDL
                          lock type- modifying flags were provided.
  @param[in]    flags flags MYSQL_OPEN_FORCE_SHARED_MDL,
                          MYSQL_OPEN_FORCE_SHARED_HIGH_PRIO_MDL or
                          MYSQL_OPEN_FAIL_ON_MDL_CONFLICT
                          @sa open_table().
  @param[out]   mdl_ticket Only modified if there was no error.
                          If we managed to acquire an MDL
                          lock, contains a reference to the
                          ticket, otherwise is set to NULL.

  @retval TRUE  An error occurred.
  @retval FALSE No error, but perhaps a lock conflict, check mdl_ticket.
*/

static bool
open_table_get_mdl_lock(THD *thd, Open_table_context *ot_ctx,
                        MDL_request *mdl_request,
                        uint flags,
                        MDL_ticket **mdl_ticket)
{
  MDL_request mdl_request_shared;

  if (flags & (MYSQL_OPEN_FORCE_SHARED_MDL |
               MYSQL_OPEN_FORCE_SHARED_HIGH_PRIO_MDL))
  {
    /*
      MYSQL_OPEN_FORCE_SHARED_MDL flag means that we are executing
      PREPARE for a prepared statement and want to override
      the type-of-operation aware metadata lock which was set
      in the parser/during view opening with a simple shared
      metadata lock.
      This is necessary to allow concurrent execution of PREPARE
      and LOCK TABLES WRITE statement against the same table.

      MYSQL_OPEN_FORCE_SHARED_HIGH_PRIO_MDL flag means that we open
      the table in order to get information about it for one of I_S
      queries and also want to override the type-of-operation aware
      shared metadata lock which was set earlier (e.g. during view
      opening) with a high-priority shared metadata lock.
      This is necessary to avoid unnecessary waiting and extra
      ER_WARN_I_S_SKIPPED_TABLE warnings when accessing I_S tables.

      These two flags are mutually exclusive.
    */
    DBUG_ASSERT(!(flags & MYSQL_OPEN_FORCE_SHARED_MDL) ||
                !(flags & MYSQL_OPEN_FORCE_SHARED_HIGH_PRIO_MDL));

    mdl_request_shared.init(&mdl_request->key,
                            (flags & MYSQL_OPEN_FORCE_SHARED_MDL) ?
                            MDL_SHARED : MDL_SHARED_HIGH_PRIO,
                            MDL_TRANSACTION);
    mdl_request= &mdl_request_shared;
  }

  if (flags & MYSQL_OPEN_FAIL_ON_MDL_CONFLICT)
  {
    /*
      When table is being open in order to get data for I_S table,
      we might have some tables not only open but also locked (e.g. when
      this happens under LOCK TABLES or in a stored function).
      As a result by waiting on a conflicting metadata lock to go away
      we may create a deadlock which won't entirely belong to the
      MDL subsystem and thus won't be detectable by this subsystem's
      deadlock detector.
      To avoid such situation we skip the trouble-making table if
      there is a conflicting lock.
    */
    if (thd->mdl_context.try_acquire_lock(mdl_request))
      return TRUE;
    if (mdl_request->ticket == NULL)
    {
      my_error(ER_WARN_I_S_SKIPPED_TABLE, MYF(0),
               mdl_request->key.db_name(), mdl_request->key.name());
      return TRUE;
    }
  }
  else
  {
    /*
      We are doing a normal table open. Let us try to acquire a metadata
      lock on the table. If there is a conflicting lock, acquire_lock()
      will wait for it to go away. Sometimes this waiting may lead to a
      deadlock, with the following results:
      1) If a deadlock is entirely within MDL subsystem, it is
         detected by the deadlock detector of this subsystem.
         ER_LOCK_DEADLOCK error is produced. Then, the error handler
         that is installed prior to the call to acquire_lock() attempts
         to request a back-off and retry. Upon success, ER_LOCK_DEADLOCK
         error is suppressed, otherwise propagated up the calling stack.
      2) Otherwise, a deadlock may occur when the wait-for graph
         includes edges not visible to the MDL deadlock detector.
         One such example is a wait on an InnoDB row lock, e.g. when:
         conn C1 gets SR MDL lock on t1 with SELECT * FROM t1
         conn C2 gets a row lock on t2 with  SELECT * FROM t2 FOR UPDATE
         conn C3 gets in and waits on C1 with DROP TABLE t0, t1
         conn C2 continues and blocks on C3 with SELECT * FROM t0
         conn C1 deadlocks by waiting on C2 by issuing SELECT * FROM
         t2 LOCK IN SHARE MODE.
         Such circular waits are currently only resolved by timeouts,
         e.g. @@innodb_lock_wait_timeout or @@lock_wait_timeout.
    */
    MDL_deadlock_handler mdl_deadlock_handler(ot_ctx);

    thd->push_internal_handler(&mdl_deadlock_handler);
    bool result= thd->mdl_context.acquire_lock(mdl_request,
                                               ot_ctx->get_timeout());
    thd->pop_internal_handler();

    if (result && !ot_ctx->can_recover_from_failed_open())
      return TRUE;
  }
  *mdl_ticket= mdl_request->ticket;
  return FALSE;
}


/**
  Check if table's share is being removed from the table definition
  cache and, if yes, wait until the flush is complete.

  @param thd             Thread context.
  @param table_list      Table which share should be checked.
  @param timeout         Timeout for waiting.
  @param deadlock_weight Weight of this wait for deadlock detector.

  @retval FALSE   Success. Share is up to date or has been flushed.
  @retval TRUE    Error (OOM, our was killed, the wait resulted
                  in a deadlock or timeout). Reported.
*/

static bool
tdc_wait_for_old_version(THD *thd, const char *db, const char *table_name,
                         ulong wait_timeout, uint deadlock_weight)
{
  TABLE_SHARE *share;
  bool res= FALSE;

  mysql_mutex_lock(&LOCK_open);
  if ((share= get_cached_table_share(db, table_name)) &&
      share->has_old_version())
  {
    struct timespec abstime;
    set_timespec(abstime, wait_timeout);
    res= share->wait_for_old_version(thd, &abstime, deadlock_weight);
  }
  mysql_mutex_unlock(&LOCK_open);
  return res;
}


/*
  Open a table.

  SYNOPSIS
    open_table()
    thd                 Thread context.
    table_list          Open first table in list.
    action       INOUT  Pointer to variable of enum_open_table_action type
                        which will be set according to action which is
                        required to remedy problem appeared during attempt
                        to open table.
    flags               Bitmap of flags to modify how open works:
                          MYSQL_OPEN_IGNORE_FLUSH - Open table even if
                          someone has done a flush or there is a pending
                          exclusive metadata lock requests against it
                          (i.e. request high priority metadata lock).
                          No version number checking is done.
                          MYSQL_OPEN_TEMPORARY_ONLY - Open only temporary
                          table not the base table or view.
                          MYSQL_OPEN_TAKE_UPGRADABLE_MDL - Obtain upgradable
                          metadata lock for tables on which we are going to
                          take some kind of write table-level lock.

  IMPLEMENTATION
    Uses a cache of open tables to find a table not in use.

    If TABLE_LIST::open_strategy is set to OPEN_IF_EXISTS, the table is opened
    only if it exists. If the open strategy is OPEN_STUB, the underlying table
    is never opened. In both cases, metadata locks are always taken according
    to the lock strategy.

  RETURN
    TRUE  Open failed. "action" parameter may contain type of action
          needed to remedy problem before retrying again.
    FALSE Success. Members of TABLE_LIST structure are filled properly (e.g.
          TABLE_LIST::table is set for real tables and TABLE_LIST::view is
          set for views).
*/


bool open_table(THD *thd, TABLE_LIST *table_list, MEM_ROOT *mem_root,
                Open_table_context *ot_ctx)
{
  reg1	TABLE *table;
  char	key[MAX_DBKEY_LENGTH];
  uint	key_length;
  char	*alias= table_list->alias;
  uint flags= ot_ctx->get_flags();
  MDL_ticket *mdl_ticket;
  int error;
  TABLE_SHARE *share;
  my_hash_value_type hash_value;
  DBUG_ENTER("open_table");

  /* an open table operation needs a lot of the stack space */
  if (check_stack_overrun(thd, STACK_MIN_SIZE_FOR_OPEN, (uchar *)&alias))
    DBUG_RETURN(TRUE);

  if (thd->killed)
    DBUG_RETURN(TRUE);

  key_length= (create_table_def_key(thd, key, table_list, 1) -
               TMP_TABLE_KEY_EXTRA);

  /*
    Unless requested otherwise, try to resolve this table in the list
    of temporary tables of this thread. In MySQL temporary tables
    are always thread-local and "shadow" possible base tables with the
    same name. This block implements the behaviour.
    TODO: move this block into a separate function.
  */
  if (table_list->open_type != OT_BASE_ONLY &&
      ! (flags & MYSQL_OPEN_SKIP_TEMPORARY))
  {
    for (table= thd->temporary_tables; table ; table=table->next)
    {
      if (table->s->table_cache_key.length == key_length +
          TMP_TABLE_KEY_EXTRA &&
	  !memcmp(table->s->table_cache_key.str, key,
		  key_length + TMP_TABLE_KEY_EXTRA))
      {
        /*
          We're trying to use the same temporary table twice in a query.
          Right now we don't support this because a temporary table
          is always represented by only one TABLE object in THD, and
          it can not be cloned. Emit an error for an unsupported behaviour.
        */
	if (table->query_id)
	{
          DBUG_PRINT("error",
                     ("query_id: %lu  server_id: %u  pseudo_thread_id: %lu",
                      (ulong) table->query_id, (uint) thd->server_id,
                      (ulong) thd->variables.pseudo_thread_id));
	  my_error(ER_CANT_REOPEN_TABLE, MYF(0), table->alias.c_ptr());
	  DBUG_RETURN(TRUE);
	}
	table->query_id= thd->query_id;
	thd->thread_specific_used= TRUE;
        DBUG_PRINT("info",("Using temporary table"));
        goto reset;
      }
    }
  }

  if (table_list->open_type == OT_TEMPORARY_ONLY ||
      (flags & MYSQL_OPEN_TEMPORARY_ONLY))
  {
    if (table_list->open_strategy == TABLE_LIST::OPEN_NORMAL)
    {
      my_error(ER_NO_SUCH_TABLE, MYF(0), table_list->db, table_list->table_name);
      DBUG_RETURN(TRUE);
    }
    else
      DBUG_RETURN(FALSE);
  }

  /*
    The table is not temporary - if we're in pre-locked or LOCK TABLES
    mode, let's try to find the requested table in the list of pre-opened
    and locked tables. If the table is not there, return an error - we can't
    open not pre-opened tables in pre-locked/LOCK TABLES mode.
    TODO: move this block into a separate function.
  */
  if (thd->locked_tables_mode &&
      ! (flags & MYSQL_OPEN_GET_NEW_TABLE))
  {						// Using table locks
    TABLE *best_table= 0;
    int best_distance= INT_MIN;
    for (table=thd->open_tables; table ; table=table->next)
    {
      if (table->s->table_cache_key.length == key_length &&
	  !memcmp(table->s->table_cache_key.str, key, key_length))
      {
        if (!my_strcasecmp(system_charset_info, table->alias.c_ptr(), alias) &&
            table->query_id != thd->query_id && /* skip tables already used */
            (thd->locked_tables_mode == LTM_LOCK_TABLES ||
             table->query_id == 0))
        {
          int distance= ((int) table->reginfo.lock_type -
                         (int) table_list->lock_type);

          /*
            Find a table that either has the exact lock type requested,
            or has the best suitable lock. In case there is no locked
            table that has an equal or higher lock than requested,
            we us the closest matching lock to be able to produce an error
            message about wrong lock mode on the table. The best_table
            is changed if bd < 0 <= d or bd < d < 0 or 0 <= d < bd.

            distance <  0 - No suitable lock found
            distance >  0 - we have lock mode higher then we require
            distance == 0 - we have lock mode exactly which we need
          */
          if ((best_distance < 0 && distance > best_distance) ||
              (distance >= 0 && distance < best_distance))
          {
            best_distance= distance;
            best_table= table;
            if (best_distance == 0)
            {
              /*
                We have found a perfect match and can finish iterating
                through open tables list. Check for table use conflict
                between calling statement and SP/trigger is done in
                lock_tables().
              */
              break;
            }
          }
        }
      }
    }
    if (best_table)
    {
      table= best_table;
      table->query_id= thd->query_id;
      DBUG_PRINT("info",("Using locked table"));
      goto reset;
    }
    /*
      Is this table a view and not a base table?
      (it is work around to allow to open view with locked tables,
      real fix will be made after definition cache will be made)

      Since opening of view which was not explicitly locked by LOCK
      TABLES breaks metadata locking protocol (potentially can lead
      to deadlocks) it should be disallowed.
    */
    if (thd->mdl_context.is_lock_owner(MDL_key::TABLE,
                                       table_list->db,
                                       table_list->table_name,
                                       MDL_SHARED))
    {
      char path[FN_REFLEN + 1];
      enum legacy_db_type not_used;
      build_table_filename(path, sizeof(path) - 1,
                           table_list->db, table_list->table_name, reg_ext, 0);
      /*
        Note that we can't be 100% sure that it is a view since it's
        possible that we either simply have not found unused TABLE
        instance in THD::open_tables list or were unable to open table
        during prelocking process (in this case in theory we still
        should hold shared metadata lock on it).
      */
      if (dd_frm_type(thd, path, &not_used) == FRMTYPE_VIEW)
      {
        if (!tdc_open_view(thd, table_list, alias, key, key_length,
                           mem_root, 0))
        {
          DBUG_ASSERT(table_list->view != 0);
          DBUG_RETURN(FALSE); // VIEW
        }
      }
    }
    /*
      No table in the locked tables list. In case of explicit LOCK TABLES
      this can happen if a user did not include the able into the list.
      In case of pre-locked mode locked tables list is generated automatically,
      so we may only end up here if the table did not exist when
      locked tables list was created.
    */
    if (thd->locked_tables_mode == LTM_PRELOCKED)
      my_error(ER_NO_SUCH_TABLE, MYF(0), table_list->db, table_list->alias);
    else
      my_error(ER_TABLE_NOT_LOCKED, MYF(0), alias);
    DBUG_RETURN(TRUE);
  }

  /*
    Non pre-locked/LOCK TABLES mode, and the table is not temporary.
    This is the normal use case.
  */

  if (! (flags & MYSQL_OPEN_HAS_MDL_LOCK))
  {
    /*
      We are not under LOCK TABLES and going to acquire write-lock/
      modify the base table. We need to acquire protection against
      global read lock until end of this statement in order to have
      this statement blocked by active FLUSH TABLES WITH READ LOCK.

      We don't block acquire this protection under LOCK TABLES as
      such protection already acquired at LOCK TABLES time and
      not released until UNLOCK TABLES.

      We don't block statements which modify only temporary tables
      as these tables are not preserved by backup by any form of
      backup which uses FLUSH TABLES WITH READ LOCK.

      TODO: The fact that we sometimes acquire protection against
            GRL only when we encounter table to be write-locked
            slightly increases probability of deadlock.
            This problem will be solved once Alik pushes his
            temporary table refactoring patch and we can start
            pre-acquiring metadata locks at the beggining of
            open_tables() call.
    */
    if (table_list->mdl_request.type >= MDL_SHARED_WRITE &&
        ! (flags & (MYSQL_OPEN_IGNORE_GLOBAL_READ_LOCK |
                    MYSQL_OPEN_FORCE_SHARED_MDL |
                    MYSQL_OPEN_FORCE_SHARED_HIGH_PRIO_MDL |
                    MYSQL_OPEN_SKIP_SCOPED_MDL_LOCK)) &&
        ! ot_ctx->has_protection_against_grl())
    {
      MDL_request protection_request;
      MDL_deadlock_handler mdl_deadlock_handler(ot_ctx);

      if (thd->global_read_lock.can_acquire_protection())
        DBUG_RETURN(TRUE);

      protection_request.init(MDL_key::GLOBAL, "", "", MDL_INTENTION_EXCLUSIVE,
                              MDL_STATEMENT);

      /*
        Install error handler which if possible will convert deadlock error
        into request to back-off and restart process of opening tables.
      */
      thd->push_internal_handler(&mdl_deadlock_handler);
      bool result= thd->mdl_context.acquire_lock(&protection_request,
                                                 ot_ctx->get_timeout());
      thd->pop_internal_handler();

      if (result)
        DBUG_RETURN(TRUE);

      ot_ctx->set_has_protection_against_grl();
    }

    if (open_table_get_mdl_lock(thd, ot_ctx, &table_list->mdl_request,
                                flags, &mdl_ticket) ||
        mdl_ticket == NULL)
    {
      DEBUG_SYNC(thd, "before_open_table_wait_refresh");
      DBUG_RETURN(TRUE);
    }
    DEBUG_SYNC(thd, "after_open_table_mdl_shared");
  }
  else
  {
    /*
      Grab reference to the MDL lock ticket that was acquired
      by the caller.
    */
    mdl_ticket= table_list->mdl_request.ticket;
  }

  hash_value= my_calc_hash(&table_def_cache, (uchar*) key, key_length);


  if (table_list->open_strategy == TABLE_LIST::OPEN_IF_EXISTS)
  {
    bool exists;

    if (check_if_table_exists(thd, table_list, &exists))
      DBUG_RETURN(TRUE);

    if (!exists)
      DBUG_RETURN(FALSE);

    /* Table exists. Let us try to open it. */
  }
  else if (table_list->open_strategy == TABLE_LIST::OPEN_STUB)
    DBUG_RETURN(FALSE);

retry_share:

  mysql_mutex_lock(&LOCK_open);

  if (!(share= get_table_share_with_discover(thd, table_list, key,
                                             key_length, OPEN_VIEW,
                                             &error,
                                             hash_value)))
  {
    mysql_mutex_unlock(&LOCK_open);
    /*
      If thd->is_error() is not set, we either need discover
      (error == 7), or the error was silenced by the prelocking
      handler (error == 0), in which case we should skip this
      table.
    */
    if (error == 7 && !thd->is_error())
    {
      (void) ot_ctx->request_backoff_action(Open_table_context::OT_DISCOVER,
                                            table_list);
    }
    DBUG_RETURN(TRUE);
  }

  if (share->is_view)
  {
    /*
      If parent_l of the table_list is non null then a merge table
      has this view as child table, which is not supported.
    */
    if (table_list->parent_l)
    {
      my_error(ER_WRONG_MRG_TABLE, MYF(0));
      goto err_unlock;
    }

    /*
      This table is a view. Validate its metadata version: in particular,
      that it was a view when the statement was prepared.
    */
    if (check_and_update_table_version(thd, table_list, share))
      goto err_unlock;
    if (table_list->i_s_requested_object & OPEN_TABLE_ONLY)
    {
      my_error(ER_NO_SUCH_TABLE, MYF(0), table_list->db,
               table_list->table_name);
      goto err_unlock;
    }

    /* Open view */
    if (open_new_frm(thd, share, alias,
                     (uint) (HA_OPEN_KEYFILE | HA_OPEN_RNDFILE |
                             HA_GET_INDEX | HA_TRY_READ_ONLY),
                     READ_KEYINFO | COMPUTE_TYPES | EXTRA_RECORD,
                     thd->open_options,
                     0, table_list, mem_root))
      goto err_unlock;

    /* TODO: Don't free this */
    release_table_share(share);

    DBUG_ASSERT(table_list->view);

    mysql_mutex_unlock(&LOCK_open);
    DBUG_RETURN(FALSE);
  }

  /*
    Note that situation when we are trying to open a table for what
    was a view during previous execution of PS will be handled in by
    the caller. Here we should simply open our table even if
    TABLE_LIST::view is true.
  */

  if (table_list->i_s_requested_object &  OPEN_VIEW_ONLY)
  {
    my_error(ER_NO_SUCH_TABLE, MYF(0), table_list->db,
             table_list->table_name);
    goto err_unlock;
  }

  if (!(flags & MYSQL_OPEN_IGNORE_FLUSH))
  {
    if (share->has_old_version())
    {
      /*
        We already have an MDL lock. But we have encountered an old
        version of table in the table definition cache which is possible
        when someone changes the table version directly in the cache
        without acquiring a metadata lock (e.g. this can happen during
        "rolling" FLUSH TABLE(S)).
        Release our reference to share, wait until old version of
        share goes away and then try to get new version of table share.
      */
      MDL_deadlock_handler mdl_deadlock_handler(ot_ctx);
      bool wait_result;

      release_table_share(share);
      mysql_mutex_unlock(&LOCK_open);

      thd->push_internal_handler(&mdl_deadlock_handler);
      wait_result= tdc_wait_for_old_version(thd, table_list->db,
                                            table_list->table_name,
                                            ot_ctx->get_timeout(),
                                            mdl_ticket->get_deadlock_weight());
      thd->pop_internal_handler();

      if (wait_result)
        DBUG_RETURN(TRUE);

      goto retry_share;
    }

    if (thd->open_tables && thd->open_tables->s->version != share->version)
    {
      /*
        If the version changes while we're opening the tables,
        we have to back off, close all the tables opened-so-far,
        and try to reopen them. Note: refresh_version is currently
        changed only during FLUSH TABLES.
      */
      release_table_share(share);
      mysql_mutex_unlock(&LOCK_open);
      (void)ot_ctx->request_backoff_action(Open_table_context::OT_REOPEN_TABLES,
                                           NULL);
      DBUG_RETURN(TRUE);
    }
  }

  if (!share->free_tables.is_empty())
  {
    table= share->free_tables.front();
    table_def_use_table(thd, table);
    /* We need to release share as we have EXTRA reference to it in our hands. */
    release_table_share(share);
  }
  else
  {
    /* We have too many TABLE instances around let us try to get rid of them. */
    while (table_cache_count > table_cache_size && unused_tables)
      free_cache_entry(unused_tables);

    mysql_mutex_unlock(&LOCK_open);

    /* make a new table */
    if (!(table=(TABLE*) my_malloc(sizeof(*table),MYF(MY_WME))))
      goto err_lock;

    error= open_table_from_share(thd, share, alias,
                                 (uint) (HA_OPEN_KEYFILE |
                                         HA_OPEN_RNDFILE |
                                         HA_GET_INDEX |
                                         HA_TRY_READ_ONLY),
                                 (READ_KEYINFO | COMPUTE_TYPES |
                                  EXTRA_RECORD),
                                 thd->open_options, table, FALSE);

    if (error)
    {
      my_free(table);

      if (error == 7)
        (void) ot_ctx->request_backoff_action(Open_table_context::OT_DISCOVER,
                                              table_list);
      else if (share->crashed)
        (void) ot_ctx->request_backoff_action(Open_table_context::OT_REPAIR,
                                              table_list);

      goto err_lock;
    }

    if (open_table_entry_fini(thd, share, table))
    {
      closefrm(table, 0);
      my_free(table);
      goto err_lock;
    }

    mysql_mutex_lock(&LOCK_open);
    /* Add table to the share's used tables list. */
    table_def_add_used_table(thd, table);
  }

  mysql_mutex_unlock(&LOCK_open);

  table->mdl_ticket= mdl_ticket;

  table->next= thd->open_tables;		/* Link into simple list */
  thd->set_open_tables(table);

  table->reginfo.lock_type=TL_READ;		/* Assume read */

 reset:
  /*
    Check that there is no reference to a condition from an earlier query
    (cf. Bug#58553). 
  */
  DBUG_ASSERT(table->file->pushed_cond == NULL);
  table_list->updatable= 1; // It is not derived table nor non-updatable VIEW
  table_list->table= table;

  table->init(thd, table_list);

  DBUG_RETURN(FALSE);

err_lock:
  mysql_mutex_lock(&LOCK_open);
err_unlock:
  release_table_share(share);
  mysql_mutex_unlock(&LOCK_open);

  DBUG_RETURN(TRUE);
}


/**
   Find table in the list of open tables.

   @param list       List of TABLE objects to be inspected.
   @param db         Database name
   @param table_name Table name

   @return Pointer to the TABLE object found, 0 if no table found.
*/

TABLE *find_locked_table(TABLE *list, const char *db, const char *table_name)
{
  char	key[MAX_DBKEY_LENGTH];
  uint key_length=(uint) (strmov(strmov(key,db)+1,table_name)-key)+1;

  for (TABLE *table= list; table ; table=table->next)
  {
    if (table->s->table_cache_key.length == key_length &&
	!memcmp(table->s->table_cache_key.str, key, key_length))
      return table;
  }
  return(0);
}


/**
   Find instance of TABLE with upgradable or exclusive metadata
   lock from the list of open tables, emit error if no such table
   found.

   @param thd        Thread context
   @param db         Database name.
   @param table_name Name of table.
   @param no_error   Don't emit error if no suitable TABLE
                     instance were found.

   @note This function checks if the connection holds a global IX
         metadata lock. If no such lock is found, it is not safe to
         upgrade the lock and ER_TABLE_NOT_LOCKED_FOR_WRITE will be
         reported.

   @return Pointer to TABLE instance with MDL_SHARED_NO_WRITE,
           MDL_SHARED_NO_READ_WRITE, or MDL_EXCLUSIVE metadata
           lock, NULL otherwise.
*/

TABLE *find_table_for_mdl_upgrade(THD *thd, const char *db,
                                  const char *table_name, bool no_error)
{
  TABLE *tab= find_locked_table(thd->open_tables, db, table_name);

  if (!tab)
  {
    if (!no_error)
      my_error(ER_TABLE_NOT_LOCKED, MYF(0), table_name);
    return NULL;
  }

  /*
    It is not safe to upgrade the metadata lock without a global IX lock.
    This can happen with FLUSH TABLES <list> WITH READ LOCK as we in these
    cases don't take a global IX lock in order to be compatible with
    global read lock.
  */
  if (!thd->mdl_context.is_lock_owner(MDL_key::GLOBAL, "", "",
                                      MDL_INTENTION_EXCLUSIVE))
  {
    if (!no_error)
      my_error(ER_TABLE_NOT_LOCKED_FOR_WRITE, MYF(0), table_name);
    return NULL;
  }

  while (tab->mdl_ticket != NULL &&
         !tab->mdl_ticket->is_upgradable_or_exclusive() &&
         (tab= find_locked_table(tab->next, db, table_name)))
    continue;

  if (!tab && !no_error)
    my_error(ER_TABLE_NOT_LOCKED_FOR_WRITE, MYF(0), table_name);

  return tab;
}


/***********************************************************************
  class Locked_tables_list implementation. Declared in sql_class.h
************************************************************************/

/**
  Enter LTM_LOCK_TABLES mode.

  Enter the LOCK TABLES mode using all the tables that are
  currently open and locked in this connection.
  Initializes a TABLE_LIST instance for every locked table.

  @param  thd  thread handle

  @return TRUE if out of memory.
*/

bool
Locked_tables_list::init_locked_tables(THD *thd)
{
  DBUG_ASSERT(thd->locked_tables_mode == LTM_NONE);
  DBUG_ASSERT(m_locked_tables == NULL);
  DBUG_ASSERT(m_reopen_array == NULL);
  DBUG_ASSERT(m_locked_tables_count == 0);

  for (TABLE *table= thd->open_tables; table;
       table= table->next, m_locked_tables_count++)
  {
    TABLE_LIST *src_table_list= table->pos_in_table_list;
    char *db, *table_name, *alias;
    size_t db_len= src_table_list->db_length;
    size_t table_name_len= src_table_list->table_name_length;
    size_t alias_len= strlen(src_table_list->alias);
    TABLE_LIST *dst_table_list;

    if (! multi_alloc_root(&m_locked_tables_root,
                           &dst_table_list, sizeof(*dst_table_list),
                           &db, db_len + 1,
                           &table_name, table_name_len + 1,
                           &alias, alias_len + 1,
                           NullS))
    {
      unlock_locked_tables(0);
      return TRUE;
    }

    memcpy(db, src_table_list->db, db_len + 1);
    memcpy(table_name, src_table_list->table_name, table_name_len + 1);
    memcpy(alias, src_table_list->alias, alias_len + 1);
    /**
      Sic: remember the *actual* table level lock type taken, to
      acquire the exact same type in reopen_tables().
      E.g. if the table was locked for write, src_table_list->lock_type is
      TL_WRITE_DEFAULT, whereas reginfo.lock_type has been updated from
      thd->update_lock_default.
    */
    dst_table_list->init_one_table(db, db_len, table_name, table_name_len,
                                   alias,
                                   src_table_list->table->reginfo.lock_type);
    dst_table_list->table= table;
    dst_table_list->mdl_request.ticket= src_table_list->mdl_request.ticket;

    /* Link last into the list of tables */
    *(dst_table_list->prev_global= m_locked_tables_last)= dst_table_list;
    m_locked_tables_last= &dst_table_list->next_global;
    table->pos_in_locked_tables= dst_table_list;
  }
  if (m_locked_tables_count)
  {
    /**
      Allocate an auxiliary array to pass to mysql_lock_tables()
      in reopen_tables(). reopen_tables() is a critical
      path and we don't want to complicate it with extra allocations.
    */
    m_reopen_array= (TABLE**)alloc_root(&m_locked_tables_root,
                                        sizeof(TABLE*) *
                                        (m_locked_tables_count+1));
    if (m_reopen_array == NULL)
    {
      unlock_locked_tables(0);
      return TRUE;
    }
  }
  thd->enter_locked_tables_mode(LTM_LOCK_TABLES);

  return FALSE;
}


/**
  Leave LTM_LOCK_TABLES mode if it's been entered.

  Close all locked tables, free memory, and leave the mode.

  @note This function is a no-op if we're not in LOCK TABLES.
*/

void
Locked_tables_list::unlock_locked_tables(THD *thd)

{
  if (thd)
  {
    DBUG_ASSERT(!thd->in_sub_stmt &&
                !(thd->state_flags & Open_tables_state::BACKUPS_AVAIL));
    /*
      Sic: we must be careful to not close open tables if
      we're not in LOCK TABLES mode: unlock_locked_tables() is
      sometimes called implicitly, expecting no effect on
      open tables, e.g. from begin_trans().
    */
    if (thd->locked_tables_mode != LTM_LOCK_TABLES)
      return;

    for (TABLE_LIST *table_list= m_locked_tables;
         table_list; table_list= table_list->next_global)
    {
      /*
        Clear the position in the list, the TABLE object will be
        returned to the table cache.
      */
      table_list->table->pos_in_locked_tables= NULL;
    }
    thd->leave_locked_tables_mode();

    DBUG_ASSERT(thd->transaction.stmt.is_empty());
    close_thread_tables(thd);
    /*
      We rely on the caller to implicitly commit the
      transaction and release transactional locks.
    */
  }
  /*
    After closing tables we can free memory used for storing lock
    request for metadata locks and TABLE_LIST elements.
  */
  free_root(&m_locked_tables_root, MYF(0));
  m_locked_tables= NULL;
  m_locked_tables_last= &m_locked_tables;
  m_reopen_array= NULL;
  m_locked_tables_count= 0;
}


/**
  Unlink a locked table from the locked tables list, either
  temporarily or permanently.

  @param  thd        thread handle
  @param  table_list the element of locked tables list.
                     The implementation assumes that this argument
                     points to a TABLE_LIST element linked into
                     the locked tables list. Passing a TABLE_LIST
                     instance that is not part of locked tables
                     list will lead to a crash.
  @param  remove_from_locked_tables
                      TRUE if the table is removed from the list
                      permanently.

  This function is a no-op if we're not under LOCK TABLES.

  @sa Locked_tables_list::reopen_tables()
*/


void Locked_tables_list::unlink_from_list(THD *thd,
                                          TABLE_LIST *table_list,
                                          bool remove_from_locked_tables)
{
  /*
    If mode is not LTM_LOCK_TABLES, we needn't do anything. Moreover,
    outside this mode pos_in_locked_tables value is not trustworthy.
  */
  if (thd->locked_tables_mode != LTM_LOCK_TABLES)
    return;

  /*
    table_list must be set and point to pos_in_locked_tables of some
    table.
  */
  DBUG_ASSERT(table_list->table->pos_in_locked_tables == table_list);

  /* Clear the pointer, the table will be returned to the table cache. */
  table_list->table->pos_in_locked_tables= NULL;

  /* Mark the table as closed in the locked tables list. */
  table_list->table= NULL;

  /*
    If the table is being dropped or renamed, remove it from
    the locked tables list (implicitly drop the LOCK TABLES lock
    on it).
  */
  if (remove_from_locked_tables)
  {
    *table_list->prev_global= table_list->next_global;
    if (table_list->next_global == NULL)
      m_locked_tables_last= table_list->prev_global;
    else
      table_list->next_global->prev_global= table_list->prev_global;
  }
}

/**
  This is an attempt to recover (somewhat) in case of an error.
  If we failed to reopen a closed table, let's unlink it from the
  list and forget about it. From a user perspective that would look
  as if the server "lost" the lock on one of the locked tables.

  @note This function is a no-op if we're not under LOCK TABLES.
*/

void Locked_tables_list::
unlink_all_closed_tables(THD *thd, MYSQL_LOCK *lock, size_t reopen_count)
{
  /* If we managed to take a lock, unlock tables and free the lock. */
  if (lock)
    mysql_unlock_tables(thd, lock);
  /*
    If a failure happened in reopen_tables(), we may have succeeded
    reopening some tables, but not all.
    This works when the connection was killed in mysql_lock_tables().
  */
  if (reopen_count)
  {
    while (reopen_count--)
    {
      /*
        When closing the table, we must remove it
        from thd->open_tables list.
        We rely on the fact that open_table() that was used
        in reopen_tables() always links the opened table
        to the beginning of the open_tables list.
      */
      DBUG_ASSERT(thd->open_tables == m_reopen_array[reopen_count]);

      thd->open_tables->pos_in_locked_tables->table= NULL;

      close_thread_table(thd, &thd->open_tables);
    }
  }
  /* Exclude all closed tables from the LOCK TABLES list. */
  for (TABLE_LIST *table_list= m_locked_tables; table_list; table_list=
       table_list->next_global)
  {
    if (table_list->table == NULL)
    {
      /* Unlink from list. */
      *table_list->prev_global= table_list->next_global;
      if (table_list->next_global == NULL)
        m_locked_tables_last= table_list->prev_global;
      else
        table_list->next_global->prev_global= table_list->prev_global;
    }
  }
}


/**
  Reopen the tables locked with LOCK TABLES and temporarily closed
  by a DDL statement or FLUSH TABLES.

  @note This function is a no-op if we're not under LOCK TABLES.

  @return TRUE if an error reopening the tables. May happen in
               case of some fatal system error only, e.g. a disk
               corruption, out of memory or a serious bug in the
               locking.
*/

bool
Locked_tables_list::reopen_tables(THD *thd)
{
  Open_table_context ot_ctx(thd, MYSQL_OPEN_REOPEN);
  size_t reopen_count= 0;
  MYSQL_LOCK *lock;
  MYSQL_LOCK *merged_lock;

  for (TABLE_LIST *table_list= m_locked_tables;
       table_list; table_list= table_list->next_global)
  {
    if (table_list->table)                      /* The table was not closed */
      continue;

    /* Links into thd->open_tables upon success */
    if (open_table(thd, table_list, thd->mem_root, &ot_ctx))
    {
      unlink_all_closed_tables(thd, 0, reopen_count);
      return TRUE;
    }
    table_list->table->pos_in_locked_tables= table_list;
    /* See also the comment on lock type in init_locked_tables(). */
    table_list->table->reginfo.lock_type= table_list->lock_type;

    DBUG_ASSERT(reopen_count < m_locked_tables_count);
    m_reopen_array[reopen_count++]= table_list->table;
  }
  if (reopen_count)
  {
    thd->in_lock_tables= 1;
    /*
      We re-lock all tables with mysql_lock_tables() at once rather
      than locking one table at a time because of the case
      reported in Bug#45035: when the same table is present
      in the list many times, thr_lock.c fails to grant READ lock
      on a table that is already locked by WRITE lock, even if
      WRITE lock is taken by the same thread. If READ and WRITE
      lock are passed to thr_lock.c in the same list, everything
      works fine. Patching legacy code of thr_lock.c is risking to
      break something else.
    */
    lock= mysql_lock_tables(thd, m_reopen_array, reopen_count,
                            MYSQL_OPEN_REOPEN);
    thd->in_lock_tables= 0;
    if (lock == NULL || (merged_lock=
                         mysql_lock_merge(thd->lock, lock)) == NULL)
    {
      unlink_all_closed_tables(thd, lock, reopen_count);
      if (! thd->killed)
        my_error(ER_LOCK_DEADLOCK, MYF(0));
      return TRUE;
    }
    thd->lock= merged_lock;
  }
  return FALSE;
}


/*
  Function to assign a new table map id to a table share.

  PARAMETERS

    share - Pointer to table share structure

  DESCRIPTION

    We are intentionally not checking that share->mutex is locked
    since this function should only be called when opening a table
    share and before it is entered into the table_def_cache (meaning
    that it cannot be fetched by another thread, even accidentally).

  PRE-CONDITION(S)

    share is non-NULL
    The LOCK_open mutex is locked.

  POST-CONDITION(S)

    share->table_map_id is given a value that with a high certainty is
    not used by any other table (the only case where a table id can be
    reused is on wrap-around, which means more than 4 billion table
    share opens have been executed while one table was open all the
    time).

    share->table_map_id is not ~0UL.
 */
static ulong last_table_id= ~0UL;

void assign_new_table_id(TABLE_SHARE *share)
{

  DBUG_ENTER("assign_new_table_id");

  /* Preconditions */
  DBUG_ASSERT(share != NULL);
  mysql_mutex_assert_owner(&LOCK_open);

  ulong tid= ++last_table_id;                   /* get next id */
  /*
    There is one reserved number that cannot be used.  Remember to
    change this when 6-byte global table id's are introduced.
  */
  if (unlikely(tid == ~0UL))
    tid= ++last_table_id;
  share->table_map_id= tid;
  DBUG_PRINT("info", ("table_id=%lu", tid));

  /* Post conditions */
  DBUG_ASSERT(share->table_map_id != ~0UL);

  DBUG_VOID_RETURN;
}

#ifndef DBUG_OFF
/* Cause a spurious statement reprepare for debug purposes. */
static bool inject_reprepare(THD *thd)
{
  if (thd->m_reprepare_observer && thd->stmt_arena->is_reprepared == FALSE)
  {
    thd->m_reprepare_observer->report_error(thd);
    return TRUE;
  }

  return FALSE;
}
#endif

/**
  Compare metadata versions of an element obtained from the table
  definition cache and its corresponding node in the parse tree.

  @details If the new and the old values mismatch, invoke
  Metadata_version_observer.
  At prepared statement prepare, all TABLE_LIST version values are
  NULL and we always have a mismatch. But there is no observer set
  in THD, and therefore no error is reported. Instead, we update
  the value in the parse tree, effectively recording the original
  version.
  At prepared statement execute, an observer may be installed.  If
  there is a version mismatch, we push an error and return TRUE.

  For conventional execution (no prepared statements), the
  observer is never installed.

  @sa Execute_observer
  @sa check_prepared_statement() to see cases when an observer is installed
  @sa TABLE_LIST::is_table_ref_id_equal()
  @sa TABLE_SHARE::get_table_ref_id()

  @param[in]      thd         used to report errors
  @param[in,out]  tables      TABLE_LIST instance created by the parser
                              Metadata version information in this object
                              is updated upon success.
  @param[in]      table_share an element from the table definition cache

  @retval  TRUE  an error, which has been reported
  @retval  FALSE success, version in TABLE_LIST has been updated
*/

static bool
check_and_update_table_version(THD *thd,
                               TABLE_LIST *tables, TABLE_SHARE *table_share)
{
  if (! tables->is_table_ref_id_equal(table_share))
  {
    if (thd->m_reprepare_observer &&
        thd->m_reprepare_observer->report_error(thd))
    {
      /*
        Version of the table share is different from the
        previous execution of the prepared statement, and it is
        unacceptable for this SQLCOM. Error has been reported.
      */
      DBUG_ASSERT(thd->is_error());
      return TRUE;
    }
    /* Always maintain the latest version and type */
    tables->set_table_ref_id(table_share);
  }

  DBUG_EXECUTE_IF("reprepare_each_statement", return inject_reprepare(thd););
  return FALSE;
}


/**
  Compares versions of a stored routine obtained from the sp cache
  and the version used at prepare.

  @details If the new and the old values mismatch, invoke
  Metadata_version_observer.
  At prepared statement prepare, all Sroutine_hash_entry version values
  are NULL and we always have a mismatch. But there is no observer set
  in THD, and therefore no error is reported. Instead, we update
  the value in Sroutine_hash_entry, effectively recording the original
  version.
  At prepared statement execute, an observer may be installed.  If
  there is a version mismatch, we push an error and return TRUE.

  For conventional execution (no prepared statements), the
  observer is never installed.

  @param[in]      thd         used to report errors
  @param[in/out]  rt          pointer to stored routine entry in the
                              parse tree
  @param[in]      sp          pointer to stored routine cache entry.
                              Can be NULL if there is no such routine.
  @retval  TRUE  an error, which has been reported
  @retval  FALSE success, version in Sroutine_hash_entry has been updated
*/

static bool
check_and_update_routine_version(THD *thd, Sroutine_hash_entry *rt,
                                 sp_head *sp)
{
  ulong spc_version= sp_cache_version();
  /* sp is NULL if there is no such routine. */
  ulong version= sp ? sp->sp_cache_version() : spc_version;
  /*
    If the version in the parse tree is stale,
    or the version in the cache is stale and sp is not used,
    we need to reprepare.
    Sic: version != spc_version <--> sp is not NULL.
  */
  if (rt->m_sp_cache_version != version ||
      (version != spc_version && !sp->is_invoked()))
  {
    if (thd->m_reprepare_observer &&
        thd->m_reprepare_observer->report_error(thd))
    {
      /*
        Version of the sp cache is different from the
        previous execution of the prepared statement, and it is
        unacceptable for this SQLCOM. Error has been reported.
      */
      DBUG_ASSERT(thd->is_error());
      return TRUE;
    }
    /* Always maintain the latest cache version. */
    rt->m_sp_cache_version= version;
  }
  return FALSE;
}


/**
   Open view by getting its definition from disk (and table cache in future).

   @param thd               Thread handle
   @param table_list        TABLE_LIST with db, table_name & belong_to_view
   @param alias             Alias name
   @param cache_key         Key for table definition cache
   @param cache_key_length  Length of cache_key
   @param mem_root          Memory to be used for .frm parsing.
   @param flags             Flags which modify how we open the view

   @todo This function is needed for special handling of views under
         LOCK TABLES. We probably should get rid of it in long term.

   @return FALSE if success, TRUE - otherwise.
*/

bool tdc_open_view(THD *thd, TABLE_LIST *table_list, const char *alias,
                   char *cache_key, uint cache_key_length,
                   MEM_ROOT *mem_root, uint flags)
{
  TABLE not_used;
  int error;
  my_hash_value_type hash_value;
  TABLE_SHARE *share;

  hash_value= my_calc_hash(&table_def_cache, (uchar*) cache_key,
                           cache_key_length);
  mysql_mutex_lock(&LOCK_open);

  if (!(share= get_table_share(thd, table_list, cache_key,
                               cache_key_length,
                               OPEN_VIEW, &error,
                               hash_value)))
    goto err;

  if (share->is_view &&
      !open_new_frm(thd, share, alias,
                    (uint) (HA_OPEN_KEYFILE | HA_OPEN_RNDFILE |
                            HA_GET_INDEX | HA_TRY_READ_ONLY),
                    READ_KEYINFO | COMPUTE_TYPES | EXTRA_RECORD |
                    flags, thd->open_options, &not_used, table_list,
                    mem_root))
  {
    release_table_share(share);
    mysql_mutex_unlock(&LOCK_open);
    return FALSE;
  }

  my_error(ER_WRONG_OBJECT, MYF(0), share->db.str, share->table_name.str, "VIEW");
  release_table_share(share);
err:
  mysql_mutex_unlock(&LOCK_open);
  return TRUE;
}


/**
   Finalize the process of TABLE creation by loading table triggers
   and taking action if a HEAP table content was emptied implicitly.
*/

static bool open_table_entry_fini(THD *thd, TABLE_SHARE *share, TABLE *entry)
{
  if (Table_triggers_list::check_n_load(thd, share->db.str,
                                        share->table_name.str, entry, 0))
    return TRUE;

  /*
    If we are here, there was no fatal error (but error may be still
    unitialized).
  */
  if (unlikely(entry->file->implicit_emptied))
  {
    entry->file->implicit_emptied= 0;
    if (mysql_bin_log.is_open())
    {
      char *query, *end;
      uint query_buf_size= 20 + share->db.length + share->table_name.length +1;
      if ((query= (char*) my_malloc(query_buf_size,MYF(MY_WME))))
      {
        /* this DELETE FROM is needed even with row-based binlogging */
        end = strxmov(strmov(query, "DELETE FROM `"),
                      share->db.str,"`.`",share->table_name.str,"`", NullS);
        int errcode= query_error_code(thd, TRUE);
        if (thd->binlog_query(THD::STMT_QUERY_TYPE,
                              query, (ulong)(end-query),
                              FALSE, FALSE, FALSE, errcode))
        {
          my_free(query);
          return TRUE;
        }
        my_free(query);
      }
      else
      {
        /*
          As replication is maybe going to be corrupted, we need to warn the
          DBA on top of warning the client (which will automatically be done
          because of MYF(MY_WME) in my_malloc() above).
        */
        sql_print_error("When opening HEAP table, could not allocate memory "
                        "to write 'DELETE FROM `%s`.`%s`' to the binary log",
                        share->db.str, share->table_name.str);
        delete entry->triggers;
        return TRUE;
      }
    }
  }
  return FALSE;
}


/**
   Auxiliary routine which is used for performing automatical table repair.
*/

static bool auto_repair_table(THD *thd, TABLE_LIST *table_list)
{
  char	cache_key[MAX_DBKEY_LENGTH];
  uint	cache_key_length;
  TABLE_SHARE *share;
  TABLE *entry;
  int not_used;
  bool result= TRUE;
  my_hash_value_type hash_value;

  cache_key_length= create_table_def_key(thd, cache_key, table_list, 0);

  thd->clear_error();

  hash_value= my_calc_hash(&table_def_cache, (uchar*) cache_key,
                           cache_key_length);
  mysql_mutex_lock(&LOCK_open);

  if (!(share= get_table_share(thd, table_list, cache_key,
                               cache_key_length,
                               OPEN_VIEW, &not_used,
                               hash_value)))
    goto end_unlock;

  if (share->is_view)
  {
    release_table_share(share);
    goto end_unlock;
  }

  if (!(entry= (TABLE*)my_malloc(sizeof(TABLE), MYF(MY_WME))))
  {
    release_table_share(share);
    goto end_unlock;
  }
  mysql_mutex_unlock(&LOCK_open);

  if (open_table_from_share(thd, share, table_list->alias,
                            (uint) (HA_OPEN_KEYFILE | HA_OPEN_RNDFILE |
                                    HA_GET_INDEX |
                                    HA_TRY_READ_ONLY),
                            READ_KEYINFO | COMPUTE_TYPES | EXTRA_RECORD,
                            ha_open_options | HA_OPEN_FOR_REPAIR,
                            entry, FALSE) || ! entry->file ||
      (entry->file->is_crashed() && entry->file->ha_check_and_repair(thd)))
  {
    /* Give right error message */
    thd->clear_error();
    my_error(ER_NOT_KEYFILE, MYF(0), share->table_name.str);
    sql_print_error("Couldn't repair table: %s.%s", share->db.str,
                    share->table_name.str);
    if (entry->file)
      closefrm(entry, 0);
  }
  else
  {
    thd->clear_error();			// Clear error message
    closefrm(entry, 0);
    result= FALSE;
  }
  my_free(entry);

  mysql_mutex_lock(&LOCK_open);
  release_table_share(share);
  /* Remove the repaired share from the table cache. */
  tdc_remove_table(thd, TDC_RT_REMOVE_ALL,
                   table_list->db, table_list->table_name,
                   TRUE);
end_unlock:
  mysql_mutex_unlock(&LOCK_open);
  return result;
}


/** Open_table_context */

Open_table_context::Open_table_context(THD *thd, uint flags)
  :m_failed_table(NULL),
   m_start_of_statement_svp(thd->mdl_context.mdl_savepoint()),
   m_timeout(flags & MYSQL_LOCK_IGNORE_TIMEOUT ?
             LONG_TIMEOUT : thd->variables.lock_wait_timeout),
   m_flags(flags),
   m_action(OT_NO_ACTION),
   m_has_locks(thd->mdl_context.has_locks()),
   m_has_protection_against_grl(FALSE)
{}


/**
  Check if we can back-off and set back off action if we can.
  Otherwise report and return error.

  @retval  TRUE if back-off is impossible.
  @retval  FALSE if we can back off. Back off action has been set.
*/

bool
Open_table_context::
request_backoff_action(enum_open_table_action action_arg,
                       TABLE_LIST *table)
{
  /*
    A back off action may be one of three kinds:

    * We met a broken table that needs repair, or a table that
      is not present on this MySQL server and needs re-discovery.
      To perform the action, we need an exclusive metadata lock on
      the table. Acquiring an X lock while holding other shared
      locks is very deadlock-prone. If this is a multi- statement
      transaction that holds metadata locks for completed
      statements, we don't do it, and report an error instead.
      The action type in this case is OT_DISCOVER or OT_REPAIR.
    * Our attempt to acquire an MDL lock lead to a deadlock,
      detected by the MDL deadlock detector. The current
      session was chosen a victim. If this is a multi-statement
      transaction that holds metadata locks taken by completed
      statements, restarting locking for the current statement
      may lead to a livelock. Releasing locks of completed
      statements can not be done as will lead to violation
      of ACID. Thus, again, if m_has_locks is set,
      we report an error. Otherwise, when there are no metadata
      locks other than which belong to this statement, we can
      try to recover from error by releasing all locks and
      restarting the pre-locking.
      Similarly, a deadlock error can occur when the
      pre-locking process met a TABLE_SHARE that is being
      flushed, and unsuccessfully waited for the flush to
      complete. A deadlock in this case can happen, e.g.,
      when our session is holding a metadata lock that
      is being waited on by a session which is using
      the table which is being flushed. The only way
      to recover from this error is, again, to close all
      open tables, release all locks, and retry pre-locking.
      Action type name is OT_REOPEN_TABLES. Re-trying
      while holding some locks may lead to a livelock,
      and thus we don't do it.
    * Finally, this session has open TABLEs from different
      "generations" of the table cache. This can happen, e.g.,
      when, after this session has successfully opened one
      table used for a statement, FLUSH TABLES interfered and
      expelled another table used in it. FLUSH TABLES then
      blocks and waits on the table already opened by this
      statement.
      We detect this situation by ensuring that table cache
      version of all tables used in a statement is the same.
      If it isn't, all tables needs to be reopened.
      Note, that we can always perform a reopen in this case,
      even if we already have metadata locks, since we don't
      keep tables open between statements and a livelock
      is not possible.
  */
  if (action_arg != OT_REOPEN_TABLES && m_has_locks)
  {
    my_error(ER_LOCK_DEADLOCK, MYF(0));
    return TRUE;
  }
  /*
    If auto-repair or discovery are requested, a pointer to table
    list element must be provided.
  */
  if (table)
  {
    DBUG_ASSERT(action_arg == OT_DISCOVER || action_arg == OT_REPAIR);
    m_failed_table= (TABLE_LIST*) current_thd->alloc(sizeof(TABLE_LIST));
    if (m_failed_table == NULL)
      return TRUE;
    m_failed_table->init_one_table(table->db, table->db_length,
                                   table->table_name,
                                   table->table_name_length,
                                   table->alias, TL_WRITE);
    m_failed_table->mdl_request.set_type(MDL_EXCLUSIVE);
  }
  m_action= action_arg;
  return FALSE;
}


/**
   Recover from failed attempt of open table by performing requested action.

   @param  thd     Thread context

   @pre This function should be called only with "action" != OT_NO_ACTION
        and after having called @sa close_tables_for_reopen().

   @retval FALSE - Success. One should try to open tables once again.
   @retval TRUE  - Error
*/

bool
Open_table_context::
recover_from_failed_open(THD *thd)
{
  bool result= FALSE;
  /* Execute the action. */
  switch (m_action)
  {
    case OT_BACKOFF_AND_RETRY:
      break;
    case OT_REOPEN_TABLES:
      break;
    case OT_DISCOVER:
      {
        if ((result= lock_table_names(thd, m_failed_table, NULL,
                                      get_timeout(),
                                      MYSQL_OPEN_SKIP_TEMPORARY)))
          break;

        tdc_remove_table(thd, TDC_RT_REMOVE_ALL, m_failed_table->db,
                         m_failed_table->table_name, FALSE);
        ha_create_table_from_engine(thd, m_failed_table->db,
                                    m_failed_table->table_name);

        thd->warning_info->clear_warning_info(thd->query_id);
        thd->clear_error();                 // Clear error message
        thd->mdl_context.release_transactional_locks();
        break;
      }
    case OT_REPAIR:
      {
        if ((result= lock_table_names(thd, m_failed_table, NULL,
                                      get_timeout(),
                                      MYSQL_OPEN_SKIP_TEMPORARY)))
          break;

        tdc_remove_table(thd, TDC_RT_REMOVE_ALL, m_failed_table->db,
                         m_failed_table->table_name, FALSE);

        result= auto_repair_table(thd, m_failed_table);
        thd->mdl_context.release_transactional_locks();
        break;
      }
    default:
      DBUG_ASSERT(0);
  }
  /*
    Reset the pointers to conflicting MDL request and the
    TABLE_LIST element, set when we need auto-discovery or repair,
    for safety.
  */
  m_failed_table= NULL;
  /*
    Reset flag indicating that we have already acquired protection
    against GRL. It is no longer valid as the corresponding lock was
    released by close_tables_for_reopen().
  */
  m_has_protection_against_grl= FALSE;
  /* Prepare for possible another back-off. */
  m_action= OT_NO_ACTION;
  return result;
}


/*
  Return a appropriate read lock type given a table object.

  @param thd Thread context
  @param prelocking_ctx Prelocking context.
  @param table_list     Table list element for table to be locked.

  @remark Due to a statement-based replication limitation, statements such as
          INSERT INTO .. SELECT FROM .. and CREATE TABLE .. SELECT FROM need
          to grab a TL_READ_NO_INSERT lock on the source table in order to
          prevent the replication of a concurrent statement that modifies the
          source table. If such a statement gets applied on the slave before
          the INSERT .. SELECT statement finishes, data on the master could
          differ from data on the slave and end-up with a discrepancy between
          the binary log and table state.
          This also applies to SELECT/SET/DO statements which use stored
          functions. Calls to such functions are going to be logged as a
          whole and thus should be serialized against concurrent changes
          to tables used by those functions. This can be avoided if functions
          only read data but doing so requires more complex analysis than it
          is done now.
          Furthermore, this does not apply to I_S and log tables as it's
          always unsafe to replicate such tables under statement-based
          replication as the table on the slave might contain other data
          (ie: general_log is enabled on the slave). The statement will
          be marked as unsafe for SBR in decide_logging_format().
  @remark Note that even in prelocked mode it is important to correctly
          determine lock type value. In this mode lock type is passed to
          handler::start_stmt() method and can be used by storage engine,
          for example, to determine what kind of row locks it should acquire
          when reading data from the table.
*/

thr_lock_type read_lock_type_for_table(THD *thd,
                                       Query_tables_list *prelocking_ctx,
                                       TABLE_LIST *table_list)
{
  /*
    In cases when this function is called for a sub-statement executed in
    prelocked mode we can't rely on OPTION_BIN_LOG flag in THD::options
    bitmap to determine that binary logging is turned on as this bit can
    be cleared before executing sub-statement. So instead we have to look
    at THD::variables::sql_log_bin member.
  */
  bool log_on= mysql_bin_log.is_open() && thd->variables.sql_log_bin;
  ulong binlog_format= thd->variables.binlog_format;
  if ((log_on == FALSE) || (binlog_format == BINLOG_FORMAT_ROW) ||
      (table_list->table->s->table_category == TABLE_CATEGORY_LOG) ||
      (table_list->table->s->table_category == TABLE_CATEGORY_PERFORMANCE) ||
      !(is_update_query(prelocking_ctx->sql_command) ||
        table_list->prelocking_placeholder ||
        (thd->locked_tables_mode > LTM_LOCK_TABLES)))
    return TL_READ;
  else
    return TL_READ_NO_INSERT;
}


/*
  Handle element of prelocking set other than table. E.g. cache routine
  and, if prelocking strategy prescribes so, extend the prelocking set
  with tables and routines used by it.

  @param[in]  thd                  Thread context.
  @param[in]  prelocking_ctx       Prelocking context.
  @param[in]  rt                   Element of prelocking set to be processed.
  @param[in]  prelocking_strategy  Strategy which specifies how the
                                   prelocking set should be extended when
                                   one of its elements is processed.
  @param[in]  has_prelocking_list  Indicates that prelocking set/list for
                                   this statement has already been built.
  @param[in]  ot_ctx               Context of open_table used to recover from
                                   locking failures.
  @param[out] need_prelocking      Set to TRUE if it was detected that this
                                   statement will require prelocked mode for
                                   its execution, not touched otherwise.

  @retval FALSE  Success.
  @retval TRUE   Failure (Conflicting metadata lock, OOM, other errors).
*/

static bool
open_and_process_routine(THD *thd, Query_tables_list *prelocking_ctx,
                         Sroutine_hash_entry *rt,
                         Prelocking_strategy *prelocking_strategy,
                         bool has_prelocking_list,
                         Open_table_context *ot_ctx,
                         bool *need_prelocking)
{
  MDL_key::enum_mdl_namespace mdl_type= rt->mdl_request.key.mdl_namespace();
  DBUG_ENTER("open_and_process_routine");

  switch (mdl_type)
  {
  case MDL_key::FUNCTION:
  case MDL_key::PROCEDURE:
    {
      sp_head *sp;
      /*
        Try to get MDL lock on the routine.
        Note that we do not take locks on top-level CALLs as this can
        lead to a deadlock. Not locking top-level CALLs does not break
        the binlog as only the statements in the called procedure show
        up there, not the CALL itself.
      */
      if (rt != (Sroutine_hash_entry*)prelocking_ctx->sroutines_list.first ||
          mdl_type != MDL_key::PROCEDURE)
      {
        /*
          Since we acquire only shared lock on routines we don't
          need to care about global intention exclusive locks.
        */
        DBUG_ASSERT(rt->mdl_request.type == MDL_SHARED);

        /*
          Waiting for a conflicting metadata lock to go away may
          lead to a deadlock, detected by MDL subsystem.
          If possible, we try to resolve such deadlocks by releasing all
          metadata locks and restarting the pre-locking process.
          To prevent the error from polluting the diagnostics area
          in case of successful resolution, install a special error
          handler for ER_LOCK_DEADLOCK error.
        */
        MDL_deadlock_handler mdl_deadlock_handler(ot_ctx);

        thd->push_internal_handler(&mdl_deadlock_handler);
        bool result= thd->mdl_context.acquire_lock(&rt->mdl_request,
                                                   ot_ctx->get_timeout());
        thd->pop_internal_handler();

        if (result)
          DBUG_RETURN(TRUE);

        DEBUG_SYNC(thd, "after_shared_lock_pname");

        /* Ensures the routine is up-to-date and cached, if exists. */
        if (sp_cache_routine(thd, rt, has_prelocking_list, &sp))
          DBUG_RETURN(TRUE);

        /* Remember the version of the routine in the parse tree. */
        if (check_and_update_routine_version(thd, rt, sp))
          DBUG_RETURN(TRUE);

        /* 'sp' is NULL when there is no such routine. */
        if (sp && !has_prelocking_list)
        {
          prelocking_strategy->handle_routine(thd, prelocking_ctx, rt, sp,
                                              need_prelocking);
        }
      }
      else
      {
        /*
          If it's a top level call, just make sure we have a recent
          version of the routine, if it exists.
          Validating routine version is unnecessary, since CALL
          does not affect the prepared statement prelocked list.
        */
        if (sp_cache_routine(thd, rt, FALSE, &sp))
          DBUG_RETURN(TRUE);
      }
    }
    break;
  case MDL_key::TRIGGER:
    /**
      We add trigger entries to lex->sroutines_list, but we don't
      load them here. The trigger entry is only used when building
      a transitive closure of objects used in a statement, to avoid
      adding to this closure objects that are used in the trigger more
      than once.
      E.g. if a trigger trg refers to table t2, and the trigger table t1
      is used multiple times in the statement (say, because it's used in
      function f1() twice), we will only add t2 once to the list of
      tables to prelock.

      We don't take metadata locks on triggers either: they are protected
      by a respective lock on the table, on which the trigger is defined.

      The only two cases which give "trouble" are SHOW CREATE TRIGGER
      and DROP TRIGGER statements. For these, statement syntax doesn't
      specify the table on which this trigger is defined, so we have
      to make a "dirty" read in the data dictionary to find out the
      table name. Once we discover the table name, we take a metadata
      lock on it, and this protects all trigger operations.
      Of course the table, in theory, may disappear between the dirty
      read and metadata lock acquisition, but in that case we just return
      a run-time error.

      Grammar of other trigger DDL statements (CREATE, DROP) requires
      the table to be specified explicitly, so we use the table metadata
      lock to protect trigger metadata in these statements. Similarly, in
      DML we always use triggers together with their tables, and thus don't
      need to take separate metadata locks on them.
    */
    break;
  default:
    /* Impossible type value. */
    DBUG_ASSERT(0);
  }
  DBUG_RETURN(FALSE);
}


/**
  Handle table list element by obtaining metadata lock, opening table or view
  and, if prelocking strategy prescribes so, extending the prelocking set with
  tables and routines used by it.

  @param[in]     thd                  Thread context.
  @param[in]     lex                  LEX structure for statement.
  @param[in]     tables               Table list element to be processed.
  @param[in,out] counter              Number of tables which are open.
  @param[in]     flags                Bitmap of flags to modify how the tables
                                      will be open, see open_table() description
                                      for details.
  @param[in]     prelocking_strategy  Strategy which specifies how the
                                      prelocking set should be extended
                                      when table or view is processed.
  @param[in]     has_prelocking_list  Indicates that prelocking set/list for
                                      this statement has already been built.
  @param[in]     ot_ctx               Context used to recover from a failed
                                      open_table() attempt.
  @param[in]     new_frm_mem          Temporary MEM_ROOT to be used for
                                      parsing .FRMs for views.

  @retval  FALSE  Success.
  @retval  TRUE   Error, reported unless there is a chance to recover from it.
*/

static bool
open_and_process_table(THD *thd, LEX *lex, TABLE_LIST *tables,
                       uint *counter, uint flags,
                       Prelocking_strategy *prelocking_strategy,
                       bool has_prelocking_list,
                       Open_table_context *ot_ctx,
                       MEM_ROOT *new_frm_mem)
{
  bool error= FALSE;
  bool safe_to_ignore_table= FALSE;
  DBUG_ENTER("open_and_process_table");
  DEBUG_SYNC(thd, "open_and_process_table");

  /*
    Ignore placeholders for derived tables. After derived tables
    processing, link to created temporary table will be put here.
    If this is derived table for view then we still want to process
    routines used by this view.
  */
  if (tables->derived)
  {
    if (!tables->view)
      goto end;
    /*
      We restore view's name and database wiped out by derived tables
      processing and fall back to standard open process in order to
      obtain proper metadata locks and do other necessary steps like
      stored routine processing.
    */
    tables->db= tables->view_db.str;
    tables->db_length= tables->view_db.length;
    tables->table_name= tables->view_name.str;
    tables->table_name_length= tables->view_name.length;
  }
  /*
    If this TABLE_LIST object is a placeholder for an information_schema
    table, create a temporary table to represent the information_schema
    table in the query. Do not fill it yet - will be filled during
    execution.
  */
  if (tables->schema_table)
  {
    /*
      If this information_schema table is merged into a mergeable
      view, ignore it for now -- it will be filled when its respective
      TABLE_LIST is processed. This code works only during re-execution.
    */
    if (tables->view)
    {
      MDL_ticket *mdl_ticket;
      /*
        We still need to take a MDL lock on the merged view to protect
        it from concurrent changes.
      */
      if (!open_table_get_mdl_lock(thd, ot_ctx, &tables->mdl_request,
                                   flags, &mdl_ticket) &&
          mdl_ticket != NULL)
        goto process_view_routines;
      /* Fall-through to return error. */
    }
    else if (!mysql_schema_table(thd, lex, tables) &&
             !check_and_update_table_version(thd, tables, tables->table->s))
    {
      goto end;
    }
    error= TRUE;
    goto end;
  }
  DBUG_PRINT("tcache", ("opening table: '%s'.'%s'  item: %p",
                        tables->db, tables->table_name, tables)); //psergey: invalid read of size 1 here
  (*counter)++;

  /* Not a placeholder: must be a base table or a view. Let us open it. */
  DBUG_ASSERT(!tables->table);

  if (tables->prelocking_placeholder)
  {
    /*
      For the tables added by the pre-locking code, attempt to open
      the table but fail silently if the table does not exist.
      The real failure will occur when/if a statement attempts to use
      that table.
    */
    No_such_table_error_handler no_such_table_handler;
    thd->push_internal_handler(&no_such_table_handler);
    error= open_table(thd, tables, new_frm_mem, ot_ctx);
    thd->pop_internal_handler();
    safe_to_ignore_table= no_such_table_handler.safely_trapped_errors();
  }
  else if (tables->parent_l && (thd->open_options & HA_OPEN_FOR_REPAIR))
  {
    /*
      Also fail silently for underlying tables of a MERGE table if this
      table is opened for CHECK/REPAIR TABLE statement. This is needed
      to provide complete list of problematic underlying tables in
      CHECK/REPAIR TABLE output.
    */
    Repair_mrg_table_error_handler repair_mrg_table_handler;
    thd->push_internal_handler(&repair_mrg_table_handler);
    error= open_table(thd, tables, new_frm_mem, ot_ctx);
    thd->pop_internal_handler();
    safe_to_ignore_table= repair_mrg_table_handler.safely_trapped_errors();
  }
  else
    error= open_table(thd, tables, new_frm_mem, ot_ctx);

  free_root(new_frm_mem, MYF(MY_KEEP_PREALLOC));

  if (error)
  {
    if (! ot_ctx->can_recover_from_failed_open() && safe_to_ignore_table)
    {
      DBUG_PRINT("info", ("open_table: ignoring table '%s'.'%s'",
                          tables->db, tables->alias));
      error= FALSE;
    }
    goto end;
  }

  /*
    We can't rely on simple check for TABLE_LIST::view to determine
    that this is a view since during re-execution we might reopen
    ordinary table in place of view and thus have TABLE_LIST::view
    set from repvious execution and TABLE_LIST::table set from
    current.
  */
  if (!tables->table && tables->view)
  {
    /* VIEW placeholder */
    (*counter)--;

    /*
      tables->next_global list consists of two parts:
      1) Query tables and underlying tables of views.
      2) Tables used by all stored routines that this statement invokes on
         execution.
      We need to know where the bound between these two parts is. If we've
      just opened a view, which was the last table in part #1, and it
      has added its base tables after itself, adjust the boundary pointer
      accordingly.
    */
    if (lex->query_tables_own_last == &(tables->next_global) &&
        tables->view->query_tables)
      lex->query_tables_own_last= tables->view->query_tables_last;
    /*
      Let us free memory used by 'sroutines' hash here since we never
      call destructor for this LEX.
    */
    my_hash_free(&tables->view->sroutines);
    goto process_view_routines;
  }

  /*
    Special types of open can succeed but still don't set
    TABLE_LIST::table to anything.
  */
  if (tables->open_strategy && !tables->table)
    goto end;

  /*
    If we are not already in prelocked mode and extended table list is not
    yet built we might have to build the prelocking set for this statement.

    Since currently no prelocking strategy prescribes doing anything for
    tables which are only read, we do below checks only if table is going
    to be changed.
  */
  if (thd->locked_tables_mode <= LTM_LOCK_TABLES &&
      ! has_prelocking_list &&
      tables->lock_type >= TL_WRITE_ALLOW_WRITE)
  {
    bool need_prelocking= FALSE;
    TABLE_LIST **save_query_tables_last= lex->query_tables_last;
    /*
      Extend statement's table list and the prelocking set with
      tables and routines according to the current prelocking
      strategy.

      For example, for DML statements we need to add tables and routines
      used by triggers which are going to be invoked for this element of
      table list and also add tables required for handling of foreign keys.
    */
    error= prelocking_strategy->handle_table(thd, lex, tables,
                                             &need_prelocking);

    if (need_prelocking && ! lex->requires_prelocking())
      lex->mark_as_requiring_prelocking(save_query_tables_last);

    if (error)
      goto end;
  }

  if (tables->lock_type != TL_UNLOCK && ! thd->locked_tables_mode)
  {
    if (tables->lock_type == TL_WRITE_DEFAULT)
      tables->table->reginfo.lock_type= thd->update_lock_default;
    else if (tables->lock_type == TL_READ_DEFAULT)
      tables->table->reginfo.lock_type=
        read_lock_type_for_table(thd, lex, tables);
    else
      tables->table->reginfo.lock_type= tables->lock_type;
  }
  tables->table->grant= tables->grant;

  /* Check and update metadata version of a base table. */
  error= check_and_update_table_version(thd, tables, tables->table->s);

  if (error)
    goto end;
  /*
    After opening a MERGE table add the children to the query list of
    tables, so that they are opened too.
    Note that placeholders don't have the handler open.
  */
  /* MERGE tables need to access parent and child TABLE_LISTs. */
  DBUG_ASSERT(tables->table->pos_in_table_list == tables);
  /* Non-MERGE tables ignore this call. */
  if (tables->table->file->extra(HA_EXTRA_ADD_CHILDREN_LIST))
  {
    error= TRUE;
    goto end;
  }

process_view_routines:
  /*
    Again we may need cache all routines used by this view and add
    tables used by them to table list.
  */
  if (tables->view &&
      thd->locked_tables_mode <= LTM_LOCK_TABLES &&
      ! has_prelocking_list)
  {
    bool need_prelocking= FALSE;
    TABLE_LIST **save_query_tables_last= lex->query_tables_last;

    error= prelocking_strategy->handle_view(thd, lex, tables,
                                            &need_prelocking);

    if (need_prelocking && ! lex->requires_prelocking())
      lex->mark_as_requiring_prelocking(save_query_tables_last);

    if (error)
      goto end;
  }

end:
  DBUG_RETURN(error);
}

extern "C" uchar *schema_set_get_key(const uchar *record, size_t *length,
                                     my_bool not_used __attribute__((unused)))
{
  TABLE_LIST *table=(TABLE_LIST*) record;
  *length= table->db_length;
  return (uchar*) table->db;
}

/**
  Acquire upgradable (SNW, SNRW) metadata locks on tables used by
  LOCK TABLES or by a DDL statement. Under LOCK TABLES, we can't take
  new locks, so use open_tables_check_upgradable_mdl() instead.

  @param thd               Thread context.
  @param tables_start      Start of list of tables on which upgradable locks
                           should be acquired.
  @param tables_end        End of list of tables.
  @param lock_wait_timeout Seconds to wait before timeout.
  @param flags             Bitmap of flags to modify how the tables will be
                           open, see open_table() description for details.

  @retval FALSE  Success.
  @retval TRUE   Failure (e.g. connection was killed)
*/

bool
lock_table_names(THD *thd,
                 TABLE_LIST *tables_start, TABLE_LIST *tables_end,
                 ulong lock_wait_timeout, uint flags)
{
  MDL_request_list mdl_requests;
  TABLE_LIST *table;
  MDL_request global_request;
  Hash_set<TABLE_LIST, schema_set_get_key> schema_set;
  DBUG_ENTER("lock_table_names");

  DBUG_ASSERT(!thd->locked_tables_mode);

  for (table= tables_start; table && table != tables_end;
       table= table->next_global)
  {
    if (table->mdl_request.type >= MDL_SHARED_NO_WRITE &&
        !(table->open_type == OT_TEMPORARY_ONLY ||
          (flags & MYSQL_OPEN_TEMPORARY_ONLY) ||
          (table->open_type != OT_BASE_ONLY &&
           ! (flags & MYSQL_OPEN_SKIP_TEMPORARY) &&
           find_temporary_table(thd, table))))
    {
      if (! (flags & MYSQL_OPEN_SKIP_SCOPED_MDL_LOCK) &&
          schema_set.insert(table))
        DBUG_RETURN(TRUE);
      mdl_requests.push_front(&table->mdl_request);
    }
  }

  if (! (flags & MYSQL_OPEN_SKIP_SCOPED_MDL_LOCK) &&
      ! mdl_requests.is_empty())
  {
    /*
      Scoped locks: Take intention exclusive locks on all involved
      schemas.
    */
    Hash_set<TABLE_LIST, schema_set_get_key>::Iterator it(schema_set);
    while ((table= it++))
    {
      MDL_request *schema_request= new (thd->mem_root) MDL_request;
      if (schema_request == NULL)
        DBUG_RETURN(TRUE);
      schema_request->init(MDL_key::SCHEMA, table->db, "",
                           MDL_INTENTION_EXCLUSIVE,
                           MDL_TRANSACTION);
      mdl_requests.push_front(schema_request);
    }

    /*
      Protect this statement against concurrent global read lock
      by acquiring global intention exclusive lock with statement
      duration.
    */
    if (thd->global_read_lock.can_acquire_protection())
      DBUG_RETURN(TRUE);
    global_request.init(MDL_key::GLOBAL, "", "", MDL_INTENTION_EXCLUSIVE,
                        MDL_STATEMENT);
    mdl_requests.push_front(&global_request);
  }

  if (thd->mdl_context.acquire_locks(&mdl_requests, lock_wait_timeout))
    DBUG_RETURN(TRUE);

  DBUG_RETURN(FALSE);
}


/**
  Check for upgradable (SNW, SNRW) metadata locks on tables to be opened
  for a DDL statement. Under LOCK TABLES, we can't take new locks, so we
  must check if appropriate locks were pre-acquired.

  @param thd           Thread context.
  @param tables_start  Start of list of tables on which upgradable locks
                       should be searched for.
  @param tables_end    End of list of tables.
  @param flags         Bitmap of flags to modify how the tables will be
                       open, see open_table() description for details.

  @retval FALSE  Success.
  @retval TRUE   Failure (e.g. connection was killed)
*/

static bool
open_tables_check_upgradable_mdl(THD *thd, TABLE_LIST *tables_start,
                                 TABLE_LIST *tables_end, uint flags)
{
  TABLE_LIST *table;

  DBUG_ASSERT(thd->locked_tables_mode);

  for (table= tables_start; table && table != tables_end;
       table= table->next_global)
  {
    if (table->mdl_request.type >= MDL_SHARED_NO_WRITE &&
        !(table->open_type == OT_TEMPORARY_ONLY ||
          (flags & MYSQL_OPEN_TEMPORARY_ONLY) ||
          (table->open_type != OT_BASE_ONLY &&
           ! (flags & MYSQL_OPEN_SKIP_TEMPORARY) &&
           find_temporary_table(thd, table))))
    {
      /*
        We don't need to do anything about the found TABLE instance as it
        will be handled later in open_tables(), we only need to check that
        an upgradable lock is already acquired. When we enter LOCK TABLES
        mode, SNRW locks are acquired before all other locks. So if under
        LOCK TABLES we find that there is TABLE instance with upgradeable
        lock, all other instances of TABLE for the same table will have the
        same ticket.

        Note that this works OK even for CREATE TABLE statements which
        request X type of metadata lock. This is because under LOCK TABLES
        such statements don't create the table but only check if it exists
        or, in most complex case, only insert into it.
        Thus SNRW lock should be enough.

        Note that find_table_for_mdl_upgrade() will report an error if
        no suitable ticket is found.
      */
      if (!find_table_for_mdl_upgrade(thd, table->db, table->table_name, false))
        return TRUE;
    }
  }

  return FALSE;
}


/**
  Open all tables in list

  @param[in]     thd      Thread context.
  @param[in,out] start    List of tables to be open (it can be adjusted for
                          statement that uses tables only implicitly, e.g.
                          for "SELECT f1()").
  @param[out]    counter  Number of tables which were open.
  @param[in]     flags    Bitmap of flags to modify how the tables will be
                          open, see open_table() description for details.
  @param[in]     prelocking_strategy  Strategy which specifies how prelocking
                                      algorithm should work for this statement.

  @note
    Unless we are already in prelocked mode and prelocking strategy prescribes
    so this function will also precache all SP/SFs explicitly or implicitly
    (via views and triggers) used by the query and add tables needed for their
    execution to table list. Statement that uses SFs, invokes triggers or
    requires foreign key checks will be marked as requiring prelocking.
    Prelocked mode will be enabled for such query during lock_tables() call.

    If query for which we are opening tables is already marked as requiring
    prelocking it won't do such precaching and will simply reuse table list
    which is already built.

  @retval  FALSE  Success.
  @retval  TRUE   Error, reported.
*/

bool open_tables(THD *thd, TABLE_LIST **start, uint *counter, uint flags,
                Prelocking_strategy *prelocking_strategy)
{
  /*
    We use pointers to "next_global" member in the last processed TABLE_LIST
    element and to the "next" member in the last processed Sroutine_hash_entry
    element as iterators over, correspondingly, the table list and stored routines
    list which stay valid and allow to continue iteration when new elements are
    added to the tail of the lists.
  */
  TABLE_LIST **table_to_open;
  Sroutine_hash_entry **sroutine_to_open;
  TABLE_LIST *tables;
  Open_table_context ot_ctx(thd, flags);
  bool error= FALSE;
  MEM_ROOT new_frm_mem;
  bool has_prelocking_list;
  DBUG_ENTER("open_tables");

  /* Accessing data in XA_IDLE or XA_PREPARED is not allowed. */
  enum xa_states xa_state= thd->transaction.xid_state.xa_state;
  if (*start && (xa_state == XA_IDLE || xa_state == XA_PREPARED))
  {
    my_error(ER_XAER_RMFAIL, MYF(0), xa_state_names[xa_state]);
    DBUG_RETURN(true);
  }

  /*
    Initialize temporary MEM_ROOT for new .FRM parsing. Do not allocate
    anything yet, to avoid penalty for statements which don't use views
    and thus new .FRM format.
  */
  init_sql_alloc(&new_frm_mem, 8024, 0);

  thd->current_tablenr= 0;
restart:
  /*
    Close HANDLER tables which are marked for flush or against which there
    are pending exclusive metadata locks. This is needed both in order to
    avoid deadlocks and to have a point during statement execution at
    which such HANDLERs are closed even if they don't create problems for
    the current session (i.e. to avoid having a DDL blocked by HANDLERs
    opened for a long time).
  */
  if (thd->handler_tables_hash.records)
    mysql_ha_flush(thd);

  has_prelocking_list= thd->lex->requires_prelocking();
  table_to_open= start;
  sroutine_to_open= (Sroutine_hash_entry**) &thd->lex->sroutines_list.first;
  *counter= 0;
  thd_proc_info(thd, "Opening tables");

  /*
    If we are executing LOCK TABLES statement or a DDL statement
    (in non-LOCK TABLES mode) we might have to acquire upgradable
    semi-exclusive metadata locks (SNW or SNRW) on some of the
    tables to be opened.
    When executing CREATE TABLE .. If NOT EXISTS .. SELECT, the
    table may not yet exist, in which case we acquire an exclusive
    lock.
    We acquire all such locks at once here as doing this in one
    by one fashion may lead to deadlocks or starvation. Later when
    we will be opening corresponding table pre-acquired metadata
    lock will be reused (thanks to the fact that in recursive case
    metadata locks are acquired without waiting).
  */
  if (! (flags & (MYSQL_OPEN_HAS_MDL_LOCK |
                  MYSQL_OPEN_FORCE_SHARED_MDL |
                  MYSQL_OPEN_FORCE_SHARED_HIGH_PRIO_MDL)))
  {
    if (thd->locked_tables_mode)
    {
      /*
        Under LOCK TABLES, we can't acquire new locks, so we instead
        need to check if appropriate locks were pre-acquired.
      */
      if (open_tables_check_upgradable_mdl(thd, *start,
                                           thd->lex->first_not_own_table(),
                                           flags))
      {
        error= TRUE;
        goto err;
      }
    }
    else
    {
      TABLE_LIST *table;
      if (lock_table_names(thd, *start, thd->lex->first_not_own_table(),
                           ot_ctx.get_timeout(), flags))
      {
        error= TRUE;
        goto err;
      }
<<<<<<< HEAD
      for (table= *start; table && table != thd->lex->first_not_own_table();
           table= table->next_global)
=======

      if (!opt_no_stat_tables && thd->variables.optimizer_use_stat_tables > 0)
      {
        if (tables->table &&  tables->table->s && 
            tables->table->s->table_category != TABLE_CATEGORY_SYSTEM)    
	  (void) read_statistics_for_table(thd, tables->table);
      }

      if (refresh)				// Refresh in progress
>>>>>>> 7b845f55
      {
        if (table->mdl_request.type >= MDL_SHARED_NO_WRITE)
          table->mdl_request.ticket= NULL;
      }
    }
  }

  /*
    Perform steps of prelocking algorithm until there are unprocessed
    elements in prelocking list/set.
  */
  while (*table_to_open  ||
         (thd->locked_tables_mode <= LTM_LOCK_TABLES &&
          *sroutine_to_open))
  {
    /*
      For every table in the list of tables to open, try to find or open
      a table.
    */
    for (tables= *table_to_open; tables;
         table_to_open= &tables->next_global, tables= tables->next_global)
    {
      error= open_and_process_table(thd, thd->lex, tables, counter,
                                    flags, prelocking_strategy,
                                    has_prelocking_list, &ot_ctx,
                                    &new_frm_mem);

      if (error)
      {
        if (ot_ctx.can_recover_from_failed_open())
        {
          /*
            We have met exclusive metadata lock or old version of table.
            Now we have to close all tables and release metadata locks.
            We also have to throw away set of prelocked tables (and thus
            close tables from this set that were open by now) since it
            is possible that one of tables which determined its content
            was changed.

            Instead of implementing complex/non-robust logic mentioned
            above we simply close and then reopen all tables.

            We have to save pointer to table list element for table which we
            have failed to open since closing tables can trigger removal of
            elements from the table list (if MERGE tables are involved),
          */
          close_tables_for_reopen(thd, start, ot_ctx.start_of_statement_svp());

          /*
            Here we rely on the fact that 'tables' still points to the valid
            TABLE_LIST element. Altough currently this assumption is valid
            it may change in future.
          */
          if (ot_ctx.recover_from_failed_open(thd))
            goto err;

          error= FALSE;
          goto restart;
        }
        goto err;
      }

      DEBUG_SYNC(thd, "open_tables_after_open_and_process_table");
    }

    /*
      If we are not already in prelocked mode and extended table list is
      not yet built for our statement we need to cache routines it uses
      and build the prelocking list for it.
      If we are not in prelocked mode but have built the extended table
      list, we still need to call open_and_process_routine() to take
      MDL locks on the routines.
    */
    if (thd->locked_tables_mode <= LTM_LOCK_TABLES)
    {
      bool need_prelocking= FALSE;
      TABLE_LIST **save_query_tables_last= thd->lex->query_tables_last;
      /*
        Process elements of the prelocking set which are present there
        since parsing stage or were added to it by invocations of
        Prelocking_strategy methods in the above loop over tables.

        For example, if element is a routine, cache it and then,
        if prelocking strategy prescribes so, add tables it uses to the
        table list and routines it might invoke to the prelocking set.
      */
      for (Sroutine_hash_entry *rt= *sroutine_to_open; rt;
           sroutine_to_open= &rt->next, rt= rt->next)
      {
        error= open_and_process_routine(thd, thd->lex, rt, prelocking_strategy,
                                        has_prelocking_list, &ot_ctx,
                                        &need_prelocking);

        if (error)
        {
          if (ot_ctx.can_recover_from_failed_open())
          {
            close_tables_for_reopen(thd, start,
                                    ot_ctx.start_of_statement_svp());
            if (ot_ctx.recover_from_failed_open(thd))
              goto err;

            error= FALSE;
            goto restart;
          }
          /*
            Serious error during reading stored routines from mysql.proc table.
            Something is wrong with the table or its contents, and an error has
            been emitted; we must abort.
          */
          goto err;
        }
      }

      if (need_prelocking && ! thd->lex->requires_prelocking())
        thd->lex->mark_as_requiring_prelocking(save_query_tables_last);

      if (need_prelocking && ! *start)
        *start= thd->lex->query_tables;
    }
  }

  /*
    After successful open of all tables, including MERGE parents and
    children, attach the children to their parents. At end of statement,
    the children are detached. Attaching and detaching are always done,
    even under LOCK TABLES.
  */
  for (tables= *start; tables; tables= tables->next_global)
  {
    TABLE *tbl= tables->table;

    /* Schema tables may not have a TABLE object here. */
    if (tbl && tbl->file->ht->db_type == DB_TYPE_MRG_MYISAM)
    {
      /* MERGE tables need to access parent and child TABLE_LISTs. */
      DBUG_ASSERT(tbl->pos_in_table_list == tables);
      if (tbl->file->extra(HA_EXTRA_ATTACH_CHILDREN))
      {
        error= TRUE;
        goto err;
      }
    }
  }

err:
  thd_proc_info(thd, 0);
  free_root(&new_frm_mem, MYF(0));              // Free pre-alloced block

  if (error && *table_to_open)
  {
    (*table_to_open)->table= NULL;
  }
  DBUG_PRINT("open_tables", ("returning: %d", (int) error));
  DBUG_RETURN(error);
}


/**
  Defines how prelocking algorithm for DML statements should handle routines:
  - For CALL statements we do unrolling (i.e. open and lock tables for each
    sub-statement individually). So for such statements prelocking is enabled
    only if stored functions are used in parameter list and only for period
    during which we calculate values of parameters. Thus in this strategy we
    ignore procedure which is directly called by such statement and extend
    the prelocking set only with tables/functions used by SF called from the
    parameter list.
  - For any other statement any routine which is directly or indirectly called
    by statement is going to be executed in prelocked mode. So in this case we
    simply add all tables and routines used by it to the prelocking set.

  @param[in]  thd              Thread context.
  @param[in]  prelocking_ctx   Prelocking context of the statement.
  @param[in]  rt               Prelocking set element describing routine.
  @param[in]  sp               Routine body.
  @param[out] need_prelocking  Set to TRUE if method detects that prelocking
                               required, not changed otherwise.

  @retval FALSE  Success.
  @retval TRUE   Failure (OOM).
*/

bool DML_prelocking_strategy::
handle_routine(THD *thd, Query_tables_list *prelocking_ctx,
               Sroutine_hash_entry *rt, sp_head *sp, bool *need_prelocking)
{
  /*
    We assume that for any "CALL proc(...)" statement sroutines_list will
    have 'proc' as first element (it may have several, consider e.g.
    "proc(sp_func(...)))". This property is currently guaranted by the
    parser.
  */

  if (rt != (Sroutine_hash_entry*)prelocking_ctx->sroutines_list.first ||
      rt->mdl_request.key.mdl_namespace() != MDL_key::PROCEDURE)
  {
    *need_prelocking= TRUE;
    sp_update_stmt_used_routines(thd, prelocking_ctx, &sp->m_sroutines,
                                 rt->belong_to_view);
    (void)sp->add_used_tables_to_table_list(thd,
                                            &prelocking_ctx->query_tables_last,
                                            rt->belong_to_view);
  }
  sp->propagate_attributes(prelocking_ctx);
  return FALSE;
}


/**
  Defines how prelocking algorithm for DML statements should handle table list
  elements:
  - If table has triggers we should add all tables and routines
    used by them to the prelocking set.

  We do not need to acquire metadata locks on trigger names
  in DML statements, since all DDL statements
  that change trigger metadata always lock their
  subject tables.

  @param[in]  thd              Thread context.
  @param[in]  prelocking_ctx   Prelocking context of the statement.
  @param[in]  table_list       Table list element for table.
  @param[in]  sp               Routine body.
  @param[out] need_prelocking  Set to TRUE if method detects that prelocking
                               required, not changed otherwise.

  @retval FALSE  Success.
  @retval TRUE   Failure (OOM).
*/

bool DML_prelocking_strategy::
handle_table(THD *thd, Query_tables_list *prelocking_ctx,
             TABLE_LIST *table_list, bool *need_prelocking)
{
  /* We rely on a caller to check that table is going to be changed. */
  DBUG_ASSERT(table_list->lock_type >= TL_WRITE_ALLOW_WRITE);

  if (table_list->trg_event_map)
  {
    if (table_list->table->triggers)
    {
      *need_prelocking= TRUE;

      if (table_list->table->triggers->
          add_tables_and_routines_for_triggers(thd, prelocking_ctx, table_list))
        return TRUE;
    }
  }

  return FALSE;
}


/**
  Defines how prelocking algorithm for DML statements should handle view -
  all view routines should be added to the prelocking set.

  @param[in]  thd              Thread context.
  @param[in]  prelocking_ctx   Prelocking context of the statement.
  @param[in]  table_list       Table list element for view.
  @param[in]  sp               Routine body.
  @param[out] need_prelocking  Set to TRUE if method detects that prelocking
                               required, not changed otherwise.

  @retval FALSE  Success.
  @retval TRUE   Failure (OOM).
*/

bool DML_prelocking_strategy::
handle_view(THD *thd, Query_tables_list *prelocking_ctx,
            TABLE_LIST *table_list, bool *need_prelocking)
{
  if (table_list->view->uses_stored_routines())
  {
    *need_prelocking= TRUE;

    sp_update_stmt_used_routines(thd, prelocking_ctx,
                                 &table_list->view->sroutines_list,
                                 table_list->top_table());
  }
  return FALSE;
}


/**
  Defines how prelocking algorithm for LOCK TABLES statement should handle
  table list elements.

  @param[in]  thd              Thread context.
  @param[in]  prelocking_ctx   Prelocking context of the statement.
  @param[in]  table_list       Table list element for table.
  @param[in]  sp               Routine body.
  @param[out] need_prelocking  Set to TRUE if method detects that prelocking
                               required, not changed otherwise.

  @retval FALSE  Success.
  @retval TRUE   Failure (OOM).
*/

bool Lock_tables_prelocking_strategy::
handle_table(THD *thd, Query_tables_list *prelocking_ctx,
             TABLE_LIST *table_list, bool *need_prelocking)
{
  if (DML_prelocking_strategy::handle_table(thd, prelocking_ctx, table_list,
                                            need_prelocking))
    return TRUE;

  /* We rely on a caller to check that table is going to be changed. */
  DBUG_ASSERT(table_list->lock_type >= TL_WRITE_ALLOW_WRITE);

  return FALSE;
}


/**
  Defines how prelocking algorithm for ALTER TABLE statement should handle
  routines - do nothing as this statement is not supposed to call routines.

  We still can end up in this method when someone tries
  to define a foreign key referencing a view, and not just
  a simple view, but one that uses stored routines.
*/

bool Alter_table_prelocking_strategy::
handle_routine(THD *thd, Query_tables_list *prelocking_ctx,
               Sroutine_hash_entry *rt, sp_head *sp, bool *need_prelocking)
{
  return FALSE;
}


/**
  Defines how prelocking algorithm for ALTER TABLE statement should handle
  table list elements.

  Unlike in DML, we do not process triggers here.

  @param[in]  thd              Thread context.
  @param[in]  prelocking_ctx   Prelocking context of the statement.
  @param[in]  table_list       Table list element for table.
  @param[in]  sp               Routine body.
  @param[out] need_prelocking  Set to TRUE if method detects that prelocking
                               required, not changed otherwise.


  @retval FALSE  Success.
  @retval TRUE   Failure (OOM).
*/

bool Alter_table_prelocking_strategy::
handle_table(THD *thd, Query_tables_list *prelocking_ctx,
             TABLE_LIST *table_list, bool *need_prelocking)
{
  return FALSE;
}


/**
  Defines how prelocking algorithm for ALTER TABLE statement
  should handle view - do nothing. We don't need to add view
  routines to the prelocking set in this case as view is not going
  to be materialized.
*/

bool Alter_table_prelocking_strategy::
handle_view(THD *thd, Query_tables_list *prelocking_ctx,
            TABLE_LIST *table_list, bool *need_prelocking)
{
  return FALSE;
}


/**
  Check that lock is ok for tables; Call start stmt if ok

  @param thd             Thread handle.
  @param prelocking_ctx  Prelocking context.
  @param table_list      Table list element for table to be checked.

  @retval FALSE - Ok.
  @retval TRUE  - Error.
*/

static bool check_lock_and_start_stmt(THD *thd,
                                      Query_tables_list *prelocking_ctx,
                                      TABLE_LIST *table_list)
{
  int error;
  thr_lock_type lock_type;
  DBUG_ENTER("check_lock_and_start_stmt");

  /*
    TL_WRITE_DEFAULT and TL_READ_DEFAULT are supposed to be parser only
    types of locks so they should be converted to appropriate other types
    to be passed to storage engine. The exact lock type passed to the
    engine is important as, for example, InnoDB uses it to determine
    what kind of row locks should be acquired when executing statement
    in prelocked mode or under LOCK TABLES with @@innodb_table_locks = 0.
  */
  if (table_list->lock_type == TL_WRITE_DEFAULT)
    lock_type= thd->update_lock_default;
  else if (table_list->lock_type == TL_READ_DEFAULT)
    lock_type= read_lock_type_for_table(thd, prelocking_ctx, table_list);
  else
    lock_type= table_list->lock_type;

  if ((int) lock_type > (int) TL_WRITE_ALLOW_WRITE &&
      (int) table_list->table->reginfo.lock_type <= (int) TL_WRITE_ALLOW_WRITE)
  {
    my_error(ER_TABLE_NOT_LOCKED_FOR_WRITE, MYF(0),
             table_list->table->alias.c_ptr());
    DBUG_RETURN(1);
  }
  if ((error= table_list->table->file->start_stmt(thd, lock_type)))
  {
    table_list->table->file->print_error(error, MYF(0));
    DBUG_RETURN(1);
  }
  DBUG_RETURN(0);
}


/**
  @brief Open and lock one table

  @param[in]    thd             thread handle
  @param[in]    table_l         table to open is first table in this list
  @param[in]    lock_type       lock to use for table
  @param[in]    flags           options to be used while opening and locking
                                table (see open_table(), mysql_lock_tables())
  @param[in]    prelocking_strategy  Strategy which specifies how prelocking
                                     algorithm should work for this statement.

  @return       table
    @retval     != NULL         OK, opened table returned
    @retval     NULL            Error

  @note
    If ok, the following are also set:
      table_list->lock_type 	lock_type
      table_list->table		table

  @note
    If table_l is a list, not a single table, the list is temporarily
    broken.

  @detail
    This function is meant as a replacement for open_ltable() when
    MERGE tables can be opened. open_ltable() cannot open MERGE tables.

    There may be more differences between open_n_lock_single_table() and
    open_ltable(). One known difference is that open_ltable() does
    neither call thd->decide_logging_format() nor handle some other logging
    and locking issues because it does not call lock_tables().
*/

TABLE *open_n_lock_single_table(THD *thd, TABLE_LIST *table_l,
                                thr_lock_type lock_type, uint flags,
                                Prelocking_strategy *prelocking_strategy)
{
  TABLE_LIST *save_next_global;
  DBUG_ENTER("open_n_lock_single_table");

  /* Remember old 'next' pointer. */
  save_next_global= table_l->next_global;
  /* Break list. */
  table_l->next_global= NULL;

  /* Set requested lock type. */
  table_l->lock_type= lock_type;
  /* Allow to open real tables only. */
  table_l->required_type= FRMTYPE_TABLE;

  /* Open the table. */
  if (open_and_lock_tables(thd, table_l, FALSE, flags,
                           prelocking_strategy))
    table_l->table= NULL; /* Just to be sure. */

  /* Restore list. */
  table_l->next_global= save_next_global;

  DBUG_RETURN(table_l->table);
}


/*
  Open and lock one table

  SYNOPSIS
    open_ltable()
    thd			Thread handler
    table_list		Table to open is first table in this list
    lock_type		Lock to use for open
    lock_flags          Flags passed to mysql_lock_table

  NOTE
    This function doesn't do anything like SP/SF/views/triggers analysis done 
    in open_table()/lock_tables(). It is intended for opening of only one
    concrete table. And used only in special contexts.

  RETURN VALUES
    table		Opened table
    0			Error
  
    If ok, the following are also set:
      table_list->lock_type 	lock_type
      table_list->table		table
*/

TABLE *open_ltable(THD *thd, TABLE_LIST *table_list, thr_lock_type lock_type,
                   uint lock_flags)
{
  TABLE *table;
  Open_table_context ot_ctx(thd, lock_flags);
  bool error;
  DBUG_ENTER("open_ltable");

  /* should not be used in a prelocked_mode context, see NOTE above */
  DBUG_ASSERT(thd->locked_tables_mode < LTM_PRELOCKED);

  thd_proc_info(thd, "Opening table");
  thd->current_tablenr= 0;
  /* open_ltable can be used only for BASIC TABLEs */
  table_list->required_type= FRMTYPE_TABLE;

  /* This function can't properly handle requests for such metadata locks. */
  DBUG_ASSERT(table_list->mdl_request.type < MDL_SHARED_NO_WRITE);

  while ((error= open_table(thd, table_list, thd->mem_root, &ot_ctx)) &&
         ot_ctx.can_recover_from_failed_open())
  {
    /*
      Even though we have failed to open table we still need to
      call release_transactional_locks() to release metadata locks which
      might have been acquired successfully.
    */
    thd->mdl_context.rollback_to_savepoint(ot_ctx.start_of_statement_svp());
    table_list->mdl_request.ticket= 0;
    if (ot_ctx.recover_from_failed_open(thd))
      break;
  }

  if (!error)
  {
    /*
      We can't have a view or some special "open_strategy" in this function
      so there should be a TABLE instance.
    */
    DBUG_ASSERT(table_list->table);
    table= table_list->table;
    if (table->file->ht->db_type == DB_TYPE_MRG_MYISAM)
    {
      /* A MERGE table must not come here. */
      /* purecov: begin tested */
      my_error(ER_WRONG_OBJECT, MYF(0), table->s->db.str,
               table->s->table_name.str, "BASE TABLE");
      table= 0;
      goto end;
      /* purecov: end */
    }

    table_list->lock_type= lock_type;
    table->grant= table_list->grant;
    if (thd->locked_tables_mode)
    {
      if (check_lock_and_start_stmt(thd, thd->lex, table_list))
	table= 0;
    }
    else
    {
      DBUG_ASSERT(thd->lock == 0);	// You must lock everything at once
      if ((table->reginfo.lock_type= lock_type) != TL_UNLOCK)
	if (! (thd->lock= mysql_lock_tables(thd, &table_list->table, 1,
                                            lock_flags)))
        {
          table= 0;
        }
    }
  }
  else
    table= 0;

end:
  if (table == NULL)
  {
    if (!thd->in_sub_stmt)
      trans_rollback_stmt(thd);
    close_thread_tables(thd);
  }
  thd_proc_info(thd, 0);
  DBUG_RETURN(table);
}


/**
  Open all tables in list, locks them and optionally process derived tables.

  @param thd		      Thread context.
  @param tables	              List of tables for open and locking.
  @param derived              If to handle derived tables.
  @param flags                Bitmap of options to be used to open and lock
                              tables (see open_tables() and mysql_lock_tables()
                              for details).
  @param prelocking_strategy  Strategy which specifies how prelocking algorithm
                              should work for this statement.

  @note
    The thr_lock locks will automatically be freed by
    close_thread_tables().

  @retval FALSE  OK.
  @retval TRUE   Error
*/

bool open_and_lock_tables(THD *thd, TABLE_LIST *tables,
                          bool derived, uint flags,
                          Prelocking_strategy *prelocking_strategy)
{
  uint counter;
  MDL_savepoint mdl_savepoint= thd->mdl_context.mdl_savepoint();
  DBUG_ENTER("open_and_lock_tables");
  DBUG_PRINT("enter", ("derived handling: %d", derived));

  if (open_tables(thd, &tables, &counter, flags, prelocking_strategy))
    goto err;

  DBUG_EXECUTE_IF("sleep_open_and_lock_after_open", {
                  const char *old_proc_info= thd->proc_info;
                  thd->proc_info= "DBUG sleep";
                  my_sleep(6000000);
                  thd->proc_info= old_proc_info;});

  if (lock_tables(thd, tables, counter, flags))
    goto err;

  if (derived)
  {
    if (mysql_handle_derived(thd->lex, DT_INIT))
      goto err;
    if (thd->prepare_derived_at_open &&
        (mysql_handle_derived(thd->lex, DT_PREPARE)))
      goto err;
  }

  DBUG_RETURN(FALSE);
err:
  if (! thd->in_sub_stmt)
    trans_rollback_stmt(thd);  /* Necessary if derived handling failed. */
  close_thread_tables(thd);
  /* Don't keep locks for a failed statement. */
  thd->mdl_context.rollback_to_savepoint(mdl_savepoint);
  DBUG_RETURN(TRUE);
}


/*
  Open all tables in list and process derived tables

  SYNOPSIS
    open_normal_and_derived_tables
    thd		- thread handler
    tables	- list of tables for open
    flags       - bitmap of flags to modify how the tables will be open:
                  MYSQL_LOCK_IGNORE_FLUSH - open table even if someone has
                  done a flush on it.
    dt_phases   - set of flags to pass to the mysql_handle_derived

  RETURN
    FALSE - ok
    TRUE  - error

  NOTE 
    This is to be used on prepare stage when you don't read any
    data from the tables.
*/

bool open_normal_and_derived_tables(THD *thd, TABLE_LIST *tables, uint flags,
                                    uint dt_phases)
{
  DML_prelocking_strategy prelocking_strategy;
  uint counter;
  MDL_savepoint mdl_savepoint= thd->mdl_context.mdl_savepoint();
  DBUG_ENTER("open_normal_and_derived_tables");
  DBUG_ASSERT(!thd->fill_derived_tables());
  if (open_tables(thd, &tables, &counter, flags, &prelocking_strategy) ||
      mysql_handle_derived(thd->lex, dt_phases))
    goto end;

  DBUG_RETURN(0);
end:
  /*
    No need to commit/rollback the statement transaction: it's
    either not started or we're filling in an INFORMATION_SCHEMA
    table on the fly, and thus mustn't manipulate with the
    transaction of the enclosing statement.
  */
  DBUG_ASSERT(thd->transaction.stmt.is_empty() ||
              (thd->state_flags & Open_tables_state::BACKUPS_AVAIL));
  close_thread_tables(thd);
  /* Don't keep locks for a failed statement. */
  thd->mdl_context.rollback_to_savepoint(mdl_savepoint);

  DBUG_RETURN(TRUE); /* purecov: inspected */
}


/*
  Mark all real tables in the list as free for reuse.

  SYNOPSIS
    mark_real_tables_as_free_for_reuse()
      thd   - thread context
      table - head of the list of tables

  DESCRIPTION
    Marks all real tables in the list (i.e. not views, derived
    or schema tables) as free for reuse.
*/

static void mark_real_tables_as_free_for_reuse(TABLE_LIST *table_list)
{
  TABLE_LIST *table;
  for (table= table_list; table; table= table->next_global)
    if (!table->placeholder())
    {
      table->table->query_id= 0;
    }
  for (table= table_list; table; table= table->next_global)
    if (!table->placeholder())
    {
      /*
        Detach children of MyISAMMRG tables used in
        sub-statements, they will be reattached at open.
        This has to be done in a separate loop to make sure
        that children have had their query_id cleared.
      */
      table->table->file->extra(HA_EXTRA_DETACH_CHILDREN);
    }
}


/**
  Lock all tables in a list.

  @param  thd           Thread handler
  @param  tables        Tables to lock
  @param  count         Number of opened tables
  @param  flags         Options (see mysql_lock_tables() for details)

  You can't call lock_tables() while holding thr_lock locks, as
  this would break the dead-lock-free handling thr_lock gives us.
  You must always get all needed locks at once.

  If the query for which we are calling this function is marked as
  requiring prelocking, this function will change
  locked_tables_mode to LTM_PRELOCKED.

  @retval FALSE         Success. 
  @retval TRUE          A lock wait timeout, deadlock or out of memory.
*/

bool lock_tables(THD *thd, TABLE_LIST *tables, uint count,
                 uint flags)
{
  TABLE_LIST *table;

  DBUG_ENTER("lock_tables");
  /*
    We can't meet statement requiring prelocking if we already
    in prelocked mode.
  */
  DBUG_ASSERT(thd->locked_tables_mode <= LTM_LOCK_TABLES ||
              !thd->lex->requires_prelocking());

  if (!tables && !thd->lex->requires_prelocking())
    DBUG_RETURN(thd->decide_logging_format(tables));

  /*
    Check for thd->locked_tables_mode to avoid a redundant
    and harmful attempt to lock the already locked tables again.
    Checking for thd->lock is not enough in some situations. For example,
    if a stored function contains
    "drop table t3; create temporary t3 ..; insert into t3 ...;"
    thd->lock may be 0 after drop tables, whereas locked_tables_mode
    is still on. In this situation an attempt to lock temporary
    table t3 will lead to a memory leak.
  */
  if (! thd->locked_tables_mode)
  {
    DBUG_ASSERT(thd->lock == 0);	// You must lock everything at once
    TABLE **start,**ptr;

    if (!(ptr=start=(TABLE**) thd->alloc(sizeof(TABLE*)*count)))
      DBUG_RETURN(TRUE);
    for (table= tables; table; table= table->next_global)
    {
      if (!table->placeholder())
	*(ptr++)= table->table;
    }

    /* We have to emulate LOCK TABLES if we are statement needs prelocking. */
    if (thd->lex->requires_prelocking())
    {
      /*
        A query that modifies autoinc column in sub-statement can make the 
        master and slave inconsistent.
        We can solve these problems in mixed mode by switching to binlogging 
        if at least one updated table is used by sub-statement
      */
      if (thd->variables.binlog_format != BINLOG_FORMAT_ROW && tables && 
          has_write_table_with_auto_increment(thd->lex->first_not_own_table()))
        thd->lex->set_stmt_unsafe(LEX::BINLOG_STMT_UNSAFE_AUTOINC_COLUMNS);
    }

    DEBUG_SYNC(thd, "before_lock_tables_takes_lock");

    if (! (thd->lock= mysql_lock_tables(thd, start, (uint) (ptr - start),
                                        flags)))
      DBUG_RETURN(TRUE);

    DEBUG_SYNC(thd, "after_lock_tables_takes_lock");

    if (thd->lex->requires_prelocking() &&
        thd->lex->sql_command != SQLCOM_LOCK_TABLES)
    {
      TABLE_LIST *first_not_own= thd->lex->first_not_own_table();
      /*
        We just have done implicit LOCK TABLES, and now we have
        to emulate first open_and_lock_tables() after it.

        When open_and_lock_tables() is called for a single table out of
        a table list, the 'next_global' chain is temporarily broken. We
        may not find 'first_not_own' before the end of the "list".
        Look for example at those places where open_n_lock_single_table()
        is called. That function implements the temporary breaking of
        a table list for opening a single table.
      */
      for (table= tables;
           table && table != first_not_own;
           table= table->next_global)
      {
        if (!table->placeholder())
        {
          table->table->query_id= thd->query_id;
          if (check_lock_and_start_stmt(thd, thd->lex, table))
          {
            mysql_unlock_tables(thd, thd->lock);
            thd->lock= 0;
            DBUG_RETURN(TRUE);
          }
        }
      }
      /*
        Let us mark all tables which don't belong to the statement itself,
        and was marked as occupied during open_tables() as free for reuse.
      */
      mark_real_tables_as_free_for_reuse(first_not_own);
      DBUG_PRINT("info",("locked_tables_mode= LTM_PRELOCKED"));
      thd->enter_locked_tables_mode(LTM_PRELOCKED);
    }
  }
  else
  {
    TABLE_LIST *first_not_own= thd->lex->first_not_own_table();
    /*
      When open_and_lock_tables() is called for a single table out of
      a table list, the 'next_global' chain is temporarily broken. We
      may not find 'first_not_own' before the end of the "list".
      Look for example at those places where open_n_lock_single_table()
      is called. That function implements the temporary breaking of
      a table list for opening a single table.
    */
    for (table= tables;
         table && table != first_not_own;
         table= table->next_global)
    {
      if (table->placeholder())
        continue;

      /*
        In a stored function or trigger we should ensure that we won't change
        a table that is already used by the calling statement.
      */
      if (thd->locked_tables_mode >= LTM_PRELOCKED &&
          table->lock_type >= TL_WRITE_ALLOW_WRITE)
      {
        for (TABLE* opentab= thd->open_tables; opentab; opentab= opentab->next)
        {
          if (table->table->s == opentab->s && opentab->query_id &&
              table->table->query_id != opentab->query_id)
          {
            my_error(ER_CANT_UPDATE_USED_TABLE_IN_SF_OR_TRG, MYF(0),
                     table->table->s->table_name.str);
            DBUG_RETURN(TRUE);
          }
        }
      }

      if (check_lock_and_start_stmt(thd, thd->lex, table))
      {
	DBUG_RETURN(TRUE);
      }
    }
    /*
      If we are under explicit LOCK TABLES and our statement requires
      prelocking, we should mark all "additional" tables as free for use
      and enter prelocked mode.
    */
    if (thd->lex->requires_prelocking())
    {
      mark_real_tables_as_free_for_reuse(first_not_own);
      DBUG_PRINT("info",
                 ("thd->locked_tables_mode= LTM_PRELOCKED_UNDER_LOCK_TABLES"));
      thd->locked_tables_mode= LTM_PRELOCKED_UNDER_LOCK_TABLES;
    }
  }

  DBUG_RETURN(thd->decide_logging_format(tables));
}


/**
  Prepare statement for reopening of tables and recalculation of set of
  prelocked tables.

  @param[in] thd         Thread context.
  @param[in,out] tables  List of tables which we were trying to open
                         and lock.
  @param[in] start_of_statement_svp MDL savepoint which represents the set
                         of metadata locks which the current transaction
                         managed to acquire before execution of the current
                         statement and to which we should revert before
                         trying to reopen tables. NULL if no metadata locks
                         were held and thus all metadata locks should be
                         released.
*/

void close_tables_for_reopen(THD *thd, TABLE_LIST **tables,
                             const MDL_savepoint &start_of_statement_svp)
{
  TABLE_LIST *first_not_own_table= thd->lex->first_not_own_table();
  TABLE_LIST *tmp;

  /*
    If table list consists only from tables from prelocking set, table list
    for new attempt should be empty, so we have to update list's root pointer.
  */
  if (first_not_own_table == *tables)
    *tables= 0;
  thd->lex->chop_off_not_own_tables();
  /* Reset MDL tickets for procedures/functions */
  for (Sroutine_hash_entry *rt=
         (Sroutine_hash_entry*)thd->lex->sroutines_list.first;
       rt; rt= rt->next)
    rt->mdl_request.ticket= NULL;
  sp_remove_not_own_routines(thd->lex);
  for (tmp= *tables; tmp; tmp= tmp->next_global)
  {
    tmp->table= 0;
    tmp->mdl_request.ticket= NULL;
    /* We have to cleanup translation tables of views. */
    tmp->cleanup_items();
  }
  /*
    No need to commit/rollback the statement transaction: it's
    either not started or we're filling in an INFORMATION_SCHEMA
    table on the fly, and thus mustn't manipulate with the
    transaction of the enclosing statement.
  */
  DBUG_ASSERT(thd->transaction.stmt.is_empty() ||
              (thd->state_flags & Open_tables_state::BACKUPS_AVAIL));
  close_thread_tables(thd);
  thd->mdl_context.rollback_to_savepoint(start_of_statement_svp);
}


/**
  Open a single table without table caching and don't add it to
  THD::open_tables. Depending on the 'add_to_temporary_tables_list' value,
  the opened TABLE instance will be addded to THD::temporary_tables list.

  @param thd                          Thread context.
  @param path                         Path (without .frm)
  @param db                           Database name.
  @param table_name                   Table name.
  @param add_to_temporary_tables_list Specifies if the opened TABLE
                                      instance should be linked into
                                      THD::temporary_tables list.

  @note This function is used:
    - by alter_table() to open a temporary table;
    - when creating a temporary table with CREATE TEMPORARY TABLE.

  @return TABLE instance for opened table.
  @retval NULL on error.
*/

TABLE *open_table_uncached(THD *thd, const char *path, const char *db,
                           const char *table_name,
                           bool add_to_temporary_tables_list)
{
  TABLE *tmp_table;
  TABLE_SHARE *share;
  char cache_key[MAX_DBKEY_LENGTH], *saved_cache_key, *tmp_path;
  uint key_length;
  TABLE_LIST table_list;
  DBUG_ENTER("open_table_uncached");
  DBUG_PRINT("enter",
             ("table: '%s'.'%s'  path: '%s'  server_id: %u  "
              "pseudo_thread_id: %lu",
              db, table_name, path,
              (uint) thd->server_id, (ulong) thd->variables.pseudo_thread_id));

  table_list.db=         (char*) db;
  table_list.table_name= (char*) table_name;
  /* Create the cache_key for temporary tables */
  key_length= create_table_def_key(thd, cache_key, &table_list, 1);

  if (!(tmp_table= (TABLE*) my_malloc(sizeof(*tmp_table) + sizeof(*share) +
                                      strlen(path)+1 + key_length,
                                      MYF(MY_WME))))
    DBUG_RETURN(0);				/* purecov: inspected */

  share= (TABLE_SHARE*) (tmp_table+1);
  tmp_path= (char*) (share+1);
  saved_cache_key= strmov(tmp_path, path)+1;
  memcpy(saved_cache_key, cache_key, key_length);

  init_tmp_table_share(thd, share, saved_cache_key, key_length,
                       strend(saved_cache_key)+1, tmp_path);

  if (open_table_def(thd, share, 0) ||
      open_table_from_share(thd, share, table_name,
                            (uint) (HA_OPEN_KEYFILE | HA_OPEN_RNDFILE |
                                    HA_GET_INDEX),
                            READ_KEYINFO | COMPUTE_TYPES | EXTRA_RECORD,
                            ha_open_options,
                            tmp_table, FALSE))
  {
    /* No need to lock share->mutex as this is not needed for tmp tables */
    free_table_share(share);
    my_free(tmp_table);
    DBUG_RETURN(0);
  }

  tmp_table->reginfo.lock_type= TL_WRITE;	 // Simulate locked
  share->tmp_table= (tmp_table->file->has_transactions() ? 
                     TRANSACTIONAL_TMP_TABLE : NON_TRANSACTIONAL_TMP_TABLE);

  if (add_to_temporary_tables_list)
  {
    /* growing temp list at the head */
    tmp_table->next= thd->temporary_tables;
    if (tmp_table->next)
      tmp_table->next->prev= tmp_table;
    thd->temporary_tables= tmp_table;
    thd->temporary_tables->prev= 0;
    if (thd->slave_thread)
      slave_open_temp_tables++;
  }
  tmp_table->pos_in_table_list= 0;
  DBUG_PRINT("tmptable", ("opened table: '%s'.'%s' 0x%lx", tmp_table->s->db.str,
                          tmp_table->s->table_name.str, (long) tmp_table));
  DBUG_RETURN(tmp_table);
}


bool rm_temporary_table(handlerton *base, char *path)
{
  bool error=0;
  handler *file;
  char *ext;
  DBUG_ENTER("rm_temporary_table");

  strmov(ext= strend(path), reg_ext);
  if (mysql_file_delete(key_file_frm, path, MYF(0)))
    error=1; /* purecov: inspected */
  *ext= 0;				// remove extension
  file= get_new_handler((TABLE_SHARE*) 0, current_thd->mem_root, base);
  if (file && file->ha_delete_table(path))
  {
    error=1;
    sql_print_warning("Could not remove temporary table: '%s', error: %d",
                      path, my_errno);
  }
  delete file;
  DBUG_RETURN(error);
}


/*****************************************************************************
* The following find_field_in_XXX procedures implement the core of the
* name resolution functionality. The entry point to resolve a column name in a
* list of tables is 'find_field_in_tables'. It calls 'find_field_in_table_ref'
* for each table reference. In turn, depending on the type of table reference,
* 'find_field_in_table_ref' calls one of the 'find_field_in_XXX' procedures
* below specific for the type of table reference.
******************************************************************************/

/* Special Field pointers as return values of find_field_in_XXX functions. */
Field *not_found_field= (Field*) 0x1;
Field *view_ref_found= (Field*) 0x2; 

#define WRONG_GRANT (Field*) -1

static void update_field_dependencies(THD *thd, Field *field, TABLE *table)
{
  DBUG_ENTER("update_field_dependencies");
  if (thd->mark_used_columns != MARK_COLUMNS_NONE)
  {
    MY_BITMAP *bitmap;

    /*
      We always want to register the used keys, as the column bitmap may have
      been set for all fields (for example for view).
    */
      
    table->covering_keys.intersect(field->part_of_key);
    table->merge_keys.merge(field->part_of_key);

    if (field->vcol_info)
      table->mark_virtual_col(field);

    if (thd->mark_used_columns == MARK_COLUMNS_READ)
      bitmap= table->read_set;
    else
      bitmap= table->write_set;

    /* 
       The test-and-set mechanism in the bitmap is not reliable during
       multi-UPDATE statements under MARK_COLUMNS_READ mode
       (thd->mark_used_columns == MARK_COLUMNS_READ), as this bitmap contains
       only those columns that are used in the SET clause. I.e they are being
       set here. See multi_update::prepare()
    */
    if (bitmap_fast_test_and_set(bitmap, field->field_index))
    {
      if (thd->mark_used_columns == MARK_COLUMNS_WRITE)
      {
        DBUG_PRINT("warning", ("Found duplicated field"));
        thd->dup_field= field;
      }
      else
      {
        DBUG_PRINT("note", ("Field found before"));
      }
      DBUG_VOID_RETURN;
    }
    if (table->get_fields_in_item_tree)
      field->flags|= GET_FIXED_FIELDS_FLAG;
    table->used_fields++;
  }
  else if (table->get_fields_in_item_tree)
    field->flags|= GET_FIXED_FIELDS_FLAG;
  DBUG_VOID_RETURN;
}


/*
  Find a field by name in a view that uses merge algorithm.

  SYNOPSIS
    find_field_in_view()
    thd				thread handler
    table_list			view to search for 'name'
    name			name of field
    length			length of name
    item_name                   name of item if it will be created (VIEW)
    ref				expression substituted in VIEW should be passed
                                using this reference (return view_ref_found)
    register_tree_change        TRUE if ref is not stack variable and we
                                need register changes in item tree

  RETURN
    0			field is not found
    view_ref_found	found value in VIEW (real result is in *ref)
    #			pointer to field - only for schema table fields
*/

static Field *
find_field_in_view(THD *thd, TABLE_LIST *table_list,
                   const char *name, uint length,
                   const char *item_name, Item **ref,
                   bool register_tree_change)
{
  DBUG_ENTER("find_field_in_view");
  DBUG_PRINT("enter",
             ("view: '%s', field name: '%s', item name: '%s', ref 0x%lx",
              table_list->alias, name, item_name, (ulong) ref));
  Field_iterator_view field_it;
  field_it.set(table_list);
  Query_arena *arena= 0, backup;  

  for (; !field_it.end_of_fields(); field_it.next())
  {
    if (!my_strcasecmp(system_charset_info, field_it.name(), name))
    {
      // in PS use own arena or data will be freed after prepare
      if (register_tree_change &&
          thd->stmt_arena->is_stmt_prepare_or_first_stmt_execute())
        arena= thd->activate_stmt_arena_if_needed(&backup);
      /*
        create_item() may, or may not create a new Item, depending on
        the column reference. See create_view_field() for details.
      */
      Item *item= field_it.create_item(thd);
      if (arena)
        thd->restore_active_arena(arena, &backup);
      
      if (!item)
        DBUG_RETURN(0);
      if (!ref)
        DBUG_RETURN((Field*) view_ref_found);
      /*
       *ref != NULL means that *ref contains the item that we need to
       replace. If the item was aliased by the user, set the alias to
       the replacing item.
       We need to set alias on both ref itself and on ref real item.
      */
      if (*ref && !(*ref)->is_autogenerated_name)
      {
        if (register_tree_change &&
            thd->stmt_arena->is_stmt_prepare_or_first_stmt_execute())
          arena= thd->activate_stmt_arena_if_needed(&backup);
        item->set_name((*ref)->name, (*ref)->name_length,
                       system_charset_info);
        item->real_item()->set_name((*ref)->name, (*ref)->name_length,
                       system_charset_info);
        if (arena)
          thd->restore_active_arena(arena, &backup);
      }
      if (register_tree_change)
        thd->change_item_tree(ref, item);
      else
        *ref= item;
      DBUG_RETURN((Field*) view_ref_found);
    }
  }
  DBUG_RETURN(0);
}


/*
  Find field by name in a NATURAL/USING join table reference.

  SYNOPSIS
    find_field_in_natural_join()
    thd			 [in]  thread handler
    table_ref            [in]  table reference to search
    name		 [in]  name of field
    length		 [in]  length of name
    ref                  [in/out] if 'name' is resolved to a view field, ref is
                               set to point to the found view field
    register_tree_change [in]  TRUE if ref is not stack variable and we
                               need register changes in item tree
    actual_table         [out] the original table reference where the field
                               belongs - differs from 'table_list' only for
                               NATURAL/USING joins

  DESCRIPTION
    Search for a field among the result fields of a NATURAL/USING join.
    Notice that this procedure is called only for non-qualified field
    names. In the case of qualified fields, we search directly the base
    tables of a natural join.

  RETURN
    NULL        if the field was not found
    WRONG_GRANT if no access rights to the found field
    #           Pointer to the found Field
*/

static Field *
find_field_in_natural_join(THD *thd, TABLE_LIST *table_ref, const char *name,
                           uint length, Item **ref, bool register_tree_change,
                           TABLE_LIST **actual_table)
{
  List_iterator_fast<Natural_join_column>
    field_it(*(table_ref->join_columns));
  Natural_join_column *nj_col, *curr_nj_col;
  Field *found_field;
  Query_arena *arena, backup;
  DBUG_ENTER("find_field_in_natural_join");
  DBUG_PRINT("enter", ("field name: '%s', ref 0x%lx",
		       name, (ulong) ref));
  DBUG_ASSERT(table_ref->is_natural_join && table_ref->join_columns);
  DBUG_ASSERT(*actual_table == NULL);

  LINT_INIT(arena);
  LINT_INIT(found_field);

  for (nj_col= NULL, curr_nj_col= field_it++; curr_nj_col; 
       curr_nj_col= field_it++)
  {
    if (!my_strcasecmp(system_charset_info, curr_nj_col->name(), name))
    {
      if (nj_col)
      {
        my_error(ER_NON_UNIQ_ERROR, MYF(0), name, thd->where);
        DBUG_RETURN(NULL);
      }
      nj_col= curr_nj_col;
    }
  }
  if (!nj_col)
    DBUG_RETURN(NULL);

  if (nj_col->view_field)
  {
    Item *item;
    LINT_INIT(arena);
    if (register_tree_change)
      arena= thd->activate_stmt_arena_if_needed(&backup);
    /*
      create_item() may, or may not create a new Item, depending on the
      column reference. See create_view_field() for details.
    */
    item= nj_col->create_item(thd);
    /*
     *ref != NULL means that *ref contains the item that we need to
     replace. If the item was aliased by the user, set the alias to
     the replacing item.
     We need to set alias on both ref itself and on ref real item.
     */
    if (*ref && !(*ref)->is_autogenerated_name)
    {
      item->set_name((*ref)->name, (*ref)->name_length,
                     system_charset_info);
      item->real_item()->set_name((*ref)->name, (*ref)->name_length,
                                  system_charset_info);
    }
    if (register_tree_change && arena)
      thd->restore_active_arena(arena, &backup);

    if (!item)
      DBUG_RETURN(NULL);
    DBUG_ASSERT(nj_col->table_field == NULL);
    if (nj_col->table_ref->schema_table_reformed)
    {
      /*
        Translation table items are always Item_fields and fixed
        already('mysql_schema_table' function). So we can return
        ->field. It is used only for 'show & where' commands.
      */
      DBUG_RETURN(((Item_field*) (nj_col->view_field->item))->field);
    }
    if (register_tree_change)
      thd->change_item_tree(ref, item);
    else
      *ref= item;
    found_field= (Field*) view_ref_found;
  }
  else
  {
    /* This is a base table. */
    DBUG_ASSERT(nj_col->view_field == NULL);
    Item *ref= 0;
    /*
      This fix_fields is not necessary (initially this item is fixed by
      the Item_field constructor; after reopen_tables the Item_func_eq
      calls fix_fields on that item), it's just a check during table
      reopening for columns that was dropped by the concurrent connection.
    */
    if (!nj_col->table_field->fixed &&
        nj_col->table_field->fix_fields(thd, &ref))
    {
      DBUG_PRINT("info", ("column '%s' was dropped by the concurrent connection",
                          nj_col->table_field->name));
      DBUG_RETURN(NULL);
    }
    DBUG_ASSERT(ref == 0);                      // Should not have changed
    DBUG_ASSERT(nj_col->table_ref->table == nj_col->table_field->field->table);
    found_field= nj_col->table_field->field;
    update_field_dependencies(thd, found_field, nj_col->table_ref->table);
  }

  *actual_table= nj_col->table_ref;
  
  DBUG_RETURN(found_field);
}


/*
  Find field by name in a base table or a view with temp table algorithm.

  The caller is expected to check column-level privileges.

  SYNOPSIS
    find_field_in_table()
    thd				thread handler
    table			table where to search for the field
    name			name of field
    length			length of name
    allow_rowid			do allow finding of "_rowid" field?
    cached_field_index_ptr	cached position in field list (used to speedup
                                lookup for fields in prepared tables)

  RETURN
    0	field is not found
    #	pointer to field
*/

Field *
find_field_in_table(THD *thd, TABLE *table, const char *name, uint length,
                    bool allow_rowid, uint *cached_field_index_ptr)
{
  Field **field_ptr, *field;
  uint cached_field_index= *cached_field_index_ptr;
  DBUG_ENTER("find_field_in_table");
  DBUG_PRINT("enter", ("table: '%s', field name: '%s'", table->alias.c_ptr(),
                       name));

  /* We assume here that table->field < NO_CACHED_FIELD_INDEX = UINT_MAX */
  if (cached_field_index < table->s->fields &&
      !my_strcasecmp(system_charset_info,
                     table->field[cached_field_index]->field_name, name))
    field_ptr= table->field + cached_field_index;
  else if (table->s->name_hash.records)
  {
    field_ptr= (Field**) my_hash_search(&table->s->name_hash, (uchar*) name,
                                        length);
    if (field_ptr)
    {
      /*
        field_ptr points to field in TABLE_SHARE. Convert it to the matching
        field in table
      */
      field_ptr= (table->field + (field_ptr - table->s->field));
    }
  }
  else
  {
    if (!(field_ptr= table->field))
      DBUG_RETURN((Field *)0);
    for (; *field_ptr; ++field_ptr)
      if (!my_strcasecmp(system_charset_info, (*field_ptr)->field_name, name))
        break;
  }

  if (field_ptr && *field_ptr)
  {
    *cached_field_index_ptr= field_ptr - table->field;
    field= *field_ptr;
  }
  else
  {
    if (!allow_rowid ||
        my_strcasecmp(system_charset_info, name, "_rowid") ||
        table->s->rowid_field_offset == 0)
      DBUG_RETURN((Field*) 0);
    field= table->field[table->s->rowid_field_offset-1];
  }

  update_field_dependencies(thd, field, table);

  DBUG_RETURN(field);
}


/*
  Find field in a table reference.

  SYNOPSIS
    find_field_in_table_ref()
    thd			   [in]  thread handler
    table_list		   [in]  table reference to search
    name		   [in]  name of field
    length		   [in]  field length of name
    item_name              [in]  name of item if it will be created (VIEW)
    db_name                [in]  optional database name that qualifies the
    table_name             [in]  optional table name that qualifies the field
    ref		       [in/out] if 'name' is resolved to a view field, ref
                                 is set to point to the found view field
    check_privileges       [in]  check privileges
    allow_rowid		   [in]  do allow finding of "_rowid" field?
    cached_field_index_ptr [in]  cached position in field list (used to
                                 speedup lookup for fields in prepared tables)
    register_tree_change   [in]  TRUE if ref is not stack variable and we
                                 need register changes in item tree
    actual_table           [out] the original table reference where the field
                                 belongs - differs from 'table_list' only for
                                 NATURAL_USING joins.

  DESCRIPTION
    Find a field in a table reference depending on the type of table
    reference. There are three types of table references with respect
    to the representation of their result columns:
    - an array of Field_translator objects for MERGE views and some
      information_schema tables,
    - an array of Field objects (and possibly a name hash) for stored
      tables,
    - a list of Natural_join_column objects for NATURAL/USING joins.
    This procedure detects the type of the table reference 'table_list'
    and calls the corresponding search routine.

    The routine checks column-level privieleges for the found field.

  RETURN
    0			field is not found
    view_ref_found	found value in VIEW (real result is in *ref)
    #			pointer to field
*/

Field *
find_field_in_table_ref(THD *thd, TABLE_LIST *table_list,
                        const char *name, uint length,
                        const char *item_name, const char *db_name,
                        const char *table_name, Item **ref,
                        bool check_privileges, bool allow_rowid,
                        uint *cached_field_index_ptr,
                        bool register_tree_change, TABLE_LIST **actual_table)
{
  Field *fld;
  DBUG_ENTER("find_field_in_table_ref");
  DBUG_ASSERT(table_list->alias);
  DBUG_ASSERT(name);
  DBUG_ASSERT(item_name);
  DBUG_PRINT("enter",
             ("table: '%s'  field name: '%s'  item name: '%s'  ref 0x%lx",
              table_list->alias, name, item_name, (ulong) ref));

  /*
    Check that the table and database that qualify the current field name
    are the same as the table reference we are going to search for the field.

    Exclude from the test below nested joins because the columns in a
    nested join generally originate from different tables. Nested joins
    also have no table name, except when a nested join is a merge view
    or an information schema table.

    We include explicitly table references with a 'field_translation' table,
    because if there are views over natural joins we don't want to search
    inside the view, but we want to search directly in the view columns
    which are represented as a 'field_translation'.

    TODO: Ensure that table_name, db_name and tables->db always points to
          something !
  */
  if (/* Exclude nested joins. */
      (!table_list->nested_join ||
       /* Include merge views and information schema tables. */
       table_list->field_translation) &&
      /*
        Test if the field qualifiers match the table reference we plan
        to search.
      */
      table_name && table_name[0] &&
      (my_strcasecmp(table_alias_charset, table_list->alias, table_name) ||
       (db_name && db_name[0] && table_list->db && table_list->db[0] &&
        (table_list->schema_table ?
         my_strcasecmp(system_charset_info, db_name, table_list->db) :
         strcmp(db_name, table_list->db)))))
    DBUG_RETURN(0);

  *actual_table= NULL;

  if (table_list->field_translation)
  {
    /* 'table_list' is a view or an information schema table. */
    if ((fld= find_field_in_view(thd, table_list, name, length, item_name, ref,
                                 register_tree_change)))
      *actual_table= table_list;
  }
  else if (!table_list->nested_join)
  {
    /* 'table_list' is a stored table. */
    DBUG_ASSERT(table_list->table);
    if ((fld= find_field_in_table(thd, table_list->table, name, length,
                                  allow_rowid,
                                  cached_field_index_ptr)))
      *actual_table= table_list;
  }
  else
  {
    /*
      'table_list' is a NATURAL/USING join, or an operand of such join that
      is a nested join itself.

      If the field name we search for is qualified, then search for the field
      in the table references used by NATURAL/USING the join.
    */
    if (table_name && table_name[0])
    {
      List_iterator<TABLE_LIST> it(table_list->nested_join->join_list);
      TABLE_LIST *table;
      while ((table= it++))
      {
        if ((fld= find_field_in_table_ref(thd, table, name, length, item_name,
                                          db_name, table_name, ref,
                                          check_privileges, allow_rowid,
                                          cached_field_index_ptr,
                                          register_tree_change, actual_table)))
          DBUG_RETURN(fld);
      }
      DBUG_RETURN(0);
    }
    /*
      Non-qualified field, search directly in the result columns of the
      natural join. The condition of the outer IF is true for the top-most
      natural join, thus if the field is not qualified, we will search
      directly the top-most NATURAL/USING join.
    */
    fld= find_field_in_natural_join(thd, table_list, name, length, ref,
                                    register_tree_change, actual_table);
  }

  if (fld)
  {
#ifndef NO_EMBEDDED_ACCESS_CHECKS
    /* Check if there are sufficient access rights to the found field. */
    if (check_privileges &&
        check_column_grant_in_table_ref(thd, *actual_table, name, length))
      fld= WRONG_GRANT;
    else
#endif
      if (thd->mark_used_columns != MARK_COLUMNS_NONE)
      {
        /*
          Get rw_set correct for this field so that the handler
          knows that this field is involved in the query and gets
          retrieved/updated
         */
        Field *field_to_set= NULL;
        if (fld == view_ref_found)
        {
          if (!ref)
            DBUG_RETURN(fld);
          Item *it= (*ref)->real_item();
          if (it->type() == Item::FIELD_ITEM)
            field_to_set= ((Item_field*)it)->field;
          else
          {
            if (thd->mark_used_columns == MARK_COLUMNS_READ)
              it->walk(&Item::register_field_in_read_map, 1, (uchar *) 0);
            else
              it->walk(&Item::register_field_in_write_map, 1, (uchar *) 0);
          }
        }
        else
          field_to_set= fld;
        if (field_to_set)
        {
          TABLE *table= field_to_set->table;
          if (thd->mark_used_columns == MARK_COLUMNS_READ)
            bitmap_set_bit(table->read_set, field_to_set->field_index);
          else
            bitmap_set_bit(table->write_set, field_to_set->field_index);
        }
      }
  }
  DBUG_RETURN(fld);
}


/*
  Find field in table, no side effects, only purpose is to check for field
  in table object and get reference to the field if found.

  SYNOPSIS
  find_field_in_table_sef()

  table                         table where to find
  name                          Name of field searched for

  RETURN
    0                   field is not found
    #                   pointer to field
*/

Field *find_field_in_table_sef(TABLE *table, const char *name)
{
  Field **field_ptr;
  if (table->s->name_hash.records)
  {
    field_ptr= (Field**)my_hash_search(&table->s->name_hash,(uchar*) name,
                                       strlen(name));
    if (field_ptr)
    {
      /*
        field_ptr points to field in TABLE_SHARE. Convert it to the matching
        field in table
      */
      field_ptr= (table->field + (field_ptr - table->s->field));
    }
  }
  else
  {
    if (!(field_ptr= table->field))
      return (Field *)0;
    for (; *field_ptr; ++field_ptr)
      if (!my_strcasecmp(system_charset_info, (*field_ptr)->field_name, name))
        break;
  }
  if (field_ptr)
    return *field_ptr;
  else
    return (Field *)0;
}


/*
  Find field in table list.

  SYNOPSIS
    find_field_in_tables()
    thd			  pointer to current thread structure
    item		  field item that should be found
    first_table           list of tables to be searched for item
    last_table            end of the list of tables to search for item. If NULL
                          then search to the end of the list 'first_table'.
    ref			  if 'item' is resolved to a view field, ref is set to
                          point to the found view field
    report_error	  Degree of error reporting:
                          - IGNORE_ERRORS then do not report any error
                          - IGNORE_EXCEPT_NON_UNIQUE report only non-unique
                            fields, suppress all other errors
                          - REPORT_EXCEPT_NON_UNIQUE report all other errors
                            except when non-unique fields were found
                          - REPORT_ALL_ERRORS
    check_privileges      need to check privileges
    register_tree_change  TRUE if ref is not a stack variable and we
                          to need register changes in item tree

  RETURN VALUES
    0			If error: the found field is not unique, or there are
                        no sufficient access priviliges for the found field,
                        or the field is qualified with non-existing table.
    not_found_field	The function was called with report_error ==
                        (IGNORE_ERRORS || IGNORE_EXCEPT_NON_UNIQUE) and a
			field was not found.
    view_ref_found	View field is found, item passed through ref parameter
    found field         If a item was resolved to some field
*/

Field *
find_field_in_tables(THD *thd, Item_ident *item,
                     TABLE_LIST *first_table, TABLE_LIST *last_table,
		     Item **ref, find_item_error_report_type report_error,
                     bool check_privileges, bool register_tree_change)
{
  Field *found=0;
  const char *db= item->db_name;
  const char *table_name= item->table_name;
  const char *name= item->field_name;
  uint length=(uint) strlen(name);
  char name_buff[SAFE_NAME_LEN+1];
  TABLE_LIST *cur_table= first_table;
  TABLE_LIST *actual_table;
  bool allow_rowid;

  if (!table_name || !table_name[0])
  {
    table_name= 0;                              // For easier test
    db= 0;
  }

  allow_rowid= table_name || (cur_table && !cur_table->next_local);

  if (item->cached_table)
  {
    /*
      This shortcut is used by prepared statements. We assume that
      TABLE_LIST *first_table is not changed during query execution (which
      is true for all queries except RENAME but luckily RENAME doesn't
      use fields...) so we can rely on reusing pointer to its member.
      With this optimization we also miss case when addition of one more
      field makes some prepared query ambiguous and so erroneous, but we
      accept this trade off.
    */
    TABLE_LIST *table_ref= item->cached_table;
    /*
      The condition (table_ref->view == NULL) ensures that we will call
      find_field_in_table even in the case of information schema tables
      when table_ref->field_translation != NULL.
      */
    if (table_ref->table && !table_ref->view &&
        (!table_ref->is_merged_derived() ||
         (!table_ref->is_multitable() && table_ref->merged_for_insert)))
    {

      found= find_field_in_table(thd, table_ref->table, name, length,
                                 TRUE, &(item->cached_field_index));
#ifndef NO_EMBEDDED_ACCESS_CHECKS
      /* Check if there are sufficient access rights to the found field. */
      if (found && check_privileges &&
          check_column_grant_in_table_ref(thd, table_ref, name, length))
        found= WRONG_GRANT;
#endif
    }
    else
      found= find_field_in_table_ref(thd, table_ref, name, length, item->name,
                                     NULL, NULL, ref, check_privileges,
                                     TRUE, &(item->cached_field_index),
                                     register_tree_change,
                                     &actual_table);
    if (found)
    {
      if (found == WRONG_GRANT)
	return (Field*) 0;

      /*
        Only views fields should be marked as dependent, not an underlying
        fields.
      */
      if (!table_ref->belong_to_view &&
          !table_ref->belong_to_derived)
      {
        SELECT_LEX *current_sel= thd->lex->current_select;
        SELECT_LEX *last_select= table_ref->select_lex;
        bool all_merged= TRUE;
        for (SELECT_LEX *sl= current_sel; sl && sl!=last_select;
             sl=sl->outer_select())
        {
          Item *subs= sl->master_unit()->item;
          if (subs->type() == Item::SUBSELECT_ITEM && 
              ((Item_subselect*)subs)->substype() == Item_subselect::IN_SUBS &&
              ((Item_in_subselect*)subs)->test_strategy(SUBS_SEMI_JOIN))
          {
            continue;
          }
          all_merged= FALSE;
          break;
        }
        /*
          If the field was an outer referencee, mark all selects using this
          sub query as dependent on the outer query
        */
        if (!all_merged && current_sel != last_select)
        {
          mark_select_range_as_dependent(thd, last_select, current_sel,
                                         found, *ref, item);
        }
      }
      return found;
    }
  }
  else
    item->can_be_depended= TRUE;

  if (db && lower_case_table_names)
  {
    /*
      convert database to lower case for comparison.
      We can't do this in Item_field as this would change the
      'name' of the item which may be used in the select list
    */
    strmake(name_buff, db, sizeof(name_buff)-1);
    my_casedn_str(files_charset_info, name_buff);
    db= name_buff;
  }

  if (last_table)
    last_table= last_table->next_name_resolution_table;

  for (; cur_table != last_table ;
       cur_table= cur_table->next_name_resolution_table)
  {
    Field *cur_field= find_field_in_table_ref(thd, cur_table, name, length,
                                              item->name, db, table_name, ref,
                                              (thd->lex->sql_command ==
                                               SQLCOM_SHOW_FIELDS)
                                              ? false : check_privileges,
                                              allow_rowid,
                                              &(item->cached_field_index),
                                              register_tree_change,
                                              &actual_table);
    if (cur_field)
    {
      if (cur_field == WRONG_GRANT)
      {
        if (thd->lex->sql_command != SQLCOM_SHOW_FIELDS)
          return (Field*) 0;

        thd->clear_error();
        cur_field= find_field_in_table_ref(thd, cur_table, name, length,
                                           item->name, db, table_name, ref,
                                           false,
                                           allow_rowid,
                                           &(item->cached_field_index),
                                           register_tree_change,
                                           &actual_table);
        if (cur_field)
        {
          Field *nf=new Field_null(NULL,0,Field::NONE,
                                   cur_field->field_name,
                                   &my_charset_bin);
          nf->init(cur_table->table);
          cur_field= nf;
        }
      }

      /*
        Store the original table of the field, which may be different from
        cur_table in the case of NATURAL/USING join.
      */
      item->cached_table= (!actual_table->cacheable_table || found) ?
                          0 : actual_table;

      DBUG_ASSERT(thd->where);
      /*
        If we found a fully qualified field we return it directly as it can't
        have duplicates.
       */
      if (db)
        return cur_field;

      if (found)
      {
        if (report_error == REPORT_ALL_ERRORS ||
            report_error == IGNORE_EXCEPT_NON_UNIQUE)
          my_error(ER_NON_UNIQ_ERROR, MYF(0),
                   table_name ? item->full_name() : name, thd->where);
        return (Field*) 0;
      }
      found= cur_field;
    }
  }

  if (found)
    return found;

  /*
    If the field was qualified and there were no tables to search, issue
    an error that an unknown table was given. The situation is detected
    as follows: if there were no tables we wouldn't go through the loop
    and cur_table wouldn't be updated by the loop increment part, so it
    will be equal to the first table.
  */
  if (table_name && (cur_table == first_table) &&
      (report_error == REPORT_ALL_ERRORS ||
       report_error == REPORT_EXCEPT_NON_UNIQUE))
  {
    char buff[SAFE_NAME_LEN*2 + 2];
    if (db && db[0])
    {
      strxnmov(buff,sizeof(buff)-1,db,".",table_name,NullS);
      table_name=buff;
    }
    my_error(ER_UNKNOWN_TABLE, MYF(0), table_name, thd->where);
  }
  else
  {
    if (report_error == REPORT_ALL_ERRORS ||
        report_error == REPORT_EXCEPT_NON_UNIQUE)
      my_error(ER_BAD_FIELD_ERROR, MYF(0), item->full_name(), thd->where);
    else
      found= not_found_field;
  }
  return found;
}


/*
  Find Item in list of items (find_field_in_tables analog)

  TODO
    is it better return only counter?

  SYNOPSIS
    find_item_in_list()
    find			Item to find
    items			List of items
    counter			To return number of found item
    report_error
      REPORT_ALL_ERRORS		report errors, return 0 if error
      REPORT_EXCEPT_NOT_FOUND	Do not report 'not found' error and
				return not_found_item, report other errors,
				return 0
      IGNORE_ERRORS		Do not report errors, return 0 if error
    resolution                  Set to the resolution type if the item is found 
                                (it says whether the item is resolved 
                                 against an alias name,
                                 or as a field name without alias,
                                 or as a field hidden by alias,
                                 or ignoring alias)
                                
  RETURN VALUES
    0			Item is not found or item is not unique,
			error message is reported
    not_found_item	Function was called with
			report_error == REPORT_EXCEPT_NOT_FOUND and
			item was not found. No error message was reported
                        found field
*/

/* Special Item pointer to serve as a return value from find_item_in_list(). */
Item **not_found_item= (Item**) 0x1;


Item **
find_item_in_list(Item *find, List<Item> &items, uint *counter,
                  find_item_error_report_type report_error,
                  enum_resolution_type *resolution)
{
  List_iterator<Item> li(items);
  Item **found=0, **found_unaliased= 0, *item;
  const char *db_name=0;
  const char *field_name=0;
  const char *table_name=0;
  bool found_unaliased_non_uniq= 0;
  /*
    true if the item that we search for is a valid name reference
    (and not an item that happens to have a name).
  */
  bool is_ref_by_name= 0;
  uint unaliased_counter= 0;

  *resolution= NOT_RESOLVED;

  is_ref_by_name= (find->type() == Item::FIELD_ITEM  || 
                   find->type() == Item::REF_ITEM);
  if (is_ref_by_name)
  {
    field_name= ((Item_ident*) find)->field_name;
    table_name= ((Item_ident*) find)->table_name;
    db_name=    ((Item_ident*) find)->db_name;
  }

  for (uint i= 0; (item=li++); i++)
  {
    if (field_name && item->real_item()->type() == Item::FIELD_ITEM)
    {
      Item_ident *item_field= (Item_ident*) item;

      /*
	In case of group_concat() with ORDER BY condition in the QUERY
	item_field can be field of temporary table without item name 
	(if this field created from expression argument of group_concat()),
	=> we have to check presence of name before compare
      */ 
      if (!item_field->name)
        continue;

      if (table_name)
      {
        /*
          If table name is specified we should find field 'field_name' in
          table 'table_name'. According to SQL-standard we should ignore
          aliases in this case.

          Since we should NOT prefer fields from the select list over
          other fields from the tables participating in this select in
          case of ambiguity we have to do extra check outside this function.

          We use strcmp for table names and database names as these may be
          case sensitive. In cases where they are not case sensitive, they
          are always in lower case.

	  item_field->field_name and item_field->table_name can be 0x0 if
	  item is not fix_field()'ed yet.
        */
        if (item_field->field_name && item_field->table_name &&
	    !my_strcasecmp(system_charset_info, item_field->field_name,
                           field_name) &&
            !my_strcasecmp(table_alias_charset, item_field->table_name, 
                           table_name) &&
            (!db_name || (item_field->db_name &&
                          !strcmp(item_field->db_name, db_name))))
        {
          if (found_unaliased)
          {
            if ((*found_unaliased)->eq(item, 0))
              continue;
            /*
              Two matching fields in select list.
              We already can bail out because we are searching through
              unaliased names only and will have duplicate error anyway.
            */
            if (report_error != IGNORE_ERRORS)
              my_error(ER_NON_UNIQ_ERROR, MYF(0),
                       find->full_name(), current_thd->where);
            return (Item**) 0;
          }
          found_unaliased= li.ref();
          unaliased_counter= i;
          *resolution= RESOLVED_IGNORING_ALIAS;
          if (db_name)
            break;                              // Perfect match
        }
      }
      else
      {
        int fname_cmp= my_strcasecmp(system_charset_info,
                                     item_field->field_name,
                                     field_name);
        if (!my_strcasecmp(system_charset_info,
                           item_field->name,field_name))
        {
          /*
            If table name was not given we should scan through aliases
            and non-aliased fields first. We are also checking unaliased
            name of the field in then next  else-if, to be able to find
            instantly field (hidden by alias) if no suitable alias or
            non-aliased field was found.
          */
          if (found)
          {
            if ((*found)->eq(item, 0))
              continue;                           // Same field twice
            if (report_error != IGNORE_ERRORS)
              my_error(ER_NON_UNIQ_ERROR, MYF(0),
                       find->full_name(), current_thd->where);
            return (Item**) 0;
          }
          found= li.ref();
          *counter= i;
          *resolution= fname_cmp ? RESOLVED_AGAINST_ALIAS:
	                           RESOLVED_WITH_NO_ALIAS;
        }
        else if (!fname_cmp)
        {
          /*
            We will use non-aliased field or react on such ambiguities only if
            we won't be able to find aliased field.
            Again if we have ambiguity with field outside of select list
            we should prefer fields from select list.
          */
          if (found_unaliased)
          {
            if ((*found_unaliased)->eq(item, 0))
              continue;                           // Same field twice
            found_unaliased_non_uniq= 1;
          }
          found_unaliased= li.ref();
          unaliased_counter= i;
        }
      }
    }
    else if (!table_name)
    { 
      if (is_ref_by_name && find->name && item->name &&
	  !my_strcasecmp(system_charset_info,item->name,find->name))
      {
        found= li.ref();
        *counter= i;
        *resolution= RESOLVED_AGAINST_ALIAS;
        break;
      }
      else if (find->eq(item,0))
      {
        found= li.ref();
        *counter= i;
        *resolution= RESOLVED_IGNORING_ALIAS;
        break;
      }
    }
    else if (table_name && item->type() == Item::REF_ITEM &&
             ((Item_ref *)item)->ref_type() == Item_ref::VIEW_REF)
    {
      /*
        TODO:Here we process prefixed view references only. What we should 
        really do is process all types of Item_refs. But this will currently 
        lead to a clash with the way references to outer SELECTs (from the 
        HAVING clause) are handled in e.g. :
        SELECT 1 FROM t1 AS t1_o GROUP BY a
          HAVING (SELECT t1_o.a FROM t1 AS t1_i GROUP BY t1_i.a LIMIT 1).
        Processing all Item_refs here will cause t1_o.a to resolve to itself.
        We still need to process the special case of Item_direct_view_ref 
        because in the context of views they have the same meaning as 
        Item_field for tables.
      */
      Item_ident *item_ref= (Item_ident *) item;
      if (item_ref->name && item_ref->table_name &&
          !my_strcasecmp(system_charset_info, item_ref->name, field_name) &&
          !my_strcasecmp(table_alias_charset, item_ref->table_name,
                         table_name) &&
          (!db_name || (item_ref->db_name && 
                        !strcmp (item_ref->db_name, db_name))))
      {
        found= li.ref();
        *counter= i;
        *resolution= RESOLVED_IGNORING_ALIAS;
        break;
      }
    }
  }
  if (!found)
  {
    if (found_unaliased_non_uniq)
    {
      if (report_error != IGNORE_ERRORS)
        my_error(ER_NON_UNIQ_ERROR, MYF(0),
                 find->full_name(), current_thd->where);
      return (Item **) 0;
    }
    if (found_unaliased)
    {
      found= found_unaliased;
      *counter= unaliased_counter;
      *resolution= RESOLVED_BEHIND_ALIAS;
    }
  }
  if (found)
    return found;
  if (report_error != REPORT_EXCEPT_NOT_FOUND)
  {
    if (report_error == REPORT_ALL_ERRORS)
      my_error(ER_BAD_FIELD_ERROR, MYF(0),
               find->full_name(), current_thd->where);
    return (Item **) 0;
  }
  else
    return (Item **) not_found_item;
}


/*
  Test if a string is a member of a list of strings.

  SYNOPSIS
    test_if_string_in_list()
    find      the string to look for
    str_list  a list of strings to be searched

  DESCRIPTION
    Sequentially search a list of strings for a string, and test whether
    the list contains the same string.

  RETURN
    TRUE  if find is in str_list
    FALSE otherwise
*/

static bool
test_if_string_in_list(const char *find, List<String> *str_list)
{
  List_iterator<String> str_list_it(*str_list);
  String *curr_str;
  size_t find_length= strlen(find);
  while ((curr_str= str_list_it++))
  {
    if (find_length != curr_str->length())
      continue;
    if (!my_strcasecmp(system_charset_info, find, curr_str->ptr()))
      return TRUE;
  }
  return FALSE;
}


/*
  Create a new name resolution context for an item so that it is
  being resolved in a specific table reference.

  SYNOPSIS
    set_new_item_local_context()
    thd        pointer to current thread
    item       item for which new context is created and set
    table_ref  table ref where an item showld be resolved

  DESCRIPTION
    Create a new name resolution context for an item, so that the item
    is resolved only the supplied 'table_ref'.

  RETURN
    FALSE  if all OK
    TRUE   otherwise
*/

static bool
set_new_item_local_context(THD *thd, Item_ident *item, TABLE_LIST *table_ref)
{
  Name_resolution_context *context;
  if (!(context= new (thd->mem_root) Name_resolution_context))
    return TRUE;
  context->init();
  context->first_name_resolution_table=
    context->last_name_resolution_table= table_ref;
  item->context= context;
  return FALSE;
}


/*
  Find and mark the common columns of two table references.

  SYNOPSIS
    mark_common_columns()
    thd                [in] current thread
    table_ref_1        [in] the first (left) join operand
    table_ref_2        [in] the second (right) join operand
    using_fields       [in] if the join is JOIN...USING - the join columns,
                            if NATURAL join, then NULL
    found_using_fields [out] number of fields from the USING clause that were
                             found among the common fields

  DESCRIPTION
    The procedure finds the common columns of two relations (either
    tables or intermediate join results), and adds an equi-join condition
    to the ON clause of 'table_ref_2' for each pair of matching columns.
    If some of table_ref_XXX represents a base table or view, then we
    create new 'Natural_join_column' instances for each column
    reference and store them in the 'join_columns' of the table
    reference.

  IMPLEMENTATION
    The procedure assumes that store_natural_using_join_columns() was
    called for the previous level of NATURAL/USING joins.

  RETURN
    TRUE   error when some common column is non-unique, or out of memory
    FALSE  OK
*/

static bool
mark_common_columns(THD *thd, TABLE_LIST *table_ref_1, TABLE_LIST *table_ref_2,
                    List<String> *using_fields, uint *found_using_fields)
{
  Field_iterator_table_ref it_1, it_2;
  Natural_join_column *nj_col_1, *nj_col_2;
  Query_arena *arena, backup;
  bool result= TRUE;
  bool first_outer_loop= TRUE;
  /*
    Leaf table references to which new natural join columns are added
    if the leaves are != NULL.
  */
  TABLE_LIST *leaf_1= (table_ref_1->nested_join &&
                       !table_ref_1->is_natural_join) ?
                      NULL : table_ref_1;
  TABLE_LIST *leaf_2= (table_ref_2->nested_join &&
                       !table_ref_2->is_natural_join) ?
                      NULL : table_ref_2;

  DBUG_ENTER("mark_common_columns");
  DBUG_PRINT("info", ("operand_1: %s  operand_2: %s",
                      table_ref_1->alias, table_ref_2->alias));

  *found_using_fields= 0;
  arena= thd->activate_stmt_arena_if_needed(&backup);

  for (it_1.set(table_ref_1); !it_1.end_of_fields(); it_1.next())
  {
    bool found= FALSE;
    const char *field_name_1;
    /* true if field_name_1 is a member of using_fields */
    bool is_using_column_1;
    if (!(nj_col_1= it_1.get_or_create_column_ref(thd, leaf_1)))
      goto err;
    field_name_1= nj_col_1->name();
    is_using_column_1= using_fields && 
      test_if_string_in_list(field_name_1, using_fields);
    DBUG_PRINT ("info", ("field_name_1=%s.%s", 
                         nj_col_1->table_name() ? nj_col_1->table_name() : "", 
                         field_name_1));

    /*
      Find a field with the same name in table_ref_2.

      Note that for the second loop, it_2.set() will iterate over
      table_ref_2->join_columns and not generate any new elements or
      lists.
    */
    nj_col_2= NULL;
    for (it_2.set(table_ref_2); !it_2.end_of_fields(); it_2.next())
    {
      Natural_join_column *cur_nj_col_2;
      const char *cur_field_name_2;
      if (!(cur_nj_col_2= it_2.get_or_create_column_ref(thd, leaf_2)))
        goto err;
      cur_field_name_2= cur_nj_col_2->name();
      DBUG_PRINT ("info", ("cur_field_name_2=%s.%s", 
                           cur_nj_col_2->table_name() ? 
                             cur_nj_col_2->table_name() : "", 
                           cur_field_name_2));

      /*
        Compare the two columns and check for duplicate common fields.
        A common field is duplicate either if it was already found in
        table_ref_2 (then found == TRUE), or if a field in table_ref_2
        was already matched by some previous field in table_ref_1
        (then cur_nj_col_2->is_common == TRUE).
        Note that it is too early to check the columns outside of the
        USING list for ambiguity because they are not actually "referenced"
        here. These columns must be checked only on unqualified reference 
        by name (e.g. in SELECT list).
      */
      if (!my_strcasecmp(system_charset_info, field_name_1, cur_field_name_2))
      {
        DBUG_PRINT ("info", ("match c1.is_common=%d", nj_col_1->is_common));
        if (cur_nj_col_2->is_common ||
            (found && (!using_fields || is_using_column_1)))
        {
          my_error(ER_NON_UNIQ_ERROR, MYF(0), field_name_1, thd->where);
          goto err;
        }
        nj_col_2= cur_nj_col_2;
        found= TRUE;
      }
    }
    if (first_outer_loop && leaf_2)
    {
      /*
        Make sure that the next inner loop "knows" that all columns
        are materialized already.
      */
      leaf_2->is_join_columns_complete= TRUE;
      first_outer_loop= FALSE;
    }
    if (!found)
      continue;                                 // No matching field

    /*
      field_1 and field_2 have the same names. Check if they are in the USING
      clause (if present), mark them as common fields, and add a new
      equi-join condition to the ON clause.
    */
    if (nj_col_2 && (!using_fields ||is_using_column_1))
    {
      /*
        Create non-fixed fully qualified field and let fix_fields to
        resolve it.
      */
      Item *item_1=   nj_col_1->create_item(thd);
      Item *item_2=   nj_col_2->create_item(thd);
      Field *field_1= nj_col_1->field();
      Field *field_2= nj_col_2->field();
      Item_ident *item_ident_1, *item_ident_2;
      Item_func_eq *eq_cond;

      if (!item_1 || !item_2)
        goto err;                               // out of memory

      /*
        The following assert checks that the two created items are of
        type Item_ident.
      */
      DBUG_ASSERT(!thd->lex->current_select->no_wrap_view_item);
      /*
        In the case of no_wrap_view_item == 0, the created items must be
        of sub-classes of Item_ident.
      */
      DBUG_ASSERT(item_1->type() == Item::FIELD_ITEM ||
                  item_1->type() == Item::REF_ITEM);
      DBUG_ASSERT(item_2->type() == Item::FIELD_ITEM ||
                  item_2->type() == Item::REF_ITEM);

      /*
        We need to cast item_1,2 to Item_ident, because we need to hook name
        resolution contexts specific to each item.
      */
      item_ident_1= (Item_ident*) item_1;
      item_ident_2= (Item_ident*) item_2;
      /*
        Create and hook special name resolution contexts to each item in the
        new join condition . We need this to both speed-up subsequent name
        resolution of these items, and to enable proper name resolution of
        the items during the execute phase of PS.
      */
      if (set_new_item_local_context(thd, item_ident_1, nj_col_1->table_ref) ||
          set_new_item_local_context(thd, item_ident_2, nj_col_2->table_ref))
        goto err;

      if (!(eq_cond= new Item_func_eq(item_ident_1, item_ident_2)))
        goto err;                               /* Out of memory. */

      if (field_1 && field_1->vcol_info)
        field_1->table->mark_virtual_col(field_1);
      if (field_2 && field_2->vcol_info)
        field_2->table->mark_virtual_col(field_2);

      /*
        Add the new equi-join condition to the ON clause. Notice that
        fix_fields() is applied to all ON conditions in setup_conds()
        so we don't do it here.
      */
      add_join_on((table_ref_1->outer_join & JOIN_TYPE_RIGHT ?
                   table_ref_1 : table_ref_2),
                  eq_cond);

      nj_col_1->is_common= nj_col_2->is_common= TRUE;
      DBUG_PRINT ("info", ("%s.%s and %s.%s are common", 
                           nj_col_1->table_name() ? 
                             nj_col_1->table_name() : "", 
                           nj_col_1->name(),
                           nj_col_2->table_name() ? 
                             nj_col_2->table_name() : "", 
                           nj_col_2->name()));

      if (field_1)
      {
        TABLE *table_1= nj_col_1->table_ref->table;
        /* Mark field_1 used for table cache. */
        bitmap_set_bit(table_1->read_set, field_1->field_index);
        table_1->covering_keys.intersect(field_1->part_of_key);
        table_1->merge_keys.merge(field_1->part_of_key);
      }
      if (field_2)
      {
        TABLE *table_2= nj_col_2->table_ref->table;
        /* Mark field_2 used for table cache. */
        bitmap_set_bit(table_2->read_set, field_2->field_index);
        table_2->covering_keys.intersect(field_2->part_of_key);
        table_2->merge_keys.merge(field_2->part_of_key);
      }

      if (using_fields != NULL)
        ++(*found_using_fields);
    }
  }
  if (leaf_1)
    leaf_1->is_join_columns_complete= TRUE;

  /*
    Everything is OK.
    Notice that at this point there may be some column names in the USING
    clause that are not among the common columns. This is an SQL error and
    we check for this error in store_natural_using_join_columns() when
    (found_using_fields < length(join_using_fields)).
  */
  result= FALSE;

err:
  if (arena)
    thd->restore_active_arena(arena, &backup);
  DBUG_RETURN(result);
}



/*
  Materialize and store the row type of NATURAL/USING join.

  SYNOPSIS
    store_natural_using_join_columns()
    thd                current thread
    natural_using_join the table reference of the NATURAL/USING join
    table_ref_1        the first (left) operand (of a NATURAL/USING join).
    table_ref_2        the second (right) operand (of a NATURAL/USING join).
    using_fields       if the join is JOIN...USING - the join columns,
                       if NATURAL join, then NULL
    found_using_fields number of fields from the USING clause that were
                       found among the common fields

  DESCRIPTION
    Iterate over the columns of both join operands and sort and store
    all columns into the 'join_columns' list of natural_using_join
    where the list is formed by three parts:
      part1: The coalesced columns of table_ref_1 and table_ref_2,
             sorted according to the column order of the first table.
      part2: The other columns of the first table, in the order in
             which they were defined in CREATE TABLE.
      part3: The other columns of the second table, in the order in
             which they were defined in CREATE TABLE.
    Time complexity - O(N1+N2), where Ni = length(table_ref_i).

  IMPLEMENTATION
    The procedure assumes that mark_common_columns() has been called
    for the join that is being processed.

  RETURN
    TRUE    error: Some common column is ambiguous
    FALSE   OK
*/

static bool
store_natural_using_join_columns(THD *thd, TABLE_LIST *natural_using_join,
                                 TABLE_LIST *table_ref_1,
                                 TABLE_LIST *table_ref_2,
                                 List<String> *using_fields,
                                 uint found_using_fields)
{
  Field_iterator_table_ref it_1, it_2;
  Natural_join_column *nj_col_1, *nj_col_2;
  Query_arena *arena, backup;
  bool result= TRUE;
  List<Natural_join_column> *non_join_columns;
  DBUG_ENTER("store_natural_using_join_columns");

  DBUG_ASSERT(!natural_using_join->join_columns);

  arena= thd->activate_stmt_arena_if_needed(&backup);

  if (!(non_join_columns= new List<Natural_join_column>) ||
      !(natural_using_join->join_columns= new List<Natural_join_column>))
    goto err;

  /* Append the columns of the first join operand. */
  for (it_1.set(table_ref_1); !it_1.end_of_fields(); it_1.next())
  {
    nj_col_1= it_1.get_natural_column_ref();
    if (nj_col_1->is_common)
    {
      natural_using_join->join_columns->push_back(nj_col_1);
      /* Reset the common columns for the next call to mark_common_columns. */
      nj_col_1->is_common= FALSE;
    }
    else
      non_join_columns->push_back(nj_col_1);
  }

  /*
    Check that all columns in the USING clause are among the common
    columns. If this is not the case, report the first one that was
    not found in an error.
  */
  if (using_fields && found_using_fields < using_fields->elements)
  {
    String *using_field_name;
    List_iterator_fast<String> using_fields_it(*using_fields);
    while ((using_field_name= using_fields_it++))
    {
      const char *using_field_name_ptr= using_field_name->c_ptr();
      List_iterator_fast<Natural_join_column>
        it(*(natural_using_join->join_columns));
      Natural_join_column *common_field;

      for (;;)
      {
        /* If reached the end of fields, and none was found, report error. */
        if (!(common_field= it++))
        {
          my_error(ER_BAD_FIELD_ERROR, MYF(0), using_field_name_ptr,
                   current_thd->where);
          goto err;
        }
        if (!my_strcasecmp(system_charset_info,
                           common_field->name(), using_field_name_ptr))
          break;                                // Found match
      }
    }
  }

  /* Append the non-equi-join columns of the second join operand. */
  for (it_2.set(table_ref_2); !it_2.end_of_fields(); it_2.next())
  {
    nj_col_2= it_2.get_natural_column_ref();
    if (!nj_col_2->is_common)
      non_join_columns->push_back(nj_col_2);
    else
    {
      /* Reset the common columns for the next call to mark_common_columns. */
      nj_col_2->is_common= FALSE;
    }
  }

  if (non_join_columns->elements > 0)
    natural_using_join->join_columns->concat(non_join_columns);
  natural_using_join->is_join_columns_complete= TRUE;

  result= FALSE;

err:
  if (arena)
    thd->restore_active_arena(arena, &backup);
  DBUG_RETURN(result);
}


/*
  Precompute and store the row types of the top-most NATURAL/USING joins.

  SYNOPSIS
    store_top_level_join_columns()
    thd            current thread
    table_ref      nested join or table in a FROM clause
    left_neighbor  neighbor table reference to the left of table_ref at the
                   same level in the join tree
    right_neighbor neighbor table reference to the right of table_ref at the
                   same level in the join tree

  DESCRIPTION
    The procedure performs a post-order traversal of a nested join tree
    and materializes the row types of NATURAL/USING joins in a
    bottom-up manner until it reaches the TABLE_LIST elements that
    represent the top-most NATURAL/USING joins. The procedure should be
    applied to each element of SELECT_LEX::top_join_list (i.e. to each
    top-level element of the FROM clause).

  IMPLEMENTATION
    Notice that the table references in the list nested_join->join_list
    are in reverse order, thus when we iterate over it, we are moving
    from the right to the left in the FROM clause.

  RETURN
    TRUE   Error
    FALSE  OK
*/

static bool
store_top_level_join_columns(THD *thd, TABLE_LIST *table_ref,
                             TABLE_LIST *left_neighbor,
                             TABLE_LIST *right_neighbor)
{
  Query_arena *arena, backup;
  bool result= TRUE;

  DBUG_ENTER("store_top_level_join_columns");

  arena= thd->activate_stmt_arena_if_needed(&backup);

  /* Call the procedure recursively for each nested table reference. */
  if (table_ref->nested_join)
  {
    List_iterator_fast<TABLE_LIST> nested_it(table_ref->nested_join->join_list);
    TABLE_LIST *same_level_left_neighbor= nested_it++;
    TABLE_LIST *same_level_right_neighbor= NULL;
    /* Left/right-most neighbors, possibly at higher levels in the join tree. */
    TABLE_LIST *real_left_neighbor, *real_right_neighbor;

    while (same_level_left_neighbor)
    {
      TABLE_LIST *cur_table_ref= same_level_left_neighbor;
      same_level_left_neighbor= nested_it++;
      /*
        The order of RIGHT JOIN operands is reversed in 'join list' to
        transform it into a LEFT JOIN. However, in this procedure we need
        the join operands in their lexical order, so below we reverse the
        join operands. Notice that this happens only in the first loop,
        and not in the second one, as in the second loop
        same_level_left_neighbor == NULL.
        This is the correct behavior, because the second loop sets
        cur_table_ref reference correctly after the join operands are
        swapped in the first loop.
      */
      if (same_level_left_neighbor &&
          cur_table_ref->outer_join & JOIN_TYPE_RIGHT)
      {
        /* This can happen only for JOIN ... ON. */
        DBUG_ASSERT(table_ref->nested_join->join_list.elements == 2);
        swap_variables(TABLE_LIST*, same_level_left_neighbor, cur_table_ref);
      }

      /*
        Pick the parent's left and right neighbors if there are no immediate
        neighbors at the same level.
      */
      real_left_neighbor=  (same_level_left_neighbor) ?
                           same_level_left_neighbor : left_neighbor;
      real_right_neighbor= (same_level_right_neighbor) ?
                           same_level_right_neighbor : right_neighbor;

      if (cur_table_ref->nested_join &&
          store_top_level_join_columns(thd, cur_table_ref,
                                       real_left_neighbor, real_right_neighbor))
        goto err;
      same_level_right_neighbor= cur_table_ref;
    }
  }

  /*
    If this is a NATURAL/USING join, materialize its result columns and
    convert to a JOIN ... ON.
  */
  if (table_ref->is_natural_join)
  {
    DBUG_ASSERT(table_ref->nested_join &&
                table_ref->nested_join->join_list.elements == 2);
    List_iterator_fast<TABLE_LIST> operand_it(table_ref->nested_join->join_list);
    /*
      Notice that the order of join operands depends on whether table_ref
      represents a LEFT or a RIGHT join. In a RIGHT join, the operands are
      in inverted order.
     */
    TABLE_LIST *table_ref_2= operand_it++; /* Second NATURAL join operand.*/
    TABLE_LIST *table_ref_1= operand_it++; /* First NATURAL join operand. */
    List<String> *using_fields= table_ref->join_using_fields;
    uint found_using_fields;

    /*
      The two join operands were interchanged in the parser, change the order
      back for 'mark_common_columns'.
    */
    if (table_ref_2->outer_join & JOIN_TYPE_RIGHT)
      swap_variables(TABLE_LIST*, table_ref_1, table_ref_2);
    if (mark_common_columns(thd, table_ref_1, table_ref_2,
                            using_fields, &found_using_fields))
      goto err;

    /*
      Swap the join operands back, so that we pick the columns of the second
      one as the coalesced columns. In this way the coalesced columns are the
      same as of an equivalent LEFT JOIN.
    */
    if (table_ref_1->outer_join & JOIN_TYPE_RIGHT)
      swap_variables(TABLE_LIST*, table_ref_1, table_ref_2);
    if (store_natural_using_join_columns(thd, table_ref, table_ref_1,
                                         table_ref_2, using_fields,
                                         found_using_fields))
      goto err;

    /*
      Change NATURAL JOIN to JOIN ... ON. We do this for both operands
      because either one of them or the other is the one with the
      natural join flag because RIGHT joins are transformed into LEFT,
      and the two tables may be reordered.
    */
    table_ref_1->natural_join= table_ref_2->natural_join= NULL;

    /* Add a TRUE condition to outer joins that have no common columns. */
    if (table_ref_2->outer_join &&
        !table_ref_1->on_expr && !table_ref_2->on_expr)
      table_ref_2->on_expr= new Item_int((longlong) 1,1);   /* Always true. */

    /* Change this table reference to become a leaf for name resolution. */
    if (left_neighbor)
    {
      TABLE_LIST *last_leaf_on_the_left;
      last_leaf_on_the_left= left_neighbor->last_leaf_for_name_resolution();
      last_leaf_on_the_left->next_name_resolution_table= table_ref;
    }
    if (right_neighbor)
    {
      TABLE_LIST *first_leaf_on_the_right;
      first_leaf_on_the_right= right_neighbor->first_leaf_for_name_resolution();
      table_ref->next_name_resolution_table= first_leaf_on_the_right;
    }
    else
      table_ref->next_name_resolution_table= NULL;
  }
  result= FALSE; /* All is OK. */

err:
  if (arena)
    thd->restore_active_arena(arena, &backup);
  DBUG_RETURN(result);
}


/*
  Compute and store the row types of the top-most NATURAL/USING joins
  in a FROM clause.

  SYNOPSIS
    setup_natural_join_row_types()
    thd          current thread
    from_clause  list of top-level table references in a FROM clause

  DESCRIPTION
    Apply the procedure 'store_top_level_join_columns' to each of the
    top-level table referencs of the FROM clause. Adjust the list of tables
    for name resolution - context->first_name_resolution_table to the
    top-most, lef-most NATURAL/USING join.

  IMPLEMENTATION
    Notice that the table references in 'from_clause' are in reverse
    order, thus when we iterate over it, we are moving from the right
    to the left in the FROM clause.

  RETURN
    TRUE   Error
    FALSE  OK
*/
static bool setup_natural_join_row_types(THD *thd,
                                         List<TABLE_LIST> *from_clause,
                                         Name_resolution_context *context)
{
  DBUG_ENTER("setup_natural_join_row_types");
  thd->where= "from clause";
  if (from_clause->elements == 0)
    DBUG_RETURN(false); /* We come here in the case of UNIONs. */

  List_iterator_fast<TABLE_LIST> table_ref_it(*from_clause);
  TABLE_LIST *table_ref; /* Current table reference. */
  /* Table reference to the left of the current. */
  TABLE_LIST *left_neighbor;
  /* Table reference to the right of the current. */
  TABLE_LIST *right_neighbor= NULL;

  /* Note that tables in the list are in reversed order */
  for (left_neighbor= table_ref_it++; left_neighbor ; )
  {
    table_ref= left_neighbor;
    do
    {
      left_neighbor= table_ref_it++;
    }
    while (left_neighbor && left_neighbor->sj_subq_pred);
    /* 
      Do not redo work if already done:
      1) for stored procedures,
      2) for multitable update after lock failure and table reopening.
    */
    if (context->select_lex->first_natural_join_processing)
    {
      if (store_top_level_join_columns(thd, table_ref,
                                       left_neighbor, right_neighbor))
        DBUG_RETURN(true);
      if (left_neighbor)
      {
        TABLE_LIST *first_leaf_on_the_right;
        first_leaf_on_the_right= table_ref->first_leaf_for_name_resolution();
        left_neighbor->next_name_resolution_table= first_leaf_on_the_right;
      }
    }
    right_neighbor= table_ref;
  }

  /*
    Store the top-most, left-most NATURAL/USING join, so that we start
    the search from that one instead of context->table_list. At this point
    right_neighbor points to the left-most top-level table reference in the
    FROM clause.
  */
  DBUG_ASSERT(right_neighbor);
  context->first_name_resolution_table=
    right_neighbor->first_leaf_for_name_resolution();
  context->select_lex->first_natural_join_processing= false;

  DBUG_RETURN (false);
}


/****************************************************************************
** Expand all '*' in given fields
****************************************************************************/

int setup_wild(THD *thd, TABLE_LIST *tables, List<Item> &fields,
	       List<Item> *sum_func_list,
	       uint wild_num)
{
  Item *item;
  List_iterator<Item> it(fields);
  Query_arena *arena, backup;
  DBUG_ENTER("setup_wild");
  DBUG_ASSERT(wild_num != 0);

  /*
    Don't use arena if we are not in prepared statements or stored procedures
    For PS/SP we have to use arena to remember the changes
  */
  arena= thd->activate_stmt_arena_if_needed(&backup);

  thd->lex->current_select->cur_pos_in_select_list= 0;
  while (wild_num && (item= it++))
  {
    if (item->type() == Item::FIELD_ITEM &&
        ((Item_field*) item)->field_name &&
	((Item_field*) item)->field_name[0] == '*' &&
	!((Item_field*) item)->field)
    {
      uint elem= fields.elements;
      bool any_privileges= ((Item_field *) item)->any_privileges;
      Item_subselect *subsel= thd->lex->current_select->master_unit()->item;
      if (subsel &&
          subsel->substype() == Item_subselect::EXISTS_SUBS)
      {
        /*
          It is EXISTS(SELECT * ...) and we can replace * by any constant.

          Item_int do not need fix_fields() because it is basic constant.
        */
        it.replace(new Item_int("Not_used", (longlong) 1,
                                MY_INT64_NUM_DECIMAL_DIGITS));
      }
      else if (insert_fields(thd, ((Item_field*) item)->context,
                             ((Item_field*) item)->db_name,
                             ((Item_field*) item)->table_name, &it,
                             any_privileges))
      {
	if (arena)
	  thd->restore_active_arena(arena, &backup);
	DBUG_RETURN(-1);
      }
      if (sum_func_list)
      {
	/*
	  sum_func_list is a list that has the fields list as a tail.
	  Because of this we have to update the element count also for this
	  list after expanding the '*' entry.
	*/
	sum_func_list->elements+= fields.elements - elem;
      }
      wild_num--;
    }
    else
      thd->lex->current_select->cur_pos_in_select_list++;
  }
  thd->lex->current_select->cur_pos_in_select_list= UNDEF_POS;
  if (arena)
  {
    /* make * substituting permanent */
    SELECT_LEX *select_lex= thd->lex->current_select;
    select_lex->with_wild= 0;
#ifdef HAVE_valgrind
    if (&select_lex->item_list != &fields)      // Avoid warning
#endif
    /*   
      The assignment below is translated to memcpy() call (at least on some
      platforms). memcpy() expects that source and destination areas do not
      overlap. That problem was detected by valgrind. 
    */
    if (&select_lex->item_list != &fields)
      select_lex->item_list= fields;

    thd->restore_active_arena(arena, &backup);
  }
  DBUG_RETURN(0);
}

/****************************************************************************
** Check that all given fields exists and fill struct with current data
****************************************************************************/

bool setup_fields(THD *thd, Item **ref_pointer_array,
                  List<Item> &fields, enum_mark_columns mark_used_columns,
                  List<Item> *sum_func_list, bool allow_sum_func)
{
  reg2 Item *item;
  enum_mark_columns save_mark_used_columns= thd->mark_used_columns;
  nesting_map save_allow_sum_func= thd->lex->allow_sum_func;
  List_iterator<Item> it(fields);
  bool save_is_item_list_lookup;
  DBUG_ENTER("setup_fields");
  DBUG_PRINT("enter", ("ref_pointer_array: %p", ref_pointer_array));

  thd->mark_used_columns= mark_used_columns;
  DBUG_PRINT("info", ("thd->mark_used_columns: %d", thd->mark_used_columns));
  if (allow_sum_func)
    thd->lex->allow_sum_func|= 1 << thd->lex->current_select->nest_level;
  thd->where= THD::DEFAULT_WHERE;
  save_is_item_list_lookup= thd->lex->current_select->is_item_list_lookup;
  thd->lex->current_select->is_item_list_lookup= 0;

  /*
    To prevent fail on forward lookup we fill it with zerows,
    then if we got pointer on zero after find_item_in_list we will know
    that it is forward lookup.

    There is other way to solve problem: fill array with pointers to list,
    but it will be slower.

    TODO: remove it when (if) we made one list for allfields and
    ref_pointer_array
  */
  if (ref_pointer_array)
    bzero(ref_pointer_array, sizeof(Item *) * fields.elements);

  /*
    We call set_entry() there (before fix_fields() of the whole list of field
    items) because:
    1) the list of field items has same order as in the query, and the
       Item_func_get_user_var item may go before the Item_func_set_user_var:
          SELECT @a, @a := 10 FROM t;
    2) The entry->update_query_id value controls constantness of
       Item_func_get_user_var items, so in presence of Item_func_set_user_var
       items we have to refresh their entries before fixing of
       Item_func_get_user_var items.
  */
  List_iterator<Item_func_set_user_var> li(thd->lex->set_var_list);
  Item_func_set_user_var *var;
  while ((var= li++))
    var->set_entry(thd, FALSE);

  Item **ref= ref_pointer_array;
  thd->lex->current_select->cur_pos_in_select_list= 0;
  while ((item= it++))
  {
    if ((!item->fixed && item->fix_fields(thd, it.ref())) ||
	(item= *(it.ref()))->check_cols(1))
    {
      thd->lex->current_select->is_item_list_lookup= save_is_item_list_lookup;
      thd->lex->allow_sum_func= save_allow_sum_func;
      thd->mark_used_columns= save_mark_used_columns;
      DBUG_PRINT("info", ("thd->mark_used_columns: %d", thd->mark_used_columns));
      DBUG_RETURN(TRUE); /* purecov: inspected */
    }
    if (ref)
      *(ref++)= item;
    if (item->with_sum_func && item->type() != Item::SUM_FUNC_ITEM &&
	sum_func_list)
      item->split_sum_func(thd, ref_pointer_array, *sum_func_list);
    thd->lex->used_tables|= item->used_tables();
    thd->lex->current_select->cur_pos_in_select_list++;
  }
  thd->lex->current_select->is_item_list_lookup= save_is_item_list_lookup;
  thd->lex->current_select->cur_pos_in_select_list= UNDEF_POS;

  thd->lex->allow_sum_func= save_allow_sum_func;
  thd->mark_used_columns= save_mark_used_columns;
  DBUG_PRINT("info", ("thd->mark_used_columns: %d", thd->mark_used_columns));
  DBUG_RETURN(test(thd->is_error()));
}


/*
  make list of leaves of join table tree

  SYNOPSIS
    make_leaves_list()
    list    pointer to pointer on list first element
    tables  table list
    full_table_list whether to include tables from mergeable derived table/view.
                    we need them for checks for INSERT/UPDATE statements only.

  RETURN pointer on pointer to next_leaf of last element
*/

void make_leaves_list(List<TABLE_LIST> &list, TABLE_LIST *tables,
                      bool full_table_list, TABLE_LIST *boundary)
 
{
  for (TABLE_LIST *table= tables; table; table= table->next_local)
  {
    if (table == boundary)
      full_table_list= !full_table_list;
    if (full_table_list && table->is_merged_derived())
    {
      SELECT_LEX *select_lex= table->get_single_select();
      /*
        It's safe to use select_lex->leaf_tables because all derived
        tables/views were already prepared and has their leaf_tables
        set properly.
      */
      make_leaves_list(list, select_lex->get_table_list(),
      full_table_list, boundary);
    }
    else
    {
      list.push_back(table);
    }
  }
}

/*
  prepare tables

  SYNOPSIS
    setup_tables()
    thd		  Thread handler
    context       name resolution contest to setup table list there
    from_clause   Top-level list of table references in the FROM clause
    tables	  Table list (select_lex->table_list)
    leaves        List of join table leaves list (select_lex->leaf_tables)
    refresh       It is onle refresh for subquery
    select_insert It is SELECT ... INSERT command
    full_table_list a parameter to pass to the make_leaves_list function

  NOTE
    Check also that the 'used keys' and 'ignored keys' exists and set up the
    table structure accordingly.
    Create a list of leaf tables. For queries with NATURAL/USING JOINs,
    compute the row types of the top most natural/using join table references
    and link these into a list of table references for name resolution.

    This has to be called for all tables that are used by items, as otherwise
    table->map is not set and all Item_field will be regarded as const items.

  RETURN
    FALSE ok;  In this case *map will includes the chosen index
    TRUE  error
*/

bool setup_tables(THD *thd, Name_resolution_context *context,
                  List<TABLE_LIST> *from_clause, TABLE_LIST *tables,
                  List<TABLE_LIST> &leaves, bool select_insert,
                  bool full_table_list)
{
  uint tablenr= 0;
  List_iterator<TABLE_LIST> ti(leaves);
  TABLE_LIST *table_list;

  DBUG_ENTER("setup_tables");

  DBUG_ASSERT ((select_insert && !tables->next_name_resolution_table) || !tables || 
               (context->table_list && context->first_name_resolution_table));
  /*
    this is used for INSERT ... SELECT.
    For select we setup tables except first (and its underlying tables)
  */
  TABLE_LIST *first_select_table= (select_insert ?
                                   tables->next_local:
                                   0);
  SELECT_LEX *select_lex= select_insert ? &thd->lex->select_lex :
                                          thd->lex->current_select;
  if (select_lex->first_cond_optimization)
  {
    leaves.empty();
    if (!select_lex->is_prep_leaf_list_saved)
    {
      make_leaves_list(leaves, tables, full_table_list, first_select_table);
      select_lex->leaf_tables_exec.empty();
    }
    else
    {
      List_iterator_fast <TABLE_LIST> ti(select_lex->leaf_tables_prep);
      while ((table_list= ti++))
        leaves.push_back(table_list);
    }
      
    while ((table_list= ti++))
    {
      TABLE *table= table_list->table;
      if (table)
        table->pos_in_table_list= table_list;
      if (first_select_table &&
          table_list->top_table() == first_select_table)
      {
        /* new counting for SELECT of INSERT ... SELECT command */
        first_select_table= 0;
        thd->lex->select_lex.insert_tables= tablenr;
        tablenr= 0;
      }
      if(table_list->jtbm_subselect)
      {
        table_list->jtbm_table_no= tablenr;
      }
      else if (table)
      {
        table->pos_in_table_list= table_list;
        setup_table_map(table, table_list, tablenr);

        if (table_list->process_index_hints(table))
          DBUG_RETURN(1);
      }
      tablenr++;
    }
    if (tablenr > MAX_TABLES)
    {
      my_error(ER_TOO_MANY_TABLES,MYF(0), static_cast<int>(MAX_TABLES));
      DBUG_RETURN(1);
    }
  }
  else
  { 
    List_iterator_fast <TABLE_LIST> ti(select_lex->leaf_tables_exec);
    select_lex->leaf_tables.empty();
    while ((table_list= ti++))
    {
      if(table_list->jtbm_subselect)
      {
        table_list->jtbm_table_no= table_list->tablenr_exec;
      }
      else
      {
        table_list->table->tablenr= table_list->tablenr_exec;
        table_list->table->map= table_list->map_exec;
        table_list->table->maybe_null= table_list->maybe_null_exec;
        table_list->table->pos_in_table_list= table_list;
        if (table_list->process_index_hints(table_list->table))
          DBUG_RETURN(1);
      }
      select_lex->leaf_tables.push_back(table_list);
    }
  }    

  for (table_list= tables;
       table_list;
       table_list= table_list->next_local)
  {
    if (table_list->merge_underlying_list)
    {
      DBUG_ASSERT(table_list->is_merged_derived());
      Query_arena *arena= thd->stmt_arena, backup;
      bool res;
      if (arena->is_conventional())
        arena= 0;                                   // For easier test
      else
        thd->set_n_backup_active_arena(arena, &backup);
      res= table_list->setup_underlying(thd);
      if (arena)
        thd->restore_active_arena(arena, &backup);
      if (res)
        DBUG_RETURN(1);
    }

    if (table_list->jtbm_subselect)
    {
      Item *item= table_list->jtbm_subselect->optimizer;
      if (table_list->jtbm_subselect->optimizer->fix_fields(thd, &item))
      {
        my_error(ER_TOO_MANY_TABLES,MYF(0), static_cast<int>(MAX_TABLES)); /* psergey-todo: WHY ER_TOO_MANY_TABLES ???*/
        DBUG_RETURN(1);
      }
      DBUG_ASSERT(item == table_list->jtbm_subselect->optimizer);
    }
  }

  /* Precompute and store the row types of NATURAL/USING joins. */
  if (setup_natural_join_row_types(thd, from_clause, context))
    DBUG_RETURN(1);

  DBUG_RETURN(0);
}


/*
  prepare tables and check access for the view tables

  SYNOPSIS
    setup_tables_and_check_access()
    thd		  Thread handler
    context       name resolution contest to setup table list there
    from_clause   Top-level list of table references in the FROM clause
    tables	  Table list (select_lex->table_list)
    conds	  Condition of current SELECT (can be changed by VIEW)
    leaves        List of join table leaves list (select_lex->leaf_tables)
    refresh       It is onle refresh for subquery
    select_insert It is SELECT ... INSERT command
    want_access   what access is needed
    full_table_list a parameter to pass to the make_leaves_list function

  NOTE
    a wrapper for check_tables that will also check the resulting
    table leaves list for access to all the tables that belong to a view

  RETURN
    FALSE ok;  In this case *map will include the chosen index
    TRUE  error
*/
bool setup_tables_and_check_access(THD *thd, 
                                   Name_resolution_context *context,
                                   List<TABLE_LIST> *from_clause,
                                   TABLE_LIST *tables,
                                   List<TABLE_LIST> &leaves,
                                   bool select_insert,
                                   ulong want_access_first,
                                   ulong want_access,
                                   bool full_table_list)
{
  bool first_table= true;
  DBUG_ENTER("setup_tables_and_check_access");

  if (setup_tables(thd, context, from_clause, tables,
                   leaves, select_insert, full_table_list))
    DBUG_RETURN(TRUE);

  List_iterator<TABLE_LIST> ti(leaves);
  TABLE_LIST *table_list;
  while((table_list= ti++))
  {
    if (table_list->belong_to_view && !table_list->view && 
        check_single_table_access(thd, first_table ? want_access_first :
                                  want_access, table_list, FALSE))
    {
      tables->hide_view_error(thd);
      DBUG_RETURN(TRUE);
    }
    first_table= 0;
  }
  DBUG_RETURN(FALSE);
}


/*
   Create a key_map from a list of index names

   SYNOPSIS
     get_key_map_from_key_list()
     map		key_map to fill in
     table		Table
     index_list		List of index names

   RETURN
     0	ok;  In this case *map will includes the choosed index
     1	error
*/

bool get_key_map_from_key_list(key_map *map, TABLE *table,
                               List<String> *index_list)
{
  List_iterator_fast<String> it(*index_list);
  String *name;
  uint pos;

  map->clear_all();
  while ((name=it++))
  {
    if (table->s->keynames.type_names == 0 ||
        (pos= find_type(&table->s->keynames, name->ptr(),
                        name->length(), 1)) <=
        0)
    {
      my_error(ER_KEY_DOES_NOT_EXITS, MYF(0), name->c_ptr(),
	       table->pos_in_table_list->alias);
      map->set_all();
      return 1;
    }
    map->set_bit(pos-1);
  }
  return 0;
}


/*
  Drops in all fields instead of current '*' field

  SYNOPSIS
    insert_fields()
    thd			Thread handler
    context             Context for name resolution
    db_name		Database name in case of 'database_name.table_name.*'
    table_name		Table name in case of 'table_name.*'
    it			Pointer to '*'
    any_privileges	0 If we should ensure that we have SELECT privileges
		          for all columns
                        1 If any privilege is ok
  RETURN
    0	ok     'it' is updated to point at last inserted
    1	error.  Error message is generated but not sent to client
*/

bool
insert_fields(THD *thd, Name_resolution_context *context, const char *db_name,
	      const char *table_name, List_iterator<Item> *it,
              bool any_privileges)
{
  Field_iterator_table_ref field_iterator;
  bool found;
  char name_buff[SAFE_NAME_LEN+1];
  DBUG_ENTER("insert_fields");
  DBUG_PRINT("arena", ("stmt arena: 0x%lx", (ulong)thd->stmt_arena));

  if (db_name && lower_case_table_names)
  {
    /*
      convert database to lower case for comparison
      We can't do this in Item_field as this would change the
      'name' of the item which may be used in the select list
    */
    strmake(name_buff, db_name, sizeof(name_buff)-1);
    my_casedn_str(files_charset_info, name_buff);
    db_name= name_buff;
  }

  found= FALSE;

  /*
    If table names are qualified, then loop over all tables used in the query,
    else treat natural joins as leaves and do not iterate over their underlying
    tables.
  */
  for (TABLE_LIST *tables= (table_name ? context->table_list :
                            context->first_name_resolution_table);
       tables;
       tables= (table_name ? tables->next_local :
                tables->next_name_resolution_table)
       )
  {
    Field *field;
    TABLE *table= tables->table;

    DBUG_ASSERT(tables->is_leaf_for_name_resolution());

    if ((table_name && my_strcasecmp(table_alias_charset, table_name,
                                     tables->alias)) ||
        (db_name && strcmp(tables->db,db_name)))
      continue;

#ifndef NO_EMBEDDED_ACCESS_CHECKS
    /* 
       Ensure that we have access rights to all fields to be inserted. Under
       some circumstances, this check may be skipped.

       - If any_privileges is true, skip the check.

       - If the SELECT privilege has been found as fulfilled already for both
         the TABLE and TABLE_LIST objects (and both of these exist, of
         course), the check is skipped.

       - If the SELECT privilege has been found fulfilled for the TABLE object
         and the TABLE_LIST represents a derived table other than a view (see
         below), the check is skipped.

       - If the TABLE_LIST object represents a view, we may skip checking if
         the SELECT privilege has been found fulfilled for it, regardless of
         the TABLE object.

       - If there is no TABLE object, the test is skipped if either 
         * the TABLE_LIST does not represent a view, or
         * the SELECT privilege has been found fulfilled.         

       A TABLE_LIST that is not a view may be a subquery, an
       information_schema table, or a nested table reference. See the comment
       for TABLE_LIST.
    */
    if (!((table && tables->is_non_derived() &&
          (table->grant.privilege & SELECT_ACL)) ||
	  ((!tables->is_non_derived() && 
	    (tables->grant.privilege & SELECT_ACL)))) &&
        !any_privileges)
    {
      field_iterator.set(tables);
      if (check_grant_all_columns(thd, SELECT_ACL, &field_iterator))
        DBUG_RETURN(TRUE);
    }
#endif

    /*
      Update the tables used in the query based on the referenced fields. For
      views and natural joins this update is performed inside the loop below.
    */
    if (table)
      thd->lex->used_tables|= table->map;

    /*
      Initialize a generic field iterator for the current table reference.
      Notice that it is guaranteed that this iterator will iterate over the
      fields of a single table reference, because 'tables' is a leaf (for
      name resolution purposes).
    */
    field_iterator.set(tables);

    for (; !field_iterator.end_of_fields(); field_iterator.next())
    {
      Item *item;

      if (!(item= field_iterator.create_item(thd)))
        DBUG_RETURN(TRUE);
//      DBUG_ASSERT(item->fixed);
      /* cache the table for the Item_fields inserted by expanding stars */
      if (item->type() == Item::FIELD_ITEM && tables->cacheable_table)
        ((Item_field *)item)->cached_table= tables;

      if (!found)
      {
        found= TRUE;
        it->replace(item); /* Replace '*' with the first found item. */
      }
      else
        it->after(item);   /* Add 'item' to the SELECT list. */

#ifndef NO_EMBEDDED_ACCESS_CHECKS
      /*
        Set privilege information for the fields of newly created views.
        We have that (any_priviliges == TRUE) if and only if we are creating
        a view. In the time of view creation we can't use the MERGE algorithm,
        therefore if 'tables' is itself a view, it is represented by a
        temporary table. Thus in this case we can be sure that 'item' is an
        Item_field.
      */
      if (any_privileges)
      {
        DBUG_ASSERT((tables->field_translation == NULL && table) ||
                    tables->is_natural_join);
        DBUG_ASSERT(item->type() == Item::FIELD_ITEM);
        Item_field *fld= (Item_field*) item;
        const char *field_table_name= field_iterator.get_table_name();

        if (!tables->schema_table && 
            !(fld->have_privileges=
              (get_column_grant(thd, field_iterator.grant(),
                                field_iterator.get_db_name(),
                                field_table_name, fld->field_name) &
               VIEW_ANY_ACL)))
        {
          my_error(ER_TABLEACCESS_DENIED_ERROR, MYF(0), "ANY",
                   thd->security_ctx->priv_user,
                   thd->security_ctx->host_or_ip,
                   field_table_name);
          DBUG_RETURN(TRUE);
        }
      }
#endif

      if ((field= field_iterator.field()))
      {
        /* Mark fields as used to allow storage engine to optimze access */
        bitmap_set_bit(field->table->read_set, field->field_index);
        /*
          Mark virtual fields for write and others that the virtual fields
          depend on for read.
        */
        if (field->vcol_info)
          field->table->mark_virtual_col(field);
        if (table)
        {
          table->covering_keys.intersect(field->part_of_key);
          table->merge_keys.merge(field->part_of_key);
        }
        if (tables->is_natural_join)
        {
          TABLE *field_table;
          /*
            In this case we are sure that the column ref will not be created
            because it was already created and stored with the natural join.
          */
          Natural_join_column *nj_col;
          if (!(nj_col= field_iterator.get_natural_column_ref()))
            DBUG_RETURN(TRUE);
          DBUG_ASSERT(nj_col->table_field);
          field_table= nj_col->table_ref->table;
          if (field_table)
          {
            thd->lex->used_tables|= field_table->map;
            field_table->covering_keys.intersect(field->part_of_key);
            field_table->merge_keys.merge(field->part_of_key);
            field_table->used_fields++;
          }
        }
      }
      else
        thd->lex->used_tables|= item->used_tables();
      thd->lex->current_select->cur_pos_in_select_list++;
    }
    /*
      In case of stored tables, all fields are considered as used,
      while in the case of views, the fields considered as used are the
      ones marked in setup_tables during fix_fields of view columns.
      For NATURAL joins, used_tables is updated in the IF above.
    */
    if (table)
      table->used_fields= table->s->fields;
  }
  if (found)
    DBUG_RETURN(FALSE);

  /*
    TODO: in the case when we skipped all columns because there was a
    qualified '*', and all columns were coalesced, we have to give a more
    meaningful message than ER_BAD_TABLE_ERROR.
  */
  if (!table_name)
    my_message(ER_NO_TABLES_USED, ER(ER_NO_TABLES_USED), MYF(0));
  else
    my_error(ER_BAD_TABLE_ERROR, MYF(0), table_name);

  DBUG_RETURN(TRUE);
}


/**
  Wrap Item_ident

  @param thd             thread handle
  @param conds           pointer to the condition which should be wrapped
*/

void wrap_ident(THD *thd, Item **conds)
{
  Item_direct_ref_to_ident *wrapper;
  DBUG_ASSERT((*conds)->type() == Item::FIELD_ITEM || (*conds)->type() == Item::REF_ITEM);
  Query_arena *arena= thd->stmt_arena, backup;
  if (arena->is_conventional())
    arena= 0;
  else
    thd->set_n_backup_active_arena(arena, &backup);
  if ((wrapper= new Item_direct_ref_to_ident((Item_ident *)(*conds))))
    (*conds)= (Item*) wrapper;
  if (arena)
    thd->restore_active_arena(arena, &backup);
}


/*
  Fix all conditions and outer join expressions.

  SYNOPSIS
    setup_conds()
    thd     thread handler
    tables  list of tables for name resolving (select_lex->table_list)
    leaves  list of leaves of join table tree (select_lex->leaf_tables)
    conds   WHERE clause

  DESCRIPTION
    TODO

  RETURN
    TRUE  if some error occured (e.g. out of memory)
    FALSE if all is OK
*/

int setup_conds(THD *thd, TABLE_LIST *tables, List<TABLE_LIST> &leaves,
                COND **conds)
{
  SELECT_LEX *select_lex= thd->lex->current_select;
  TABLE_LIST *table= NULL;	// For HP compilers
  List_iterator<TABLE_LIST> ti(leaves);
  /*
    it_is_update set to TRUE when tables of primary SELECT_LEX (SELECT_LEX
    which belong to LEX, i.e. most up SELECT) will be updated by
    INSERT/UPDATE/LOAD
    NOTE: using this condition helps to prevent call of prepare_check_option()
    from subquery of VIEW, because tables of subquery belongs to VIEW
    (see condition before prepare_check_option() call)
  */
  bool it_is_update= (select_lex == &thd->lex->select_lex) &&
    thd->lex->which_check_option_applicable();
  bool save_is_item_list_lookup= select_lex->is_item_list_lookup;
  TABLE_LIST *derived= select_lex->master_unit()->derived;
  DBUG_ENTER("setup_conds");

  /* Do not fix conditions for the derived tables that have been merged */
  if (derived && derived->merged)
    DBUG_RETURN(0);

  select_lex->is_item_list_lookup= 0;

  thd->mark_used_columns= MARK_COLUMNS_READ;
  DBUG_PRINT("info", ("thd->mark_used_columns: %d", thd->mark_used_columns));
  select_lex->cond_count= 0;
  select_lex->between_count= 0;
  select_lex->max_equal_elems= 0;

  for (table= tables; table; table= table->next_local)
  {
    if (select_lex == &thd->lex->select_lex &&
        select_lex->first_cond_optimization &&
        table->merged_for_insert &&
        table->prepare_where(thd, conds, FALSE))
      goto err_no_arena;
  }

  if (*conds)
  {
    thd->where="where clause";
    DBUG_EXECUTE("where",
                 print_where(*conds,
                             "WHERE in setup_conds",
                             QT_ORDINARY););
    /*
      Wrap alone field in WHERE clause in case it will be outer field of subquery
      which need persistent pointer on it, but conds could be changed by optimizer
    */
    if ((*conds)->type() == Item::FIELD_ITEM && !derived)
      wrap_ident(thd, conds);
    (*conds)->mark_as_condition_AND_part(NO_JOIN_NEST);
    if ((!(*conds)->fixed && (*conds)->fix_fields(thd, conds)) ||
	(*conds)->check_cols(1))
      goto err_no_arena;
  }

  /*
    Apply fix_fields() to all ON clauses at all levels of nesting,
    including the ones inside view definitions.
  */
  while ((table= ti++))
  {
    TABLE_LIST *embedded; /* The table at the current level of nesting. */
    TABLE_LIST *embedding= table; /* The parent nested table reference. */
    do
    {
      embedded= embedding;
      if (embedded->on_expr)
      {
        /* Make a join an a expression */
        thd->where="on clause";
        embedded->on_expr->mark_as_condition_AND_part(embedded);
        if ((!embedded->on_expr->fixed &&
             embedded->on_expr->fix_fields(thd, &embedded->on_expr)) ||
	    embedded->on_expr->check_cols(1))
	  goto err_no_arena;
        select_lex->cond_count++;
      }
      /*
        If it's a semi-join nest, fix its "left expression", as it is used by
        the SJ-Materialization
      */
      if (embedded->sj_subq_pred)
      {
        Item **left_expr= &embedded->sj_subq_pred->left_expr;
        if (!(*left_expr)->fixed && (*left_expr)->fix_fields(thd, left_expr))
          goto err_no_arena;
      }

      embedding= embedded->embedding;
    }
    while (embedding &&
           embedding->nested_join->join_list.head() == embedded);

    /* process CHECK OPTION */
    if (it_is_update)
    {
      TABLE_LIST *view= table->top_table();
      if (view->effective_with_check)
      {
        if (view->prepare_check_option(thd))
          goto err_no_arena;
        thd->change_item_tree(&table->check_option, view->check_option);
      }
    }
  }

  if (!thd->stmt_arena->is_conventional())
  {
    /*
      We are in prepared statement preparation code => we should store
      WHERE clause changing for next executions.

      We do this ON -> WHERE transformation only once per PS/SP statement.
    */
    select_lex->where= *conds;
  }
  thd->lex->current_select->is_item_list_lookup= save_is_item_list_lookup;
  DBUG_RETURN(test(thd->is_error()));

err_no_arena:
  select_lex->is_item_list_lookup= save_is_item_list_lookup;
  DBUG_RETURN(1);
}


/******************************************************************************
** Fill a record with data (for INSERT or UPDATE)
** Returns : 1 if some field has wrong type
******************************************************************************/


/*
  Fill fields with given items.

  SYNOPSIS
    fill_record()
    thd           thread handler
    fields        Item_fields list to be filled
    values        values to fill with
    ignore_errors TRUE if we should ignore errors

  NOTE
    fill_record() may set table->auto_increment_field_not_null and a
    caller should make sure that it is reset after their last call to this
    function.

  RETURN
    FALSE   OK
    TRUE    error occured
*/

static bool
fill_record(THD * thd, List<Item> &fields, List<Item> &values,
            bool ignore_errors)
{
  List_iterator_fast<Item> f(fields),v(values);
  Item *value, *fld;
  Item_field *field;
  TABLE *table= 0, *vcol_table= 0;
  bool save_abort_on_warning= thd->abort_on_warning;
  bool save_no_errors= thd->no_errors;
  DBUG_ENTER("fill_record");

  thd->no_errors= ignore_errors;
  /*
    Reset the table->auto_increment_field_not_null as it is valid for
    only one row.
  */
  if (fields.elements)
  {
    /*
      On INSERT or UPDATE fields are checked to be from the same table,
      thus we safely can take table from the first field.
    */
    fld= (Item_field*)f++;
    if (!(field= fld->filed_for_view_update()))
    {
      my_error(ER_NONUPDATEABLE_COLUMN, MYF(0), fld->name);
      goto err;
    }
    table= field->field->table;
    table->auto_increment_field_not_null= FALSE;
    f.rewind();
  }
  else if (thd->lex->unit.insert_table_with_stored_vcol)
    vcol_table= thd->lex->unit.insert_table_with_stored_vcol;
  while ((fld= f++))
  {
    if (!(field= fld->filed_for_view_update()))
    {
      my_error(ER_NONUPDATEABLE_COLUMN, MYF(0), fld->name);
      goto err;
    }
    value=v++;
    Field *rfield= field->field;
    table= rfield->table;
    if (rfield == table->next_number_field)
      table->auto_increment_field_not_null= TRUE;
    if (rfield->vcol_info && 
        value->type() != Item::DEFAULT_VALUE_ITEM && 
        value->type() != Item::NULL_ITEM &&
        table->s->table_category != TABLE_CATEGORY_TEMPORARY)
    {
      push_warning_printf(thd, MYSQL_ERROR::WARN_LEVEL_WARN,
                          ER_WARNING_NON_DEFAULT_VALUE_FOR_VIRTUAL_COLUMN,
                          ER(ER_WARNING_NON_DEFAULT_VALUE_FOR_VIRTUAL_COLUMN),
                          rfield->field_name, table->s->table_name.str);
    }
    if ((value->save_in_field(rfield, 0) < 0) && !ignore_errors)
    {
      my_message(ER_UNKNOWN_ERROR, ER(ER_UNKNOWN_ERROR), MYF(0));
      goto err;
    }
    DBUG_ASSERT(vcol_table == 0 || vcol_table == table);
    vcol_table= table;
  }
  /* Update virtual fields*/
  thd->abort_on_warning= FALSE;
  if (vcol_table)
  {
    if (vcol_table->vfield)
    {
      if (update_virtual_fields(thd, vcol_table, TRUE))
        goto err;
    }
  }
  thd->abort_on_warning= save_abort_on_warning;
  thd->no_errors=        save_no_errors;
  DBUG_RETURN(thd->is_error());
err:
  thd->abort_on_warning= save_abort_on_warning;
  thd->no_errors=        save_no_errors;
  if (table)
    table->auto_increment_field_not_null= FALSE;
  DBUG_RETURN(TRUE);
}


/*
  Fill fields in list with values from the list of items and invoke
  before triggers.

  SYNOPSIS
    fill_record_n_invoke_before_triggers()
      thd           thread context
      fields        Item_fields list to be filled
      values        values to fill with
      ignore_errors TRUE if we should ignore errors
      triggers      object holding list of triggers to be invoked
      event         event type for triggers to be invoked

  NOTE
    This function assumes that fields which values will be set and triggers
    to be invoked belong to the same table, and that TABLE::record[0] and
    record[1] buffers correspond to new and old versions of row respectively.

  RETURN
    FALSE   OK
    TRUE    error occured
*/

bool
fill_record_n_invoke_before_triggers(THD *thd, List<Item> &fields,
                                     List<Item> &values, bool ignore_errors,
                                     Table_triggers_list *triggers,
                                     enum trg_event_type event)
{
  bool result;
  result= (fill_record(thd, fields, values, ignore_errors) ||
           (triggers && triggers->process_triggers(thd, event,
                                                   TRG_ACTION_BEFORE, TRUE)));
  /*
    Re-calculate virtual fields to cater for cases when base columns are
    updated by the triggers.
  */
  if (!result && triggers)
  {
    TABLE *table= 0;
    List_iterator_fast<Item> f(fields);
    Item *fld;
    Item_field *item_field;
    if (fields.elements)
    {
      fld= (Item_field*)f++;
      item_field= fld->filed_for_view_update();
      if (item_field && item_field->field &&
          (table= item_field->field->table) &&
        table->vfield)
        result= update_virtual_fields(thd, table, TRUE);
    }
  }
  return result;
}


/*
  Fill field buffer with values from Field list

  SYNOPSIS
    fill_record()
    thd           thread handler
    ptr           pointer on pointer to record
    values        list of fields
    ignore_errors TRUE if we should ignore errors
    use_value     forces usage of value of the items instead of result

  NOTE
    fill_record() may set table->auto_increment_field_not_null and a
    caller should make sure that it is reset after their last call to this
    function.

  RETURN
    FALSE   OK
    TRUE    error occured
*/

bool
fill_record(THD *thd, Field **ptr, List<Item> &values, bool ignore_errors,
            bool use_value)
{
  List_iterator_fast<Item> v(values);
  List<TABLE> tbl_list;
  Item *value;
  TABLE *table= 0;
  Field *field;
  bool abort_on_warning_saved= thd->abort_on_warning;
  DBUG_ENTER("fill_record");

  if (!*ptr)
  {
    /* No fields to update, quite strange!*/
    DBUG_RETURN(0);
  }

  /*
    On INSERT or UPDATE fields are checked to be from the same table,
    thus we safely can take table from the first field.
  */
  table= (*ptr)->table;

  /*
    Reset the table->auto_increment_field_not_null as it is valid for
    only one row.
  */
  table->auto_increment_field_not_null= FALSE;
  while ((field = *ptr++) && ! thd->is_error())
  {
    /* Ensure that all fields are from the same table */
    DBUG_ASSERT(field->table == table);

    value=v++;
    if (field == table->next_number_field)
      table->auto_increment_field_not_null= TRUE;
    if (field->vcol_info && 
        value->type() != Item::DEFAULT_VALUE_ITEM && 
        value->type() != Item::NULL_ITEM &&
        table->s->table_category != TABLE_CATEGORY_TEMPORARY)
    {
      push_warning_printf(thd, MYSQL_ERROR::WARN_LEVEL_WARN,
                          ER_WARNING_NON_DEFAULT_VALUE_FOR_VIRTUAL_COLUMN,
                          ER(ER_WARNING_NON_DEFAULT_VALUE_FOR_VIRTUAL_COLUMN),
                          field->field_name, table->s->table_name.str);
    }

    if (use_value)
      value->save_val(field);
    else
      if (value->save_in_field(field, 0) < 0)
        goto err;
  }
  /* Update virtual fields*/
  thd->abort_on_warning= FALSE;
  if (table->vfield && update_virtual_fields(thd, table, TRUE))
    goto err;
  thd->abort_on_warning= abort_on_warning_saved;
  DBUG_RETURN(thd->is_error());

err:
  thd->abort_on_warning= abort_on_warning_saved;
  table->auto_increment_field_not_null= FALSE;
  DBUG_RETURN(TRUE);
}


/*
  Fill fields in array with values from the list of items and invoke
  before triggers.

  SYNOPSIS
    fill_record_n_invoke_before_triggers()
      thd           thread context
      ptr           NULL-ended array of fields to be filled
      values        values to fill with
      ignore_errors TRUE if we should ignore errors
      triggers      object holding list of triggers to be invoked
      event         event type for triggers to be invoked

  NOTE
    This function assumes that fields which values will be set and triggers
    to be invoked belong to the same table, and that TABLE::record[0] and
    record[1] buffers correspond to new and old versions of row respectively.

  RETURN
    FALSE   OK
    TRUE    error occured
*/

bool
fill_record_n_invoke_before_triggers(THD *thd, Field **ptr,
                                     List<Item> &values, bool ignore_errors,
                                     Table_triggers_list *triggers,
                                     enum trg_event_type event)
{
  bool result;
  result= (fill_record(thd, ptr, values, ignore_errors, FALSE) ||
           (triggers && triggers->process_triggers(thd, event,
                                                   TRG_ACTION_BEFORE, TRUE)));
  /*
    Re-calculate virtual fields to cater for cases when base columns are
    updated by the triggers.
  */
  if (!result && triggers && *ptr)
  {
    TABLE *table= (*ptr)->table;
    if (table->vfield)
      result= update_virtual_fields(thd, table, TRUE);
  }
  return result;

}


my_bool mysql_rm_tmp_tables(void)
{
  uint i, idx;
  char	filePath[FN_REFLEN], *tmpdir, filePathCopy[FN_REFLEN];
  MY_DIR *dirp;
  FILEINFO *file;
  TABLE_SHARE share;
  THD *thd;
  DBUG_ENTER("mysql_rm_tmp_tables");

  if (!(thd= new THD))
    DBUG_RETURN(1);
  thd->thread_stack= (char*) &thd;
  thd->store_globals();

  for (i=0; i<=mysql_tmpdir_list.max; i++)
  {
    tmpdir=mysql_tmpdir_list.list[i];
    /* See if the directory exists */
    if (!(dirp = my_dir(tmpdir,MYF(MY_WME | MY_DONT_SORT))))
      continue;

    /* Remove all SQLxxx tables from directory */

    for (idx=0 ; idx < (uint) dirp->number_off_files ; idx++)
    {
      file=dirp->dir_entry+idx;

      /* skiping . and .. */
      if (file->name[0] == '.' && (!file->name[1] ||
                                   (file->name[1] == '.' &&  !file->name[2])))
        continue;

      if (!memcmp(file->name, tmp_file_prefix,
                  tmp_file_prefix_length))
      {
        char *ext= fn_ext(file->name);
        uint ext_len= strlen(ext);
        uint filePath_len= my_snprintf(filePath, sizeof(filePath),
                                       "%s%c%s", tmpdir, FN_LIBCHAR,
                                       file->name);
        if (!strcmp(reg_ext, ext))
        {
          handler *handler_file= 0;
          /* We should cut file extention before deleting of table */
          memcpy(filePathCopy, filePath, filePath_len - ext_len);
          filePathCopy[filePath_len - ext_len]= 0;
          init_tmp_table_share(thd, &share, "", 0, "", filePathCopy);
          if (!open_table_def(thd, &share, 0) &&
              ((handler_file= get_new_handler(&share, thd->mem_root,
                                              share.db_type()))))
          {
            handler_file->ha_delete_table(filePathCopy);
            delete handler_file;
          }
          free_table_share(&share);
        }
        /*
          File can be already deleted by tmp_table.file->delete_table().
          So we hide error messages which happnes during deleting of these
          files(MYF(0)).
        */
        (void) mysql_file_delete(key_file_misc, filePath, MYF(0));
      }
    }
    my_dirend(dirp);
  }
  delete thd;
  my_pthread_setspecific_ptr(THR_THD,  0);
  DBUG_RETURN(0);
}


/*****************************************************************************
	unireg support functions
*****************************************************************************/

/*
  free all unused tables

  NOTE
    This is called by 'handle_manager' when one wants to periodicly flush
    all not used tables.
*/

void tdc_flush_unused_tables()
{
  mysql_mutex_lock(&LOCK_open);
  while (unused_tables)
    free_cache_entry(unused_tables);
  mysql_mutex_unlock(&LOCK_open);
}


/**
   A callback to the server internals that is used to address
   special cases of the locking protocol.
   Invoked when acquiring an exclusive lock, for each thread that
   has a conflicting shared metadata lock.

   This function:
     - aborts waiting of the thread on a data lock, to make it notice
       the pending exclusive lock and back off.
     - if the thread is an INSERT DELAYED thread, sends it a KILL
       signal to terminate it.

   @note This function does not wait for the thread to give away its
         locks. Waiting is done outside for all threads at once.

   @param thd    Current thread context
   @param in_use The thread to wake up
   @param needs_thr_lock_abort Indicates that to wake up thread
                               this call needs to abort its waiting
                               on table-level lock.

   @retval  TRUE  if the thread was woken up
   @retval  FALSE otherwise.

   @note It is one of two places where border between MDL and the
         rest of the server is broken.
*/

bool mysql_notify_thread_having_shared_lock(THD *thd, THD *in_use,
                                            bool needs_thr_lock_abort)
{
  bool signalled= FALSE;
  if ((in_use->system_thread & SYSTEM_THREAD_DELAYED_INSERT) &&
      !in_use->killed)
  {
    in_use->killed= KILL_SYSTEM_THREAD;
    mysql_mutex_lock(&in_use->mysys_var->mutex);
    if (in_use->mysys_var->current_cond)
      mysql_cond_broadcast(in_use->mysys_var->current_cond);
    mysql_mutex_unlock(&in_use->mysys_var->mutex);
    signalled= TRUE;
  }

  if (needs_thr_lock_abort)
  {
    mysql_mutex_lock(&in_use->LOCK_thd_data);
    for (TABLE *thd_table= in_use->open_tables;
         thd_table ;
         thd_table= thd_table->next)
    {
      /*
        Check for TABLE::needs_reopen() is needed since in some places we call
        handler::close() for table instance (and set TABLE::db_stat to 0)
        and do not remove such instances from the THD::open_tables
        for some time, during which other thread can see those instances
        (e.g. see partitioning code).
      */
      if (!thd_table->needs_reopen())
        signalled|= mysql_lock_abort_for_thread(thd, thd_table);
    }
    mysql_mutex_unlock(&in_use->LOCK_thd_data);
  }
  return signalled;
}


/**
   Remove all or some (depending on parameter) instances of TABLE and
   TABLE_SHARE from the table definition cache.

   @param  thd          Thread context
   @param  remove_type  Type of removal:
                        TDC_RT_REMOVE_ALL     - remove all TABLE instances and
                                                TABLE_SHARE instance. There
                                                should be no used TABLE objects
                                                and caller should have exclusive
                                                metadata lock on the table.
                        TDC_RT_REMOVE_NOT_OWN - remove all TABLE instances
                                                except those that belong to
                                                this thread. There should be
                                                no TABLE objects used by other
                                                threads and caller should have
                                                exclusive metadata lock on the
                                                table.
                        TDC_RT_REMOVE_UNUSED  - remove all unused TABLE
                                                instances (if there are no
                                                used instances will also
                                                remove TABLE_SHARE).
   @param  db           Name of database
   @param  table_name   Name of table
   @param  has_lock     If TRUE, LOCK_open is already acquired

   @note It assumes that table instances are already not used by any
   (other) thread (this should be achieved by using meta-data locks).
*/

void tdc_remove_table(THD *thd, enum_tdc_remove_table_type remove_type,
                      const char *db, const char *table_name,
                      bool has_lock)
{
  char key[MAX_DBKEY_LENGTH];
  uint key_length;
  TABLE *table;
  TABLE_SHARE *share;

  if (! has_lock)
    mysql_mutex_lock(&LOCK_open);
  else
  {
    mysql_mutex_assert_owner(&LOCK_open);
  }

  DBUG_ASSERT(remove_type == TDC_RT_REMOVE_UNUSED ||
              thd->mdl_context.is_lock_owner(MDL_key::TABLE, db, table_name,
                                             MDL_EXCLUSIVE));

  key_length=(uint) (strmov(strmov(key,db)+1,table_name)-key)+1;

  if ((share= (TABLE_SHARE*) my_hash_search(&table_def_cache,(uchar*) key,
                                            key_length)))
  {
    if (share->ref_count)
    {
      I_P_List_iterator<TABLE, TABLE_share> it(share->free_tables);
#ifndef DBUG_OFF
      if (remove_type == TDC_RT_REMOVE_ALL)
      {
        DBUG_ASSERT(share->used_tables.is_empty());
      }
      else if (remove_type == TDC_RT_REMOVE_NOT_OWN)
      {
        I_P_List_iterator<TABLE, TABLE_share> it2(share->used_tables);
        while ((table= it2++))
          if (table->in_use != thd)
          {
            DBUG_ASSERT(0);
          }
      }
#endif
      /*
        Set share's version to zero in order to ensure that it gets
        automatically deleted once it is no longer referenced.

        Note that code in TABLE_SHARE::wait_for_old_version() assumes
        that marking share as old and removal of its unused tables
        and of the share itself from TDC happens atomically under
        protection of LOCK_open, or, putting it another way, that
        TDC does not contain old shares which don't have any tables
        used.
      */
      share->version= 0;

      while ((table= it++))
        free_cache_entry(table);
    }
    else
      (void) my_hash_delete(&table_def_cache, (uchar*) share);
  }

  if (! has_lock)
    mysql_mutex_unlock(&LOCK_open);
}


int setup_ftfuncs(SELECT_LEX *select_lex)
{
  List_iterator<Item_func_match> li(*(select_lex->ftfunc_list)),
                                 lj(*(select_lex->ftfunc_list));
  Item_func_match *ftf, *ftf2;

  while ((ftf=li++))
  {
    if (ftf->fix_index())
      return 1;
    lj.rewind();
    while ((ftf2=lj++) != ftf)
    {
      if (ftf->eq(ftf2,1) && !ftf2->master)
        ftf2->master=ftf;
    }
  }

  return 0;
}


int init_ftfuncs(THD *thd, SELECT_LEX *select_lex, bool no_order)
{
  if (select_lex->ftfunc_list->elements)
  {
    List_iterator<Item_func_match> li(*(select_lex->ftfunc_list));
    Item_func_match *ifm;
    DBUG_PRINT("info",("Performing FULLTEXT search"));
    thd_proc_info(thd, "FULLTEXT initialization");

    while ((ifm=li++))
      ifm->init_search(no_order);
  }
  return 0;
}


/*
  open new .frm format table

  SYNOPSIS
    open_new_frm()
    THD		  thread handler
    path	  path to .frm file (without extension)
    alias	  alias for table
    db            database
    table_name    name of table
    db_stat	  open flags (for example ->OPEN_KEYFILE|HA_OPEN_RNDFILE..)
		  can be 0 (example in ha_example_table)
    prgflag	  READ_ALL etc..
    ha_open_flags HA_OPEN_ABORT_IF_LOCKED etc..
    outparam	  result table
    table_desc	  TABLE_LIST descriptor
    mem_root	  temporary MEM_ROOT for parsing
*/

bool
open_new_frm(THD *thd, TABLE_SHARE *share, const char *alias,
             uint db_stat, uint prgflag,
	     uint ha_open_flags, TABLE *outparam, TABLE_LIST *table_desc,
	     MEM_ROOT *mem_root)
{
  LEX_STRING pathstr;
  File_parser *parser;
  char path[FN_REFLEN];
  DBUG_ENTER("open_new_frm");

  /* Create path with extension */
  pathstr.length= (uint) (strxmov(path, share->normalized_path.str, reg_ext,
                                  NullS)- path);
  pathstr.str=    path;

  if ((parser= sql_parse_prepare(&pathstr, mem_root, 1)))
  {
    if (is_equal(&view_type, parser->type()))
    {
      if (table_desc == 0 || table_desc->required_type == FRMTYPE_TABLE)
      {
        my_error(ER_WRONG_OBJECT, MYF(0), share->db.str, share->table_name.str,
                 "BASE TABLE");
        goto err;
      }
      if (mysql_make_view(thd, parser, table_desc,
                          (prgflag & OPEN_VIEW_NO_PARSE)))
        goto err;
    }
    else
    {
      /* only VIEWs are supported now */
      my_error(ER_FRM_UNKNOWN_TYPE, MYF(0), share->path.str,  parser->type()->str);
      goto err;
    }
    DBUG_RETURN(0);
  }
 
err:
  DBUG_RETURN(1);
}


bool is_equal(const LEX_STRING *a, const LEX_STRING *b)
{
  return a->length == b->length && !strncmp(a->str, b->str, a->length);
}


/*
  Tells if two (or more) tables have auto_increment columns and we want to
  lock those tables with a write lock.

  SYNOPSIS
    has_two_write_locked_tables_with_auto_increment
      tables        Table list

  NOTES:
    Call this function only when you have established the list of all tables
    which you'll want to update (including stored functions, triggers, views
    inside your statement).
*/

static bool
has_write_table_with_auto_increment(TABLE_LIST *tables)
{
  for (TABLE_LIST *table= tables; table; table= table->next_global)
  {
    /* we must do preliminary checks as table->table may be NULL */
    if (!table->placeholder() &&
        table->table->found_next_number_field &&
        (table->lock_type >= TL_WRITE_ALLOW_WRITE))
      return 1;
  }

  return 0;
}


/*
  Open and lock system tables for read.

  SYNOPSIS
    open_system_tables_for_read()
      thd         Thread context.
      table_list  List of tables to open.
      backup      Pointer to Open_tables_state instance where
                  information about currently open tables will be
                  saved, and from which will be restored when we will
                  end work with system tables.

  NOTES
    Thanks to restrictions which we put on opening and locking of
    system tables for writing, we can open and lock them for reading
    even when we already have some other tables open and locked.  One
    must call close_system_tables() to close systems tables opened
    with this call.

  RETURN
    FALSE   Success
    TRUE    Error
*/

bool
open_system_tables_for_read(THD *thd, TABLE_LIST *table_list,
                            Open_tables_backup *backup)
{
  Query_tables_list query_tables_list_backup;
  LEX *lex= thd->lex;

  DBUG_ENTER("open_system_tables_for_read");

  /*
    Besides using new Open_tables_state for opening system tables,
    we also have to backup and reset/and then restore part of LEX
    which is accessed by open_tables() in order to determine if
    prelocking is needed and what tables should be added for it.
    close_system_tables() doesn't require such treatment.
  */
  lex->reset_n_backup_query_tables_list(&query_tables_list_backup);
  thd->reset_n_backup_open_tables_state(backup);

  if (open_and_lock_tables(thd, table_list, FALSE,
                           MYSQL_OPEN_IGNORE_FLUSH |
                           MYSQL_LOCK_IGNORE_TIMEOUT))
  {
    lex->restore_backup_query_tables_list(&query_tables_list_backup);
    thd->restore_backup_open_tables_state(backup);
    DBUG_RETURN(TRUE);
  }

  for (TABLE_LIST *tables= table_list; tables; tables= tables->next_global)
  {
    DBUG_ASSERT(tables->table->s->table_category == TABLE_CATEGORY_SYSTEM);
    tables->table->use_all_columns();
  }
  lex->restore_backup_query_tables_list(&query_tables_list_backup);

  DBUG_RETURN(FALSE);
}


/*
  Unlock opened tables and open and lock system tables for write.

  SYNOPSIS
    open_system_tables_for_read()
      thd         Thread context.
      table_list  List of tables to open.
      backup      Pointer to Open_tables_state instance where
                  information about currently open tables will be
                  saved, and from which will be restored when we will
                  end work with system tables.

  DESCRIPTION
    The function first unlocks the opened tables, but do not close them.
    Then it opens and locks for write the specified system tables.
  
  NOTE
    The system tables cannot be locked for write without unlocking
    the current opened tables. Yet in some cases we still need valid TABLE
    structures for these tables to be able to extract data that is to be
    written into the system tables.
    This function is used when updating the statistical tables. 

  RETURN
    FALSE   Success
    TRUE    Error
*/

bool
unlock_tables_n_open_system_tables_for_write(THD *thd,
                                             TABLE_LIST *table_list,
                                             Open_tables_state *backup)
{
  Query_tables_list query_tables_list_backup;
  LEX *lex= thd->lex;

  DBUG_ENTER("unlock_tables_n_open_system_tables_for_write");

  mysql_unlock_tables(thd, thd->lock);
  thd->lock= 0;

  lex->reset_n_backup_query_tables_list(&query_tables_list_backup);
  thd->reset_n_backup_open_tables_state(backup);

  if (open_and_lock_tables_derived(thd, table_list, FALSE))
  {
    lex->restore_backup_query_tables_list(&query_tables_list_backup);
    goto error;
  }

  for (TABLE_LIST *tables= table_list; tables; tables= tables->next_global)
  {
    DBUG_ASSERT(tables->table->s->table_category == TABLE_CATEGORY_SYSTEM);
    tables->table->use_all_columns();
  }
  lex->restore_backup_query_tables_list(&query_tables_list_backup);

  DBUG_RETURN(FALSE);

error:
  close_system_tables(thd, backup);

  DBUG_RETURN(TRUE);
}


/*
  Close system tables, opened with open_system_tables_for_read().

  SYNOPSIS
    close_system_tables()
      thd     Thread context
      backup  Pointer to Open_tables_backup instance which holds
              information about tables which were open before we
              decided to access system tables.
*/

void
close_system_tables(THD *thd, Open_tables_backup *backup)
{
  close_thread_tables(thd);
  thd->restore_backup_open_tables_state(backup);
}


/**
  A helper function to close a mysql.* table opened
  in an auxiliary THD during bootstrap or in the main
  connection, when we know that there are no locks
  held by the connection due to a preceding implicit
  commit.

  We need this function since we'd like to not
  just close the system table, but also release
  the metadata lock on it.

  Note, that in LOCK TABLES mode this function
  does not release the metadata lock. But in this
  mode the table can be opened only if it is locked
  explicitly with LOCK TABLES.
*/

void
close_mysql_tables(THD *thd)
{
  if (! thd->in_sub_stmt)
    trans_commit_stmt(thd);
  close_thread_tables(thd);
  thd->mdl_context.release_transactional_locks();
}

/*
  Open and lock one system table for update.

  SYNOPSIS
    open_system_table_for_update()
      thd        Thread context.
      one_table  Table to open.

  NOTES
    Table opened with this call should closed using close_thread_tables().

  RETURN
    0	Error
    #	Pointer to TABLE object of system table
*/

TABLE *
open_system_table_for_update(THD *thd, TABLE_LIST *one_table)
{
  DBUG_ENTER("open_system_table_for_update");

  TABLE *table= open_ltable(thd, one_table, one_table->lock_type,
                            MYSQL_LOCK_IGNORE_TIMEOUT);
  if (table)
  {
    DBUG_ASSERT(table->s->table_category == TABLE_CATEGORY_SYSTEM);
    table->use_all_columns();
  }

  DBUG_RETURN(table);
}

/**
  Open a log table.
  Opening such tables is performed internally in the server
  implementation, and is a 'nested' open, since some tables
  might be already opened by the current thread.
  The thread context before this call is saved, and is restored
  when calling close_log_table().
  @param thd The current thread
  @param one_table Log table to open
  @param backup [out] Temporary storage used to save the thread context
*/
TABLE *
open_log_table(THD *thd, TABLE_LIST *one_table, Open_tables_backup *backup)
{
  uint flags= ( MYSQL_OPEN_IGNORE_GLOBAL_READ_LOCK |
                MYSQL_LOCK_IGNORE_GLOBAL_READ_ONLY |
                MYSQL_OPEN_IGNORE_FLUSH |
                MYSQL_LOCK_IGNORE_TIMEOUT |
                MYSQL_LOCK_LOG_TABLE);
  TABLE *table;
  /* Save value that is changed in mysql_lock_tables() */
  ulonglong save_utime_after_lock= thd->utime_after_lock;
  DBUG_ENTER("open_log_table");

  thd->reset_n_backup_open_tables_state(backup);

  if ((table= open_ltable(thd, one_table, one_table->lock_type, flags)))
  {
    DBUG_ASSERT(table->s->table_category == TABLE_CATEGORY_LOG);
    /* Make sure all columns get assigned to a default value */
    table->use_all_columns();
    table->no_replicate= 1;
    /*
      Don't set automatic timestamps as we may want to use time of logging,
      not from query start
    */
    table->timestamp_field_type= TIMESTAMP_NO_AUTO_SET;
  }
  else
    thd->restore_backup_open_tables_state(backup);

  thd->utime_after_lock= save_utime_after_lock;
  DBUG_RETURN(table);
}

/**
  Close a log table.
  The last table opened by open_log_table()
  is closed, then the thread context is restored.
  @param thd The current thread
  @param backup [in] the context to restore.
*/
void close_log_table(THD *thd, Open_tables_backup *backup)
{
  close_system_tables(thd, backup);
}


/**
  @brief
  Remove 'fixed' flag from items in a list

  @param items list of items to un-fix

  @details
  This function sets to 0 the 'fixed' flag for items in the 'items' list.
  It's needed to force correct marking of views' fields for INSERT/UPDATE
  statements.
*/

void unfix_fields(List<Item> &fields)
{
  List_iterator<Item> li(fields);
  Item *item;
  while ((item= li++))
    item->fixed= 0;
}


/**
  Check result of dynamic column function and issue error if it is needed

  @param rc              The result code of dynamic column function

  @return the result code which was get as an argument\
*/

int dynamic_column_error_message(enum_dyncol_func_result rc)
{
  switch (rc) {
  case ER_DYNCOL_YES:
  case ER_DYNCOL_OK:
    break; // it is not an error
  case ER_DYNCOL_FORMAT:
    my_error(ER_DYN_COL_WRONG_FORMAT, MYF(0));
    break;
  case ER_DYNCOL_LIMIT:
    my_error(ER_DYN_COL_IMPLEMENTATION_LIMIT, MYF(0));
    break;
  case ER_DYNCOL_RESOURCE:
    my_error(ER_OUT_OF_RESOURCES, MYF(0));
    break;
  case ER_DYNCOL_DATA:
    my_error(ER_DYN_COL_DATA, MYF(0));
    break;
  case ER_DYNCOL_UNKNOWN_CHARSET:
    my_error(ER_DYN_COL_WRONG_CHARSET, MYF(0));
    break;
  }
  return rc;
}

/**
  @} (end of group Data_Dictionary)
*/<|MERGE_RESOLUTION|>--- conflicted
+++ resolved
@@ -4624,6 +4624,13 @@
     goto end;
   }
 
+  if (!opt_no_stat_tables && thd->variables.optimizer_use_stat_tables > 0)
+  {
+    if (tables->table &&  tables->table->s && 
+        tables->table->s->table_category != TABLE_CATEGORY_SYSTEM)    
+	(void) read_statistics_for_table(thd, tables->table);
+  }
+
 process_view_routines:
   /*
     Again we may need cache all routines used by this view and add
@@ -4927,20 +4934,8 @@
         error= TRUE;
         goto err;
       }
-<<<<<<< HEAD
       for (table= *start; table && table != thd->lex->first_not_own_table();
            table= table->next_global)
-=======
-
-      if (!opt_no_stat_tables && thd->variables.optimizer_use_stat_tables > 0)
-      {
-        if (tables->table &&  tables->table->s && 
-            tables->table->s->table_category != TABLE_CATEGORY_SYSTEM)    
-	  (void) read_statistics_for_table(thd, tables->table);
-      }
-
-      if (refresh)				// Refresh in progress
->>>>>>> 7b845f55
       {
         if (table->mdl_request.type >= MDL_SHARED_NO_WRITE)
           table->mdl_request.ticket= NULL;
@@ -9491,7 +9486,7 @@
   Unlock opened tables and open and lock system tables for write.
 
   SYNOPSIS
-    open_system_tables_for_read()
+    unlock_tables_n_open_system_tables_for_write()
       thd         Thread context.
       table_list  List of tables to open.
       backup      Pointer to Open_tables_state instance where
@@ -9518,7 +9513,7 @@
 bool
 unlock_tables_n_open_system_tables_for_write(THD *thd,
                                              TABLE_LIST *table_list,
-                                             Open_tables_state *backup)
+                                             Open_tables_backup *backup)
 {
   Query_tables_list query_tables_list_backup;
   LEX *lex= thd->lex;
@@ -9531,8 +9526,9 @@
   lex->reset_n_backup_query_tables_list(&query_tables_list_backup);
   thd->reset_n_backup_open_tables_state(backup);
 
-  if (open_and_lock_tables_derived(thd, table_list, FALSE))
-  {
+ if (open_and_lock_tables(thd, table_list, FALSE,
+                          MYSQL_OPEN_IGNORE_FLUSH | MYSQL_LOCK_IGNORE_TIMEOUT))
+ {
     lex->restore_backup_query_tables_list(&query_tables_list_backup);
     goto error;
   }

/* Copyright 2000-2008 MySQL AB, 2008-2009 Sun Microsystems, Inc.

   This program is free software; you can redistribute it and/or modify
   it under the terms of the GNU General Public License as published by
   the Free Software Foundation; version 2 of the License.

   This program is distributed in the hope that it will be useful,
   but WITHOUT ANY WARRANTY; without even the implied warranty of
   MERCHANTABILITY or FITNESS FOR A PARTICULAR PURPOSE.  See the
   GNU General Public License for more details.

   You should have received a copy of the GNU General Public License
   along with this program; if not, write to the Free Software
   Foundation, Inc., 59 Temple Place, Suite 330, Boston, MA  02111-1307  USA */


/* Basic functions needed by many modules */

#include "mysql_priv.h"
#include "debug_sync.h"
#include "sql_select.h"
#include "sp_head.h"
#include "sp.h"
#include "sql_trigger.h"
#include "sql_prepare.h"
#include <m_ctype.h>
#include <my_dir.h>
#include <hash.h>
#include "rpl_filter.h"
#ifdef  __WIN__
#include <io.h>
#endif


/**
  This internal handler is used to trap internally
  errors that can occur when executing open table
  during the prelocking phase.
*/
class Prelock_error_handler : public Internal_error_handler
{
public:
  Prelock_error_handler()
    : m_handled_errors(0), m_unhandled_errors(0)
  {}

  virtual ~Prelock_error_handler() {}

  virtual bool handle_condition(THD *thd,
                                uint sql_errno,
                                const char* sqlstate,
                                MYSQL_ERROR::enum_warning_level level,
                                const char* msg,
                                MYSQL_ERROR ** cond_hdl);

  bool safely_trapped_errors();

private:
  int m_handled_errors;
  int m_unhandled_errors;
};


bool
Prelock_error_handler::handle_condition(THD *,
                                        uint sql_errno,
                                        const char*,
                                        MYSQL_ERROR::enum_warning_level,
                                        const char*,
                                        MYSQL_ERROR ** cond_hdl)
{
  *cond_hdl= NULL;
  if (sql_errno == ER_NO_SUCH_TABLE)
  {
    m_handled_errors++;
    return TRUE;
  }

  m_unhandled_errors++;
  return FALSE;
}


bool Prelock_error_handler::safely_trapped_errors()
{
  /*
    If m_unhandled_errors != 0, something else, unanticipated, happened,
    so the error is not trapped but returned to the caller.
    Multiple ER_NO_SUCH_TABLE can be raised in case of views.
  */
  return ((m_handled_errors > 0) && (m_unhandled_errors == 0));
}

/**
  @defgroup Data_Dictionary Data Dictionary
  @{
*/
TABLE *unused_tables;				/* Used by mysql_test */
HASH open_cache;				/* Used by mysql_test */
static HASH table_def_cache;
static TABLE_SHARE *oldest_unused_share, end_of_unused_share;
static mysql_mutex_t LOCK_table_share;
static bool table_def_inited= 0;

static int open_unireg_entry(THD *thd, TABLE *entry, TABLE_LIST *table_list,
			     const char *alias,
                             char *cache_key, uint cache_key_length,
			     MEM_ROOT *mem_root, uint flags);
static void free_cache_entry(TABLE *entry);
static bool open_new_frm(THD *thd, TABLE_SHARE *share, const char *alias,
                         uint db_stat, uint prgflag,
                         uint ha_open_flags, TABLE *outparam,
                         TABLE_LIST *table_desc, MEM_ROOT *mem_root);
static void close_old_data_files(THD *thd, TABLE *table, bool morph_locks,
                                 bool send_refresh);
static bool
has_write_table_with_auto_increment(TABLE_LIST *tables);


extern "C" uchar *table_cache_key(const uchar *record, size_t *length,
				 my_bool not_used __attribute__((unused)))
{
  TABLE *entry=(TABLE*) record;
  *length= entry->s->table_cache_key.length;
  return (uchar*) entry->s->table_cache_key.str;
}


bool table_cache_init(void)
{
  return my_hash_init(&open_cache, &my_charset_bin, table_cache_size+16,
                      0, 0, table_cache_key,
                      (my_hash_free_key) free_cache_entry, 0) != 0;
}

void table_cache_free(void)
{
  DBUG_ENTER("table_cache_free");
  if (table_def_inited)
  {
    close_cached_tables(NULL, NULL, FALSE, FALSE, FALSE);
    if (!open_cache.records)			// Safety first
      my_hash_free(&open_cache);
  }
  DBUG_VOID_RETURN;
}

uint cached_open_tables(void)
{
  return open_cache.records;
}


#ifdef EXTRA_DEBUG
static void check_unused(void)
{
  uint count= 0, open_files= 0, idx= 0;
  TABLE *cur_link,*start_link;

  if ((start_link=cur_link=unused_tables))
  {
    do
    {
      if (cur_link != cur_link->next->prev || cur_link != cur_link->prev->next)
      {
	DBUG_PRINT("error",("Unused_links aren't linked properly")); /* purecov: inspected */
	return; /* purecov: inspected */
      }
    } while (count++ < open_cache.records &&
	     (cur_link=cur_link->next) != start_link);
    if (cur_link != start_link)
    {
      DBUG_PRINT("error",("Unused_links aren't connected")); /* purecov: inspected */
    }
  }
  for (idx=0 ; idx < open_cache.records ; idx++)
  {
    TABLE *entry=(TABLE*) my_hash_element(&open_cache,idx);
    if (!entry->in_use)
      count--;
    if (entry->file)
      open_files++;
  }
  if (count != 0)
  {
    DBUG_PRINT("error",("Unused_links doesn't match open_cache: diff: %d", /* purecov: inspected */
			count)); /* purecov: inspected */
  }

#ifdef NOT_SAFE_FOR_REPAIR
  /*
    check that open cache and table definition cache has same number of
    aktive tables
  */
  count= 0;
  for (idx=0 ; idx < table_def_cache.records ; idx++)
  {
    TABLE_SHARE *entry= (TABLE_SHARE*) hash_element(&table_def_cache,idx);
    count+= entry->ref_count;
  }
  if (count != open_files)
  {
    DBUG_PRINT("error", ("table_def ref_count: %u  open_cache: %u",
                         count, open_files));
    DBUG_ASSERT(count == open_files);
  }
#endif
}
#else
#define check_unused()
#endif


/*
  Create a table cache key

  SYNOPSIS
    create_table_def_key()
    thd			Thread handler
    key			Create key here (must be of size MAX_DBKEY_LENGTH)
    table_list		Table definition
    tmp_table		Set if table is a tmp table

 IMPLEMENTATION
    The table cache_key is created from:
    db_name + \0
    table_name + \0

    if the table is a tmp table, we add the following to make each tmp table
    unique on the slave:

    4 bytes for master thread id
    4 bytes pseudo thread id

  RETURN
    Length of key
*/

uint create_table_def_key(THD *thd, char *key, TABLE_LIST *table_list,
                          bool tmp_table)
{
  uint key_length= (uint) (strmov(strmov(key, table_list->db)+1,
                                  table_list->table_name)-key)+1;
  if (tmp_table)
  {
    int4store(key + key_length, thd->server_id);
    int4store(key + key_length + 4, thd->variables.pseudo_thread_id);
    key_length+= TMP_TABLE_KEY_EXTRA;
  }
  return key_length;
}



/*****************************************************************************
  Functions to handle table definition cach (TABLE_SHARE)
*****************************************************************************/

extern "C" uchar *table_def_key(const uchar *record, size_t *length,
                               my_bool not_used __attribute__((unused)))
{
  TABLE_SHARE *entry=(TABLE_SHARE*) record;
  *length= entry->table_cache_key.length;
  return (uchar*) entry->table_cache_key.str;
}


static void table_def_free_entry(TABLE_SHARE *share)
{
  DBUG_ENTER("table_def_free_entry");
  if (share->prev)
  {
    /* remove from old_unused_share list */
    mysql_mutex_lock(&LOCK_table_share);
    *share->prev= share->next;
    share->next->prev= share->prev;
    mysql_mutex_unlock(&LOCK_table_share);
  }
  free_table_share(share);
  DBUG_VOID_RETURN;
}


bool table_def_init(void)
{
  table_def_inited= 1;
  mysql_mutex_init(key_LOCK_table_share, &LOCK_table_share, MY_MUTEX_INIT_FAST);
  oldest_unused_share= &end_of_unused_share;
  end_of_unused_share.prev= &oldest_unused_share;

  return my_hash_init(&table_def_cache, &my_charset_bin, table_def_size,
                      0, 0, table_def_key,
                      (my_hash_free_key) table_def_free_entry, 0) != 0;
}


void table_def_free(void)
{
  DBUG_ENTER("table_def_free");
  if (table_def_inited)
  {
    table_def_inited= 0;
    mysql_mutex_destroy(&LOCK_table_share);
    my_hash_free(&table_def_cache);
  }
  DBUG_VOID_RETURN;
}


uint cached_table_definitions(void)
{
  return table_def_cache.records;
}


/*
  Get TABLE_SHARE for a table.

  get_table_share()
  thd			Thread handle
  table_list		Table that should be opened
  key			Table cache key
  key_length		Length of key
  db_flags		Flags to open_table_def():
			OPEN_VIEW
  error			out: Error code from open_table_def()

  IMPLEMENTATION
    Get a table definition from the table definition cache.
    If it doesn't exist, create a new from the table definition file.

  NOTES
    We must have wrlock on LOCK_open when we come here
    (To be changed later)

  RETURN
   0  Error
   #  Share for table
*/

TABLE_SHARE *get_table_share(THD *thd, TABLE_LIST *table_list, char *key,
                             uint key_length, uint db_flags, int *error)
{
  TABLE_SHARE *share;
  DBUG_ENTER("get_table_share");

  *error= 0;

  /* Read table definition from cache */
  if ((share= (TABLE_SHARE*) my_hash_search(&table_def_cache,(uchar*) key,
                                            key_length)))
    goto found;

  if (!(share= alloc_table_share(table_list, key, key_length)))
  {
    DBUG_RETURN(0);
  }

  /*
    Lock mutex to be able to read table definition from file without
    conflicts
  */
  mysql_mutex_lock(&share->mutex);

  /*
    We assign a new table id under the protection of the LOCK_open and
    the share's own mutex.  We do this insted of creating a new mutex
    and using it for the sole purpose of serializing accesses to a
    static variable, we assign the table id here.  We assign it to the
    share before inserting it into the table_def_cache to be really
    sure that it cannot be read from the cache without having a table
    id assigned.

    CAVEAT. This means that the table cannot be used for
    binlogging/replication purposes, unless get_table_share() has been
    called directly or indirectly.
   */
  assign_new_table_id(share);

  if (my_hash_insert(&table_def_cache, (uchar*) share))
  {
    free_table_share(share);
    DBUG_RETURN(0);				// return error
  }
  if (open_table_def(thd, share, db_flags))
  {
    *error= share->error;
    (void) my_hash_delete(&table_def_cache, (uchar*) share);
    DBUG_RETURN(0);
  }
  share->ref_count++;				// Mark in use
  DBUG_PRINT("exit", ("share: 0x%lx  ref_count: %u",
                      (ulong) share, share->ref_count));
  mysql_mutex_unlock(&share->mutex);
  DBUG_RETURN(share);

found:
  /* 
     We found an existing table definition. Return it if we didn't get
     an error when reading the table definition from file.
  */

  /* We must do a lock to ensure that the structure is initialized */
  mysql_mutex_lock(&share->mutex);
  if (share->error)
  {
    /* Table definition contained an error */
    open_table_error(share, share->error, share->open_errno, share->errarg);
    mysql_mutex_unlock(&share->mutex);
    DBUG_RETURN(0);
  }
  if (share->is_view && !(db_flags & OPEN_VIEW))
  {
    open_table_error(share, 1, ENOENT, 0);
    mysql_mutex_unlock(&share->mutex);
    DBUG_RETURN(0);
  }

  if (!share->ref_count++ && share->prev)
  {
    /*
      Share was not used before and it was in the old_unused_share list
      Unlink share from this list
    */
    DBUG_PRINT("info", ("Unlinking from not used list"));
    mysql_mutex_lock(&LOCK_table_share);
    *share->prev= share->next;
    share->next->prev= share->prev;
    share->next= 0;
    share->prev= 0;
    mysql_mutex_unlock(&LOCK_table_share);
  }
  mysql_mutex_unlock(&share->mutex);

   /* Free cache if too big */
  while (table_def_cache.records > table_def_size &&
         oldest_unused_share->next)
  {
    mysql_mutex_lock(&oldest_unused_share->mutex);
    my_hash_delete(&table_def_cache, (uchar*) oldest_unused_share);
  }

  DBUG_PRINT("exit", ("share: 0x%lx  ref_count: %u",
                      (ulong) share, share->ref_count));
  DBUG_RETURN(share);
}


/*
  Get a table share. If it didn't exist, try creating it from engine

  For arguments and return values, see get_table_from_share()
*/

static TABLE_SHARE
*get_table_share_with_create(THD *thd, TABLE_LIST *table_list,
                             char *key, uint key_length,
                             uint db_flags, int *error)
{
  TABLE_SHARE *share;
  int tmp;
  DBUG_ENTER("get_table_share_with_create");

  share= get_table_share(thd, table_list, key, key_length, db_flags, error);
  /*
    If share is not NULL, we found an existing share.

    If share is NULL, and there is no error, we're inside
    pre-locking, which silences 'ER_NO_SUCH_TABLE' errors
    with the intention to silently drop non-existing tables 
    from the pre-locking list. In this case we still need to try
    auto-discover before returning a NULL share.

    If share is NULL and the error is ER_NO_SUCH_TABLE, this is
    the same as above, only that the error was not silenced by 
    pre-locking. Once again, we need to try to auto-discover
    the share.

    Finally, if share is still NULL, it's a real error and we need
    to abort.

    @todo Rework alternative ways to deal with ER_NO_SUCH TABLE.
  */
  if (share || (thd->is_error() && thd->stmt_da->sql_errno() != ER_NO_SUCH_TABLE))

    DBUG_RETURN(share);

  /* Table didn't exist. Check if some engine can provide it */
  tmp= ha_create_table_from_engine(thd, table_list->db,
                                   table_list->table_name);
  if (tmp < 0)
  {
    /*
      No such table in any engine.
      Hide "Table doesn't exist" errors if the table belongs to a view.
      The check for thd->is_error() is necessary to not push an
      unwanted error in case of pre-locking, which silences
      "no such table" errors.
      @todo Rework the alternative ways to deal with ER_NO_SUCH TABLE.
    */
    if (thd->is_error())
    {
      if (table_list->parent_l)
      {
        thd->clear_error();
        my_error(ER_WRONG_MRG_TABLE, MYF(0));
      }
      else if (table_list->belong_to_view)
      {
        TABLE_LIST *view= table_list->belong_to_view;
        thd->clear_error();
        my_error(ER_VIEW_INVALID, MYF(0),
                 view->view_db.str, view->view_name.str);
      }
    }
    DBUG_RETURN(0);
  }
  if (tmp)
  {
    /* Give right error message */
    thd->clear_error();
    DBUG_PRINT("error", ("Discovery of %s/%s failed", table_list->db,
                         table_list->table_name));
    my_printf_error(ER_UNKNOWN_ERROR,
                    "Failed to open '%-.64s', error while "
                    "unpacking from engine",
                    MYF(0), table_list->table_name);
    DBUG_RETURN(0);
  }
  /* Table existed in engine. Let's open it */
  thd->warning_info->clear_warning_info(thd->query_id);
  thd->clear_error();                           // Clear error message
  DBUG_RETURN(get_table_share(thd, table_list, key, key_length,
                              db_flags, error));
}


/* 
   Mark that we are not using table share anymore.

   SYNOPSIS
     release_table_share()
     share		Table share
     release_type	How the release should be done:
     			RELEASE_NORMAL
                         - Release without checking
                        RELEASE_WAIT_FOR_DROP
                         - Don't return until we get a signal that the
                           table is deleted or the thread is killed.

   IMPLEMENTATION
     If ref_count goes to zero and (we have done a refresh or if we have
     already too many open table shares) then delete the definition.

     If type == RELEASE_WAIT_FOR_DROP then don't return until we get a signal
     that the table is deleted or the thread is killed.
*/

void release_table_share(TABLE_SHARE *share, enum release_type type)
{
  bool to_be_deleted= 0;
  DBUG_ENTER("release_table_share");
  DBUG_PRINT("enter",
             ("share: 0x%lx  table: %s.%s  ref_count: %u  version: %lu",
              (ulong) share, share->db.str, share->table_name.str,
              share->ref_count, share->version));

  mysql_mutex_assert_owner(&LOCK_open);

  mysql_mutex_lock(&share->mutex);
  if (!--share->ref_count)
  {
    if (share->version != refresh_version)
      to_be_deleted=1;
    else
    {
      /* Link share last in used_table_share list */
      DBUG_PRINT("info",("moving share to unused list"));

      DBUG_ASSERT(share->next == 0);
      mysql_mutex_lock(&LOCK_table_share);
      share->prev= end_of_unused_share.prev;
      *end_of_unused_share.prev= share;
      end_of_unused_share.prev= &share->next;
      share->next= &end_of_unused_share;
      mysql_mutex_unlock(&LOCK_table_share);

      to_be_deleted= (table_def_cache.records > table_def_size);
    }
  }

  if (to_be_deleted)
  {
    DBUG_PRINT("info", ("Deleting share"));
    my_hash_delete(&table_def_cache, (uchar*) share);
    DBUG_VOID_RETURN;
  }
  mysql_mutex_unlock(&share->mutex);
  DBUG_VOID_RETURN;
}


/*
  Check if table definition exits in cache

  SYNOPSIS
    get_cached_table_share()
    db			Database name
    table_name		Table name

  RETURN
    0  Not cached
    #  TABLE_SHARE for table
*/

TABLE_SHARE *get_cached_table_share(const char *db, const char *table_name)
{
  char key[NAME_LEN*2+2];
  TABLE_LIST table_list;
  uint key_length;
  mysql_mutex_assert_owner(&LOCK_open);

  table_list.db= (char*) db;
  table_list.table_name= (char*) table_name;
  key_length= create_table_def_key((THD*) 0, key, &table_list, 0);
  return (TABLE_SHARE*) my_hash_search(&table_def_cache,
                                       (uchar*) key, key_length);
}  


/*
  Close file handle, but leave the table in the table cache

  SYNOPSIS
    close_handle_and_leave_table_as_lock()
    table		Table handler

  NOTES
    By leaving the table in the table cache, it disallows any other thread
    to open the table

    thd->killed will be set if we run out of memory

    If closing a MERGE child, the calling function has to take care for
    closing the parent too, if necessary.
*/


void close_handle_and_leave_table_as_lock(TABLE *table)
{
  TABLE_SHARE *share, *old_share= table->s;
  char *key_buff;
  MEM_ROOT *mem_root= &table->mem_root;
  DBUG_ENTER("close_handle_and_leave_table_as_lock");

  DBUG_ASSERT(table->db_stat);

  /*
    Make a local copy of the table share and free the current one.
    This has to be done to ensure that the table share is removed from
    the table defintion cache as soon as the last instance is removed
  */
  if (multi_alloc_root(mem_root,
                       &share, sizeof(*share),
                       &key_buff, old_share->table_cache_key.length,
                       NULL))
  {
    bzero((char*) share, sizeof(*share));
    share->set_table_cache_key(key_buff, old_share->table_cache_key.str,
                               old_share->table_cache_key.length);
    share->tmp_table= INTERNAL_TMP_TABLE;       // for intern_close_table()
  }

  /*
    When closing a MERGE parent or child table, detach the children first.
    Do not clear child table references to allow for reopen.
  */
  if (table->child_l || table->parent)
    detach_merge_children(table, FALSE);
  table->file->close();
  table->db_stat= 0;                            // Mark file closed
  release_table_share(table->s, RELEASE_NORMAL);
  table->s= share;
  table->file->change_table_ptr(table, table->s);

  DBUG_VOID_RETURN;
}



/*
  Create a list for all open tables matching SQL expression

  SYNOPSIS
    list_open_tables()
    thd			Thread THD
    wild		SQL like expression

  NOTES
    One gets only a list of tables for which one has any kind of privilege.
    db and table names are allocated in result struct, so one doesn't need
    a lock on LOCK_open when traversing the return list.

  RETURN VALUES
    NULL	Error (Probably OOM)
    #		Pointer to list of names of open tables.
*/

OPEN_TABLE_LIST *list_open_tables(THD *thd, const char *db, const char *wild)
{
  int result = 0;
  OPEN_TABLE_LIST **start_list, *open_list;
  TABLE_LIST table_list;
  DBUG_ENTER("list_open_tables");

  mysql_mutex_lock(&LOCK_open);
  bzero((char*) &table_list,sizeof(table_list));
  start_list= &open_list;
  open_list=0;

  for (uint idx=0 ; result == 0 && idx < open_cache.records; idx++)
  {
    OPEN_TABLE_LIST *table;
    TABLE *entry=(TABLE*) my_hash_element(&open_cache,idx);
    TABLE_SHARE *share= entry->s;

    if (db && my_strcasecmp(system_charset_info, db, share->db.str))
      continue;
    if (wild && wild_compare(share->table_name.str, wild, 0))
      continue;

    /* Check if user has SELECT privilege for any column in the table */
    table_list.db=         share->db.str;
    table_list.table_name= share->table_name.str;
    table_list.grant.privilege=0;

    if (check_table_access(thd,SELECT_ACL,&table_list, TRUE, 1, TRUE))
      continue;
    /* need to check if we haven't already listed it */
    for (table= open_list  ; table ; table=table->next)
    {
      if (!strcmp(table->table, share->table_name.str) &&
	  !strcmp(table->db,    share->db.str))
      {
	if (entry->in_use)
	  table->in_use++;
	if (entry->locked_by_name)
	  table->locked++;
	break;
      }
    }
    if (table)
      continue;
    if (!(*start_list = (OPEN_TABLE_LIST *)
	  sql_alloc(sizeof(**start_list)+share->table_cache_key.length)))
    {
      open_list=0;				// Out of memory
      break;
    }
    strmov((*start_list)->table=
	   strmov(((*start_list)->db= (char*) ((*start_list)+1)),
		  share->db.str)+1,
	   share->table_name.str);
    (*start_list)->in_use= entry->in_use ? 1 : 0;
    (*start_list)->locked= entry->locked_by_name ? 1 : 0;
    start_list= &(*start_list)->next;
    *start_list=0;
  }
  mysql_mutex_unlock(&LOCK_open);
  DBUG_RETURN(open_list);
}

/*****************************************************************************
 *	 Functions to free open table cache
 ****************************************************************************/


void intern_close_table(TABLE *table)
{						// Free all structures
  DBUG_ENTER("intern_close_table");
  DBUG_PRINT("tcache", ("table: '%s'.'%s' 0x%lx",
                        table->s ? table->s->db.str : "?",
                        table->s ? table->s->table_name.str : "?",
                        (long) table));

  free_io_cache(table);
  delete table->triggers;
  if (table->file)                              // Not true if name lock
    (void) closefrm(table, 1);			// close file
  DBUG_VOID_RETURN;
}

/*
  Remove table from the open table cache

  SYNOPSIS
    free_cache_entry()
    table		Table to remove

  NOTE
    We need to have a lock on LOCK_open when calling this
*/

static void free_cache_entry(TABLE *table)
{
  DBUG_ENTER("free_cache_entry");

  /* Assert that MERGE children are not attached before final close. */
  DBUG_ASSERT(!table->is_children_attached());

  intern_close_table(table);
  if (!table->in_use)
  {
    table->next->prev=table->prev;		/* remove from used chain */
    table->prev->next=table->next;
    if (table == unused_tables)
    {
      unused_tables=unused_tables->next;
      if (table == unused_tables)
	unused_tables=0;
    }
    check_unused();				// consisty check
  }
  my_free((uchar*) table,MYF(0));
  DBUG_VOID_RETURN;
}

/* Free resources allocated by filesort() and read_record() */

void free_io_cache(TABLE *table)
{
  DBUG_ENTER("free_io_cache");
  if (table->sort.io_cache)
  {
    close_cached_file(table->sort.io_cache);
    my_free((uchar*) table->sort.io_cache,MYF(0));
    table->sort.io_cache=0;
  }
  DBUG_VOID_RETURN;
}


/*
  Close all tables which aren't in use by any thread

  @param thd Thread context
  @param tables List of tables to remove from the cache
  @param have_lock If LOCK_open is locked
  @param wait_for_refresh Wait for a impending flush
  @param wait_for_placeholders Wait for tables being reopened so that the GRL
         won't proceed while write-locked tables are being reopened by other
         threads.

  @remark THD can be NULL, but then wait_for_refresh must be FALSE
          and tables must be NULL.
*/

bool close_cached_tables(THD *thd, TABLE_LIST *tables, bool have_lock,
                         bool wait_for_refresh, bool wait_for_placeholders)
{
  bool result=0;
  DBUG_ENTER("close_cached_tables");
  DBUG_ASSERT(thd || (!wait_for_refresh && !tables));

  if (!have_lock)
    mysql_mutex_lock(&LOCK_open);
  if (!tables)
  {
    refresh_version++;				// Force close of open tables
    while (unused_tables)
    {
#ifdef EXTRA_DEBUG
      if (my_hash_delete(&open_cache,(uchar*) unused_tables))
	printf("Warning: Couldn't delete open table from hash\n");
#else
      (void) my_hash_delete(&open_cache,(uchar*) unused_tables);
#endif
    }
    /* Free table shares */
    while (oldest_unused_share->next)
    {
      mysql_mutex_lock(&oldest_unused_share->mutex);
      (void) my_hash_delete(&table_def_cache, (uchar*) oldest_unused_share);
    }
    DBUG_PRINT("tcache", ("incremented global refresh_version to: %lu",
                          refresh_version));
    if (wait_for_refresh)
    {
      /*
        Other threads could wait in a loop in open_and_lock_tables(),
        trying to lock one or more of our tables.

        If they wait for the locks in thr_multi_lock(), their lock
        request is aborted. They loop in open_and_lock_tables() and
        enter open_table(). Here they notice the table is refreshed and
        wait for COND_refresh. Then they loop again in
        open_and_lock_tables() and this time open_table() succeeds. At
        this moment, if we (the FLUSH TABLES thread) are scheduled and
        on another FLUSH TABLES enter close_cached_tables(), they could
        awake while we sleep below, waiting for others threads (us) to
        close their open tables. If this happens, the other threads
        would find the tables unlocked. They would get the locks, one
        after the other, and could do their destructive work. This is an
        issue if we have LOCK TABLES in effect.

        The problem is that the other threads passed all checks in
        open_table() before we refresh the table.

        The fix for this problem is to set some_tables_deleted for all
        threads with open tables. These threads can still get their
        locks, but will immediately release them again after checking
        this variable. They will then loop in open_and_lock_tables()
        again. There they will wait until we update all tables version
        below.

        Setting some_tables_deleted is done by remove_table_from_cache()
        in the other branch.

        In other words (reviewer suggestion): You need this setting of
        some_tables_deleted for the case when table was opened and all
        related checks were passed before incrementing refresh_version
        (which you already have) but attempt to lock the table happened
        after the call to close_old_data_files() i.e. after removal of
        current thread locks.
      */
      for (uint idx=0 ; idx < open_cache.records ; idx++)
      {
        TABLE *table=(TABLE*) my_hash_element(&open_cache,idx);
        if (table->in_use)
          table->in_use->some_tables_deleted= 1;
      }
    }
  }
  else
  {
    bool found=0;
    for (TABLE_LIST *table= tables; table; table= table->next_local)
    {
      if (remove_table_from_cache(thd, table->db, table->table_name,
                                  RTFC_OWNED_BY_THD_FLAG))
	found=1;
    }
    if (!found)
      wait_for_refresh=0;			// Nothing to wait for
  }
#ifndef EMBEDDED_LIBRARY
  if (!tables)
    kill_delayed_threads();
#endif
  if (wait_for_refresh)
  {
    /*
      If there is any table that has a lower refresh_version, wait until
      this is closed (or this thread is killed) before returning
    */
    thd->mysys_var->current_mutex= &LOCK_open;
    thd->mysys_var->current_cond= &COND_refresh;
    thd_proc_info(thd, "Flushing tables");

    close_old_data_files(thd,thd->open_tables,1,1);
    mysql_ha_flush(thd);
    DEBUG_SYNC(thd, "after_flush_unlock");

    bool found=1;
    /* Wait until all threads has closed all the tables we had locked */
    DBUG_PRINT("info",
	       ("Waiting for other threads to close their open tables"));
    while (found && ! thd->killed)
    {
      found=0;
      for (uint idx=0 ; idx < open_cache.records ; idx++)
      {
	TABLE *table=(TABLE*) my_hash_element(&open_cache,idx);
        /* Avoid a self-deadlock. */
        if (table->in_use == thd)
          continue;
        /*
          Note that we wait here only for tables which are actually open, and
          not for placeholders with TABLE::open_placeholder set. Waiting for
          latter will cause deadlock in the following scenario, for example:

          conn1: lock table t1 write;
          conn2: lock table t2 write;
          conn1: flush tables;
          conn2: flush tables;

          It also does not make sense to wait for those of placeholders that
          are employed by CREATE TABLE as in this case table simply does not
          exist yet.
        */
	if (table->needs_reopen_or_name_lock() && (table->db_stat ||
            (table->open_placeholder && wait_for_placeholders)))
	{
	  found=1;
          DBUG_PRINT("signal", ("Waiting for COND_refresh"));
          mysql_cond_wait(&COND_refresh, &LOCK_open);
	  break;
	}
      }
    }
    /*
      No other thread has the locked tables open; reopen them and get the
      old locks. This should always succeed (unless some external process
      has removed the tables)
    */
    thd->in_lock_tables=1;
    result=reopen_tables(thd,1,1);
    thd->in_lock_tables=0;
    /* Set version for table */
    for (TABLE *table=thd->open_tables; table ; table= table->next)
    {
      /*
        Preserve the version (0) of write locked tables so that a impending
        global read lock won't sneak in.
      */
      if (table->reginfo.lock_type < TL_WRITE_ALLOW_WRITE)
        table->s->version= refresh_version;
    }
  }
  if (!have_lock)
    mysql_mutex_unlock(&LOCK_open);
  if (wait_for_refresh)
  {
    mysql_mutex_lock(&thd->mysys_var->mutex);
    thd->mysys_var->current_mutex= 0;
    thd->mysys_var->current_cond= 0;
    thd_proc_info(thd, 0);
    mysql_mutex_unlock(&thd->mysys_var->mutex);
  }
  DBUG_RETURN(result);
}


/*
  Close all tables which match specified connection string or
  if specified string is NULL, then any table with a connection string.
*/

bool close_cached_connection_tables(THD *thd, bool if_wait_for_refresh,
                                    LEX_STRING *connection, bool have_lock)
{
  uint idx;
  TABLE_LIST tmp, *tables= NULL;
  bool result= FALSE;
  DBUG_ENTER("close_cached_connections");
  DBUG_ASSERT(thd);

  bzero(&tmp, sizeof(TABLE_LIST));

  if (!have_lock)
    mysql_mutex_lock(&LOCK_open);

  for (idx= 0; idx < table_def_cache.records; idx++)
  {
    TABLE_SHARE *share= (TABLE_SHARE *) my_hash_element(&table_def_cache, idx);

    /* Ignore if table is not open or does not have a connect_string */
    if (!share->connect_string.length || !share->ref_count)
      continue;

    /* Compare the connection string */
    if (connection &&
        (connection->length > share->connect_string.length ||
         (connection->length < share->connect_string.length &&
          (share->connect_string.str[connection->length] != '/' &&
           share->connect_string.str[connection->length] != '\\')) ||
         strncasecmp(connection->str, share->connect_string.str,
                     connection->length)))
      continue;

    /* close_cached_tables() only uses these elements */
    tmp.db= share->db.str;
    tmp.table_name= share->table_name.str;
    tmp.next_local= tables;

    tables= (TABLE_LIST *) memdup_root(thd->mem_root, (char*)&tmp, 
                                       sizeof(TABLE_LIST));
  }

  if (tables)
    result= close_cached_tables(thd, tables, TRUE, FALSE, FALSE);

  if (!have_lock)
    mysql_mutex_unlock(&LOCK_open);

  if (if_wait_for_refresh)
  {
    mysql_mutex_lock(&thd->mysys_var->mutex);
    thd->mysys_var->current_mutex= 0;
    thd->mysys_var->current_cond= 0;
    thd->proc_info=0;
    mysql_mutex_unlock(&thd->mysys_var->mutex);
  }

  DBUG_RETURN(result);
}


/**
  Mark all temporary tables which were used by the current statement or
  substatement as free for reuse, but only if the query_id can be cleared.

  @param thd thread context

  @remark For temp tables associated with a open SQL HANDLER the query_id
          is not reset until the HANDLER is closed.
*/

static void mark_temp_tables_as_free_for_reuse(THD *thd)
{
  for (TABLE *table= thd->temporary_tables ; table ; table= table->next)
  {
    if ((table->query_id == thd->query_id) && ! table->open_by_handler)
    {
      table->query_id= 0;
      table->file->ha_reset();
      /*
        Detach temporary MERGE children from temporary parent to allow new
        attach at next open. Do not do the detach, if close_thread_tables()
        is called from a sub-statement. The temporary table might still be
        used in the top-level statement.
      */
      if (table->child_l || table->parent)
        detach_merge_children(table, TRUE);
      /*
        Reset temporary table lock type to it's default value (TL_WRITE).

        Statements such as INSERT INTO .. SELECT FROM tmp, CREATE TABLE
        .. SELECT FROM tmp and UPDATE may under some circumstances modify
        the lock type of the tables participating in the statement. This
        isn't a problem for non-temporary tables since their lock type is
        reset at every open, but the same does not occur for temporary
        tables for historical reasons.

        Furthermore, the lock type of temporary tables is not really that
        important because they can only be used by one query at a time and
        not even twice in a query -- a temporary table is represented by
        only one TABLE object. Nonetheless, it's safer from a maintenance
        point of view to reset the lock type of this singleton TABLE object
        as to not cause problems when the table is reused.

        Even under LOCK TABLES mode its okay to reset the lock type as
        LOCK TABLES is allowed (but ignored) for a temporary table.
      */
      table->reginfo.lock_type= TL_WRITE;
    }
  }
}


/*
  Mark all tables in the list which were used by current substatement
  as free for reuse.

  SYNOPSIS
    mark_used_tables_as_free_for_reuse()
      thd   - thread context
      table - head of the list of tables

  DESCRIPTION
    Marks all tables in the list which were used by current substatement
    (they are marked by its query_id) as free for reuse.

  NOTE
    The reason we reset query_id is that it's not enough to just test
    if table->query_id != thd->query_id to know if a table is in use.

    For example
    SELECT f1_that_uses_t1() FROM t1;
    In f1_that_uses_t1() we will see one instance of t1 where query_id is
    set to query_id of original query.
*/

static void mark_used_tables_as_free_for_reuse(THD *thd, TABLE *table)
{
  for (; table ; table= table->next)
  {
    if (table->query_id == thd->query_id)
    {
      table->query_id= 0;
      table->file->ha_reset();
    }
  }
}


/**
  Auxiliary function to close all tables in the open_tables list.

  @param thd Thread context.

  @remark It should not ordinarily be called directly.
*/

static void close_open_tables(THD *thd)
{
  bool found_old_table= 0;

  mysql_mutex_assert_not_owner(&LOCK_open);

  mysql_mutex_lock(&LOCK_open);

  DBUG_PRINT("info", ("thd->open_tables: 0x%lx", (long) thd->open_tables));

  while (thd->open_tables)
    found_old_table|= close_thread_table(thd, &thd->open_tables);
  thd->some_tables_deleted= 0;

  /* Free tables to hold down open files */
  while (open_cache.records > table_cache_size && unused_tables)
    my_hash_delete(&open_cache,(uchar*) unused_tables); /* purecov: tested */
  check_unused();
  if (found_old_table)
  {
    /* Tell threads waiting for refresh that something has happened */
    broadcast_refresh();
  }

  mysql_mutex_unlock(&LOCK_open);
}


/*
  Close all tables used by the current substatement, or all tables
  used by this thread if we are on the upper level.

  SYNOPSIS
    close_thread_tables()
    thd			Thread handler

  IMPLEMENTATION
    Unlocks tables and frees derived tables.
    Put all normal tables used by thread in free list.

    It will only close/mark as free for reuse tables opened by this
    substatement, it will also check if we are closing tables after
    execution of complete query (i.e. we are on upper level) and will
    leave prelocked mode if needed.
*/

void close_thread_tables(THD *thd)
{
  TABLE *table;
  prelocked_mode_type prelocked_mode= thd->prelocked_mode;
  DBUG_ENTER("close_thread_tables");

#ifdef EXTRA_DEBUG
  DBUG_PRINT("tcache", ("open tables:"));
  for (table= thd->open_tables; table; table= table->next)
    DBUG_PRINT("tcache", ("table: '%s'.'%s' 0x%lx", table->s->db.str,
                          table->s->table_name.str, (long) table));
#endif

  /*
    We are assuming here that thd->derived_tables contains ONLY derived
    tables for this substatement. i.e. instead of approach which uses
    query_id matching for determining which of the derived tables belong
    to this substatement we rely on the ability of substatements to
    save/restore thd->derived_tables during their execution.

    TODO: Probably even better approach is to simply associate list of
          derived tables with (sub-)statement instead of thread and destroy
          them at the end of its execution.
  */
  if (thd->derived_tables)
  {
    TABLE *next;
    /*
      Close all derived tables generated in queries like
      SELECT * FROM (SELECT * FROM t1)
    */
    for (table= thd->derived_tables ; table ; table= next)
    {
      next= table->next;
      free_tmp_table(thd, table);
    }
    thd->derived_tables= 0;
  }

  /*
    Mark all temporary tables used by this statement as free for reuse.
  */
  mark_temp_tables_as_free_for_reuse(thd);
  /*
    Let us commit transaction for statement. Since in 5.0 we only have
    one statement transaction and don't allow several nested statement
    transactions this call will do nothing if we are inside of stored
    function or trigger (i.e. statement transaction is already active and
    does not belong to statement for which we do close_thread_tables()).
    TODO: This should be fixed in later releases.
   */
  if (!(thd->state_flags & Open_tables_state::BACKUPS_AVAIL))
  {
    thd->stmt_da->can_overwrite_status= TRUE;
    ha_autocommit_or_rollback(thd, thd->is_error());
    thd->stmt_da->can_overwrite_status= FALSE;

    /*
      Reset transaction state, but only if we're not inside a
      sub-statement of a prelocked statement.
    */
    if (! prelocked_mode || thd->lex->requires_prelocking())
      thd->transaction.stmt.reset();
  }

  if (thd->locked_tables || prelocked_mode)
  {

    /* Ensure we are calling ha_reset() for all used tables */
    mark_used_tables_as_free_for_reuse(thd, thd->open_tables);

    /*
      We are under simple LOCK TABLES or we're inside a sub-statement
      of a prelocked statement, so should not do anything else.
    */
    if (!prelocked_mode || !thd->lex->requires_prelocking())
      DBUG_VOID_RETURN;

    /*
      We are in the top-level statement of a prelocked statement,
      so we have to leave the prelocked mode now with doing implicit
      UNLOCK TABLES if needed.
    */
    DBUG_PRINT("info",("thd->prelocked_mode= NON_PRELOCKED"));
    thd->prelocked_mode= NON_PRELOCKED;

    if (prelocked_mode == PRELOCKED_UNDER_LOCK_TABLES)
      DBUG_VOID_RETURN;

    thd->lock= thd->locked_tables;
    thd->locked_tables= 0;
    /* Fallthrough */
  }

  if (thd->lock)
  {
    /*
      For RBR we flush the pending event just before we unlock all the
      tables.  This means that we are at the end of a topmost
      statement, so we ensure that the STMT_END_F flag is set on the
      pending event.  For statements that are *inside* stored
      functions, the pending event will not be flushed: that will be
      handled either before writing a query log event (inside
      binlog_query()) or when preparing a pending event.
     */
    (void)thd->binlog_flush_pending_rows_event(TRUE);
    mysql_unlock_tables(thd, thd->lock);
    thd->lock=0;
  }
  /*
    Note that we need to hold LOCK_open while changing the
    open_tables list. Another thread may work on it.
    (See: remove_table_from_cache(), mysql_wait_completed_table())
    Closing a MERGE child before the parent would be fatal if the
    other thread tries to abort the MERGE lock in between.
  */
  if (thd->open_tables)
    close_open_tables(thd);

  if (prelocked_mode == PRELOCKED)
  {
    /*
      If we are here then we are leaving normal prelocked mode, so it is
      good idea to turn off OPTION_TABLE_LOCK flag.
    */
    DBUG_ASSERT(thd->lex->requires_prelocking());
    thd->variables.option_bits&= ~(OPTION_TABLE_LOCK);
  }

  DBUG_VOID_RETURN;
}


/* move one table to free list */

bool close_thread_table(THD *thd, TABLE **table_ptr)
{
  bool found_old_table= 0;
  TABLE *table= *table_ptr;
  DBUG_ENTER("close_thread_table");
  DBUG_ASSERT(table->key_read == 0);
  DBUG_ASSERT(!table->file || table->file->inited == handler::NONE);
  DBUG_PRINT("tcache", ("table: '%s'.'%s' 0x%lx", table->s->db.str,
                        table->s->table_name.str, (long) table));

  *table_ptr=table->next;
  /*
    When closing a MERGE parent or child table, detach the children first.
    Clear child table references to force new assignment at next open.
  */
  if (table->child_l || table->parent)
    detach_merge_children(table, TRUE);

  if (table->needs_reopen_or_name_lock() ||
      thd->version != refresh_version || !table->db_stat)
  {
    my_hash_delete(&open_cache,(uchar*) table);
    found_old_table=1;
  }
  else
  {
    /*
      Open placeholders have TABLE::db_stat set to 0, so they should be
      handled by the first alternative.
    */
    DBUG_ASSERT(!table->open_placeholder);

    /* Assert that MERGE children are not attached in unused_tables. */
    DBUG_ASSERT(!table->is_children_attached());

    /* Free memory and reset for next loop */
    free_field_buffers_larger_than(table,MAX_TDC_BLOB_SIZE);
    
    table->file->ha_reset();
    table->in_use=0;
    if (unused_tables)
    {
      table->next=unused_tables;		/* Link in last */
      table->prev=unused_tables->prev;
      unused_tables->prev=table;
      table->prev->next=table;
    }
    else
      unused_tables=table->next=table->prev=table;
  }
  DBUG_RETURN(found_old_table);
}


/* close_temporary_tables' internal, 4 is due to uint4korr definition */
static inline uint  tmpkeyval(THD *thd, TABLE *table)
{
  return uint4korr(table->s->table_cache_key.str + table->s->table_cache_key.length - 4);
}


/*
  Close all temporary tables created by 'CREATE TEMPORARY TABLE' for thread
  creates one DROP TEMPORARY TABLE binlog event for each pseudo-thread 
*/

void close_temporary_tables(THD *thd)
{
  TABLE *table;
  TABLE *next= NULL;
  TABLE *prev_table;
  /* Assume thd->variables.option_bits has OPTION_QUOTE_SHOW_CREATE */
  bool was_quote_show= TRUE;

  if (!thd->temporary_tables)
    return;

  if (!mysql_bin_log.is_open() || 
      (thd->is_current_stmt_binlog_format_row() && thd->variables.binlog_format == BINLOG_FORMAT_ROW))
  {
    TABLE *tmp_next;
    for (table= thd->temporary_tables; table; table= tmp_next)
    {
      tmp_next= table->next;
      close_temporary(table, 1, 1);
    }
    thd->temporary_tables= 0;
    return;
  }

  /* Better add "if exists", in case a RESET MASTER has been done */
  const char stub[]= "DROP /*!40005 TEMPORARY */ TABLE IF EXISTS ";
  uint stub_len= sizeof(stub) - 1;
  char buf[256];
  String s_query= String(buf, sizeof(buf), system_charset_info);
  bool found_user_tables= FALSE;

  memcpy(buf, stub, stub_len);

  /*
    Insertion sort of temp tables by pseudo_thread_id to build ordered list
    of sublists of equal pseudo_thread_id
  */

  for (prev_table= thd->temporary_tables, table= prev_table->next;
       table;
       prev_table= table, table= table->next)
  {
    TABLE *prev_sorted /* same as for prev_table */, *sorted;
    if (is_user_table(table))
    {
      if (!found_user_tables)
        found_user_tables= true;
      for (prev_sorted= NULL, sorted= thd->temporary_tables; sorted != table;
           prev_sorted= sorted, sorted= sorted->next)
      {
        if (!is_user_table(sorted) ||
            tmpkeyval(thd, sorted) > tmpkeyval(thd, table))
        {
          /* move into the sorted part of the list from the unsorted */
          prev_table->next= table->next;
          table->next= sorted;
          if (prev_sorted)
          {
            prev_sorted->next= table;
          }
          else
          {
            thd->temporary_tables= table;
          }
          table= prev_table;
          break;
        }
      }
    }
  }

  /* We always quote db,table names though it is slight overkill */
  if (found_user_tables &&
      !(was_quote_show= test(thd->variables.option_bits & OPTION_QUOTE_SHOW_CREATE)))
  {
    thd->variables.option_bits |= OPTION_QUOTE_SHOW_CREATE;
  }

  /* scan sorted tmps to generate sequence of DROP */
  for (table= thd->temporary_tables; table; table= next)
  {
    if (is_user_table(table))
    {
      my_thread_id save_pseudo_thread_id= thd->variables.pseudo_thread_id;
      /* Set pseudo_thread_id to be that of the processed table */
      thd->variables.pseudo_thread_id= tmpkeyval(thd, table);
      String db;
      db.append(table->s->db.str);
      /* Loop forward through all tables that belong to a common database
         within the sublist of common pseudo_thread_id to create single
         DROP query 
      */
      for (s_query.length(stub_len);
           table && is_user_table(table) &&
             tmpkeyval(thd, table) == thd->variables.pseudo_thread_id &&
             table->s->db.length == db.length() &&
             strcmp(table->s->db.str, db.ptr()) == 0;
           table= next)
      {
        /*
          We are going to add ` around the table names and possible more
          due to special characters
        */
        append_identifier(thd, &s_query, table->s->table_name.str,
                          strlen(table->s->table_name.str));
        s_query.append(',');
        next= table->next;
        close_temporary(table, 1, 1);
      }
      thd->clear_error();
      CHARSET_INFO *cs_save= thd->variables.character_set_client;
      thd->variables.character_set_client= system_charset_info;
      Query_log_event qinfo(thd, s_query.ptr(),
                            s_query.length() - 1 /* to remove trailing ',' */,
                            FALSE, TRUE, FALSE, 0);
      qinfo.db= db.ptr();
      qinfo.db_len= db.length();
      thd->variables.character_set_client= cs_save;
      if (mysql_bin_log.write(&qinfo))
      {
        push_warning(thd, MYSQL_ERROR::WARN_LEVEL_ERROR, MYF(0),
                     "Failed to write the DROP statement for temporary tables to binary log");
      }
      thd->variables.pseudo_thread_id= save_pseudo_thread_id;
    }
    else
    {
      next= table->next;
      close_temporary(table, 1, 1);
    }
  }
  if (!was_quote_show)
    thd->variables.option_bits&= ~OPTION_QUOTE_SHOW_CREATE; /* restore option */
  thd->temporary_tables=0;
}

/*
  Find table in list.

  SYNOPSIS
    find_table_in_list()
    table		Pointer to table list
    offset		Offset to which list in table structure to use
    db_name		Data base name
    table_name		Table name

  NOTES:
    This is called by find_table_in_local_list() and
    find_table_in_global_list().

  RETURN VALUES
    NULL	Table not found
    #		Pointer to found table.
*/

TABLE_LIST *find_table_in_list(TABLE_LIST *table,
                               TABLE_LIST *TABLE_LIST::*link,
                               const char *db_name,
                               const char *table_name)
{
  for (; table; table= table->*link )
  {
    if ((table->table == 0 || table->table->s->tmp_table == NO_TMP_TABLE) &&
        strcmp(table->db, db_name) == 0 &&
        strcmp(table->table_name, table_name) == 0)
      break;
  }
  return table;
}


/*
  Test that table is unique (It's only exists once in the table list)

  SYNOPSIS
    unique_table()
    thd                   thread handle
    table                 table which should be checked
    table_list            list of tables
    check_alias           whether to check tables' aliases

  NOTE: to exclude derived tables from check we use following mechanism:
    a) during derived table processing set THD::derived_tables_processing
    b) JOIN::prepare set SELECT::exclude_from_table_unique_test if
       THD::derived_tables_processing set. (we can't use JOIN::execute
       because for PS we perform only JOIN::prepare, but we can't set this
       flag in JOIN::prepare if we are not sure that we are in derived table
       processing loop, because multi-update call fix_fields() for some its
       items (which mean JOIN::prepare for subqueries) before unique_table
       call to detect which tables should be locked for write).
    c) unique_table skip all tables which belong to SELECT with
       SELECT::exclude_from_table_unique_test set.
    Also SELECT::exclude_from_table_unique_test used to exclude from check
    tables of main SELECT of multi-delete and multi-update

    We also skip tables with TABLE_LIST::prelocking_placeholder set,
    because we want to allow SELECTs from them, and their modification
    will rise the error anyway.

    TODO: when we will have table/view change detection we can do this check
          only once for PS/SP

  RETURN
    found duplicate
    0 if table is unique
*/

TABLE_LIST* unique_table(THD *thd, TABLE_LIST *table, TABLE_LIST *table_list,
                         bool check_alias)
{
  TABLE_LIST *res;
  const char *d_name, *t_name, *t_alias;
  DBUG_ENTER("unique_table");
  DBUG_PRINT("enter", ("table alias: %s", table->alias));

  /*
    If this function called for query which update table (INSERT/UPDATE/...)
    then we have in table->table pointer to TABLE object which we are
    updating even if it is VIEW so we need TABLE_LIST of this TABLE object
    to get right names (even if lower_case_table_names used).

    If this function called for CREATE command that we have not opened table
    (table->table equal to 0) and right names is in current TABLE_LIST
    object.
  */
  if (table->table)
  {
    /* temporary table is always unique */
    if (table->table && table->table->s->tmp_table != NO_TMP_TABLE)
      DBUG_RETURN(0);
    table= table->find_underlying_table(table->table);
    /*
      as far as we have table->table we have to find real TABLE_LIST of
      it in underlying tables
    */
    DBUG_ASSERT(table);
  }
  d_name= table->db;
  t_name= table->table_name;
  t_alias= table->alias;

  DBUG_PRINT("info", ("real table: %s.%s", d_name, t_name));
  for (;;)
  {
    /*
      Table is unique if it is present only once in the global list
      of tables and once in the list of table locks.
    */
    if (! (res= find_table_in_global_list(table_list, d_name, t_name)) &&
        ! (res= mysql_lock_have_duplicate(thd, table, table_list)))
      break;

    /* Skip if same underlying table. */
    if (res->table && (res->table == table->table))
      goto next;

    /* Skip if table alias does not match. */
    if (check_alias)
    {
      if (lower_case_table_names ?
          my_strcasecmp(files_charset_info, t_alias, res->alias) :
          strcmp(t_alias, res->alias))
        goto next;
    }

    /*
      Skip if marked to be excluded (could be a derived table) or if
      entry is a prelocking placeholder.
    */
    if (res->select_lex &&
        !res->select_lex->exclude_from_table_unique_test &&
        !res->prelocking_placeholder)
      break;

    /*
      If we found entry of this table or table of SELECT which already
      processed in derived table or top select of multi-update/multi-delete
      (exclude_from_table_unique_test) or prelocking placeholder.
    */
next:
    table_list= res->next_global;
    DBUG_PRINT("info",
               ("found same copy of table or table which we should skip"));
  }
  DBUG_RETURN(res);
}


/*
  Issue correct error message in case we found 2 duplicate tables which
  prevent some update operation

  SYNOPSIS
    update_non_unique_table_error()
    update      table which we try to update
    operation   name of update operation
    duplicate   duplicate table which we found

  NOTE:
    here we hide view underlying tables if we have them
*/

void update_non_unique_table_error(TABLE_LIST *update,
                                   const char *operation,
                                   TABLE_LIST *duplicate)
{
  update= update->top_table();
  duplicate= duplicate->top_table();
  if (!update->view || !duplicate->view ||
      update->view == duplicate->view ||
      update->view_name.length != duplicate->view_name.length ||
      update->view_db.length != duplicate->view_db.length ||
      my_strcasecmp(table_alias_charset,
                    update->view_name.str, duplicate->view_name.str) != 0 ||
      my_strcasecmp(table_alias_charset,
                    update->view_db.str, duplicate->view_db.str) != 0)
  {
    /*
      it is not the same view repeated (but it can be parts of the same copy
      of view), so we have to hide underlying tables.
    */
    if (update->view)
    {
      /* Issue the ER_NON_INSERTABLE_TABLE error for an INSERT */
      if (update->view == duplicate->view)
        my_error(!strncmp(operation, "INSERT", 6) ?
                 ER_NON_INSERTABLE_TABLE : ER_NON_UPDATABLE_TABLE, MYF(0),
                 update->alias, operation);
      else
        my_error(ER_VIEW_PREVENT_UPDATE, MYF(0),
                 (duplicate->view ? duplicate->alias : update->alias),
                 operation, update->alias);
      return;
    }
    if (duplicate->view)
    {
      my_error(ER_VIEW_PREVENT_UPDATE, MYF(0), duplicate->alias, operation,
               update->alias);
      return;
    }
  }
  my_error(ER_UPDATE_TABLE_USED, MYF(0), update->alias);
}


TABLE *find_temporary_table(THD *thd, const char *db, const char *table_name)
{
  TABLE_LIST table_list;

  table_list.db= (char*) db;
  table_list.table_name= (char*) table_name;
  return find_temporary_table(thd, &table_list);
}


TABLE *find_temporary_table(THD *thd, TABLE_LIST *table_list)
{
  char	key[MAX_DBKEY_LENGTH];
  uint	key_length;
  TABLE *table;
  DBUG_ENTER("find_temporary_table");
  DBUG_PRINT("enter", ("table: '%s'.'%s'",
                       table_list->db, table_list->table_name));

  key_length= create_table_def_key(thd, key, table_list, 1);
  for (table=thd->temporary_tables ; table ; table= table->next)
  {
    if (table->s->table_cache_key.length == key_length &&
	!memcmp(table->s->table_cache_key.str, key, key_length))
    {
      DBUG_PRINT("info",
                 ("Found table. server_id: %u  pseudo_thread_id: %lu",
                  (uint) thd->server_id,
                  (ulong) thd->variables.pseudo_thread_id));
      DBUG_RETURN(table);
    }
  }
  DBUG_RETURN(0);                               // Not a temporary table
}


/**
  Drop a temporary table.

  Try to locate the table in the list of thd->temporary_tables.
  If the table is found:
   - if the table is being used by some outer statement, fail.
   - if the table is in thd->locked_tables, unlock it and
     remove it from the list of locked tables. Currently only transactional
     temporary tables are present in the locked_tables list.
   - Close the temporary table, remove its .FRM
   - remove the table from the list of temporary tables

  This function is used to drop user temporary tables, as well as
  internal tables created in CREATE TEMPORARY TABLE ... SELECT
  or ALTER TABLE. Even though part of the work done by this function
  is redundant when the table is internal, as long as we
  link both internal and user temporary tables into the same
  thd->temporary_tables list, it's impossible to tell here whether
  we're dealing with an internal or a user temporary table.

  @retval  0  the table was found and dropped successfully.
  @retval  1  the table was not found in the list of temporary tables
              of this thread
  @retval -1  the table is in use by a outer query
*/

int drop_temporary_table(THD *thd, TABLE_LIST *table_list)
{
  TABLE *table;
  DBUG_ENTER("drop_temporary_table");
  DBUG_PRINT("tmptable", ("closing table: '%s'.'%s'",
                          table_list->db, table_list->table_name));

  if (!(table= find_temporary_table(thd, table_list)))
    DBUG_RETURN(1);

  /* Table might be in use by some outer statement. */
  if (table->query_id && table->query_id != thd->query_id)
  {
    my_error(ER_CANT_REOPEN_TABLE, MYF(0), table->alias);
    DBUG_RETURN(-1);
  }

  /*
    If LOCK TABLES list is not empty and contains this table,
    unlock the table and remove the table from this list.
  */
  mysql_lock_remove(thd, thd->locked_tables, table, FALSE);
  close_temporary_table(thd, table, 1, 1);
  DBUG_RETURN(0);
}

/*
  unlink from thd->temporary tables and close temporary table
*/

void close_temporary_table(THD *thd, TABLE *table,
                           bool free_share, bool delete_table)
{
  DBUG_ENTER("close_temporary_table");
  DBUG_PRINT("tmptable", ("closing table: '%s'.'%s' 0x%lx  alias: '%s'",
                          table->s->db.str, table->s->table_name.str,
                          (long) table, table->alias));

  /*
    When closing a MERGE parent or child table, detach the children
    first. Clear child table references as MERGE table cannot be
    reopened after final close of one of its tables.

    This is necessary here because it is sometimes called with attached
    tables and without prior close_thread_tables(). E.g. in
    mysql_alter_table(), mysql_rm_table_part2(), mysql_truncate(),
    drop_open_table().
  */
  if (table->child_l || table->parent)
    detach_merge_children(table, TRUE);

  if (table->prev)
  {
    table->prev->next= table->next;
    if (table->prev->next)
      table->next->prev= table->prev;
  }
  else
  {
    /* removing the item from the list */
    DBUG_ASSERT(table == thd->temporary_tables);
    /*
      slave must reset its temporary list pointer to zero to exclude
      passing non-zero value to end_slave via rli->save_temporary_tables
      when no temp tables opened, see an invariant below.
    */
    thd->temporary_tables= table->next;
    if (thd->temporary_tables)
      table->next->prev= 0;
  }
  if (thd->slave_thread)
  {
    /* natural invariant of temporary_tables */
    DBUG_ASSERT(slave_open_temp_tables || !thd->temporary_tables);
    slave_open_temp_tables--;
  }
  close_temporary(table, free_share, delete_table);
  DBUG_VOID_RETURN;
}


/*
  Close and delete a temporary table

  NOTE
    This dosn't unlink table from thd->temporary
    If this is needed, use close_temporary_table()
*/

void close_temporary(TABLE *table, bool free_share, bool delete_table)
{
  handlerton *table_type= table->s->db_type();
  DBUG_ENTER("close_temporary");
  DBUG_PRINT("tmptable", ("closing table: '%s'.'%s'",
                          table->s->db.str, table->s->table_name.str));

  free_io_cache(table);
  closefrm(table, 0);
  if (delete_table)
    rm_temporary_table(table_type, table->s->path.str);
  if (free_share)
  {
    free_table_share(table->s);
    my_free((char*) table,MYF(0));
  }
  DBUG_VOID_RETURN;
}


/*
  Used by ALTER TABLE when the table is a temporary one. It changes something
  only if the ALTER contained a RENAME clause (otherwise, table_name is the old
  name).
  Prepares a table cache key, which is the concatenation of db, table_name and
  thd->slave_proxy_id, separated by '\0'.
*/

bool rename_temporary_table(THD* thd, TABLE *table, const char *db,
			    const char *table_name)
{
  char *key;
  uint key_length;
  TABLE_SHARE *share= table->s;
  TABLE_LIST table_list;
  DBUG_ENTER("rename_temporary_table");

  if (!(key=(char*) alloc_root(&share->mem_root, MAX_DBKEY_LENGTH)))
    DBUG_RETURN(1);				/* purecov: inspected */

  table_list.db= (char*) db;
  table_list.table_name= (char*) table_name;
  key_length= create_table_def_key(thd, key, &table_list, 1);
  share->set_table_cache_key(key, key_length);
  DBUG_RETURN(0);
}


	/* move table first in unused links */

static void relink_unused(TABLE *table)
{
  /* Assert that MERGE children are not attached in unused_tables. */
  DBUG_ASSERT(!table->is_children_attached());

  if (table != unused_tables)
  {
    table->prev->next=table->next;		/* Remove from unused list */
    table->next->prev=table->prev;
    table->next=unused_tables;			/* Link in unused tables */
    table->prev=unused_tables->prev;
    unused_tables->prev->next=table;
    unused_tables->prev=table;
    unused_tables=table;
    check_unused();
  }
}


/**
  Prepare an open merge table for close.

  @param[in]     thd             thread context
  @param[in]     table           table to prepare
  @param[in,out] prev_pp         pointer to pointer of previous table

  @detail
    If the table is a MERGE parent, just detach the children.
    If the table is a MERGE child, close the parent (incl. detach).
*/

static void unlink_open_merge(THD *thd, TABLE *table, TABLE ***prev_pp)
{
  DBUG_ENTER("unlink_open_merge");

  if (table->parent)
  {
    /*
      If MERGE child, close parent too. Closing includes detaching.

      This is used for example in ALTER TABLE t1 RENAME TO t5 under
      LOCK TABLES where t1 is a MERGE child:
      CREATE TABLE t1 (c1 INT);
      CREATE TABLE t2 (c1 INT) ENGINE=MRG_MYISAM UNION=(t1);
      LOCK TABLES t1 WRITE, t2 WRITE;
      ALTER TABLE t1 RENAME TO t5;
    */
    TABLE *parent= table->parent;
    TABLE **prv_p;

    /* Find parent in open_tables list. */
    for (prv_p= &thd->open_tables;
         *prv_p && (*prv_p != parent);
         prv_p= &(*prv_p)->next) {}
    if (*prv_p)
    {
      /* Special treatment required if child follows parent in list. */
      if (*prev_pp == &parent->next)
        *prev_pp= prv_p;
      /*
        Remove parent from open_tables list and close it.
        This includes detaching and hence clearing parent references.
      */
      close_thread_table(thd, prv_p);
    }
  }
  else if (table->child_l)
  {
    /*
      When closing a MERGE parent, detach the children first. It is
      not necessary to clear the child or parent table reference of
      this table because the TABLE is freed. But we need to clear
      the child or parent references of the other belonging tables
      so that they cannot be moved into the unused_tables chain with
      these pointers set.

      This is used for example in ALTER TABLE t2 RENAME TO t5 under
      LOCK TABLES where t2 is a MERGE parent:
      CREATE TABLE t1 (c1 INT);
      CREATE TABLE t2 (c1 INT) ENGINE=MRG_MYISAM UNION=(t1);
      LOCK TABLES t1 WRITE, t2 WRITE;
      ALTER TABLE t2 RENAME TO t5;
    */
    detach_merge_children(table, TRUE);
  }

  DBUG_VOID_RETURN;
}


/**
    Remove all instances of table from thread's open list and
    table cache.

    @param  thd     Thread context
    @param  find    Table to remove
    @param  unlock  TRUE  - free all locks on tables removed that are
                            done with LOCK TABLES
                    FALSE - otherwise

    @note When unlock parameter is FALSE or current thread doesn't have
          any tables locked with LOCK TABLES, tables are assumed to be
          not locked (for example already unlocked).
*/

void unlink_open_table(THD *thd, TABLE *find, bool unlock)
{
  char key[MAX_DBKEY_LENGTH];
  uint key_length= find->s->table_cache_key.length;
  TABLE *list, **prev;
  DBUG_ENTER("unlink_open_table");

  mysql_mutex_assert_owner(&LOCK_open);

  memcpy(key, find->s->table_cache_key.str, key_length);
  /*
    Note that we need to hold LOCK_open while changing the
    open_tables list. Another thread may work on it.
    (See: remove_table_from_cache(), mysql_wait_completed_table())
    Closing a MERGE child before the parent would be fatal if the
    other thread tries to abort the MERGE lock in between.
  */
  for (prev= &thd->open_tables; *prev; )
  {
    list= *prev;

    if (list->s->table_cache_key.length == key_length &&
	!memcmp(list->s->table_cache_key.str, key, key_length))
    {
      if (unlock && thd->locked_tables)
        mysql_lock_remove(thd, thd->locked_tables,
                          list->parent ? list->parent : list, TRUE);

      /* Prepare MERGE table for close. Close parent if necessary. */
      unlink_open_merge(thd, list, &prev);

      /* Remove table from open_tables list. */
      *prev= list->next;
      /* Close table. */
      my_hash_delete(&open_cache,(uchar*) list); // Close table
    }
    else
    {
      /* Step to next entry in open_tables list. */
      prev= &list->next;
    }
  }

  // Notify any 'refresh' threads
  broadcast_refresh();
  DBUG_VOID_RETURN;
}


/**
    Auxiliary routine which closes and drops open table.

    @param  thd         Thread handle
    @param  table       TABLE object for table to be dropped
    @param  db_name     Name of database for this table
    @param  table_name  Name of this table

    @note This routine assumes that table to be closed is open only
          by calling thread so we needn't wait until other threads
          will close the table. Also unless called under implicit or
          explicit LOCK TABLES mode it assumes that table to be
          dropped is already unlocked. In the former case it will
          also remove lock on the table. But one should not rely on
          this behaviour as it may change in future.
          Currently, however, this function is never called for a
          table that was locked with LOCK TABLES.
*/

void drop_open_table(THD *thd, TABLE *table, const char *db_name,
                     const char *table_name)
{
  if (table->s->tmp_table)
    close_temporary_table(thd, table, 1, 1);
  else
  {
    handlerton *table_type= table->s->db_type();
    mysql_mutex_lock(&LOCK_open);
    /*
      unlink_open_table() also tells threads waiting for refresh or close
      that something has happened.
    */
    unlink_open_table(thd, table, FALSE);
    quick_rm_table(table_type, db_name, table_name, 0);
    mysql_mutex_unlock(&LOCK_open);
  }
}


/*
   Wait for condition but allow the user to send a kill to mysqld

   SYNOPSIS
     wait_for_condition()
     thd	Thread handler
     mutex	mutex that is currently hold that is associated with condition
	        Will be unlocked on return     
     cond	Condition to wait for
*/

void wait_for_condition(THD *thd, mysql_mutex_t *mutex, mysql_cond_t *cond)
{
  /* Wait until the current table is up to date */
  const char *proc_info;
  thd->mysys_var->current_mutex= mutex;
  thd->mysys_var->current_cond= cond;
  proc_info=thd->proc_info;
  thd_proc_info(thd, "Waiting for table");
  DBUG_ENTER("wait_for_condition");
  if (!thd->killed)
    mysql_cond_wait(cond, mutex);

  /*
    We must unlock mutex first to avoid deadlock becasue conditions are
    sent to this thread by doing locks in the following order:
    lock(mysys_var->mutex)
    lock(mysys_var->current_mutex)

    One by effect of this that one can only use wait_for_condition with
    condition variables that are guranteed to not disapper (freed) even if this
    mutex is unlocked
  */
    
  mysql_mutex_unlock(mutex);
  mysql_mutex_lock(&thd->mysys_var->mutex);
  thd->mysys_var->current_mutex= 0;
  thd->mysys_var->current_cond= 0;
  thd_proc_info(thd, proc_info);
  mysql_mutex_unlock(&thd->mysys_var->mutex);
  DBUG_VOID_RETURN;
}


/**
  Exclusively name-lock a table that is already write-locked by the
  current thread.

  @param thd current thread context
  @param tables table list containing one table to open.

  @return FALSE on success, TRUE otherwise.
*/

bool name_lock_locked_table(THD *thd, TABLE_LIST *tables)
{
  DBUG_ENTER("name_lock_locked_table");

  /* Under LOCK TABLES we must only accept write locked tables. */
  tables->table= find_locked_table(thd, tables->db, tables->table_name);

  if (!tables->table)
    my_error(ER_TABLE_NOT_LOCKED, MYF(0), tables->alias);
  else if (tables->table->reginfo.lock_type < TL_WRITE_LOW_PRIORITY)
    my_error(ER_TABLE_NOT_LOCKED_FOR_WRITE, MYF(0), tables->alias);
  else
  {
    /*
      Ensures that table is opened only by this thread and that no
      other statement will open this table.
    */
    wait_while_table_is_used(thd, tables->table, HA_EXTRA_FORCE_REOPEN);
    DBUG_RETURN(FALSE);
  }

  DBUG_RETURN(TRUE);
}


/*
  Open table which is already name-locked by this thread.

  SYNOPSIS
    reopen_name_locked_table()
      thd         Thread handle
      table_list  TABLE_LIST object for table to be open, TABLE_LIST::table
                  member should point to TABLE object which was used for
                  name-locking.
      link_in     TRUE  - if TABLE object for table to be opened should be
                          linked into THD::open_tables list.
                  FALSE - placeholder used for name-locking is already in
                          this list so we only need to preserve TABLE::next
                          pointer.

  NOTE
    This function assumes that its caller already acquired LOCK_open mutex.

  RETURN VALUE
    FALSE - Success
    TRUE  - Error
*/

bool reopen_name_locked_table(THD* thd, TABLE_LIST* table_list, bool link_in)
{
  TABLE *table= table_list->table;
  TABLE_SHARE *share;
  char *table_name= table_list->table_name;
  TABLE orig_table;
  DBUG_ENTER("reopen_name_locked_table");

  mysql_mutex_assert_owner(&LOCK_open);

  if (thd->killed || !table)
    DBUG_RETURN(TRUE);

  orig_table= *table;

  if (open_unireg_entry(thd, table, table_list, table_name,
                        table->s->table_cache_key.str,
                        table->s->table_cache_key.length, thd->mem_root, 0))
  {
    intern_close_table(table);
    /*
      If there was an error during opening of table (for example if it
      does not exist) '*table' object can be wiped out. To be able
      properly release name-lock in this case we should restore this
      object to its original state.
    */
    *table= orig_table;
    DBUG_RETURN(TRUE);
  }

  share= table->s;
  /*
    We want to prevent other connections from opening this table until end
    of statement as it is likely that modifications of table's metadata are
    not yet finished (for example CREATE TRIGGER have to change .TRG file,
    or we might want to drop table if CREATE TABLE ... SELECT fails).
    This also allows us to assume that no other connection will sneak in
    before we will get table-level lock on this table.
  */
  share->version=0;
  table->in_use = thd;
  check_unused();

  if (link_in)
  {
    table->next= thd->open_tables;
    thd->open_tables= table;
  }
  else
  {
    /*
      TABLE object should be already in THD::open_tables list so we just
      need to set TABLE::next correctly.
    */
    table->next= orig_table.next;
  }

  table->tablenr=thd->current_tablenr++;
  table->used_fields=0;
  table->const_table=0;
  table->null_row= table->maybe_null= 0;
  table->force_index= table->force_index_order= table->force_index_group= 0;
  table->status=STATUS_NO_RECORD;
  DBUG_RETURN(FALSE);
}


/**
    Create and insert into table cache placeholder for table
    which will prevent its opening (or creation) (a.k.a lock
    table name).

    @param thd         Thread context
    @param key         Table cache key for name to be locked
    @param key_length  Table cache key length

    @return Pointer to TABLE object used for name locking or 0 in
            case of failure.
*/

TABLE *table_cache_insert_placeholder(THD *thd, const char *key,
                                      uint key_length)
{
  TABLE *table;
  TABLE_SHARE *share;
  char *key_buff;
  DBUG_ENTER("table_cache_insert_placeholder");

  mysql_mutex_assert_owner(&LOCK_open);

  /*
    Create a table entry with the right key and with an old refresh version
    Note that we must use my_multi_malloc() here as this is freed by the
    table cache
  */
  if (!my_multi_malloc(MYF(MY_WME | MY_ZEROFILL),
                       &table, sizeof(*table),
                       &share, sizeof(*share),
                       &key_buff, key_length,
                       NULL))
    DBUG_RETURN(NULL);

  table->s= share;
  share->set_table_cache_key(key_buff, key, key_length);
  share->tmp_table= INTERNAL_TMP_TABLE;  // for intern_close_table
  table->in_use= thd;
  table->locked_by_name=1;

  if (my_hash_insert(&open_cache, (uchar*)table))
  {
    my_free((uchar*) table, MYF(0));
    DBUG_RETURN(NULL);
  }

  DBUG_RETURN(table);
}


/**
    Obtain an exclusive name lock on the table if it is not cached
    in the table cache.

    @param      thd         Thread context
    @param      db          Name of database
    @param      table_name  Name of table
    @param[out] table       Out parameter which is either:
                            - set to NULL if table cache contains record for
                              the table or
                            - set to point to the TABLE instance used for
                              name-locking.

    @note This function takes into account all records for table in table
          cache, even placeholders used for name-locking. This means that
          'table' parameter can be set to NULL for some situations when
          table does not really exist.

    @retval  TRUE   Error occured (OOM)
    @retval  FALSE  Success. 'table' parameter set according to above rules.
*/

bool lock_table_name_if_not_cached(THD *thd, const char *db,
                                   const char *table_name, TABLE **table)
{
  char key[MAX_DBKEY_LENGTH];
  uint key_length;
  DBUG_ENTER("lock_table_name_if_not_cached");

  key_length= (uint)(strmov(strmov(key, db) + 1, table_name) - key) + 1;
  mysql_mutex_lock(&LOCK_open);

  if (my_hash_search(&open_cache, (uchar *)key, key_length))
  {
    mysql_mutex_unlock(&LOCK_open);
    DBUG_PRINT("info", ("Table is cached, name-lock is not obtained"));
    *table= 0;
    DBUG_RETURN(FALSE);
  }
  if (!(*table= table_cache_insert_placeholder(thd, key, key_length)))
  {
    mysql_mutex_unlock(&LOCK_open);
    DBUG_RETURN(TRUE);
  }
  (*table)->open_placeholder= 1;
  (*table)->next= thd->open_tables;
  thd->open_tables= *table;
  mysql_mutex_unlock(&LOCK_open);
  DBUG_RETURN(FALSE);
}


/**
    Check that table exists in table definition cache, on disk
    or in some storage engine.

    @param       thd     Thread context
    @param       table   Table list element
    @param[out]  exists  Out parameter which is set to TRUE if table
                         exists and to FALSE otherwise.

    @note This function assumes that caller owns LOCK_open mutex.
          It also assumes that the fact that there are no name-locks
          on the table was checked beforehand.

    @note If there is no .FRM file for the table but it exists in one
          of engines (e.g. it was created on another node of NDB cluster)
          this function will fetch and create proper .FRM file for it.

    @retval  TRUE   Some error occured
    @retval  FALSE  No error. 'exists' out parameter set accordingly.
*/

bool check_if_table_exists(THD *thd, TABLE_LIST *table, bool *exists)
{
  char path[FN_REFLEN + 1];
  int rc;
  DBUG_ENTER("check_if_table_exists");

  mysql_mutex_assert_owner(&LOCK_open);

  *exists= TRUE;

  if (get_cached_table_share(table->db, table->table_name))
    DBUG_RETURN(FALSE);

  build_table_filename(path, sizeof(path) - 1, table->db, table->table_name,
                       reg_ext, 0);

  if (!access(path, F_OK))
    DBUG_RETURN(FALSE);

  /* .FRM file doesn't exist. Check if some engine can provide it. */

  rc= ha_create_table_from_engine(thd, table->db, table->table_name);

  if (rc < 0)
  {
    /* Table does not exists in engines as well. */
    *exists= FALSE;
    DBUG_RETURN(FALSE);
  }
  else if (!rc)
  {
    /* Table exists in some engine and .FRM for it was created. */
    DBUG_RETURN(FALSE);
  }
  else /* (rc > 0) */
  {
    my_printf_error(ER_UNKNOWN_ERROR, "Failed to open '%-.64s', error while "
                    "unpacking from engine", MYF(0), table->table_name);
    DBUG_RETURN(TRUE);
  }
}


/*
  Open a table.

  SYNOPSIS
    open_table()
    thd                 Thread context.
    table_list          Open first table in list.
    refresh      INOUT  Pointer to memory that will be set to 1 if
                        we need to close all tables and reopen them.
                        If this is a NULL pointer, then the table is not
                        put in the thread-open-list.
    flags               Bitmap of flags to modify how open works:
                          MYSQL_LOCK_IGNORE_FLUSH - Open table even if
                          someone has done a flush or namelock on it.
                          No version number checking is done.
                          MYSQL_OPEN_TEMPORARY_ONLY - Open only temporary
                          table not the base table or view.

  IMPLEMENTATION
    Uses a cache of open tables to find a table not in use.

    If table list element for the table to be opened has "create" flag
    set and table does not exist, this function will automatically insert
    a placeholder for exclusive name lock into the open tables cache and
    will return the TABLE instance that corresponds to this placeholder.

  RETURN
    NULL  Open failed.  If refresh is set then one should close
          all other tables and retry the open.
    #     Success. Pointer to TABLE object for open table.
*/


TABLE *open_table(THD *thd, TABLE_LIST *table_list, MEM_ROOT *mem_root,
		  bool *refresh, uint flags)
{
  reg1	TABLE *table;
  char	key[MAX_DBKEY_LENGTH];
  uint	key_length;
  char	*alias= table_list->alias;
  my_hash_value_type hash_value;
  HASH_SEARCH_STATE state;
  DBUG_ENTER("open_table");

  /* find a unused table in the open table cache */
  if (refresh)
    *refresh=0;

  /* an open table operation needs a lot of the stack space */
  if (check_stack_overrun(thd, STACK_MIN_SIZE_FOR_OPEN, (uchar *)&alias))
    DBUG_RETURN(0);

  if (thd->killed)
    DBUG_RETURN(0);

  key_length= (create_table_def_key(thd, key, table_list, 1) -
               TMP_TABLE_KEY_EXTRA);

  /*
    Unless requested otherwise, try to resolve this table in the list
    of temporary tables of this thread. In MySQL temporary tables
    are always thread-local and "shadow" possible base tables with the
    same name. This block implements the behaviour.
    TODO: move this block into a separate function.
  */
  if (!table_list->skip_temporary)
  {
    for (table= thd->temporary_tables; table ; table=table->next)
    {
      if (table->s->table_cache_key.length == key_length +
          TMP_TABLE_KEY_EXTRA &&
	  !memcmp(table->s->table_cache_key.str, key,
		  key_length + TMP_TABLE_KEY_EXTRA))
      {
        /*
          We're trying to use the same temporary table twice in a query.
          Right now we don't support this because a temporary table
          is always represented by only one TABLE object in THD, and
          it can not be cloned. Emit an error for an unsupported behaviour.
        */
	if (table->query_id)
	{
          DBUG_PRINT("error",
                     ("query_id: %lu  server_id: %u  pseudo_thread_id: %lu",
                      (ulong) table->query_id, (uint) thd->server_id,
                      (ulong) thd->variables.pseudo_thread_id));
	  my_error(ER_CANT_REOPEN_TABLE, MYF(0), table->alias);
	  DBUG_RETURN(0);
	}
	table->query_id= thd->query_id;
	thd->thread_specific_used= TRUE;
        DBUG_PRINT("info",("Using temporary table"));
        goto reset;
      }
    }
  }

  if (flags & MYSQL_OPEN_TEMPORARY_ONLY)
  {
    my_error(ER_NO_SUCH_TABLE, MYF(0), table_list->db, table_list->table_name);
    DBUG_RETURN(0);
  }

  /*
    The table is not temporary - if we're in pre-locked or LOCK TABLES
    mode, let's try to find the requested table in the list of pre-opened
    and locked tables. If the table is not there, return an error - we can't
    open not pre-opened tables in pre-locked/LOCK TABLES mode.
    TODO: move this block into a separate function.
  */
  if (thd->locked_tables || thd->prelocked_mode)
  {						// Using table locks
    TABLE *best_table= 0;
    int best_distance= INT_MIN;
    for (table=thd->open_tables; table ; table=table->next)
    {
      if (table->s->table_cache_key.length == key_length &&
	  !memcmp(table->s->table_cache_key.str, key, key_length))
      {
        /*
          When looking for a usable TABLE, ignore MERGE children, as they
          belong to their parent and cannot be used explicitly.
        */
        if (!my_strcasecmp(system_charset_info, table->alias, alias) &&
            table->query_id != thd->query_id && /* skip tables already used */
            !(thd->prelocked_mode && table->query_id) &&
            !table->parent)
        {
          int distance= ((int) table->reginfo.lock_type -
                         (int) table_list->lock_type);
          /*
            Find a table that either has the exact lock type requested,
            or has the best suitable lock. In case there is no locked
            table that has an equal or higher lock than requested,
            we us the closest matching lock to be able to produce an error
            message about wrong lock mode on the table. The best_table
            is changed if bd < 0 <= d or bd < d < 0 or 0 <= d < bd.

            distance <  0 - No suitable lock found
            distance >  0 - we have lock mode higher then we require
            distance == 0 - we have lock mode exactly which we need
          */
          if ((best_distance < 0 && distance > best_distance) ||
              (distance >= 0 && distance < best_distance))
          {
            best_distance= distance;
            best_table= table;
            if (best_distance == 0)
            {
              /*
                We have found a perfect match and can finish iterating
                through open tables list. Check for table use conflict
                between calling statement and SP/trigger is done in
                lock_tables().
              */
              break;
            }
          }
        }
      }
    }
    if (best_table)
    {
      table= best_table;
      table->query_id= thd->query_id;
      DBUG_PRINT("info",("Using locked table"));
      goto reset;
    }
    /*
      Is this table a view and not a base table?
      (it is work around to allow to open view with locked tables,
      real fix will be made after definition cache will be made)
    */
    {
      char path[FN_REFLEN + 1];
      enum legacy_db_type not_used;
      build_table_filename(path, sizeof(path) - 1,
                           table_list->db, table_list->table_name, reg_ext, 0);
      if (mysql_frm_type(thd, path, &not_used) == FRMTYPE_VIEW)
      {
        /*
          Will not be used (because it's VIEW) but has to be passed.
          Also we will not free it (because it is a stack variable).
        */
        TABLE tab;
        table= &tab;
        mysql_mutex_lock(&LOCK_open);
        if (!open_unireg_entry(thd, table, table_list, alias,
                              key, key_length, mem_root, 0))
        {
          DBUG_ASSERT(table_list->view != 0);
          mysql_mutex_unlock(&LOCK_open);
          DBUG_RETURN(0); // VIEW
        }
        mysql_mutex_unlock(&LOCK_open);
      }
    }
    /*
      No table in the locked tables list. In case of explicit LOCK TABLES
      this can happen if a user did not include the able into the list.
      In case of pre-locked mode locked tables list is generated automatically,
      so we may only end up here if the table did not exist when
      locked tables list was created.
    */
    if (thd->prelocked_mode == PRELOCKED)
      my_error(ER_NO_SUCH_TABLE, MYF(0), table_list->db, table_list->alias);
    else
      my_error(ER_TABLE_NOT_LOCKED, MYF(0), alias);
    DBUG_RETURN(0);
  }

  /*
    Non pre-locked/LOCK TABLES mode, and the table is not temporary:
    this is the normal use case.
    Now we should:
    - try to find the table in the table cache.
    - if one of the discovered TABLE instances is name-locked
      (table->s->version == 0) or some thread has started FLUSH TABLES
      (refresh_version > table->s->version), back off -- we have to wait
      until no one holds a name lock on the table.
    - if there is no such TABLE in the name cache, read the table definition
    and insert it into the cache.
    We perform all of the above under LOCK_open which currently protects
    the open cache (also known as table cache) and table definitions stored
    on disk.
  */

  hash_value= my_calc_hash(&open_cache, (uchar*) key, key_length);
  mysql_mutex_lock(&LOCK_open);

  /*
    If it's the first table from a list of tables used in a query,
    remember refresh_version (the version of open_cache state).
    If the version changes while we're opening the remaining tables,
    we will have to back off, close all the tables opened-so-far,
    and try to reopen them.
    Note: refresh_version is currently changed only during FLUSH TABLES.
  */
  if (!thd->open_tables)
    thd->version=refresh_version;
  else if ((thd->version != refresh_version) &&
           ! (flags & MYSQL_LOCK_IGNORE_FLUSH))
  {
    /* Someone did a refresh while thread was opening tables */
    if (refresh)
      *refresh=1;
    mysql_mutex_unlock(&LOCK_open);
    DBUG_RETURN(0);
  }

  /*
    In order for the back off and re-start process to work properly,
    handler tables having old versions (due to FLUSH TABLES or pending
    name-lock) MUST be closed. This is specially important if a name-lock
    is pending for any table of the handler_tables list, otherwise a
    deadlock may occur.
  */
  if (thd->handler_tables)
    mysql_ha_flush(thd);

  /*
    Actually try to find the table in the open_cache.
    The cache may contain several "TABLE" instances for the same
    physical table. The instances that are currently "in use" by
    some thread have their "in_use" member != NULL.
    There is no good reason for having more than one entry in the
    hash for the same physical table, except that we use this as
    an implicit "pending locks queue" - see
    wait_for_locked_table_names for details.
  */
  for (table= (TABLE*) my_hash_first_from_hash_value(&open_cache,
                                                     hash_value,
                                                     (uchar*) key,
                                                     key_length,
                                                     &state);
       table && table->in_use ;
       table= (TABLE*) my_hash_next(&open_cache, (uchar*) key, key_length,
                                    &state))
  {
    DBUG_PRINT("tcache", ("in_use table: '%s'.'%s' 0x%lx", table->s->db.str,
                          table->s->table_name.str, (long) table));
    /*
      Here we flush tables marked for flush.
      Normally, table->s->version contains the value of
      refresh_version from the moment when this table was
      (re-)opened and added to the cache.
      If since then we did (or just started) FLUSH TABLES
      statement, refresh_version has been increased.
      For "name-locked" TABLE instances, table->s->version is set
      to 0 (see lock_table_name for details).
      In case there is a pending FLUSH TABLES or a name lock, we
      need to back off and re-start opening tables.
      If we do not back off now, we may dead lock in case of lock
      order mismatch with some other thread:
      c1: name lock t1; -- sort of exclusive lock 
      c2: open t2;      -- sort of shared lock
      c1: name lock t2; -- blocks
      c2: open t1; -- blocks
    */
    if (table->needs_reopen_or_name_lock())
    {
      DBUG_PRINT("note",
                 ("Found table '%s.%s' with different refresh version",
                  table_list->db, table_list->table_name));

      if (flags & MYSQL_LOCK_IGNORE_FLUSH)
      {
        /* Force close at once after usage */
        thd->version= table->s->version;
        continue;
      }

      /* Avoid self-deadlocks by detecting self-dependencies. */
      if (table->open_placeholder && table->in_use == thd)
      {
        mysql_mutex_unlock(&LOCK_open);
        my_error(ER_UPDATE_TABLE_USED, MYF(0), table->s->table_name.str);
        DBUG_RETURN(0);
      }

      /*
        Back off, part 1: mark the table as "unused" for the
        purpose of name-locking by setting table->db_stat to 0. Do
        that only for the tables in this thread that have an old
        table->s->version (this is an optimization (?)).
        table->db_stat == 0 signals wait_for_locked_table_names
        that the tables in question are not used any more. See
        table_is_used call for details.

        Notice that HANDLER tables were already taken care of by
        the earlier call to mysql_ha_flush() in this same critical
        section.
      */
      close_old_data_files(thd,thd->open_tables,0,0);
      /*
        Back-off part 2: try to avoid "busy waiting" on the table:
        if the table is in use by some other thread, we suspend
        and wait till the operation is complete: when any
        operation that juggles with table->s->version completes,
        it broadcasts COND_refresh condition variable.
        If 'old' table we met is in use by current thread we return
        without waiting since in this situation it's this thread
        which is responsible for broadcasting on COND_refresh
        (and this was done already in close_old_data_files()).
        Good example of such situation is when we have statement
        that needs two instances of table and FLUSH TABLES comes
        after we open first instance but before we open second
        instance.
      */
      if (table->in_use != thd)
      {
        /* wait_for_condition will unlock LOCK_open for us */
        wait_for_condition(thd, &LOCK_open, &COND_refresh);
      }
      else
      {
        mysql_mutex_unlock(&LOCK_open);
      }
      /*
        There is a refresh in progress for this table.
        Signal the caller that it has to try again.
      */
      if (refresh)
	*refresh=1;
      DBUG_RETURN(0);
    }
  }
  if (table)
  {
    DBUG_PRINT("tcache", ("unused table: '%s'.'%s' 0x%lx", table->s->db.str,
                          table->s->table_name.str, (long) table));
    /* Unlink the table from "unused_tables" list. */
    if (table == unused_tables)
    {						// First unused
      unused_tables=unused_tables->next;	// Remove from link
      if (table == unused_tables)
	unused_tables=0;
    }
    table->prev->next=table->next;		/* Remove from unused list */
    table->next->prev=table->prev;
    table->in_use= thd;
  }
  else
  {
    /* Insert a new TABLE instance into the open cache */
    int error;
    DBUG_PRINT("tcache", ("opening new table"));
    /* Free cache if too big */
    while (open_cache.records > table_cache_size && unused_tables)
      my_hash_delete(&open_cache,(uchar*) unused_tables); /* purecov: tested */

    if (table_list->create)
    {
      bool exists;

      if (check_if_table_exists(thd, table_list, &exists))
      {
        mysql_mutex_unlock(&LOCK_open);
        DBUG_RETURN(NULL);
      }

      if (!exists)
      {
        /*
          Table to be created, so we need to create placeholder in table-cache.
        */
        if (!(table= table_cache_insert_placeholder(thd, key, key_length)))
        {
          mysql_mutex_unlock(&LOCK_open);
          DBUG_RETURN(NULL);
        }
        /*
          Link placeholder to the open tables list so it will be automatically
          removed once tables are closed. Also mark it so it won't be ignored
          by other trying to take name-lock.
        */
        table->open_placeholder= 1;
        table->next= thd->open_tables;
        thd->open_tables= table;
        mysql_mutex_unlock(&LOCK_open);
        DBUG_RETURN(table);
      }
      /* Table exists. Let us try to open it. */
    }

    /* make a new table */
    if (!(table=(TABLE*) my_malloc(sizeof(*table),MYF(MY_WME))))
    {
      mysql_mutex_unlock(&LOCK_open);
      DBUG_RETURN(NULL);
    }

    error= open_unireg_entry(thd, table, table_list, alias, key, key_length,
                             mem_root, (flags & OPEN_VIEW_NO_PARSE));
    if (error > 0)
    {
      my_free((uchar*)table, MYF(0));
      mysql_mutex_unlock(&LOCK_open);
      DBUG_RETURN(NULL);
    }
    if (table_list->view || error < 0)
    {
      /*
        VIEW not really opened, only frm were read.
        Set 1 as a flag here
      */
      if (error < 0)
        table_list->view= (LEX*)1;

      my_free((uchar*)table, MYF(0));
      mysql_mutex_unlock(&LOCK_open);
      DBUG_RETURN(0); // VIEW
    }
    DBUG_PRINT("info", ("inserting table '%s'.'%s' 0x%lx into the cache",
                        table->s->db.str, table->s->table_name.str,
                        (long) table));
    if (my_hash_insert(&open_cache,(uchar*) table))
    {
      my_free(table, MYF(0));
      mysql_mutex_unlock(&LOCK_open);
      DBUG_RETURN(NULL);
    }
  }

  check_unused();				// Debugging call

  mysql_mutex_unlock(&LOCK_open);
  if (refresh)
  {
    table->next=thd->open_tables;		/* Link into simple list */
    thd->open_tables=table;
  }
  table->reginfo.lock_type=TL_READ;		/* Assume read */

 reset:
  DBUG_ASSERT(table->s->ref_count > 0 || table->s->tmp_table != NO_TMP_TABLE);

  if (thd->lex->need_correct_ident())
    table->alias_name_used= my_strcasecmp(table_alias_charset,
                                          table->s->table_name.str, alias);
  /* Fix alias if table name changes */
  if (strcmp(table->alias, alias))
  {
    uint length=(uint) strlen(alias)+1;
    table->alias= (char*) my_realloc((char*) table->alias, length,
                                     MYF(MY_WME));
    memcpy((char*) table->alias, alias, length);
  }
  /* These variables are also set in reopen_table() */
  table->tablenr=thd->current_tablenr++;
  table->used_fields=0;
  table->const_table=0;
  table->null_row= table->maybe_null= 0;
  table->force_index= table->force_index_order= table->force_index_group= 0;
  table->status=STATUS_NO_RECORD;
  table->insert_values= 0;
  table->fulltext_searched= 0;
  table->file->ft_handler= 0;
  table->reginfo.impossible_range= 0;
  /* Catch wrong handling of the auto_increment_field_not_null. */
  DBUG_ASSERT(!table->auto_increment_field_not_null);
  table->auto_increment_field_not_null= FALSE;
  if (table->timestamp_field)
    table->timestamp_field_type= table->timestamp_field->get_auto_set_type();
  table->pos_in_table_list= table_list;
  table_list->updatable= 1; // It is not derived table nor non-updatable VIEW
  table->clear_column_bitmaps();
  DBUG_ASSERT(table->key_read == 0);
  DBUG_RETURN(table);
}


TABLE *find_locked_table(THD *thd, const char *db,const char *table_name)
{
  char	key[MAX_DBKEY_LENGTH];
  uint key_length=(uint) (strmov(strmov(key,db)+1,table_name)-key)+1;

  for (TABLE *table=thd->open_tables; table ; table=table->next)
  {
    if (table->s->table_cache_key.length == key_length &&
	!memcmp(table->s->table_cache_key.str, key, key_length))
      return table;
  }
  return(0);
}


/*
  Reopen an table because the definition has changed.

  SYNOPSIS
    reopen_table()
    table	Table object

  NOTES
   The data file for the table is already closed and the share is released
   The table has a 'dummy' share that mainly contains database and table name.

 RETURN
   0  ok
   1  error. The old table object is not changed.
*/

bool reopen_table(TABLE *table)
{
  TABLE tmp;
  bool error= 1;
  Field **field;
  uint key,part;
  TABLE_LIST table_list;
  THD *thd= table->in_use;
  DBUG_ENTER("reopen_table");
  DBUG_PRINT("tcache", ("table: '%s'.'%s' 0x%lx", table->s->db.str,
                        table->s->table_name.str, (long) table));

  DBUG_ASSERT(table->s->ref_count == 0);
  DBUG_ASSERT(!table->sort.io_cache);
  DBUG_ASSERT(!table->children_attached);

#ifdef EXTRA_DEBUG
  if (table->db_stat)
    sql_print_error("Table %s had a open data handler in reopen_table",
		    table->alias);
#endif
  bzero((char*) &table_list, sizeof(TABLE_LIST));
  table_list.db=         table->s->db.str;
  table_list.table_name= table->s->table_name.str;
  table_list.table=      table;

  if (wait_for_locked_table_names(thd, &table_list))
    DBUG_RETURN(1);                             // Thread was killed

  if (open_unireg_entry(thd, &tmp, &table_list,
			table->alias,
                        table->s->table_cache_key.str,
                        table->s->table_cache_key.length,
                        thd->mem_root, 0))
    goto end;

  /* This list copies variables set by open_table */
  tmp.tablenr=		table->tablenr;
  tmp.used_fields=	table->used_fields;
  tmp.const_table=	table->const_table;
  tmp.null_row=		table->null_row;
  tmp.maybe_null=	table->maybe_null;
  tmp.status=		table->status;

  tmp.s->table_map_id=  table->s->table_map_id;

  /* Get state */
  tmp.in_use=    	thd;
  tmp.reginfo.lock_type=table->reginfo.lock_type;
  tmp.grant=		table->grant;

  /* Replace table in open list */
  tmp.next=		table->next;
  tmp.prev=		table->prev;

  /* Preserve MERGE parent. */
  tmp.parent=           table->parent;
  /* Fix MERGE child list and check for unchanged union. */
  if ((table->child_l || tmp.child_l) &&
      fix_merge_after_open(table->child_l, table->child_last_l,
                           tmp.child_l, tmp.child_last_l))
  {
    (void) closefrm(&tmp, 1); // close file, free everything
    goto end;
  }

  delete table->triggers;
  if (table->file)
    (void) closefrm(table, 1);		// close file, free everything

  *table= tmp;
  table->default_column_bitmaps();
  table->file->change_table_ptr(table, table->s);

  DBUG_ASSERT(table->alias != 0);
  for (field=table->field ; *field ; field++)
  {
    (*field)->table= (*field)->orig_table= table;
    (*field)->table_name= &table->alias;
  }
  for (key=0 ; key < table->s->keys ; key++)
  {
    for (part=0 ; part < table->key_info[key].usable_key_parts ; part++)
    {
      table->key_info[key].key_part[part].field->table= table;
      table->key_info[key].key_part[part].field->orig_table= table;
    }
  }
  if (table->triggers)
    table->triggers->set_table(table);
  /*
    Do not attach MERGE children here. The children might be reopened
    after the parent. Attach children after reopening all tables that
    require reopen. See for example reopen_tables().
  */

  broadcast_refresh();
  error=0;

 end:
  DBUG_RETURN(error);
}


/**
    Close all instances of a table open by this thread and replace
    them with exclusive name-locks.

    @param thd        Thread context
    @param db         Database name for the table to be closed
    @param table_name Name of the table to be closed

    @note This function assumes that if we are not under LOCK TABLES,
          then there is only one table open and locked. This means that
          the function probably has to be adjusted before it can be used
          anywhere outside ALTER TABLE.

    @note Must not use TABLE_SHARE::table_name/db of the table being closed,
          the strings are used in a loop even after the share may be freed.
*/

void close_data_files_and_morph_locks(THD *thd, const char *db,
                                      const char *table_name)
{
  TABLE *table;
  DBUG_ENTER("close_data_files_and_morph_locks");

  mysql_mutex_assert_owner(&LOCK_open);

  if (thd->lock)
  {
    /*
      If we are not under LOCK TABLES we should have only one table
      open and locked so it makes sense to remove the lock at once.
    */
    mysql_unlock_tables(thd, thd->lock);
    thd->lock= 0;
  }

  /*
    Note that open table list may contain a name-lock placeholder
    for target table name if we process ALTER TABLE ... RENAME.
    So loop below makes sense even if we are not under LOCK TABLES.
  */
  for (table=thd->open_tables; table ; table=table->next)
  {
    if (!strcmp(table->s->table_name.str, table_name) &&
	!strcmp(table->s->db.str, db))
    {
      if (thd->locked_tables)
      {
        if (table->parent)
        {
          /*
            If MERGE child, need to reopen parent too. This means that
            the first child to be closed will detach all children from
            the parent and close it. OTOH in most cases a MERGE table
            won't have multiple children with the same db.table_name.
          */
          mysql_lock_remove(thd, thd->locked_tables, table->parent, TRUE);
          table->parent->open_placeholder= 1;
          close_handle_and_leave_table_as_lock(table->parent);
        }
        else
          mysql_lock_remove(thd, thd->locked_tables, table, TRUE);
      }
      table->open_placeholder= 1;
      close_handle_and_leave_table_as_lock(table);
    }
  }
  DBUG_VOID_RETURN;
}


/**
  Reattach MERGE children after reopen.

  @param[in]     thd            thread context
  @param[in,out] err_tables_p   pointer to pointer of tables in error

  @return       status
    @retval     FALSE           OK, err_tables_p unchanged
    @retval     TRUE            Error, err_tables_p contains table(s)
*/

static bool reattach_merge(THD *thd, TABLE **err_tables_p)
{
  TABLE *table;
  TABLE *next;
  TABLE **prv_p= &thd->open_tables;
  bool error= FALSE;
  DBUG_ENTER("reattach_merge");

  for (table= thd->open_tables; table; table= next)
  {
    next= table->next;
    DBUG_PRINT("tcache", ("check table: '%s'.'%s' 0x%lx  next: 0x%lx",
                          table->s->db.str, table->s->table_name.str,
                          (long) table, (long) next));
    /* Reattach children for MERGE tables with "closed data files" only. */
    if (table->child_l && !table->children_attached)
    {
      DBUG_PRINT("tcache", ("MERGE parent, attach children"));
      if(table->file->extra(HA_EXTRA_ATTACH_CHILDREN))
      {
        my_error(ER_CANT_REOPEN_TABLE, MYF(0), table->alias);
        error= TRUE;
        /* Remove table from open_tables. */
        *prv_p= next;
        if (next)
          prv_p= &next->next;
        /* Stack table on error list. */
        table->next= *err_tables_p;
        *err_tables_p= table;
        continue;
      }
      else
      {
        table->children_attached= TRUE;
        DBUG_PRINT("myrg", ("attached parent: '%s'.'%s' 0x%lx",
                            table->s->db.str,
                            table->s->table_name.str, (long) table));
      }
    }
    prv_p= &table->next;
  }
  DBUG_RETURN(error);
}


/**
    Reopen all tables with closed data files.

    @param thd         Thread context
    @param get_locks   Should we get locks after reopening tables ?
    @param mark_share_as_old  Mark share as old to protect from a impending
                              global read lock.

    @note Since this function can't properly handle prelocking and
          create placeholders it should be used in very special
          situations like FLUSH TABLES or ALTER TABLE. In general
          case one should just repeat open_tables()/lock_tables()
          combination when one needs tables to be reopened (for
          example see open_and_lock_tables()).

    @note One should have lock on LOCK_open when calling this.

    @return FALSE in case of success, TRUE - otherwise.
*/

bool reopen_tables(THD *thd, bool get_locks, bool mark_share_as_old)
{
  TABLE *table,*next,**prev;
  TABLE **tables,**tables_ptr;			// For locks
  TABLE *err_tables= NULL;
  bool error=0, not_used;
  bool merge_table_found= FALSE;
  const uint flags= MYSQL_LOCK_NOTIFY_IF_NEED_REOPEN |
                    MYSQL_LOCK_IGNORE_GLOBAL_READ_LOCK |
                    MYSQL_LOCK_IGNORE_FLUSH;

  DBUG_ENTER("reopen_tables");

  if (!thd->open_tables)
    DBUG_RETURN(0);

  mysql_mutex_assert_owner(&LOCK_open);
  if (get_locks)
  {
    /*
      The ptr is checked later
      Do not handle locks of MERGE children.
    */
    uint opens=0;
    for (table= thd->open_tables; table ; table=table->next)
      if (!table->parent)
        opens++;
    DBUG_PRINT("tcache", ("open tables to lock: %u", opens));
    tables= (TABLE**) my_alloca(sizeof(TABLE*)*opens);
  }
  else
    tables= &thd->open_tables;
  tables_ptr =tables;

  prev= &thd->open_tables;
  for (table=thd->open_tables; table ; table=next)
  {
    uint db_stat=table->db_stat;
    next=table->next;
    DBUG_PRINT("tcache", ("open table: '%s'.'%s' 0x%lx  "
                          "parent: 0x%lx  db_stat: %u",
                          table->s->db.str, table->s->table_name.str,
                          (long) table, (long) table->parent, db_stat));
    if (table->child_l && !db_stat)
      merge_table_found= TRUE;
    if (!tables || (!db_stat && reopen_table(table)))
    {
      my_error(ER_CANT_REOPEN_TABLE, MYF(0), table->alias);
      /*
        If we could not allocate 'tables', we may close open tables
        here. If a MERGE table is affected, detach the children first.
        It is not necessary to clear the child or parent table reference
        of this table because the TABLE is freed. But we need to clear
        the child or parent references of the other belonging tables so
        that they cannot be moved into the unused_tables chain with
        these pointers set.
      */
      if (table->child_l || table->parent)
        detach_merge_children(table, TRUE);
      my_hash_delete(&open_cache,(uchar*) table);
      error=1;
    }
    else
    {
      DBUG_PRINT("tcache", ("opened. need lock: %d",
                            get_locks && !db_stat && !table->parent));
      *prev= table;
      prev= &table->next;
      /* Do not handle locks of MERGE children. */
      if (get_locks && !db_stat && !table->parent)
	*tables_ptr++= table;			// need new lock on this
      if (mark_share_as_old)
      {
	table->s->version=0;
	table->open_placeholder= 0;
      }
    }
  }
  *prev=0;
  /*
    When all tables are open again, we can re-attach MERGE children to
    their parents. All TABLE objects are still present.
  */
  DBUG_PRINT("tcache", ("re-attaching MERGE tables: %d", merge_table_found));
  if (!error && merge_table_found && reattach_merge(thd, &err_tables))
  {
    while (err_tables)
    {
      my_hash_delete(&open_cache, (uchar*) err_tables);
      err_tables= err_tables->next;
    }
  }
  DBUG_PRINT("tcache", ("open tables to lock: %u",
                        (uint) (tables_ptr - tables)));
  if (tables != tables_ptr)			// Should we get back old locks
  {
    MYSQL_LOCK *lock;
    /*
      We should always get these locks. Anyway, we must not go into
      wait_for_tables() as it tries to acquire LOCK_open, which is
      already locked.
    */
    thd->some_tables_deleted=0;
    if ((lock= mysql_lock_tables(thd, tables, (uint) (tables_ptr - tables),
                                 flags, &not_used)))
    {
      thd->locked_tables=mysql_lock_merge(thd->locked_tables,lock);
    }
    else
    {
      /*
        This case should only happen if there is a bug in the reopen logic.
        Need to issue error message to have a reply for the application.
        Not exactly what happened though, but close enough.
      */
      my_error(ER_LOCK_DEADLOCK, MYF(0));
      error=1;
    }
  }
  if (get_locks && tables)
  {
    my_afree((uchar*) tables);
  }
  broadcast_refresh();
  DBUG_RETURN(error);
}


/**
    Close handlers for tables in list, but leave the TABLE structure
    intact so that we can re-open these quickly.

    @param thd           Thread context
    @param table         Head of the list of TABLE objects
    @param morph_locks   TRUE  - remove locks which we have on tables being closed
                                 but ensure that no DML or DDL will sneak in before
                                 we will re-open the table (i.e. temporarily morph
                                 our table-level locks into name-locks).
                         FALSE - otherwise
    @param send_refresh  Should we awake waiters even if we didn't close any tables?
*/

static void close_old_data_files(THD *thd, TABLE *table, bool morph_locks,
                                 bool send_refresh)
{
  bool found= send_refresh;
  DBUG_ENTER("close_old_data_files");

  for (; table ; table=table->next)
  {
    DBUG_PRINT("tcache", ("checking table: '%s'.'%s' 0x%lx",
                          table->s->db.str, table->s->table_name.str,
                          (long) table));
    DBUG_PRINT("tcache", ("needs refresh: %d  is open: %u",
                          table->needs_reopen_or_name_lock(), table->db_stat));
    /*
      Reopen marked for flush.
    */
    if (table->needs_reopen_or_name_lock())
    {
      found=1;
      if (table->db_stat)
      {
	if (morph_locks)
	{
          /*
            Forward lock handling to MERGE parent. But unlock parent
            once only.
          */
          TABLE *ulcktbl= table->parent ? table->parent : table;
          if (ulcktbl->lock_count)
          {
            /*
              Wake up threads waiting for table-level lock on this table
              so they won't sneak in when we will temporarily remove our
              lock on it. This will also give them a chance to close their
              instances of this table.
            */
            mysql_lock_abort(thd, ulcktbl, TRUE);
            mysql_lock_remove(thd, thd->locked_tables, ulcktbl, TRUE);
            ulcktbl->lock_count= 0;
          }
          if ((ulcktbl != table) && ulcktbl->db_stat)
          {
            /*
              Close the parent too. Note that parent can come later in
              the list of tables. It will then be noticed as closed and
              as a placeholder. When this happens, do not clear the
              placeholder flag. See the branch below ("***").
            */
            ulcktbl->open_placeholder= 1;
            close_handle_and_leave_table_as_lock(ulcktbl);
          }
          /*
            We want to protect the table from concurrent DDL operations
            (like RENAME TABLE) until we will re-open and re-lock it.
          */
	  table->open_placeholder= 1;
	}
        close_handle_and_leave_table_as_lock(table);
      }
      else if (table->open_placeholder && !morph_locks)
      {
        /*
          We come here only in close-for-back-off scenario. So we have to
          "close" create placeholder here to avoid deadlocks (for example,
          in case of concurrent execution of CREATE TABLE t1 SELECT * FROM t2
          and RENAME TABLE t2 TO t1). In close-for-re-open scenario we will
          probably want to let it stay.

          Note "***": We must not enter this branch if the placeholder
          flag has been set because of a former close through a child.
          See above the comment that refers to this note.
        */
        table->open_placeholder= 0;
      }
    }
  }
  if (found)
    broadcast_refresh();
  DBUG_VOID_RETURN;
}


/*
  Wait until all threads has closed the tables in the list
  We have also to wait if there is thread that has a lock on this table even
  if the table is closed
*/

bool table_is_used(TABLE *table, bool wait_for_name_lock)
{
  DBUG_ENTER("table_is_used");
  do
  {
    char *key= table->s->table_cache_key.str;
    uint key_length= table->s->table_cache_key.length;

    DBUG_PRINT("loop", ("table_name: %s", table->alias));
    HASH_SEARCH_STATE state;
    for (TABLE *search= (TABLE*) my_hash_first(&open_cache, (uchar*) key,
                                               key_length, &state);
	 search ;
         search= (TABLE*) my_hash_next(&open_cache, (uchar*) key,
                                       key_length, &state))
    {
      DBUG_PRINT("info", ("share: 0x%lx  "
                          "open_placeholder: %d  locked_by_name: %d "
                          "db_stat: %u  version: %lu",
                          (ulong) search->s,
                          search->open_placeholder, search->locked_by_name,
                          search->db_stat,
                          search->s->version));
      if (search->in_use == table->in_use)
        continue;                               // Name locked by this thread
      /*
        We can't use the table under any of the following conditions:
        - There is an name lock on it (Table is to be deleted or altered)
        - If we are in flush table and we didn't execute the flush
        - If the table engine is open and it's an old version
        (We must wait until all engines are shut down to use the table)
      */
      if ( (search->locked_by_name && wait_for_name_lock) ||
           (search->is_name_opened() && search->needs_reopen_or_name_lock()))
        DBUG_RETURN(1);
    }
  } while ((table=table->next));
  DBUG_RETURN(0);
}


/* Wait until all used tables are refreshed */

bool wait_for_tables(THD *thd)
{
  bool result;
  DBUG_ENTER("wait_for_tables");

  thd_proc_info(thd, "Waiting for tables");
  mysql_mutex_lock(&LOCK_open);
  while (!thd->killed)
  {
    thd->some_tables_deleted=0;
    close_old_data_files(thd,thd->open_tables,0,dropping_tables != 0);
    mysql_ha_flush(thd);
    if (!table_is_used(thd->open_tables,1))
      break;
    mysql_cond_wait(&COND_refresh, &LOCK_open);
  }
  if (thd->killed)
    result= 1;					// aborted
  else
  {
    /* Now we can open all tables without any interference */
    thd_proc_info(thd, "Reopen tables");
    thd->version= refresh_version;
    result=reopen_tables(thd,0,0);
  }
  mysql_mutex_unlock(&LOCK_open);
  thd_proc_info(thd, 0);
  DBUG_RETURN(result);
}


/*
  drop tables from locked list

  SYNOPSIS
    drop_locked_tables()
    thd			Thread thandler
    db			Database
    table_name		Table name

  INFORMATION
    This is only called on drop tables

    The TABLE object for the dropped table is unlocked but still kept around
    as a name lock, which means that the table will be available for other
    thread as soon as we call unlock_table_names().
    If there is multiple copies of the table locked, all copies except
    the first, which acts as a name lock, is removed.

  RETURN
    #    If table existed, return table
    0	 Table was not locked
*/


TABLE *drop_locked_tables(THD *thd,const char *db, const char *table_name)
{
  TABLE *table,*next,**prev, *found= 0;
  prev= &thd->open_tables;
  DBUG_ENTER("drop_locked_tables");

  /*
    Note that we need to hold LOCK_open while changing the
    open_tables list. Another thread may work on it.
    (See: remove_table_from_cache(), mysql_wait_completed_table())
    Closing a MERGE child before the parent would be fatal if the
    other thread tries to abort the MERGE lock in between.
  */
  for (table= thd->open_tables; table ; table=next)
  {
    next=table->next;
    if (!strcmp(table->s->table_name.str, table_name) &&
	!strcmp(table->s->db.str, db))
    {
      /* If MERGE child, forward lock handling to parent. */
      mysql_lock_remove(thd, thd->locked_tables,
                        table->parent ? table->parent : table, TRUE);
      /*
        When closing a MERGE parent or child table, detach the children first.
        Clear child table references in case this object is opened again.
      */
      if (table->child_l || table->parent)
        detach_merge_children(table, TRUE);

      if (!found)
      {
        found= table;
        /* Close engine table, but keep object around as a name lock */
        if (table->db_stat)
        {
          table->db_stat= 0;
          table->file->close();
        }
      }
      else
      {
        /* We already have a name lock, remove copy */
        my_hash_delete(&open_cache,(uchar*) table);
      }
    }
    else
    {
      *prev=table;
      prev= &table->next;
    }
  }
  *prev=0;
  if (found)
    broadcast_refresh();
  if (thd->locked_tables && thd->locked_tables->table_count == 0)
  {
    my_free((uchar*) thd->locked_tables,MYF(0));
    thd->locked_tables=0;
  }
  DBUG_RETURN(found);
}


/*
  If we have the table open, which only happens when a LOCK TABLE has been
  done on the table, change the lock type to a lock that will abort all
  other threads trying to get the lock.
*/

void abort_locked_tables(THD *thd,const char *db, const char *table_name)
{
  TABLE *table;
  for (table= thd->open_tables; table ; table= table->next)
  {
    if (!strcmp(table->s->table_name.str, table_name) &&
	!strcmp(table->s->db.str, db))
    {
      /* If MERGE child, forward lock handling to parent. */
      mysql_lock_abort(thd, table->parent ? table->parent : table, TRUE);
      break;
    }
  }
}


/*
  Function to assign a new table map id to a table share.

  PARAMETERS

    share - Pointer to table share structure

  DESCRIPTION

    We are intentionally not checking that share->mutex is locked
    since this function should only be called when opening a table
    share and before it is entered into the table_def_cache (meaning
    that it cannot be fetched by another thread, even accidentally).

  PRE-CONDITION(S)

    share is non-NULL
    The LOCK_open mutex is locked

  POST-CONDITION(S)

    share->table_map_id is given a value that with a high certainty is
    not used by any other table (the only case where a table id can be
    reused is on wrap-around, which means more than 4 billion table
    share opens have been executed while one table was open all the
    time).

    share->table_map_id is not ~0UL.
 */
static ulong last_table_id= ~0UL;

void assign_new_table_id(TABLE_SHARE *share)
{

  DBUG_ENTER("assign_new_table_id");

  /* Preconditions */
  DBUG_ASSERT(share != NULL);
  mysql_mutex_assert_owner(&LOCK_open);

  ulong tid= ++last_table_id;                   /* get next id */
  /*
    There is one reserved number that cannot be used.  Remember to
    change this when 6-byte global table id's are introduced.
  */
  if (unlikely(tid == ~0UL))
    tid= ++last_table_id;
  share->table_map_id= tid;
  DBUG_PRINT("info", ("table_id=%lu", tid));

  /* Post conditions */
  DBUG_ASSERT(share->table_map_id != ~0UL);

  DBUG_VOID_RETURN;
}

#ifndef DBUG_OFF
/* Cause a spurious statement reprepare for debug purposes. */
static bool inject_reprepare(THD *thd)
{
  if (thd->m_reprepare_observer && thd->stmt_arena->is_reprepared == FALSE)
  {
    thd->m_reprepare_observer->report_error(thd);
    return TRUE;
  }

  return FALSE;
}
#endif

/**
  Compare metadata versions of an element obtained from the table
  definition cache and its corresponding node in the parse tree.

  @details If the new and the old values mismatch, invoke
  Metadata_version_observer.
  At prepared statement prepare, all TABLE_LIST version values are
  NULL and we always have a mismatch. But there is no observer set
  in THD, and therefore no error is reported. Instead, we update
  the value in the parse tree, effectively recording the original
  version.
  At prepared statement execute, an observer may be installed.  If
  there is a version mismatch, we push an error and return TRUE.

  For conventional execution (no prepared statements), the
  observer is never installed.

  @sa Execute_observer
  @sa check_prepared_statement() to see cases when an observer is installed
  @sa TABLE_LIST::is_table_ref_id_equal()
  @sa TABLE_SHARE::get_table_ref_id()

  @param[in]      thd         used to report errors
  @param[in,out]  tables      TABLE_LIST instance created by the parser
                              Metadata version information in this object
                              is updated upon success.
  @param[in]      table_share an element from the table definition cache

  @retval  TRUE  an error, which has been reported
  @retval  FALSE success, version in TABLE_LIST has been updated
*/

bool
check_and_update_table_version(THD *thd,
                               TABLE_LIST *tables, TABLE_SHARE *table_share)
{
  if (! tables->is_table_ref_id_equal(table_share))
  {
    if (thd->m_reprepare_observer &&
        thd->m_reprepare_observer->report_error(thd))
    {
      /*
        Version of the table share is different from the
        previous execution of the prepared statement, and it is
        unacceptable for this SQLCOM. Error has been reported.
      */
      DBUG_ASSERT(thd->is_error());
      return TRUE;
    }
    /* Always maintain the latest version and type */
    tables->set_table_ref_id(table_share);
  }

  DBUG_EXECUTE_IF("reprepare_each_statement", return inject_reprepare(thd););

  return FALSE;
}

/*
  Load a table definition from file and open unireg table

  SYNOPSIS
    open_unireg_entry()
    thd			Thread handle
    entry		Store open table definition here
    table_list		TABLE_LIST with db, table_name & belong_to_view
    alias		Alias name
    cache_key		Key for share_cache
    cache_key_length	length of cache_key
    mem_root		temporary mem_root for parsing
    flags               the OPEN_VIEW_NO_PARSE flag to be passed to
                        openfrm()/open_new_frm()

  NOTES
   Extra argument for open is taken from thd->open_options
   One must have a lock on LOCK_open when calling this function

  RETURN
    0	ok
    #	Error
*/

static int open_unireg_entry(THD *thd, TABLE *entry, TABLE_LIST *table_list,
                             const char *alias,
                             char *cache_key, uint cache_key_length,
                             MEM_ROOT *mem_root, uint flags)
{
  int error;
  TABLE_SHARE *share;
  uint discover_retry_count= 0;
  DBUG_ENTER("open_unireg_entry");

  mysql_mutex_assert_owner(&LOCK_open);
retry:
  if (!(share= get_table_share_with_create(thd, table_list, cache_key,
                                           cache_key_length, 
                                           OPEN_VIEW |
                                           table_list->i_s_requested_object,
                                           &error)))
    DBUG_RETURN(1);

  if (share->is_view)
  {
    /*
      If parent_l of the table_list is non null then a merge table
      has this view as child table, which is not supported.
    */
    if (table_list->parent_l)
    {
      my_error(ER_WRONG_MRG_TABLE, MYF(0));
      goto err;
    }

    /*
      This table is a view. Validate its metadata version: in particular,
      that it was a view when the statement was prepared.
    */
    if (check_and_update_table_version(thd, table_list, share))
      goto err;
    if (table_list->i_s_requested_object &  OPEN_TABLE_ONLY)
      goto err;

    /* Open view */
    error= (int) open_new_frm(thd, share, alias,
                              (uint) (HA_OPEN_KEYFILE | HA_OPEN_RNDFILE |
                                      HA_GET_INDEX | HA_TRY_READ_ONLY),
                              READ_KEYINFO | COMPUTE_TYPES | EXTRA_RECORD |
                              (flags & OPEN_VIEW_NO_PARSE),
                              thd->open_options, entry, table_list,
                              mem_root);
    if (error)
      goto err;
    /* TODO: Don't free this */
    release_table_share(share, RELEASE_NORMAL);
    DBUG_RETURN((flags & OPEN_VIEW_NO_PARSE)? -1 : 0);
  }
  else if (table_list->view)
  {
    /*
      We're trying to open a table for what was a view.
      This can only happen during (re-)execution.
      At prepared statement prepare the view has been opened and
      merged into the statement parse tree. After that, someone
      performed a DDL and replaced the view with a base table.
      Don't try to open the table inside a prepared statement,
      invalidate it instead.

      Note, the assert below is known to fail inside stored
      procedures (Bug#27011).
    */
    DBUG_ASSERT(thd->m_reprepare_observer);
    check_and_update_table_version(thd, table_list, share);
    /* Always an error. */
    DBUG_ASSERT(thd->is_error());
    goto err;
  }

  if (table_list->i_s_requested_object &  OPEN_VIEW_ONLY)
    goto err;

  while ((error= open_table_from_share(thd, share, alias,
                                       (uint) (HA_OPEN_KEYFILE |
                                               HA_OPEN_RNDFILE |
                                               HA_GET_INDEX |
                                               HA_TRY_READ_ONLY),
                                       (READ_KEYINFO | COMPUTE_TYPES |
                                        EXTRA_RECORD),
                                       thd->open_options, entry, FALSE)))
  {
    if (error == 7)                             // Table def changed
    {
      share->version= 0;                        // Mark share as old
      if (discover_retry_count++)               // Retry once
        goto err;

      /*
        TODO:
        Here we should wait until all threads has released the table.
        For now we do one retry. This may cause a deadlock if there
        is other threads waiting for other tables used by this thread.
        
        Proper fix would be to if the second retry failed:
        - Mark that table def changed
        - Return from open table
        - Close all tables used by this thread
        - Start waiting that the share is released
        - Retry by opening all tables again
      */
      if (ha_create_table_from_engine(thd, table_list->db,
                                      table_list->table_name))
        goto err;
      /*
        TO BE FIXED
        To avoid deadlock, only wait for release if no one else is
        using the share.
      */
      if (share->ref_count != 1)
        goto err;
      /* Free share and wait until it's released by all threads */
      release_table_share(share, RELEASE_WAIT_FOR_DROP);
      if (!thd->killed)
      {
        thd->warning_info->clear_warning_info(thd->query_id);
        thd->clear_error();                 // Clear error message
        goto retry;
      }
      DBUG_RETURN(1);
    }
    if (!entry->s || !entry->s->crashed)
      goto err;
     // Code below is for repairing a crashed file
     if ((error= lock_table_name(thd, table_list, TRUE)))
     {
       if (error < 0)
 	goto err;
       if (wait_for_locked_table_names(thd, table_list))
       {
 	unlock_table_name(thd, table_list);
 	goto err;
       }
     }
     mysql_mutex_unlock(&LOCK_open);
     thd->clear_error();				// Clear error message
     error= 0;
     if (open_table_from_share(thd, share, alias,
                               (uint) (HA_OPEN_KEYFILE | HA_OPEN_RNDFILE |
                                       HA_GET_INDEX |
                                       HA_TRY_READ_ONLY),
                               READ_KEYINFO | COMPUTE_TYPES | EXTRA_RECORD,
                               ha_open_options | HA_OPEN_FOR_REPAIR,
                               entry, FALSE) || ! entry->file ||
        (entry->file->is_crashed() && entry->file->ha_check_and_repair(thd)))
     {
       /* Give right error message */
       thd->clear_error();
       my_error(ER_NOT_KEYFILE, MYF(0), share->table_name.str, my_errno);
       sql_print_error("Couldn't repair table: %s.%s", share->db.str,
                       share->table_name.str);
       if (entry->file)
 	closefrm(entry, 0);
       error=1;
     }
     else
       thd->clear_error();			// Clear error message
     mysql_mutex_lock(&LOCK_open);
     unlock_table_name(thd, table_list);
 
     if (error)
       goto err;
     break;
   }

  if (Table_triggers_list::check_n_load(thd, share->db.str,
                                        share->table_name.str, entry, 0))
  {
    closefrm(entry, 0);
    goto err;
  }

  /*
    If we are here, there was no fatal error (but error may be still
    unitialized).
  */
  if (unlikely(entry->file->implicit_emptied))
  {
    entry->file->implicit_emptied= 0;
    if (mysql_bin_log.is_open())
    {
      char *query, *end;
      uint query_buf_size= 20 + share->db.length + share->table_name.length +1;
      if ((query= (char*) my_malloc(query_buf_size,MYF(MY_WME))))
      {
        /* this DELETE FROM is needed even with row-based binlogging */
        end = strxmov(strmov(query, "DELETE FROM `"),
                      share->db.str,"`.`",share->table_name.str,"`", NullS);
        int errcode= query_error_code(thd, TRUE);
        if (thd->binlog_query(THD::STMT_QUERY_TYPE,
                              query, (ulong)(end-query),
                              FALSE, FALSE, FALSE, errcode))
        {
          my_free(query, MYF(0));
          goto err;
        }
        my_free(query, MYF(0));
      }
      else
      {
        /*
          As replication is maybe going to be corrupted, we need to warn the
          DBA on top of warning the client (which will automatically be done
          because of MYF(MY_WME) in my_malloc() above).
        */
        sql_print_error("When opening HEAP table, could not allocate memory "
                        "to write 'DELETE FROM `%s`.`%s`' to the binary log",
                        table_list->db, table_list->table_name);
        delete entry->triggers;
        closefrm(entry, 0);
        goto err;
      }
    }
  }
  DBUG_RETURN(0);

err:
  release_table_share(share, RELEASE_NORMAL);
  DBUG_RETURN(1);
}


/**
  @brief Add list of MERGE children to a TABLE_LIST list.

  @param[in]    tlist           the parent TABLE_LIST object just opened

  @return status
    @retval     0               OK
    @retval     != 0            Error

  @detail
    When a MERGE parent table has just been opened, insert the
    TABLE_LIST chain from the MERGE handle into the table list used for
    opening tables for this statement. This lets the children be opened
    too.
*/

static int add_merge_table_list(TABLE_LIST *tlist)
{
  TABLE       *parent= tlist->table;
  TABLE_LIST  *child_l;
  DBUG_ENTER("add_merge_table_list");
  DBUG_PRINT("myrg", ("table: '%s'.'%s' 0x%lx", parent->s->db.str,
                      parent->s->table_name.str, (long) parent));

  /* Must not call this with attached children. */
  DBUG_ASSERT(!parent->children_attached);
  /* Must not call this with children list in place. */
  DBUG_ASSERT(tlist->next_global != parent->child_l);
  /* Prevent inclusion of another MERGE table. Could make infinite recursion. */
  if (tlist->parent_l)
  {
    my_error(ER_ADMIN_WRONG_MRG_TABLE, MYF(0), tlist->alias);
    DBUG_RETURN(1);
  }

  /* Fix children.*/
  for (child_l= parent->child_l; ; child_l= child_l->next_global)
  {
    /*
      Note: child_l->table may still be set if this parent was taken
      from the unused_tables chain. Ignore this fact here. The
      reference will be replaced by the handler in
      ::extra(HA_EXTRA_ATTACH_CHILDREN).
    */

    /* Set lock type. */
    child_l->lock_type= tlist->lock_type;

    /* Set parent reference. */
    child_l->parent_l= tlist;

    /* Break when this was the last child. */
    if (&child_l->next_global == parent->child_last_l)
      break;
  }

  /* Insert children into the table list. */
  *parent->child_last_l= tlist->next_global;
  tlist->next_global= parent->child_l;

  /*
    Do not fix the prev_global pointers. We will remove the
    chain soon anyway.
  */

  DBUG_RETURN(0);
}


/**
  @brief Attach MERGE children to the parent.

  @param[in]    tlist           the child TABLE_LIST object just opened

  @return status
    @retval     0               OK
    @retval     != 0            Error

  @note
    This is called when the last MERGE child has just been opened, let
    the handler attach the MyISAM tables to the MERGE table. Remove
    MERGE TABLE_LIST chain from the statement list so that it cannot be
    changed or freed.
*/

static int attach_merge_children(TABLE_LIST *tlist)
{
  TABLE *parent= tlist->parent_l->table;
  int error;
  DBUG_ENTER("attach_merge_children");
  DBUG_PRINT("myrg", ("table: '%s'.'%s' 0x%lx", parent->s->db.str,
                      parent->s->table_name.str, (long) parent));

  /* Must not call this with attached children. */
  DBUG_ASSERT(!parent->children_attached);
  /* Must call this with children list in place. */
  DBUG_ASSERT(tlist->parent_l->next_global == parent->child_l);

  /* Attach MyISAM tables to MERGE table. */
  error= parent->file->extra(HA_EXTRA_ATTACH_CHILDREN);

  /*
    Remove children from the table list. Even in case of an error.
    This should prevent tampering with them.
  */
  tlist->parent_l->next_global= *parent->child_last_l;

  /*
    Do not fix the last childs next_global pointer. It is needed for
    stepping to the next table in the enclosing loop in open_tables().
    Do not fix prev_global pointers. We did not set them.
  */

  if (error)
  {
    DBUG_PRINT("error", ("attaching MERGE children failed: %d", my_errno));
    parent->file->print_error(error, MYF(0));
    DBUG_RETURN(1);
  }

  parent->children_attached= TRUE;
  DBUG_PRINT("myrg", ("attached parent: '%s'.'%s' 0x%lx", parent->s->db.str,
                      parent->s->table_name.str, (long) parent));

  /*
    Note that we have the cildren in the thd->open_tables list at this
    point.
  */

  DBUG_RETURN(0);
}


/**
  @brief Detach MERGE children from the parent.

  @note
    Call this before the first table of a MERGE table (parent or child)
    is closed.

    When closing thread tables at end of statement, both parent and
    children are in thd->open_tables and will be closed. In most cases
    the children will be closed before the parent. They are opened after
    the parent and thus stacked into thd->open_tables before it.

    To avoid that we touch a closed children in any way, we must detach
    the children from the parent when the first belonging table is
    closed (parent or child).

    All references to the children should be removed on handler level
    and optionally on table level.

  @note
    Assure that you call it for a MERGE parent or child only.
    Either table->child_l or table->parent must be set.

  @param[in]    table           the TABLE object of the parent
  @param[in]    clear_refs      if to clear TABLE references
                                this must be true when called from
                                close_thread_tables() to enable fresh
                                open in open_tables()
                                it must be false when called in preparation
                                for reopen_tables()
*/

void detach_merge_children(TABLE *table, bool clear_refs)
{
  TABLE_LIST *child_l;
  TABLE *parent= table->child_l ? table : table->parent;
  bool first_detach;
  DBUG_ENTER("detach_merge_children");
  /*
    Either table->child_l or table->parent must be set. Parent must have
    child_l set.
  */
  DBUG_ASSERT(parent && parent->child_l);
  DBUG_PRINT("myrg", ("table: '%s'.'%s' 0x%lx  clear_refs: %d",
                      table->s->db.str, table->s->table_name.str,
                      (long) table, clear_refs));
  DBUG_PRINT("myrg", ("parent: '%s'.'%s' 0x%lx", parent->s->db.str,
                      parent->s->table_name.str, (long) parent));

  /*
    In a open_tables() loop it can happen that not all tables have their
    children attached yet. Also this is called for every child and the
    parent from close_thread_tables().
  */
  if ((first_detach= parent->children_attached))
  {
    (void) parent->file->extra(HA_EXTRA_DETACH_CHILDREN);
    parent->children_attached= FALSE;
    DBUG_PRINT("myrg", ("detached parent: '%s'.'%s' 0x%lx", parent->s->db.str,
                        parent->s->table_name.str, (long) parent));
  }
  else
    DBUG_PRINT("myrg", ("parent is already detached"));

  if (clear_refs)
  {
    /* In any case clear the own parent reference. (***) */
    table->parent= NULL;

    /*
      On the first detach, clear all references. If this table is the
      parent, we still may need to clear the child references. The first
      detach might not have done this.
    */
    if (first_detach || (table == parent))
    {
      /* Clear TABLE references to force new assignment at next open. */
      for (child_l= parent->child_l; ; child_l= child_l->next_global)
      {
        /*
          Do not DBUG_ASSERT(child_l->table); open_tables might be
          incomplete.

          Clear the parent reference of the children only on the first
          detach. The children might already be closed. They will clear
          it themseves when this function is called for them with
          'clear_refs' true. See above "(***)".
        */
        if (first_detach && child_l->table)
          child_l->table->parent= NULL;

        /* Clear the table reference to force new assignment at next open. */
        child_l->table= NULL;

        /* Break when this was the last child. */
        if (&child_l->next_global == parent->child_last_l)
          break;
      }
    }
  }

  DBUG_VOID_RETURN;
}


/**
  @brief Fix MERGE children after open.

  @param[in]    old_child_list  first list member from original table
  @param[in]    old_last        pointer to &next_global of last list member
  @param[in]    new_child_list  first list member from freshly opened table
  @param[in]    new_last        pointer to &next_global of last list member

  @return       mismatch
    @retval     FALSE           OK, no mismatch
    @retval     TRUE            Error, lists mismatch

  @detail
    Main action is to copy TABLE reference for each member of original
    child list to new child list. After a fresh open these references
    are NULL. Assign the old children to the new table. Some of them
    might also be reopened or will be reopened soon.

    Other action is to verify that the table definition with respect to
    the UNION list did not change.

  @note
    This function terminates the child list if the respective '*_last'
    pointer is non-NULL. Do not call it from a place where the list is
    embedded in another list and this would break it.

    Terminating the list is required for example in the first
    reopen_table() after open_tables(). open_tables() requires the end
    of the list not to be terminated because other tables could follow
    behind the child list.

    If a '*_last' pointer is NULL, the respective list is assumed to be
    NULL terminated.
*/

bool fix_merge_after_open(TABLE_LIST *old_child_list, TABLE_LIST **old_last,
                          TABLE_LIST *new_child_list, TABLE_LIST **new_last)
{
  bool mismatch= FALSE;
  DBUG_ENTER("fix_merge_after_open");
  DBUG_PRINT("myrg", ("old last addr: 0x%lx  new last addr: 0x%lx",
                      (long) old_last, (long) new_last));

  /* Terminate the lists for easier check of list end. */
  if (old_last)
    *old_last= NULL;
  if (new_last)
    *new_last= NULL;

  for (;;)
  {
    DBUG_PRINT("myrg", ("old list item: 0x%lx  new list item: 0x%lx",
                        (long) old_child_list, (long) new_child_list));
    /* Break if one of the list is at its end. */
    if (!old_child_list || !new_child_list)
      break;
    /* Old table has references to child TABLEs. */
    DBUG_ASSERT(old_child_list->table);
    /* New table does not yet have references to child TABLEs. */
    DBUG_ASSERT(!new_child_list->table);
    DBUG_PRINT("myrg", ("old table: '%s'.'%s'  new table: '%s'.'%s'",
                        old_child_list->db, old_child_list->table_name,
                        new_child_list->db, new_child_list->table_name));
    /* Child db.table names must match. */
    if (strcmp(old_child_list->table_name, new_child_list->table_name) ||
        strcmp(old_child_list->db,         new_child_list->db))
      break;
    /*
      Copy TABLE reference. Child TABLE objects are still in place
      though not necessarily open yet.
    */
    DBUG_PRINT("myrg", ("old table ref: 0x%lx  replaces new table ref: 0x%lx",
                        (long) old_child_list->table,
                        (long) new_child_list->table));
    new_child_list->table= old_child_list->table;
    /* Step both lists. */
    old_child_list= old_child_list->next_global;
    new_child_list= new_child_list->next_global;
  }
  DBUG_PRINT("myrg", ("end of list, mismatch: %d", mismatch));
  /*
    If the list pointers are not both NULL after the loop, then the
    lists differ. If the are both identical, but not NULL, then they
    have at least one table in common and hence the rest of the list
    would be identical too. But in this case the loop woul run until the
    list end, where both pointers would become NULL.
  */
  if (old_child_list != new_child_list)
    mismatch= TRUE;
  if (mismatch)
    my_error(ER_TABLE_DEF_CHANGED, MYF(0));

  DBUG_RETURN(mismatch);
}


/*
  Return a appropriate read lock type given a table object.

  @param thd Thread context
  @param table TABLE object for table to be locked

  @remark Due to a statement-based replication limitation, statements such as
          INSERT INTO .. SELECT FROM .. and CREATE TABLE .. SELECT FROM need
          to grab a TL_READ_NO_INSERT lock on the source table in order to
          prevent the replication of a concurrent statement that modifies the
          source table. If such a statement gets applied on the slave before
          the INSERT .. SELECT statement finishes, data on the master could
          differ from data on the slave and end-up with a discrepancy between
          the binary log and table state. Furthermore, this does not apply to
          I_S and log tables as it's always unsafe to replicate such tables
          under statement-based replication as the table on the slave might
          contain other data (ie: general_log is enabled on the slave). The
          statement will be marked as unsafe for SBR in decide_logging_format().
*/

thr_lock_type read_lock_type_for_table(THD *thd, TABLE *table)
{
  bool log_on= mysql_bin_log.is_open() && (thd->variables.option_bits & OPTION_BIN_LOG);
  ulong binlog_format= thd->variables.binlog_format;
  if ((log_on == FALSE) || (binlog_format == BINLOG_FORMAT_ROW) ||
      (table->s->table_category == TABLE_CATEGORY_LOG) ||
      (table->s->table_category == TABLE_CATEGORY_PERFORMANCE))
    return TL_READ;
  else
    return TL_READ_NO_INSERT;
}


/*
  Open all tables in list

  SYNOPSIS
    open_tables()
    thd - thread handler
    start - list of tables in/out
    counter - number of opened tables will be return using this parameter
    flags   - bitmap of flags to modify how the tables will be open:
              MYSQL_LOCK_IGNORE_FLUSH - open table even if someone has
              done a flush or namelock on it.

  NOTE
    Unless we are already in prelocked mode, this function will also precache
    all SP/SFs explicitly or implicitly (via views and triggers) used by the
    query and add tables needed for their execution to table list. If resulting
    tables list will be non empty it will mark query as requiring precaching.
    Prelocked mode will be enabled for such query during lock_tables() call.

    If query for which we are opening tables is already marked as requiring
    prelocking it won't do such precaching and will simply reuse table list
    which is already built.

    If any table has a trigger and start->trg_event_map is non-zero
    the final lock will end up in thd->locked_tables, otherwise, the
    lock will be placed in thd->lock. See also comments in
    st_lex::set_trg_event_type_for_tables().

  RETURN
    0  - OK
    -1 - error
*/

int open_tables(THD *thd, TABLE_LIST **start, uint *counter, uint flags)
{
  TABLE_LIST *tables= NULL;
  bool refresh;
  int result=0;
  MEM_ROOT new_frm_mem;
  /* Also used for indicating that prelocking is need */
  TABLE_LIST **query_tables_last_own;
  bool safe_to_ignore_table;

  DBUG_ENTER("open_tables");
  /*
    temporary mem_root for new .frm parsing.
    TODO: variables for size
  */
  init_sql_alloc(&new_frm_mem, 8024, 8024);

  thd->current_tablenr= 0;
 restart:
  *counter= 0;
  query_tables_last_own= 0;
  thd_proc_info(thd, "Opening tables");

  /*
    If we are not already executing prelocked statement and don't have
    statement for which table list for prelocking is already built, let
    us cache routines and try to build such table list.

  */

  if (!thd->prelocked_mode && !thd->lex->requires_prelocking() &&
      thd->lex->uses_stored_routines())
  {
    bool first_no_prelocking, need_prelocking;
    TABLE_LIST **save_query_tables_last= thd->lex->query_tables_last;

    DBUG_ASSERT(thd->lex->query_tables == *start);
    sp_get_prelocking_info(thd, &need_prelocking, &first_no_prelocking);

    if (sp_cache_routines_and_add_tables(thd, thd->lex, first_no_prelocking))
    {
      /*
        Serious error during reading stored routines from mysql.proc table.
        Something's wrong with the table or its contents, and an error has
        been emitted; we must abort.
      */
      result= -1;
      goto err;
    }
    else if (need_prelocking)
    {
      query_tables_last_own= save_query_tables_last;
      *start= thd->lex->query_tables;
    }
  }

  /*
    For every table in the list of tables to open, try to find or open
    a table.
  */
  for (tables= *start; tables ;tables= tables->next_global)
  {
    safe_to_ignore_table= FALSE;

    /*
      Ignore placeholders for derived tables. After derived tables
      processing, link to created temporary table will be put here.
      If this is derived table for view then we still want to process
      routines used by this view.
     */
    if (tables->derived)
    {
      if (tables->view)
        goto process_view_routines;
      continue;
    }
    /*
      If this TABLE_LIST object is a placeholder for an information_schema
      table, create a temporary table to represent the information_schema
      table in the query. Do not fill it yet - will be filled during
      execution.
    */
    if (tables->schema_table)
    {
      /*
        If this information_schema table is merged into a mergeable
        view, ignore it for now -- it will be filled when its respective
        TABLE_LIST is processed. This code works only during re-execution.
      */
      if (tables->view)
        goto process_view_routines;
      if (!mysql_schema_table(thd, thd->lex, tables) &&
          !check_and_update_table_version(thd, tables, tables->table->s))
      {
        continue;
      }
      DBUG_RETURN(-1);
    }
    DBUG_PRINT("tcache", ("opening table: '%s'.'%s'  item: 0x%lx",
                          tables->db, tables->table_name, (long) tables));
    (*counter)++;

    /*
      Not a placeholder: must be a base table or a view, and the table is
      not opened yet. Try to open the table.
    */
    if (!tables->table)
    {
      if (tables->prelocking_placeholder)
      {
        /*
          For the tables added by the pre-locking code, attempt to open
          the table but fail silently if the table does not exist.
          The real failure will occur when/if a statement attempts to use
          that table.
        */
        Prelock_error_handler prelock_handler;
        thd->push_internal_handler(& prelock_handler);
        tables->table= open_table(thd, tables, &new_frm_mem, &refresh, flags);
        thd->pop_internal_handler();
        safe_to_ignore_table= prelock_handler.safely_trapped_errors();
      }
      else
        tables->table= open_table(thd, tables, &new_frm_mem, &refresh, flags);
    }
    else
      DBUG_PRINT("tcache", ("referenced table: '%s'.'%s' 0x%lx",
                            tables->db, tables->table_name,
                            (long) tables->table));

    if (!tables->table)
    {
      free_root(&new_frm_mem, MYF(MY_KEEP_PREALLOC));

      if (tables->view)
      {
        /* VIEW placeholder */
	(*counter)--;

        /*
          tables->next_global list consists of two parts:
          1) Query tables and underlying tables of views.
          2) Tables used by all stored routines that this statement invokes on
             execution.
          We need to know where the bound between these two parts is. If we've
          just opened a view, which was the last table in part #1, and it
          has added its base tables after itself, adjust the boundary pointer
          accordingly.
        */
        if (query_tables_last_own == &(tables->next_global) &&
            tables->view->query_tables)
          query_tables_last_own= tables->view->query_tables_last;
        /*
          Let us free memory used by 'sroutines' hash here since we never
          call destructor for this LEX.
        */
        my_hash_free(&tables->view->sroutines);
	goto process_view_routines;
      }

      /*
        If in a MERGE table open, we need to remove the children list
        from statement table list before restarting. Otherwise the list
        will be inserted another time.
      */
      if (tables->parent_l)
      {
        TABLE_LIST *parent_l= tables->parent_l;
        /* The parent table should be correctly open at this point. */
        DBUG_ASSERT(parent_l->table);
        parent_l->next_global= *parent_l->table->child_last_l;
      }

      if (refresh)				// Refresh in progress
      {
        /*
          We have met name-locked or old version of table. Now we have
          to close all tables which are not up to date. We also have to
          throw away set of prelocked tables (and thus close tables from
          this set that were open by now) since it possible that one of
          tables which determined its content was changed.

          Instead of implementing complex/non-robust logic mentioned
          above we simply close and then reopen all tables.

          In order to prepare for recalculation of set of prelocked tables
          we pretend that we have finished calculation which we were doing
          currently.
        */
        if (query_tables_last_own)
          thd->lex->mark_as_requiring_prelocking(query_tables_last_own);
        close_tables_for_reopen(thd, start);
	goto restart;
      }

      if (safe_to_ignore_table)
      {
        DBUG_PRINT("info", ("open_table: ignoring table '%s'.'%s'",
                            tables->db, tables->alias));
        continue;
      }

      result= -1;				// Fatal error
      break;
    }
    else
    {
      /*
        If we are not already in prelocked mode and extended table list is not
        yet built and we have trigger for table being opened then we should
        cache all routines used by its triggers and add their tables to
        prelocking list.
        If we lock table for reading we won't update it so there is no need to
        process its triggers since they never will be activated.
      */
      if (!thd->prelocked_mode && !thd->lex->requires_prelocking() &&
          tables->trg_event_map && tables->table->triggers &&
          tables->lock_type >= TL_WRITE_ALLOW_WRITE)
      {
        if (!query_tables_last_own)
          query_tables_last_own= thd->lex->query_tables_last;
        if (sp_cache_routines_and_add_tables_for_triggers(thd, thd->lex,
                                                          tables))
        {
          /*
            Serious error during reading stored routines from mysql.proc table.
            Something's wrong with the table or its contents, and an error has
            been emitted; we must abort.
          */
          result= -1;
          goto err;
        }
      }
      free_root(&new_frm_mem, MYF(MY_KEEP_PREALLOC));
    }

    if (tables->lock_type != TL_UNLOCK && ! thd->locked_tables)
    {
      if (tables->lock_type == TL_WRITE_DEFAULT)
        tables->table->reginfo.lock_type= thd->update_lock_default;
      else if (tables->lock_type == TL_READ_DEFAULT)
        tables->table->reginfo.lock_type=
          read_lock_type_for_table(thd, tables->table);
      else
        tables->table->reginfo.lock_type= tables->lock_type;
    }
    tables->table->grant= tables->grant;

    /* Check and update metadata version of a base table. */
    if (check_and_update_table_version(thd, tables, tables->table->s))
    {
      result= -1;
      goto err;
    }

    /* Attach MERGE children if not locked already. */
    DBUG_PRINT("tcache", ("is parent: %d  is child: %d",
                          test(tables->table->child_l),
                          test(tables->parent_l)));
    DBUG_PRINT("tcache", ("in lock tables: %d  in prelock mode: %d",
                          test(thd->locked_tables), test(thd->prelocked_mode)));
    if (((!thd->locked_tables && !thd->prelocked_mode) ||
         tables->table->s->tmp_table) &&
        ((tables->table->child_l &&
          add_merge_table_list(tables)) ||
         (tables->parent_l &&
          (&tables->next_global == tables->parent_l->table->child_last_l) &&
          attach_merge_children(tables))))
    {
      result= -1;
      goto err;
    }

process_view_routines:
    /*
      Again we may need cache all routines used by this view and add
      tables used by them to table list.
    */
    if (tables->view && !thd->prelocked_mode &&
        !thd->lex->requires_prelocking() &&
        tables->view->uses_stored_routines())
    {
      /* We have at least one table in TL here. */
      if (!query_tables_last_own)
        query_tables_last_own= thd->lex->query_tables_last;
      if (sp_cache_routines_and_add_tables_for_view(thd, thd->lex, tables))
      {
        /*
          Serious error during reading stored routines from mysql.proc table.
          Something is wrong with the table or its contents, and an error has
          been emitted; we must abort.
        */
        result= -1;
        goto err;
      }
    }
  }

 err:
  thd_proc_info(thd, 0);
  free_root(&new_frm_mem, MYF(0));              // Free pre-alloced block

  if (query_tables_last_own)
    thd->lex->mark_as_requiring_prelocking(query_tables_last_own);

  if (result && tables)
  {
    /*
      Some functions determine success as (tables->table != NULL).
      tables->table is in thd->open_tables. It won't go lost. If the
      error happens on a MERGE child, clear the parents TABLE reference.
    */
    if (tables->parent_l)
    {
      if (tables->parent_l->next_global == tables->parent_l->table->child_l)
        tables->parent_l->next_global= *tables->parent_l->table->child_last_l;
      tables->parent_l->table= NULL;
    }
    tables->table= NULL;
  }
  DBUG_PRINT("tcache", ("returning: %d", result));
  DBUG_RETURN(result);
}


/*
  Check that lock is ok for tables; Call start stmt if ok

  SYNOPSIS
    check_lock_and_start_stmt()
    thd			Thread handle
    table_list		Table to check
    lock_type		Lock used for table

  RETURN VALUES
  0	ok
  1	error
*/

static bool check_lock_and_start_stmt(THD *thd, TABLE *table,
				      thr_lock_type lock_type)
{
  int error;
  DBUG_ENTER("check_lock_and_start_stmt");

  if ((int) lock_type >= (int) TL_WRITE_ALLOW_READ &&
      (int) table->reginfo.lock_type < (int) TL_WRITE_ALLOW_READ)
  {
    my_error(ER_TABLE_NOT_LOCKED_FOR_WRITE, MYF(0),table->alias);
    DBUG_RETURN(1);
  }
  if ((error=table->file->start_stmt(thd, lock_type)))
  {
    table->file->print_error(error,MYF(0));
    DBUG_RETURN(1);
  }
  DBUG_RETURN(0);
}


/**
  @brief Open and lock one table

  @param[in]    thd             thread handle
  @param[in]    table_l         table to open is first table in this list
  @param[in]    lock_type       lock to use for table

  @return       table
    @retval     != NULL         OK, opened table returned
    @retval     NULL            Error

  @note
    If ok, the following are also set:
      table_list->lock_type 	lock_type
      table_list->table		table

  @note
    If table_l is a list, not a single table, the list is temporarily
    broken.

  @detail
    This function is meant as a replacement for open_ltable() when
    MERGE tables can be opened. open_ltable() cannot open MERGE tables.

    There may be more differences between open_n_lock_single_table() and
    open_ltable(). One known difference is that open_ltable() does
    neither call thd->decide_logging_format() nor handle some other logging
    and locking issues because it does not call lock_tables().
*/

TABLE *open_n_lock_single_table(THD *thd, TABLE_LIST *table_l,
                                thr_lock_type lock_type)
{
  TABLE_LIST *save_next_global;
  DBUG_ENTER("open_n_lock_single_table");

  /* Remember old 'next' pointer. */
  save_next_global= table_l->next_global;
  /* Break list. */
  table_l->next_global= NULL;

  /* Set requested lock type. */
  table_l->lock_type= lock_type;
  /* Allow to open real tables only. */
  table_l->required_type= FRMTYPE_TABLE;

  /* Open the table. */
  if (simple_open_n_lock_tables(thd, table_l))
    table_l->table= NULL; /* Just to be sure. */

  /* Restore list. */
  table_l->next_global= save_next_global;

  DBUG_RETURN(table_l->table);
}


/*
  Open and lock one table

  SYNOPSIS
    open_ltable()
    thd			Thread handler
    table_list		Table to open is first table in this list
    lock_type		Lock to use for open
    lock_flags          Flags passed to mysql_lock_table

  NOTE
    This function doesn't do anything like SP/SF/views/triggers analysis done 
    in open_table()/lock_tables(). It is intended for opening of only one
    concrete table. And used only in special contexts.

  RETURN VALUES
    table		Opened table
    0			Error
  
    If ok, the following are also set:
      table_list->lock_type 	lock_type
      table_list->table		table
*/

TABLE *open_ltable(THD *thd, TABLE_LIST *table_list, thr_lock_type lock_type,
                   uint lock_flags)
{
  TABLE *table;
  bool refresh;
  DBUG_ENTER("open_ltable");

  /* should not be used in a prelocked_mode context, see NOTE above */
  DBUG_ASSERT(!thd->prelocked_mode);

  thd_proc_info(thd, "Opening table");
  thd->current_tablenr= 0;
  /* open_ltable can be used only for BASIC TABLEs */
  table_list->required_type= FRMTYPE_TABLE;
  while (!(table= open_table(thd, table_list, thd->mem_root, &refresh, 0)) &&
         refresh)
    ;

  if (table)
  {
    if (table->child_l)
    {
      /* A MERGE table must not come here. */
      /* purecov: begin tested */
      my_error(ER_WRONG_OBJECT, MYF(0), table->s->db.str,
               table->s->table_name.str, "BASE TABLE");
      table= 0;
      goto end;
      /* purecov: end */
    }

    table_list->lock_type= lock_type;
    table_list->table=	   table;
    table->grant= table_list->grant;
    if (thd->locked_tables)
    {
      if (check_lock_and_start_stmt(thd, table, lock_type))
	table= 0;
    }
    else
    {
      DBUG_ASSERT(thd->lock == 0);	// You must lock everything at once
      if ((table->reginfo.lock_type= lock_type) != TL_UNLOCK)
	if (! (thd->lock= mysql_lock_tables(thd, &table_list->table, 1,
                                            lock_flags, &refresh)))
	  table= 0;
    }
  }

 end:
  thd_proc_info(thd, 0);
  DBUG_RETURN(table);
}


/*
  Open all tables in list, locks them and optionally process derived tables.

  SYNOPSIS
    open_and_lock_tables_derived()
    thd		- thread handler
    tables	- list of tables for open&locking
    derived     - if to handle derived tables

  RETURN
    FALSE - ok
    TRUE  - error

  NOTE
    The lock will automaticaly be freed by close_thread_tables()

  NOTE
    There are two convenience functions:
    - simple_open_n_lock_tables(thd, tables)  without derived handling
    - open_and_lock_tables(thd, tables)       with derived handling
    Both inline functions call open_and_lock_tables_derived() with
    the third argument set appropriately.
*/

int open_and_lock_tables_derived(THD *thd, TABLE_LIST *tables, bool derived)
{
  uint counter;
  bool need_reopen;
  DBUG_ENTER("open_and_lock_tables_derived");
  DBUG_PRINT("enter", ("derived handling: %d", derived));

  for ( ; ; ) 
  {
    if (open_tables(thd, &tables, &counter, 0))
      DBUG_RETURN(-1);

    DBUG_EXECUTE_IF("sleep_open_and_lock_after_open", {
      const char *old_proc_info= thd->proc_info;
      thd->proc_info= "DBUG sleep";
      my_sleep(6000000);
      thd->proc_info= old_proc_info;});

    if (!lock_tables(thd, tables, counter, &need_reopen))
      break;
    if (!need_reopen)
      DBUG_RETURN(-1);
    close_tables_for_reopen(thd, &tables);
  }
  if (derived &&
      (mysql_handle_derived(thd->lex, &mysql_derived_prepare) ||
       (thd->fill_derived_tables() &&
        mysql_handle_derived(thd->lex, &mysql_derived_filling))))
    DBUG_RETURN(TRUE); /* purecov: inspected */
  DBUG_RETURN(0);
}


/*
  Open all tables in list and process derived tables

  SYNOPSIS
    open_normal_and_derived_tables
    thd		- thread handler
    tables	- list of tables for open
    flags       - bitmap of flags to modify how the tables will be open:
                  MYSQL_LOCK_IGNORE_FLUSH - open table even if someone has
                  done a flush or namelock on it.

  RETURN
    FALSE - ok
    TRUE  - error

  NOTE 
    This is to be used on prepare stage when you don't read any
    data from the tables.
*/

bool open_normal_and_derived_tables(THD *thd, TABLE_LIST *tables, uint flags)
{
  uint counter;
  DBUG_ENTER("open_normal_and_derived_tables");
  DBUG_ASSERT(!thd->fill_derived_tables());
  if (open_tables(thd, &tables, &counter, flags) ||
      mysql_handle_derived(thd->lex, &mysql_derived_prepare))
    DBUG_RETURN(TRUE); /* purecov: inspected */
  DBUG_RETURN(0);
}


/*
  Mark all real tables in the list as free for reuse.

  SYNOPSIS
    mark_real_tables_as_free_for_reuse()
      thd   - thread context
      table - head of the list of tables

  DESCRIPTION
    Marks all real tables in the list (i.e. not views, derived
    or schema tables) as free for reuse.
*/

static void mark_real_tables_as_free_for_reuse(TABLE_LIST *table)
{
  for (; table; table= table->next_global)
    if (!table->placeholder())
      table->table->query_id= 0;
}


<<<<<<< HEAD
=======
/**
   Decide on logging format to use for the statement.

   Compute the capabilities vector for the involved storage engines
   and mask out the flags for the binary log. Right now, the binlog
   flags only include the capabilities of the storage engines, so this
   is safe.

   We now have three alternatives that prevent the statement from
   being loggable:

   1. If there are no capabilities left (all flags are clear) it is
      not possible to log the statement at all, so we roll back the
      statement and report an error.

   2. Statement mode is set, but the capabilities indicate that
      statement format is not possible.

   3. Row mode is set, but the capabilities indicate that row
      format is not possible.

   4. Statement is unsafe, but the capabilities indicate that row
      format is not possible.

   If we are in MIXED mode, we then decide what logging format to use:

   1. If the statement is unsafe, row-based logging is used.

   2. If statement-based logging is not possible, row-based logging is
      used.

   3. Otherwise, statement-based logging is used.

   @param thd    Client thread
   @param tables Tables involved in the query
 */

int decide_logging_format(THD *thd, TABLE_LIST *tables)
{
  /*
    In SBR mode, we are only proceeding if we are binlogging this
    statement, ie, the filtering rules won't later filter this out.

    This check here is needed to prevent some spurious error to be
    raised in some cases (See BUG#42829).
   */
  if (mysql_bin_log.is_open() && (thd->variables.option_bits & OPTION_BIN_LOG) &&
      (thd->variables.binlog_format != BINLOG_FORMAT_STMT ||
       binlog_filter->db_ok(thd->db)))
  {
    /*
      Compute the starting vectors for the computations by creating a
      set with all the capabilities bits set and one with no
      capabilities bits set.
     */
    handler::Table_flags flags_some_set= 0;
    handler::Table_flags flags_all_set=
      HA_BINLOG_ROW_CAPABLE | HA_BINLOG_STMT_CAPABLE;

    my_bool multi_engine= FALSE;
    void* prev_ht= NULL;
    for (TABLE_LIST *table= tables; table; table= table->next_global)
    {
      TABLE_CATEGORY category;
      if (table->placeholder())
        continue;
      category= table->table->s->table_category;
      if ((category == TABLE_CATEGORY_LOG) ||
          (category == TABLE_CATEGORY_PERFORMANCE))
        thd->lex->set_stmt_unsafe();
      if (table->lock_type >= TL_WRITE_ALLOW_WRITE)
      {
        ulonglong const flags= table->table->file->ha_table_flags();
        DBUG_PRINT("info", ("table: %s; ha_table_flags: %s%s",
                            table->table_name,
                            FLAGSTR(flags, HA_BINLOG_STMT_CAPABLE),
                            FLAGSTR(flags, HA_BINLOG_ROW_CAPABLE)));
        if (prev_ht && prev_ht != table->table->file->ht)
          multi_engine= TRUE;
        prev_ht= table->table->file->ht;
        flags_all_set &= flags;
        flags_some_set |= flags;
      }
    }

    DBUG_PRINT("info", ("flags_all_set: %s%s",
                        FLAGSTR(flags_all_set, HA_BINLOG_STMT_CAPABLE),
                        FLAGSTR(flags_all_set, HA_BINLOG_ROW_CAPABLE)));
    DBUG_PRINT("info", ("flags_some_set: %s%s",
                        FLAGSTR(flags_some_set, HA_BINLOG_STMT_CAPABLE),
                        FLAGSTR(flags_some_set, HA_BINLOG_ROW_CAPABLE)));
    DBUG_PRINT("info", ("thd->variables.binlog_format: %u",
                        thd->variables.binlog_format));
    DBUG_PRINT("info", ("multi_engine: %s",
                        multi_engine ? "TRUE" : "FALSE"));

    int error= 0;
    if (flags_all_set == 0)
    {
      my_error((error= ER_BINLOG_LOGGING_IMPOSSIBLE), MYF(0),
               "Statement cannot be logged to the binary log in"
               " row-based nor statement-based format");
    }
    else if (thd->variables.binlog_format == BINLOG_FORMAT_STMT &&
             (flags_all_set & HA_BINLOG_STMT_CAPABLE) == 0)
    {
      my_error((error= ER_BINLOG_LOGGING_IMPOSSIBLE), MYF(0),
                "Statement-based format required for this statement,"
                " but not allowed by this combination of engines");
    }
    else if ((thd->variables.binlog_format == BINLOG_FORMAT_ROW ||
              thd->lex->is_stmt_unsafe()) &&
             (flags_all_set & HA_BINLOG_ROW_CAPABLE) == 0)
    {
      my_error((error= ER_BINLOG_LOGGING_IMPOSSIBLE), MYF(0),
                "Row-based format required for this statement,"
                " but not allowed by this combination of engines");
    }

    /*
      If more than one engine is involved in the statement and at
      least one is doing it's own logging (is *self-logging*), the
      statement cannot be logged atomically, so we generate an error
      rather than allowing the binlog to become corrupt.
     */
    if (multi_engine &&
        (flags_some_set & HA_HAS_OWN_BINLOGGING))
    {
      error= ER_BINLOG_LOGGING_IMPOSSIBLE;
      my_error(error, MYF(0),
               "Statement cannot be written atomically since more"
               " than one engine involved and at least one engine"
               " is self-logging");
    }

    DBUG_PRINT("info", ("error: %d", error));

    if (error)
      return -1;

    /*
      We switch to row-based format if we are in mixed mode and one of
      the following are true:

      1. If the statement is unsafe
      2. If statement format cannot be used

      Observe that point to cannot be decided before the tables
      involved in a statement has been checked, i.e., we cannot put
      this code in reset_current_stmt_binlog_row_based(), it has to be
      here.
    */
    if (thd->lex->is_stmt_unsafe() ||
        (flags_all_set & HA_BINLOG_STMT_CAPABLE) == 0)
    {
      thd->set_current_stmt_binlog_row_based_if_mixed();
    }
  }

  return 0;
}

>>>>>>> 31bf7d60
/*
  Lock all tables in list

  SYNOPSIS
    lock_tables()
    thd			Thread handler
    tables		Tables to lock
    count		Number of opened tables
    need_reopen         Out parameter which if TRUE indicates that some
                        tables were dropped or altered during this call
                        and therefore invoker should reopen tables and
                        try to lock them once again (in this case
                        lock_tables() will also return error).

  NOTES
    You can't call lock_tables twice, as this would break the dead-lock-free
    handling thr_lock gives us.  You most always get all needed locks at
    once.

    If query for which we are calling this function marked as requring
    prelocking, this function will do implicit LOCK TABLES and change
    thd::prelocked_mode accordingly.

  RETURN VALUES
   0	ok
   -1	Error
*/

int lock_tables(THD *thd, TABLE_LIST *tables, uint count, bool *need_reopen)
{
  TABLE_LIST *table;

  DBUG_ENTER("lock_tables");
  /*
    We can't meet statement requiring prelocking if we already
    in prelocked mode.
  */
  DBUG_ASSERT(!thd->prelocked_mode || !thd->lex->requires_prelocking());
  *need_reopen= FALSE;

  if (!tables && !thd->lex->requires_prelocking())
    DBUG_RETURN(thd->decide_logging_format(tables));

  /*
    We need this extra check for thd->prelocked_mode because we want to avoid
    attempts to lock tables in substatements. Checking for thd->locked_tables
    is not enough in some situations. For example for SP containing
    "drop table t3; create temporary t3 ..; insert into t3 ...;"
    thd->locked_tables may be 0 after drop tables, and without this extra
    check insert will try to lock temporary table t3, that will lead
    to memory leak...
  */
  if (!thd->locked_tables && !thd->prelocked_mode)
  {
    DBUG_ASSERT(thd->lock == 0);	// You must lock everything at once
    TABLE **start,**ptr;
    uint lock_flag= MYSQL_LOCK_NOTIFY_IF_NEED_REOPEN;

    if (!(ptr=start=(TABLE**) thd->alloc(sizeof(TABLE*)*count)))
      DBUG_RETURN(-1);
    for (table= tables; table; table= table->next_global)
    {
      if (!table->placeholder())
	*(ptr++)= table->table;
    }

    /* We have to emulate LOCK TABLES if we are statement needs prelocking. */
    if (thd->lex->requires_prelocking())
    {
      thd->in_lock_tables=1;
      thd->variables.option_bits|= OPTION_TABLE_LOCK;
      /*
        A query that modifies autoinc column in sub-statement can make the 
        master and slave inconsistent.
        We can solve these problems in mixed mode by switching to binlogging 
        if at least one updated table is used by sub-statement
      */
      if (thd->variables.binlog_format != BINLOG_FORMAT_ROW && tables && 
          has_write_table_with_auto_increment(thd->lex->first_not_own_table()))
      {
        thd->lex->set_stmt_unsafe(LEX::BINLOG_STMT_UNSAFE_TWO_AUTOINC_COLUMNS);
        thd->set_current_stmt_binlog_format_row_if_mixed();
      }
    }

    DEBUG_SYNC(thd, "before_lock_tables_takes_lock");

    if (! (thd->lock= mysql_lock_tables(thd, start, (uint) (ptr - start),
                                        lock_flag, need_reopen)))
    {
      if (thd->lex->requires_prelocking())
      {
        thd->variables.option_bits&= ~(OPTION_TABLE_LOCK);
        thd->in_lock_tables=0;
      }
      DBUG_RETURN(-1);
    }

    if (thd->lex->requires_prelocking() &&
        thd->lex->sql_command != SQLCOM_LOCK_TABLES)
    {
      TABLE_LIST *first_not_own= thd->lex->first_not_own_table();
      /*
        We just have done implicit LOCK TABLES, and now we have
        to emulate first open_and_lock_tables() after it.

        Note that "LOCK TABLES" can also be marked as requiring prelocking
        (e.g. if one locks view which uses functions). We should not emulate
        such open_and_lock_tables() in this case. We also should not set
        THD::prelocked_mode or first close_thread_tables() call will do
        "UNLOCK TABLES".
      */
      thd->locked_tables= thd->lock;
      thd->lock= 0;
      thd->in_lock_tables=0;

      /*
        When open_and_lock_tables() is called for a single table out of
        a table list, the 'next_global' chain is temporarily broken. We
        may not find 'first_not_own' before the end of the "list".
        Look for example at those places where open_n_lock_single_table()
        is called. That function implements the temporary breaking of
        a table list for opening a single table.
      */
      for (table= tables;
           table && table != first_not_own;
           table= table->next_global)
      {
        if (!table->placeholder())
        {
          table->table->query_id= thd->query_id;
          if (check_lock_and_start_stmt(thd, table->table, table->lock_type))
          {
            mysql_unlock_tables(thd, thd->locked_tables);
            thd->locked_tables= 0;
            thd->variables.option_bits&= ~(OPTION_TABLE_LOCK);
            DBUG_RETURN(-1);
          }
        }
      }
      /*
        Let us mark all tables which don't belong to the statement itself,
        and was marked as occupied during open_tables() as free for reuse.
      */
      mark_real_tables_as_free_for_reuse(first_not_own);
      DBUG_PRINT("info",("prelocked_mode= PRELOCKED"));
      thd->prelocked_mode= PRELOCKED;
    }
  }
  else
  {
    TABLE_LIST *first_not_own= thd->lex->first_not_own_table();
    /*
      When open_and_lock_tables() is called for a single table out of
      a table list, the 'next_global' chain is temporarily broken. We
      may not find 'first_not_own' before the end of the "list".
      Look for example at those places where open_n_lock_single_table()
      is called. That function implements the temporary breaking of
      a table list for opening a single table.
    */
    for (table= tables;
         table && table != first_not_own;
         table= table->next_global)
    {
      if (table->placeholder())
        continue;

      /*
        In a stored function or trigger we should ensure that we won't change
        a table that is already used by the calling statement.
      */
      if (thd->prelocked_mode &&
          table->lock_type >= TL_WRITE_ALLOW_WRITE)
      {
        for (TABLE* opentab= thd->open_tables; opentab; opentab= opentab->next)
        {
          if (table->table->s == opentab->s && opentab->query_id &&
              table->table->query_id != opentab->query_id)
          {
            my_error(ER_CANT_UPDATE_USED_TABLE_IN_SF_OR_TRG, MYF(0),
                     table->table->s->table_name.str);
            DBUG_RETURN(-1);
          }
        }
      }

      if (check_lock_and_start_stmt(thd, table->table, table->lock_type))
      {
	DBUG_RETURN(-1);
      }
    }
    /*
      If we are under explicit LOCK TABLES and our statement requires
      prelocking, we should mark all "additional" tables as free for use
      and enter prelocked mode.
    */
    if (thd->lex->requires_prelocking())
    {
      mark_real_tables_as_free_for_reuse(first_not_own);
      DBUG_PRINT("info", ("thd->prelocked_mode= PRELOCKED_UNDER_LOCK_TABLES"));
      thd->prelocked_mode= PRELOCKED_UNDER_LOCK_TABLES;
    }
  }

  DBUG_RETURN(thd->decide_logging_format(tables));
}


/*
  Prepare statement for reopening of tables and recalculation of set of
  prelocked tables.

  SYNOPSIS
    close_tables_for_reopen()
      thd    in     Thread context
      tables in/out List of tables which we were trying to open and lock

*/

void close_tables_for_reopen(THD *thd, TABLE_LIST **tables)
{
  /*
    If table list consists only from tables from prelocking set, table list
    for new attempt should be empty, so we have to update list's root pointer.
  */
  if (thd->lex->first_not_own_table() == *tables)
    *tables= 0;
  thd->lex->chop_off_not_own_tables();
  sp_remove_not_own_routines(thd->lex);
  for (TABLE_LIST *tmp= *tables; tmp; tmp= tmp->next_global)
    tmp->table= 0;
  close_thread_tables(thd);
}


/*
  Open a single table without table caching and don't set it in open_list

  SYNPOSIS
    open_temporary_table()
    thd		  Thread object
    path	  Path (without .frm)
    db		  database
    table_name	  Table name
    link_in_list  1 if table should be linked into thd->temporary_tables

 NOTES:
    Used by alter_table to open a temporary table and when creating
    a temporary table with CREATE TEMPORARY ...

 RETURN
   0  Error
   #  TABLE object
*/

TABLE *open_temporary_table(THD *thd, const char *path, const char *db,
			    const char *table_name, bool link_in_list)
{
  TABLE *tmp_table;
  TABLE_SHARE *share;
  char cache_key[MAX_DBKEY_LENGTH], *saved_cache_key, *tmp_path;
  uint key_length;
  TABLE_LIST table_list;
  DBUG_ENTER("open_temporary_table");
  DBUG_PRINT("enter",
             ("table: '%s'.'%s'  path: '%s'  server_id: %u  "
              "pseudo_thread_id: %lu",
              db, table_name, path,
              (uint) thd->server_id, (ulong) thd->variables.pseudo_thread_id));

  table_list.db=         (char*) db;
  table_list.table_name= (char*) table_name;
  /* Create the cache_key for temporary tables */
  key_length= create_table_def_key(thd, cache_key, &table_list, 1);

  if (!(tmp_table= (TABLE*) my_malloc(sizeof(*tmp_table) + sizeof(*share) +
                                      strlen(path)+1 + key_length,
                                      MYF(MY_WME))))
    DBUG_RETURN(0);				/* purecov: inspected */

  share= (TABLE_SHARE*) (tmp_table+1);
  tmp_path= (char*) (share+1);
  saved_cache_key= strmov(tmp_path, path)+1;
  memcpy(saved_cache_key, cache_key, key_length);

  init_tmp_table_share(thd, share, saved_cache_key, key_length,
                       strend(saved_cache_key)+1, tmp_path);

  if (open_table_def(thd, share, 0) ||
      open_table_from_share(thd, share, table_name,
                            (uint) (HA_OPEN_KEYFILE | HA_OPEN_RNDFILE |
                                    HA_GET_INDEX),
                            READ_KEYINFO | COMPUTE_TYPES | EXTRA_RECORD,
                            ha_open_options,
                            tmp_table, FALSE))
  {
    /* No need to lock share->mutex as this is not needed for tmp tables */
    free_table_share(share);
    my_free((char*) tmp_table,MYF(0));
    DBUG_RETURN(0);
  }

  tmp_table->reginfo.lock_type= TL_WRITE;	 // Simulate locked
  share->tmp_table= (tmp_table->file->has_transactions() ? 
                     TRANSACTIONAL_TMP_TABLE : NON_TRANSACTIONAL_TMP_TABLE);

  if (link_in_list)
  {
    /* growing temp list at the head */
    tmp_table->next= thd->temporary_tables;
    if (tmp_table->next)
      tmp_table->next->prev= tmp_table;
    thd->temporary_tables= tmp_table;
    thd->temporary_tables->prev= 0;
    if (thd->slave_thread)
      slave_open_temp_tables++;
  }
  tmp_table->pos_in_table_list= 0;
  DBUG_PRINT("tmptable", ("opened table: '%s'.'%s' 0x%lx", tmp_table->s->db.str,
                          tmp_table->s->table_name.str, (long) tmp_table));
  DBUG_RETURN(tmp_table);
}


bool rm_temporary_table(handlerton *base, char *path)
{
  bool error=0;
  handler *file;
  char *ext;
  DBUG_ENTER("rm_temporary_table");

  strmov(ext= strend(path), reg_ext);
  if (mysql_file_delete(key_file_frm, path, MYF(0)))
    error=1; /* purecov: inspected */
  *ext= 0;				// remove extension
  file= get_new_handler((TABLE_SHARE*) 0, current_thd->mem_root, base);
  if (file && file->ha_delete_table(path))
  {
    error=1;
    sql_print_warning("Could not remove temporary table: '%s', error: %d",
                      path, my_errno);
  }
  delete file;
  DBUG_RETURN(error);
}


/*****************************************************************************
* The following find_field_in_XXX procedures implement the core of the
* name resolution functionality. The entry point to resolve a column name in a
* list of tables is 'find_field_in_tables'. It calls 'find_field_in_table_ref'
* for each table reference. In turn, depending on the type of table reference,
* 'find_field_in_table_ref' calls one of the 'find_field_in_XXX' procedures
* below specific for the type of table reference.
******************************************************************************/

/* Special Field pointers as return values of find_field_in_XXX functions. */
Field *not_found_field= (Field*) 0x1;
Field *view_ref_found= (Field*) 0x2; 

#define WRONG_GRANT (Field*) -1

static void update_field_dependencies(THD *thd, Field *field, TABLE *table)
{
  DBUG_ENTER("update_field_dependencies");
  if (thd->mark_used_columns != MARK_COLUMNS_NONE)
  {
    MY_BITMAP *current_bitmap, *other_bitmap;

    /*
      We always want to register the used keys, as the column bitmap may have
      been set for all fields (for example for view).
    */
      
    table->covering_keys.intersect(field->part_of_key);
    table->merge_keys.merge(field->part_of_key);

    if (thd->mark_used_columns == MARK_COLUMNS_READ)
    {
      current_bitmap= table->read_set;
      other_bitmap=   table->write_set;
    }
    else
    {
      current_bitmap= table->write_set;
      other_bitmap=   table->read_set;
    }

    /* 
       The test-and-set mechanism in the bitmap is not reliable during
       multi-UPDATE statements under MARK_COLUMNS_READ mode
       (thd->mark_used_columns == MARK_COLUMNS_READ), as this bitmap contains
       only those columns that are used in the SET clause. I.e they are being
       set here. See multi_update::prepare()
    */
    if (bitmap_fast_test_and_set(current_bitmap, field->field_index))
    {
      if (thd->mark_used_columns == MARK_COLUMNS_WRITE)
      {
        DBUG_PRINT("warning", ("Found duplicated field"));
        thd->dup_field= field;
      }
      else
      {
        DBUG_PRINT("note", ("Field found before"));
      }
      DBUG_VOID_RETURN;
    }
    if (table->get_fields_in_item_tree)
      field->flags|= GET_FIXED_FIELDS_FLAG;
    table->used_fields++;
  }
  else if (table->get_fields_in_item_tree)
    field->flags|= GET_FIXED_FIELDS_FLAG;
  DBUG_VOID_RETURN;
}


/*
  Find a field by name in a view that uses merge algorithm.

  SYNOPSIS
    find_field_in_view()
    thd				thread handler
    table_list			view to search for 'name'
    name			name of field
    length			length of name
    item_name                   name of item if it will be created (VIEW)
    ref				expression substituted in VIEW should be passed
                                using this reference (return view_ref_found)
    register_tree_change        TRUE if ref is not stack variable and we
                                need register changes in item tree

  RETURN
    0			field is not found
    view_ref_found	found value in VIEW (real result is in *ref)
    #			pointer to field - only for schema table fields
*/

static Field *
find_field_in_view(THD *thd, TABLE_LIST *table_list,
                   const char *name, uint length,
                   const char *item_name, Item **ref,
                   bool register_tree_change)
{
  DBUG_ENTER("find_field_in_view");
  DBUG_PRINT("enter",
             ("view: '%s', field name: '%s', item name: '%s', ref 0x%lx",
              table_list->alias, name, item_name, (ulong) ref));
  Field_iterator_view field_it;
  field_it.set(table_list);
  Query_arena *arena= 0, backup;  
  
  DBUG_ASSERT(table_list->schema_table_reformed ||
              (ref != 0 && table_list->view != 0));
  for (; !field_it.end_of_fields(); field_it.next())
  {
    if (!my_strcasecmp(system_charset_info, field_it.name(), name))
    {
      // in PS use own arena or data will be freed after prepare
      if (register_tree_change &&
          thd->stmt_arena->is_stmt_prepare_or_first_stmt_execute())
        arena= thd->activate_stmt_arena_if_needed(&backup);
      /*
        create_item() may, or may not create a new Item, depending on
        the column reference. See create_view_field() for details.
      */
      Item *item= field_it.create_item(thd);
      if (arena)
        thd->restore_active_arena(arena, &backup);
      
      if (!item)
        DBUG_RETURN(0);
      /*
       *ref != NULL means that *ref contains the item that we need to
       replace. If the item was aliased by the user, set the alias to
       the replacing item.
       We need to set alias on both ref itself and on ref real item.
      */
      if (*ref && !(*ref)->is_autogenerated_name)
      {
        item->set_name((*ref)->name, (*ref)->name_length,
                       system_charset_info);
        item->real_item()->set_name((*ref)->name, (*ref)->name_length,
                       system_charset_info);
      }
      if (register_tree_change)
        thd->change_item_tree(ref, item);
      else
        *ref= item;
      DBUG_RETURN((Field*) view_ref_found);
    }
  }
  DBUG_RETURN(0);
}


/*
  Find field by name in a NATURAL/USING join table reference.

  SYNOPSIS
    find_field_in_natural_join()
    thd			 [in]  thread handler
    table_ref            [in]  table reference to search
    name		 [in]  name of field
    length		 [in]  length of name
    ref                  [in/out] if 'name' is resolved to a view field, ref is
                               set to point to the found view field
    register_tree_change [in]  TRUE if ref is not stack variable and we
                               need register changes in item tree
    actual_table         [out] the original table reference where the field
                               belongs - differs from 'table_list' only for
                               NATURAL/USING joins

  DESCRIPTION
    Search for a field among the result fields of a NATURAL/USING join.
    Notice that this procedure is called only for non-qualified field
    names. In the case of qualified fields, we search directly the base
    tables of a natural join.

  RETURN
    NULL        if the field was not found
    WRONG_GRANT if no access rights to the found field
    #           Pointer to the found Field
*/

static Field *
find_field_in_natural_join(THD *thd, TABLE_LIST *table_ref, const char *name,
                           uint length, Item **ref, bool register_tree_change,
                           TABLE_LIST **actual_table)
{
  List_iterator_fast<Natural_join_column>
    field_it(*(table_ref->join_columns));
  Natural_join_column *nj_col, *curr_nj_col;
  Field *found_field;
  Query_arena *arena, backup;
  DBUG_ENTER("find_field_in_natural_join");
  DBUG_PRINT("enter", ("field name: '%s', ref 0x%lx",
		       name, (ulong) ref));
  DBUG_ASSERT(table_ref->is_natural_join && table_ref->join_columns);
  DBUG_ASSERT(*actual_table == NULL);

  LINT_INIT(arena);
  LINT_INIT(found_field);

  for (nj_col= NULL, curr_nj_col= field_it++; curr_nj_col; 
       curr_nj_col= field_it++)
  {
    if (!my_strcasecmp(system_charset_info, curr_nj_col->name(), name))
    {
      if (nj_col)
      {
        my_error(ER_NON_UNIQ_ERROR, MYF(0), name, thd->where);
        DBUG_RETURN(NULL);
      }
      nj_col= curr_nj_col;
    }
  }
  if (!nj_col)
    DBUG_RETURN(NULL);

  if (nj_col->view_field)
  {
    Item *item;
    LINT_INIT(arena);
    if (register_tree_change)
      arena= thd->activate_stmt_arena_if_needed(&backup);
    /*
      create_item() may, or may not create a new Item, depending on the
      column reference. See create_view_field() for details.
    */
    item= nj_col->create_item(thd);
    /*
     *ref != NULL means that *ref contains the item that we need to
     replace. If the item was aliased by the user, set the alias to
     the replacing item.
     We need to set alias on both ref itself and on ref real item.
     */
    if (*ref && !(*ref)->is_autogenerated_name)
    {
      item->set_name((*ref)->name, (*ref)->name_length,
                     system_charset_info);
      item->real_item()->set_name((*ref)->name, (*ref)->name_length,
                                  system_charset_info);
    }
    if (register_tree_change && arena)
      thd->restore_active_arena(arena, &backup);

    if (!item)
      DBUG_RETURN(NULL);
    DBUG_ASSERT(nj_col->table_field == NULL);
    if (nj_col->table_ref->schema_table_reformed)
    {
      /*
        Translation table items are always Item_fields and fixed
        already('mysql_schema_table' function). So we can return
        ->field. It is used only for 'show & where' commands.
      */
      DBUG_RETURN(((Item_field*) (nj_col->view_field->item))->field);
    }
    if (register_tree_change)
      thd->change_item_tree(ref, item);
    else
      *ref= item;
    found_field= (Field*) view_ref_found;
  }
  else
  {
    /* This is a base table. */
    DBUG_ASSERT(nj_col->view_field == NULL);
    /*
      This fix_fields is not necessary (initially this item is fixed by
      the Item_field constructor; after reopen_tables the Item_func_eq
      calls fix_fields on that item), it's just a check during table
      reopening for columns that was dropped by the concurrent connection.
    */
    if (!nj_col->table_field->fixed &&
        nj_col->table_field->fix_fields(thd, (Item **)&nj_col->table_field))
    {
      DBUG_PRINT("info", ("column '%s' was dropped by the concurrent connection",
                          nj_col->table_field->name));
      DBUG_RETURN(NULL);
    }
    DBUG_ASSERT(nj_col->table_ref->table == nj_col->table_field->field->table);
    found_field= nj_col->table_field->field;
    update_field_dependencies(thd, found_field, nj_col->table_ref->table);
  }

  *actual_table= nj_col->table_ref;
  
  DBUG_RETURN(found_field);
}


/*
  Find field by name in a base table or a view with temp table algorithm.

  SYNOPSIS
    find_field_in_table()
    thd				thread handler
    table			table where to search for the field
    name			name of field
    length			length of name
    allow_rowid			do allow finding of "_rowid" field?
    cached_field_index_ptr	cached position in field list (used to speedup
                                lookup for fields in prepared tables)

  RETURN
    0	field is not found
    #	pointer to field
*/

Field *
find_field_in_table(THD *thd, TABLE *table, const char *name, uint length,
                    bool allow_rowid, uint *cached_field_index_ptr)
{
  Field **field_ptr, *field;
  uint cached_field_index= *cached_field_index_ptr;
  DBUG_ENTER("find_field_in_table");
  DBUG_PRINT("enter", ("table: '%s', field name: '%s'", table->alias, name));

  /* We assume here that table->field < NO_CACHED_FIELD_INDEX = UINT_MAX */
  if (cached_field_index < table->s->fields &&
      !my_strcasecmp(system_charset_info,
                     table->field[cached_field_index]->field_name, name))
    field_ptr= table->field + cached_field_index;
  else if (table->s->name_hash.records)
  {
    field_ptr= (Field**) my_hash_search(&table->s->name_hash, (uchar*) name,
                                        length);
    if (field_ptr)
    {
      /*
        field_ptr points to field in TABLE_SHARE. Convert it to the matching
        field in table
      */
      field_ptr= (table->field + (field_ptr - table->s->field));
    }
  }
  else
  {
    if (!(field_ptr= table->field))
      DBUG_RETURN((Field *)0);
    for (; *field_ptr; ++field_ptr)
      if (!my_strcasecmp(system_charset_info, (*field_ptr)->field_name, name))
        break;
  }

  if (field_ptr && *field_ptr)
  {
    *cached_field_index_ptr= field_ptr - table->field;
    field= *field_ptr;
  }
  else
  {
    if (!allow_rowid ||
        my_strcasecmp(system_charset_info, name, "_rowid") ||
        table->s->rowid_field_offset == 0)
      DBUG_RETURN((Field*) 0);
    field= table->field[table->s->rowid_field_offset-1];
  }

  update_field_dependencies(thd, field, table);

  DBUG_RETURN(field);
}


/*
  Find field in a table reference.

  SYNOPSIS
    find_field_in_table_ref()
    thd			   [in]  thread handler
    table_list		   [in]  table reference to search
    name		   [in]  name of field
    length		   [in]  field length of name
    item_name              [in]  name of item if it will be created (VIEW)
    db_name                [in]  optional database name that qualifies the
    table_name             [in]  optional table name that qualifies the field
    ref		       [in/out] if 'name' is resolved to a view field, ref
                                 is set to point to the found view field
    check_privileges       [in]  check privileges
    allow_rowid		   [in]  do allow finding of "_rowid" field?
    cached_field_index_ptr [in]  cached position in field list (used to
                                 speedup lookup for fields in prepared tables)
    register_tree_change   [in]  TRUE if ref is not stack variable and we
                                 need register changes in item tree
    actual_table           [out] the original table reference where the field
                                 belongs - differs from 'table_list' only for
                                 NATURAL_USING joins.

  DESCRIPTION
    Find a field in a table reference depending on the type of table
    reference. There are three types of table references with respect
    to the representation of their result columns:
    - an array of Field_translator objects for MERGE views and some
      information_schema tables,
    - an array of Field objects (and possibly a name hash) for stored
      tables,
    - a list of Natural_join_column objects for NATURAL/USING joins.
    This procedure detects the type of the table reference 'table_list'
    and calls the corresponding search routine.

  RETURN
    0			field is not found
    view_ref_found	found value in VIEW (real result is in *ref)
    #			pointer to field
*/

Field *
find_field_in_table_ref(THD *thd, TABLE_LIST *table_list,
                        const char *name, uint length,
                        const char *item_name, const char *db_name,
                        const char *table_name, Item **ref,
                        bool check_privileges, bool allow_rowid,
                        uint *cached_field_index_ptr,
                        bool register_tree_change, TABLE_LIST **actual_table)
{
  Field *fld;
  DBUG_ENTER("find_field_in_table_ref");
  DBUG_ASSERT(table_list->alias);
  DBUG_ASSERT(name);
  DBUG_ASSERT(item_name);
  DBUG_PRINT("enter",
             ("table: '%s'  field name: '%s'  item name: '%s'  ref 0x%lx",
              table_list->alias, name, item_name, (ulong) ref));

  /*
    Check that the table and database that qualify the current field name
    are the same as the table reference we are going to search for the field.

    Exclude from the test below nested joins because the columns in a
    nested join generally originate from different tables. Nested joins
    also have no table name, except when a nested join is a merge view
    or an information schema table.

    We include explicitly table references with a 'field_translation' table,
    because if there are views over natural joins we don't want to search
    inside the view, but we want to search directly in the view columns
    which are represented as a 'field_translation'.

    TODO: Ensure that table_name, db_name and tables->db always points to
          something !
  */
  if (/* Exclude nested joins. */
      (!table_list->nested_join ||
       /* Include merge views and information schema tables. */
       table_list->field_translation) &&
      /*
        Test if the field qualifiers match the table reference we plan
        to search.
      */
      table_name && table_name[0] &&
      (my_strcasecmp(table_alias_charset, table_list->alias, table_name) ||
       (db_name && db_name[0] && table_list->db && table_list->db[0] &&
        (table_list->schema_table ?
         my_strcasecmp(system_charset_info, db_name, table_list->db) :
         strcmp(db_name, table_list->db)))))
    DBUG_RETURN(0);

  *actual_table= NULL;

  if (table_list->field_translation)
  {
    /* 'table_list' is a view or an information schema table. */
    if ((fld= find_field_in_view(thd, table_list, name, length, item_name, ref,
                                 register_tree_change)))
      *actual_table= table_list;
  }
  else if (!table_list->nested_join)
  {
    /* 'table_list' is a stored table. */
    DBUG_ASSERT(table_list->table);
    if ((fld= find_field_in_table(thd, table_list->table, name, length,
                                  allow_rowid,
                                  cached_field_index_ptr)))
      *actual_table= table_list;
  }
  else
  {
    /*
      'table_list' is a NATURAL/USING join, or an operand of such join that
      is a nested join itself.

      If the field name we search for is qualified, then search for the field
      in the table references used by NATURAL/USING the join.
    */
    if (table_name && table_name[0])
    {
      List_iterator<TABLE_LIST> it(table_list->nested_join->join_list);
      TABLE_LIST *table;
      while ((table= it++))
      {
        if ((fld= find_field_in_table_ref(thd, table, name, length, item_name,
                                          db_name, table_name, ref,
                                          check_privileges, allow_rowid,
                                          cached_field_index_ptr,
                                          register_tree_change, actual_table)))
          DBUG_RETURN(fld);
      }
      DBUG_RETURN(0);
    }
    /*
      Non-qualified field, search directly in the result columns of the
      natural join. The condition of the outer IF is true for the top-most
      natural join, thus if the field is not qualified, we will search
      directly the top-most NATURAL/USING join.
    */
    fld= find_field_in_natural_join(thd, table_list, name, length, ref,
                                    register_tree_change, actual_table);
  }

  if (fld)
  {
#ifndef NO_EMBEDDED_ACCESS_CHECKS
    /* Check if there are sufficient access rights to the found field. */
    if (check_privileges &&
        check_column_grant_in_table_ref(thd, *actual_table, name, length))
      fld= WRONG_GRANT;
    else
#endif
      if (thd->mark_used_columns != MARK_COLUMNS_NONE)
      {
        /*
          Get rw_set correct for this field so that the handler
          knows that this field is involved in the query and gets
          retrieved/updated
         */
        Field *field_to_set= NULL;
        if (fld == view_ref_found)
        {
          Item *it= (*ref)->real_item();
          if (it->type() == Item::FIELD_ITEM)
            field_to_set= ((Item_field*)it)->field;
          else
          {
            if (thd->mark_used_columns == MARK_COLUMNS_READ)
              it->walk(&Item::register_field_in_read_map, 1, (uchar *) 0);
          }
        }
        else
          field_to_set= fld;
        if (field_to_set)
        {
          TABLE *table= field_to_set->table;
          if (thd->mark_used_columns == MARK_COLUMNS_READ)
            bitmap_set_bit(table->read_set, field_to_set->field_index);
          else
            bitmap_set_bit(table->write_set, field_to_set->field_index);
        }
      }
  }
  DBUG_RETURN(fld);
}


/*
  Find field in table, no side effects, only purpose is to check for field
  in table object and get reference to the field if found.

  SYNOPSIS
  find_field_in_table_sef()

  table                         table where to find
  name                          Name of field searched for

  RETURN
    0                   field is not found
    #                   pointer to field
*/

Field *find_field_in_table_sef(TABLE *table, const char *name)
{
  Field **field_ptr;
  if (table->s->name_hash.records)
  {
    field_ptr= (Field**)my_hash_search(&table->s->name_hash,(uchar*) name,
                                       strlen(name));
    if (field_ptr)
    {
      /*
        field_ptr points to field in TABLE_SHARE. Convert it to the matching
        field in table
      */
      field_ptr= (table->field + (field_ptr - table->s->field));
    }
  }
  else
  {
    if (!(field_ptr= table->field))
      return (Field *)0;
    for (; *field_ptr; ++field_ptr)
      if (!my_strcasecmp(system_charset_info, (*field_ptr)->field_name, name))
        break;
  }
  if (field_ptr)
    return *field_ptr;
  else
    return (Field *)0;
}


/*
  Find field in table list.

  SYNOPSIS
    find_field_in_tables()
    thd			  pointer to current thread structure
    item		  field item that should be found
    first_table           list of tables to be searched for item
    last_table            end of the list of tables to search for item. If NULL
                          then search to the end of the list 'first_table'.
    ref			  if 'item' is resolved to a view field, ref is set to
                          point to the found view field
    report_error	  Degree of error reporting:
                          - IGNORE_ERRORS then do not report any error
                          - IGNORE_EXCEPT_NON_UNIQUE report only non-unique
                            fields, suppress all other errors
                          - REPORT_EXCEPT_NON_UNIQUE report all other errors
                            except when non-unique fields were found
                          - REPORT_ALL_ERRORS
    check_privileges      need to check privileges
    register_tree_change  TRUE if ref is not a stack variable and we
                          to need register changes in item tree

  RETURN VALUES
    0			If error: the found field is not unique, or there are
                        no sufficient access priviliges for the found field,
                        or the field is qualified with non-existing table.
    not_found_field	The function was called with report_error ==
                        (IGNORE_ERRORS || IGNORE_EXCEPT_NON_UNIQUE) and a
			field was not found.
    view_ref_found	View field is found, item passed through ref parameter
    found field         If a item was resolved to some field
*/

Field *
find_field_in_tables(THD *thd, Item_ident *item,
                     TABLE_LIST *first_table, TABLE_LIST *last_table,
		     Item **ref, find_item_error_report_type report_error,
                     bool check_privileges, bool register_tree_change)
{
  Field *found=0;
  const char *db= item->db_name;
  const char *table_name= item->table_name;
  const char *name= item->field_name;
  uint length=(uint) strlen(name);
  char name_buff[NAME_LEN+1];
  TABLE_LIST *cur_table= first_table;
  TABLE_LIST *actual_table;
  bool allow_rowid;

  if (!table_name || !table_name[0])
  {
    table_name= 0;                              // For easier test
    db= 0;
  }

  allow_rowid= table_name || (cur_table && !cur_table->next_local);

  if (item->cached_table)
  {
    /*
      This shortcut is used by prepared statements. We assume that
      TABLE_LIST *first_table is not changed during query execution (which
      is true for all queries except RENAME but luckily RENAME doesn't
      use fields...) so we can rely on reusing pointer to its member.
      With this optimization we also miss case when addition of one more
      field makes some prepared query ambiguous and so erroneous, but we
      accept this trade off.
    */
    TABLE_LIST *table_ref= item->cached_table;
    /*
      The condition (table_ref->view == NULL) ensures that we will call
      find_field_in_table even in the case of information schema tables
      when table_ref->field_translation != NULL.
      */
    if (table_ref->table && !table_ref->view)
      found= find_field_in_table(thd, table_ref->table, name, length,
                                 TRUE, &(item->cached_field_index));
    else
      found= find_field_in_table_ref(thd, table_ref, name, length, item->name,
                                     NULL, NULL, ref, check_privileges,
                                     TRUE, &(item->cached_field_index),
                                     register_tree_change,
                                     &actual_table);
    if (found)
    {
      if (found == WRONG_GRANT)
	return (Field*) 0;

      /*
        Only views fields should be marked as dependent, not an underlying
        fields.
      */
      if (!table_ref->belong_to_view)
      {
        SELECT_LEX *current_sel= thd->lex->current_select;
        SELECT_LEX *last_select= table_ref->select_lex;
        /*
          If the field was an outer referencee, mark all selects using this
          sub query as dependent on the outer query
        */
        if (current_sel != last_select)
          mark_select_range_as_dependent(thd, last_select, current_sel,
                                         found, *ref, item);
      }
      return found;
    }
  }

  if (db && lower_case_table_names)
  {
    /*
      convert database to lower case for comparison.
      We can't do this in Item_field as this would change the
      'name' of the item which may be used in the select list
    */
    strmake(name_buff, db, sizeof(name_buff)-1);
    my_casedn_str(files_charset_info, name_buff);
    db= name_buff;
  }

  if (last_table)
    last_table= last_table->next_name_resolution_table;

  for (; cur_table != last_table ;
       cur_table= cur_table->next_name_resolution_table)
  {
    Field *cur_field= find_field_in_table_ref(thd, cur_table, name, length,
                                              item->name, db, table_name, ref,
                                              (thd->lex->sql_command ==
                                               SQLCOM_SHOW_FIELDS)
                                              ? false : check_privileges,
                                              allow_rowid,
                                              &(item->cached_field_index),
                                              register_tree_change,
                                              &actual_table);
    if (cur_field)
    {
      if (cur_field == WRONG_GRANT)
      {
        if (thd->lex->sql_command != SQLCOM_SHOW_FIELDS)
          return (Field*) 0;

        thd->clear_error();
        cur_field= find_field_in_table_ref(thd, cur_table, name, length,
                                           item->name, db, table_name, ref,
                                           false,
                                           allow_rowid,
                                           &(item->cached_field_index),
                                           register_tree_change,
                                           &actual_table);
        if (cur_field)
        {
          Field *nf=new Field_null(NULL,0,Field::NONE,
                                   cur_field->field_name,
                                   &my_charset_bin);
          nf->init(cur_table->table);
          cur_field= nf;
        }
      }

      /*
        Store the original table of the field, which may be different from
        cur_table in the case of NATURAL/USING join.
      */
      item->cached_table= (!actual_table->cacheable_table || found) ?
                          0 : actual_table;

      DBUG_ASSERT(thd->where);
      /*
        If we found a fully qualified field we return it directly as it can't
        have duplicates.
       */
      if (db)
        return cur_field;

      if (found)
      {
        if (report_error == REPORT_ALL_ERRORS ||
            report_error == IGNORE_EXCEPT_NON_UNIQUE)
          my_error(ER_NON_UNIQ_ERROR, MYF(0),
                   table_name ? item->full_name() : name, thd->where);
        return (Field*) 0;
      }
      found= cur_field;
    }
  }

  if (found)
    return found;

  /*
    If the field was qualified and there were no tables to search, issue
    an error that an unknown table was given. The situation is detected
    as follows: if there were no tables we wouldn't go through the loop
    and cur_table wouldn't be updated by the loop increment part, so it
    will be equal to the first table.
  */
  if (table_name && (cur_table == first_table) &&
      (report_error == REPORT_ALL_ERRORS ||
       report_error == REPORT_EXCEPT_NON_UNIQUE))
  {
    char buff[NAME_LEN*2 + 2];
    if (db && db[0])
    {
      strxnmov(buff,sizeof(buff)-1,db,".",table_name,NullS);
      table_name=buff;
    }
    my_error(ER_UNKNOWN_TABLE, MYF(0), table_name, thd->where);
  }
  else
  {
    if (report_error == REPORT_ALL_ERRORS ||
        report_error == REPORT_EXCEPT_NON_UNIQUE)
      my_error(ER_BAD_FIELD_ERROR, MYF(0), item->full_name(), thd->where);
    else
      found= not_found_field;
  }
  return found;
}


/*
  Find Item in list of items (find_field_in_tables analog)

  TODO
    is it better return only counter?

  SYNOPSIS
    find_item_in_list()
    find			Item to find
    items			List of items
    counter			To return number of found item
    report_error
      REPORT_ALL_ERRORS		report errors, return 0 if error
      REPORT_EXCEPT_NOT_FOUND	Do not report 'not found' error and
				return not_found_item, report other errors,
				return 0
      IGNORE_ERRORS		Do not report errors, return 0 if error
    resolution                  Set to the resolution type if the item is found 
                                (it says whether the item is resolved 
                                 against an alias name,
                                 or as a field name without alias,
                                 or as a field hidden by alias,
                                 or ignoring alias)
                                
  RETURN VALUES
    0			Item is not found or item is not unique,
			error message is reported
    not_found_item	Function was called with
			report_error == REPORT_EXCEPT_NOT_FOUND and
			item was not found. No error message was reported
                        found field
*/

/* Special Item pointer to serve as a return value from find_item_in_list(). */
Item **not_found_item= (Item**) 0x1;


Item **
find_item_in_list(Item *find, List<Item> &items, uint *counter,
                  find_item_error_report_type report_error,
                  enum_resolution_type *resolution)
{
  List_iterator<Item> li(items);
  Item **found=0, **found_unaliased= 0, *item;
  const char *db_name=0;
  const char *field_name=0;
  const char *table_name=0;
  bool found_unaliased_non_uniq= 0;
  /*
    true if the item that we search for is a valid name reference
    (and not an item that happens to have a name).
  */
  bool is_ref_by_name= 0;
  uint unaliased_counter= 0;

  *resolution= NOT_RESOLVED;

  is_ref_by_name= (find->type() == Item::FIELD_ITEM  || 
                   find->type() == Item::REF_ITEM);
  if (is_ref_by_name)
  {
    field_name= ((Item_ident*) find)->field_name;
    table_name= ((Item_ident*) find)->table_name;
    db_name=    ((Item_ident*) find)->db_name;
  }

  for (uint i= 0; (item=li++); i++)
  {
    if (field_name && item->real_item()->type() == Item::FIELD_ITEM)
    {
      Item_ident *item_field= (Item_ident*) item;

      /*
	In case of group_concat() with ORDER BY condition in the QUERY
	item_field can be field of temporary table without item name 
	(if this field created from expression argument of group_concat()),
	=> we have to check presence of name before compare
      */ 
      if (!item_field->name)
        continue;

      if (table_name)
      {
        /*
          If table name is specified we should find field 'field_name' in
          table 'table_name'. According to SQL-standard we should ignore
          aliases in this case.

          Since we should NOT prefer fields from the select list over
          other fields from the tables participating in this select in
          case of ambiguity we have to do extra check outside this function.

          We use strcmp for table names and database names as these may be
          case sensitive. In cases where they are not case sensitive, they
          are always in lower case.

	  item_field->field_name and item_field->table_name can be 0x0 if
	  item is not fix_field()'ed yet.
        */
        if (item_field->field_name && item_field->table_name &&
	    !my_strcasecmp(system_charset_info, item_field->field_name,
                           field_name) &&
            !my_strcasecmp(table_alias_charset, item_field->table_name, 
                           table_name) &&
            (!db_name || (item_field->db_name &&
                          !strcmp(item_field->db_name, db_name))))
        {
          if (found_unaliased)
          {
            if ((*found_unaliased)->eq(item, 0))
              continue;
            /*
              Two matching fields in select list.
              We already can bail out because we are searching through
              unaliased names only and will have duplicate error anyway.
            */
            if (report_error != IGNORE_ERRORS)
              my_error(ER_NON_UNIQ_ERROR, MYF(0),
                       find->full_name(), current_thd->where);
            return (Item**) 0;
          }
          found_unaliased= li.ref();
          unaliased_counter= i;
          *resolution= RESOLVED_IGNORING_ALIAS;
          if (db_name)
            break;                              // Perfect match
        }
      }
      else
      {
        int fname_cmp= my_strcasecmp(system_charset_info,
                                     item_field->field_name,
                                     field_name);
        if (!my_strcasecmp(system_charset_info,
                           item_field->name,field_name))
        {
          /*
            If table name was not given we should scan through aliases
            and non-aliased fields first. We are also checking unaliased
            name of the field in then next  else-if, to be able to find
            instantly field (hidden by alias) if no suitable alias or
            non-aliased field was found.
          */
          if (found)
          {
            if ((*found)->eq(item, 0))
              continue;                           // Same field twice
            if (report_error != IGNORE_ERRORS)
              my_error(ER_NON_UNIQ_ERROR, MYF(0),
                       find->full_name(), current_thd->where);
            return (Item**) 0;
          }
          found= li.ref();
          *counter= i;
          *resolution= fname_cmp ? RESOLVED_AGAINST_ALIAS:
	                           RESOLVED_WITH_NO_ALIAS;
        }
        else if (!fname_cmp)
        {
          /*
            We will use non-aliased field or react on such ambiguities only if
            we won't be able to find aliased field.
            Again if we have ambiguity with field outside of select list
            we should prefer fields from select list.
          */
          if (found_unaliased)
          {
            if ((*found_unaliased)->eq(item, 0))
              continue;                           // Same field twice
            found_unaliased_non_uniq= 1;
          }
          found_unaliased= li.ref();
          unaliased_counter= i;
        }
      }
    }
    else if (!table_name)
    { 
      if (is_ref_by_name && find->name && item->name &&
	  !my_strcasecmp(system_charset_info,item->name,find->name))
      {
        found= li.ref();
        *counter= i;
        *resolution= RESOLVED_AGAINST_ALIAS;
        break;
      }
      else if (find->eq(item,0))
      {
        found= li.ref();
        *counter= i;
        *resolution= RESOLVED_IGNORING_ALIAS;
        break;
      }
    }
    else if (table_name && item->type() == Item::REF_ITEM &&
             ((Item_ref *)item)->ref_type() == Item_ref::VIEW_REF)
    {
      /*
        TODO:Here we process prefixed view references only. What we should 
        really do is process all types of Item_refs. But this will currently 
        lead to a clash with the way references to outer SELECTs (from the 
        HAVING clause) are handled in e.g. :
        SELECT 1 FROM t1 AS t1_o GROUP BY a
          HAVING (SELECT t1_o.a FROM t1 AS t1_i GROUP BY t1_i.a LIMIT 1).
        Processing all Item_refs here will cause t1_o.a to resolve to itself.
        We still need to process the special case of Item_direct_view_ref 
        because in the context of views they have the same meaning as 
        Item_field for tables.
      */
      Item_ident *item_ref= (Item_ident *) item;
      if (item_ref->name && item_ref->table_name &&
          !my_strcasecmp(system_charset_info, item_ref->name, field_name) &&
          !my_strcasecmp(table_alias_charset, item_ref->table_name,
                         table_name) &&
          (!db_name || (item_ref->db_name && 
                        !strcmp (item_ref->db_name, db_name))))
      {
        found= li.ref();
        *counter= i;
        *resolution= RESOLVED_IGNORING_ALIAS;
        break;
      }
    }
  }
  if (!found)
  {
    if (found_unaliased_non_uniq)
    {
      if (report_error != IGNORE_ERRORS)
        my_error(ER_NON_UNIQ_ERROR, MYF(0),
                 find->full_name(), current_thd->where);
      return (Item **) 0;
    }
    if (found_unaliased)
    {
      found= found_unaliased;
      *counter= unaliased_counter;
      *resolution= RESOLVED_BEHIND_ALIAS;
    }
  }
  if (found)
    return found;
  if (report_error != REPORT_EXCEPT_NOT_FOUND)
  {
    if (report_error == REPORT_ALL_ERRORS)
      my_error(ER_BAD_FIELD_ERROR, MYF(0),
               find->full_name(), current_thd->where);
    return (Item **) 0;
  }
  else
    return (Item **) not_found_item;
}


/*
  Test if a string is a member of a list of strings.

  SYNOPSIS
    test_if_string_in_list()
    find      the string to look for
    str_list  a list of strings to be searched

  DESCRIPTION
    Sequentially search a list of strings for a string, and test whether
    the list contains the same string.

  RETURN
    TRUE  if find is in str_list
    FALSE otherwise
*/

static bool
test_if_string_in_list(const char *find, List<String> *str_list)
{
  List_iterator<String> str_list_it(*str_list);
  String *curr_str;
  size_t find_length= strlen(find);
  while ((curr_str= str_list_it++))
  {
    if (find_length != curr_str->length())
      continue;
    if (!my_strcasecmp(system_charset_info, find, curr_str->ptr()))
      return TRUE;
  }
  return FALSE;
}


/*
  Create a new name resolution context for an item so that it is
  being resolved in a specific table reference.

  SYNOPSIS
    set_new_item_local_context()
    thd        pointer to current thread
    item       item for which new context is created and set
    table_ref  table ref where an item showld be resolved

  DESCRIPTION
    Create a new name resolution context for an item, so that the item
    is resolved only the supplied 'table_ref'.

  RETURN
    FALSE  if all OK
    TRUE   otherwise
*/

static bool
set_new_item_local_context(THD *thd, Item_ident *item, TABLE_LIST *table_ref)
{
  Name_resolution_context *context;
  if (!(context= new (thd->mem_root) Name_resolution_context))
    return TRUE;
  context->init();
  context->first_name_resolution_table=
    context->last_name_resolution_table= table_ref;
  item->context= context;
  return FALSE;
}


/*
  Find and mark the common columns of two table references.

  SYNOPSIS
    mark_common_columns()
    thd                [in] current thread
    table_ref_1        [in] the first (left) join operand
    table_ref_2        [in] the second (right) join operand
    using_fields       [in] if the join is JOIN...USING - the join columns,
                            if NATURAL join, then NULL
    found_using_fields [out] number of fields from the USING clause that were
                             found among the common fields

  DESCRIPTION
    The procedure finds the common columns of two relations (either
    tables or intermediate join results), and adds an equi-join condition
    to the ON clause of 'table_ref_2' for each pair of matching columns.
    If some of table_ref_XXX represents a base table or view, then we
    create new 'Natural_join_column' instances for each column
    reference and store them in the 'join_columns' of the table
    reference.

  IMPLEMENTATION
    The procedure assumes that store_natural_using_join_columns() was
    called for the previous level of NATURAL/USING joins.

  RETURN
    TRUE   error when some common column is non-unique, or out of memory
    FALSE  OK
*/

static bool
mark_common_columns(THD *thd, TABLE_LIST *table_ref_1, TABLE_LIST *table_ref_2,
                    List<String> *using_fields, uint *found_using_fields)
{
  Field_iterator_table_ref it_1, it_2;
  Natural_join_column *nj_col_1, *nj_col_2;
  Query_arena *arena, backup;
  bool result= TRUE;
  bool first_outer_loop= TRUE;
  /*
    Leaf table references to which new natural join columns are added
    if the leaves are != NULL.
  */
  TABLE_LIST *leaf_1= (table_ref_1->nested_join &&
                       !table_ref_1->is_natural_join) ?
                      NULL : table_ref_1;
  TABLE_LIST *leaf_2= (table_ref_2->nested_join &&
                       !table_ref_2->is_natural_join) ?
                      NULL : table_ref_2;

  DBUG_ENTER("mark_common_columns");
  DBUG_PRINT("info", ("operand_1: %s  operand_2: %s",
                      table_ref_1->alias, table_ref_2->alias));

  *found_using_fields= 0;
  arena= thd->activate_stmt_arena_if_needed(&backup);

  for (it_1.set(table_ref_1); !it_1.end_of_fields(); it_1.next())
  {
    bool found= FALSE;
    const char *field_name_1;
    /* true if field_name_1 is a member of using_fields */
    bool is_using_column_1;
    if (!(nj_col_1= it_1.get_or_create_column_ref(thd, leaf_1)))
      goto err;
    field_name_1= nj_col_1->name();
    is_using_column_1= using_fields && 
      test_if_string_in_list(field_name_1, using_fields);
    DBUG_PRINT ("info", ("field_name_1=%s.%s", 
                         nj_col_1->table_name() ? nj_col_1->table_name() : "", 
                         field_name_1));

    /*
      Find a field with the same name in table_ref_2.

      Note that for the second loop, it_2.set() will iterate over
      table_ref_2->join_columns and not generate any new elements or
      lists.
    */
    nj_col_2= NULL;
    for (it_2.set(table_ref_2); !it_2.end_of_fields(); it_2.next())
    {
      Natural_join_column *cur_nj_col_2;
      const char *cur_field_name_2;
      if (!(cur_nj_col_2= it_2.get_or_create_column_ref(thd, leaf_2)))
        goto err;
      cur_field_name_2= cur_nj_col_2->name();
      DBUG_PRINT ("info", ("cur_field_name_2=%s.%s", 
                           cur_nj_col_2->table_name() ? 
                             cur_nj_col_2->table_name() : "", 
                           cur_field_name_2));

      /*
        Compare the two columns and check for duplicate common fields.
        A common field is duplicate either if it was already found in
        table_ref_2 (then found == TRUE), or if a field in table_ref_2
        was already matched by some previous field in table_ref_1
        (then cur_nj_col_2->is_common == TRUE).
        Note that it is too early to check the columns outside of the
        USING list for ambiguity because they are not actually "referenced"
        here. These columns must be checked only on unqualified reference 
        by name (e.g. in SELECT list).
      */
      if (!my_strcasecmp(system_charset_info, field_name_1, cur_field_name_2))
      {
        DBUG_PRINT ("info", ("match c1.is_common=%d", nj_col_1->is_common));
        if (cur_nj_col_2->is_common ||
            (found && (!using_fields || is_using_column_1)))
        {
          my_error(ER_NON_UNIQ_ERROR, MYF(0), field_name_1, thd->where);
          goto err;
        }
        nj_col_2= cur_nj_col_2;
        found= TRUE;
      }
    }
    if (first_outer_loop && leaf_2)
    {
      /*
        Make sure that the next inner loop "knows" that all columns
        are materialized already.
      */
      leaf_2->is_join_columns_complete= TRUE;
      first_outer_loop= FALSE;
    }
    if (!found)
      continue;                                 // No matching field

    /*
      field_1 and field_2 have the same names. Check if they are in the USING
      clause (if present), mark them as common fields, and add a new
      equi-join condition to the ON clause.
    */
    if (nj_col_2 && (!using_fields ||is_using_column_1))
    {
      Item *item_1=   nj_col_1->create_item(thd);
      Item *item_2=   nj_col_2->create_item(thd);
      Field *field_1= nj_col_1->field();
      Field *field_2= nj_col_2->field();
      Item_ident *item_ident_1, *item_ident_2;
      Item_func_eq *eq_cond;

      if (!item_1 || !item_2)
        goto err;                               // out of memory

      /*
        The following assert checks that the two created items are of
        type Item_ident.
      */
      DBUG_ASSERT(!thd->lex->current_select->no_wrap_view_item);
      /*
        In the case of no_wrap_view_item == 0, the created items must be
        of sub-classes of Item_ident.
      */
      DBUG_ASSERT(item_1->type() == Item::FIELD_ITEM ||
                  item_1->type() == Item::REF_ITEM);
      DBUG_ASSERT(item_2->type() == Item::FIELD_ITEM ||
                  item_2->type() == Item::REF_ITEM);

      /*
        We need to cast item_1,2 to Item_ident, because we need to hook name
        resolution contexts specific to each item.
      */
      item_ident_1= (Item_ident*) item_1;
      item_ident_2= (Item_ident*) item_2;
      /*
        Create and hook special name resolution contexts to each item in the
        new join condition . We need this to both speed-up subsequent name
        resolution of these items, and to enable proper name resolution of
        the items during the execute phase of PS.
      */
      if (set_new_item_local_context(thd, item_ident_1, nj_col_1->table_ref) ||
          set_new_item_local_context(thd, item_ident_2, nj_col_2->table_ref))
        goto err;

      if (!(eq_cond= new Item_func_eq(item_ident_1, item_ident_2)))
        goto err;                               /* Out of memory. */

      /*
        Add the new equi-join condition to the ON clause. Notice that
        fix_fields() is applied to all ON conditions in setup_conds()
        so we don't do it here.
       */
      add_join_on((table_ref_1->outer_join & JOIN_TYPE_RIGHT ?
                   table_ref_1 : table_ref_2),
                  eq_cond);

      nj_col_1->is_common= nj_col_2->is_common= TRUE;
      DBUG_PRINT ("info", ("%s.%s and %s.%s are common", 
                           nj_col_1->table_name() ? 
                             nj_col_1->table_name() : "", 
                           nj_col_1->name(),
                           nj_col_2->table_name() ? 
                             nj_col_2->table_name() : "", 
                           nj_col_2->name()));

      if (field_1)
      {
        TABLE *table_1= nj_col_1->table_ref->table;
        /* Mark field_1 used for table cache. */
        bitmap_set_bit(table_1->read_set, field_1->field_index);
        table_1->covering_keys.intersect(field_1->part_of_key);
        table_1->merge_keys.merge(field_1->part_of_key);
      }
      if (field_2)
      {
        TABLE *table_2= nj_col_2->table_ref->table;
        /* Mark field_2 used for table cache. */
        bitmap_set_bit(table_2->read_set, field_2->field_index);
        table_2->covering_keys.intersect(field_2->part_of_key);
        table_2->merge_keys.merge(field_2->part_of_key);
      }

      if (using_fields != NULL)
        ++(*found_using_fields);
    }
  }
  if (leaf_1)
    leaf_1->is_join_columns_complete= TRUE;

  /*
    Everything is OK.
    Notice that at this point there may be some column names in the USING
    clause that are not among the common columns. This is an SQL error and
    we check for this error in store_natural_using_join_columns() when
    (found_using_fields < length(join_using_fields)).
  */
  result= FALSE;

err:
  if (arena)
    thd->restore_active_arena(arena, &backup);
  DBUG_RETURN(result);
}



/*
  Materialize and store the row type of NATURAL/USING join.

  SYNOPSIS
    store_natural_using_join_columns()
    thd                current thread
    natural_using_join the table reference of the NATURAL/USING join
    table_ref_1        the first (left) operand (of a NATURAL/USING join).
    table_ref_2        the second (right) operand (of a NATURAL/USING join).
    using_fields       if the join is JOIN...USING - the join columns,
                       if NATURAL join, then NULL
    found_using_fields number of fields from the USING clause that were
                       found among the common fields

  DESCRIPTION
    Iterate over the columns of both join operands and sort and store
    all columns into the 'join_columns' list of natural_using_join
    where the list is formed by three parts:
      part1: The coalesced columns of table_ref_1 and table_ref_2,
             sorted according to the column order of the first table.
      part2: The other columns of the first table, in the order in
             which they were defined in CREATE TABLE.
      part3: The other columns of the second table, in the order in
             which they were defined in CREATE TABLE.
    Time complexity - O(N1+N2), where Ni = length(table_ref_i).

  IMPLEMENTATION
    The procedure assumes that mark_common_columns() has been called
    for the join that is being processed.

  RETURN
    TRUE    error: Some common column is ambiguous
    FALSE   OK
*/

static bool
store_natural_using_join_columns(THD *thd, TABLE_LIST *natural_using_join,
                                 TABLE_LIST *table_ref_1,
                                 TABLE_LIST *table_ref_2,
                                 List<String> *using_fields,
                                 uint found_using_fields)
{
  Field_iterator_table_ref it_1, it_2;
  Natural_join_column *nj_col_1, *nj_col_2;
  Query_arena *arena, backup;
  bool result= TRUE;
  List<Natural_join_column> *non_join_columns;
  DBUG_ENTER("store_natural_using_join_columns");

  DBUG_ASSERT(!natural_using_join->join_columns);

  arena= thd->activate_stmt_arena_if_needed(&backup);

  if (!(non_join_columns= new List<Natural_join_column>) ||
      !(natural_using_join->join_columns= new List<Natural_join_column>))
    goto err;

  /* Append the columns of the first join operand. */
  for (it_1.set(table_ref_1); !it_1.end_of_fields(); it_1.next())
  {
    nj_col_1= it_1.get_natural_column_ref();
    if (nj_col_1->is_common)
    {
      natural_using_join->join_columns->push_back(nj_col_1);
      /* Reset the common columns for the next call to mark_common_columns. */
      nj_col_1->is_common= FALSE;
    }
    else
      non_join_columns->push_back(nj_col_1);
  }

  /*
    Check that all columns in the USING clause are among the common
    columns. If this is not the case, report the first one that was
    not found in an error.
  */
  if (using_fields && found_using_fields < using_fields->elements)
  {
    String *using_field_name;
    List_iterator_fast<String> using_fields_it(*using_fields);
    while ((using_field_name= using_fields_it++))
    {
      const char *using_field_name_ptr= using_field_name->c_ptr();
      List_iterator_fast<Natural_join_column>
        it(*(natural_using_join->join_columns));
      Natural_join_column *common_field;

      for (;;)
      {
        /* If reached the end of fields, and none was found, report error. */
        if (!(common_field= it++))
        {
          my_error(ER_BAD_FIELD_ERROR, MYF(0), using_field_name_ptr,
                   current_thd->where);
          goto err;
        }
        if (!my_strcasecmp(system_charset_info,
                           common_field->name(), using_field_name_ptr))
          break;                                // Found match
      }
    }
  }

  /* Append the non-equi-join columns of the second join operand. */
  for (it_2.set(table_ref_2); !it_2.end_of_fields(); it_2.next())
  {
    nj_col_2= it_2.get_natural_column_ref();
    if (!nj_col_2->is_common)
      non_join_columns->push_back(nj_col_2);
    else
    {
      /* Reset the common columns for the next call to mark_common_columns. */
      nj_col_2->is_common= FALSE;
    }
  }

  if (non_join_columns->elements > 0)
    natural_using_join->join_columns->concat(non_join_columns);
  natural_using_join->is_join_columns_complete= TRUE;

  result= FALSE;

err:
  if (arena)
    thd->restore_active_arena(arena, &backup);
  DBUG_RETURN(result);
}


/*
  Precompute and store the row types of the top-most NATURAL/USING joins.

  SYNOPSIS
    store_top_level_join_columns()
    thd            current thread
    table_ref      nested join or table in a FROM clause
    left_neighbor  neighbor table reference to the left of table_ref at the
                   same level in the join tree
    right_neighbor neighbor table reference to the right of table_ref at the
                   same level in the join tree

  DESCRIPTION
    The procedure performs a post-order traversal of a nested join tree
    and materializes the row types of NATURAL/USING joins in a
    bottom-up manner until it reaches the TABLE_LIST elements that
    represent the top-most NATURAL/USING joins. The procedure should be
    applied to each element of SELECT_LEX::top_join_list (i.e. to each
    top-level element of the FROM clause).

  IMPLEMENTATION
    Notice that the table references in the list nested_join->join_list
    are in reverse order, thus when we iterate over it, we are moving
    from the right to the left in the FROM clause.

  RETURN
    TRUE   Error
    FALSE  OK
*/

static bool
store_top_level_join_columns(THD *thd, TABLE_LIST *table_ref,
                             TABLE_LIST *left_neighbor,
                             TABLE_LIST *right_neighbor)
{
  Query_arena *arena, backup;
  bool result= TRUE;

  DBUG_ENTER("store_top_level_join_columns");

  arena= thd->activate_stmt_arena_if_needed(&backup);

  /* Call the procedure recursively for each nested table reference. */
  if (table_ref->nested_join)
  {
    List_iterator_fast<TABLE_LIST> nested_it(table_ref->nested_join->join_list);
    TABLE_LIST *same_level_left_neighbor= nested_it++;
    TABLE_LIST *same_level_right_neighbor= NULL;
    /* Left/right-most neighbors, possibly at higher levels in the join tree. */
    TABLE_LIST *real_left_neighbor, *real_right_neighbor;

    while (same_level_left_neighbor)
    {
      TABLE_LIST *cur_table_ref= same_level_left_neighbor;
      same_level_left_neighbor= nested_it++;
      /*
        The order of RIGHT JOIN operands is reversed in 'join list' to
        transform it into a LEFT JOIN. However, in this procedure we need
        the join operands in their lexical order, so below we reverse the
        join operands. Notice that this happens only in the first loop,
        and not in the second one, as in the second loop
        same_level_left_neighbor == NULL.
        This is the correct behavior, because the second loop sets
        cur_table_ref reference correctly after the join operands are
        swapped in the first loop.
      */
      if (same_level_left_neighbor &&
          cur_table_ref->outer_join & JOIN_TYPE_RIGHT)
      {
        /* This can happen only for JOIN ... ON. */
        DBUG_ASSERT(table_ref->nested_join->join_list.elements == 2);
        swap_variables(TABLE_LIST*, same_level_left_neighbor, cur_table_ref);
      }

      /*
        Pick the parent's left and right neighbors if there are no immediate
        neighbors at the same level.
      */
      real_left_neighbor=  (same_level_left_neighbor) ?
                           same_level_left_neighbor : left_neighbor;
      real_right_neighbor= (same_level_right_neighbor) ?
                           same_level_right_neighbor : right_neighbor;

      if (cur_table_ref->nested_join &&
          store_top_level_join_columns(thd, cur_table_ref,
                                       real_left_neighbor, real_right_neighbor))
        goto err;
      same_level_right_neighbor= cur_table_ref;
    }
  }

  /*
    If this is a NATURAL/USING join, materialize its result columns and
    convert to a JOIN ... ON.
  */
  if (table_ref->is_natural_join)
  {
    DBUG_ASSERT(table_ref->nested_join &&
                table_ref->nested_join->join_list.elements == 2);
    List_iterator_fast<TABLE_LIST> operand_it(table_ref->nested_join->join_list);
    /*
      Notice that the order of join operands depends on whether table_ref
      represents a LEFT or a RIGHT join. In a RIGHT join, the operands are
      in inverted order.
     */
    TABLE_LIST *table_ref_2= operand_it++; /* Second NATURAL join operand.*/
    TABLE_LIST *table_ref_1= operand_it++; /* First NATURAL join operand. */
    List<String> *using_fields= table_ref->join_using_fields;
    uint found_using_fields;

    /*
      The two join operands were interchanged in the parser, change the order
      back for 'mark_common_columns'.
    */
    if (table_ref_2->outer_join & JOIN_TYPE_RIGHT)
      swap_variables(TABLE_LIST*, table_ref_1, table_ref_2);
    if (mark_common_columns(thd, table_ref_1, table_ref_2,
                            using_fields, &found_using_fields))
      goto err;

    /*
      Swap the join operands back, so that we pick the columns of the second
      one as the coalesced columns. In this way the coalesced columns are the
      same as of an equivalent LEFT JOIN.
    */
    if (table_ref_1->outer_join & JOIN_TYPE_RIGHT)
      swap_variables(TABLE_LIST*, table_ref_1, table_ref_2);
    if (store_natural_using_join_columns(thd, table_ref, table_ref_1,
                                         table_ref_2, using_fields,
                                         found_using_fields))
      goto err;

    /*
      Change NATURAL JOIN to JOIN ... ON. We do this for both operands
      because either one of them or the other is the one with the
      natural join flag because RIGHT joins are transformed into LEFT,
      and the two tables may be reordered.
    */
    table_ref_1->natural_join= table_ref_2->natural_join= NULL;

    /* Add a TRUE condition to outer joins that have no common columns. */
    if (table_ref_2->outer_join &&
        !table_ref_1->on_expr && !table_ref_2->on_expr)
      table_ref_2->on_expr= new Item_int((longlong) 1,1);   /* Always true. */

    /* Change this table reference to become a leaf for name resolution. */
    if (left_neighbor)
    {
      TABLE_LIST *last_leaf_on_the_left;
      last_leaf_on_the_left= left_neighbor->last_leaf_for_name_resolution();
      last_leaf_on_the_left->next_name_resolution_table= table_ref;
    }
    if (right_neighbor)
    {
      TABLE_LIST *first_leaf_on_the_right;
      first_leaf_on_the_right= right_neighbor->first_leaf_for_name_resolution();
      table_ref->next_name_resolution_table= first_leaf_on_the_right;
    }
    else
      table_ref->next_name_resolution_table= NULL;
  }
  result= FALSE; /* All is OK. */

err:
  if (arena)
    thd->restore_active_arena(arena, &backup);
  DBUG_RETURN(result);
}


/*
  Compute and store the row types of the top-most NATURAL/USING joins
  in a FROM clause.

  SYNOPSIS
    setup_natural_join_row_types()
    thd          current thread
    from_clause  list of top-level table references in a FROM clause

  DESCRIPTION
    Apply the procedure 'store_top_level_join_columns' to each of the
    top-level table referencs of the FROM clause. Adjust the list of tables
    for name resolution - context->first_name_resolution_table to the
    top-most, lef-most NATURAL/USING join.

  IMPLEMENTATION
    Notice that the table references in 'from_clause' are in reverse
    order, thus when we iterate over it, we are moving from the right
    to the left in the FROM clause.

  RETURN
    TRUE   Error
    FALSE  OK
*/
static bool setup_natural_join_row_types(THD *thd,
                                         List<TABLE_LIST> *from_clause,
                                         Name_resolution_context *context)
{
  thd->where= "from clause";
  if (from_clause->elements == 0)
    return FALSE; /* We come here in the case of UNIONs. */

  List_iterator_fast<TABLE_LIST> table_ref_it(*from_clause);
  TABLE_LIST *table_ref; /* Current table reference. */
  /* Table reference to the left of the current. */
  TABLE_LIST *left_neighbor;
  /* Table reference to the right of the current. */
  TABLE_LIST *right_neighbor= NULL;
  bool save_first_natural_join_processing=
    context->select_lex->first_natural_join_processing;

  context->select_lex->first_natural_join_processing= FALSE;

  /* Note that tables in the list are in reversed order */
  for (left_neighbor= table_ref_it++; left_neighbor ; )
  {
    table_ref= left_neighbor;
    left_neighbor= table_ref_it++;
    /* 
      Do not redo work if already done:
      1) for stored procedures,
      2) for multitable update after lock failure and table reopening.
    */
    if (save_first_natural_join_processing)
    {
      context->select_lex->first_natural_join_processing= FALSE;
      if (store_top_level_join_columns(thd, table_ref,
                                       left_neighbor, right_neighbor))
        return TRUE;
      if (left_neighbor)
      {
        TABLE_LIST *first_leaf_on_the_right;
        first_leaf_on_the_right= table_ref->first_leaf_for_name_resolution();
        left_neighbor->next_name_resolution_table= first_leaf_on_the_right;
      }
    }
    right_neighbor= table_ref;
  }

  /*
    Store the top-most, left-most NATURAL/USING join, so that we start
    the search from that one instead of context->table_list. At this point
    right_neighbor points to the left-most top-level table reference in the
    FROM clause.
  */
  DBUG_ASSERT(right_neighbor);
  context->first_name_resolution_table=
    right_neighbor->first_leaf_for_name_resolution();

  return FALSE;
}


/****************************************************************************
** Expand all '*' in given fields
****************************************************************************/

int setup_wild(THD *thd, TABLE_LIST *tables, List<Item> &fields,
	       List<Item> *sum_func_list,
	       uint wild_num)
{
  if (!wild_num)
    return(0);

  Item *item;
  List_iterator<Item> it(fields);
  Query_arena *arena, backup;
  DBUG_ENTER("setup_wild");

  /*
    Don't use arena if we are not in prepared statements or stored procedures
    For PS/SP we have to use arena to remember the changes
  */
  arena= thd->activate_stmt_arena_if_needed(&backup);

  thd->lex->current_select->cur_pos_in_select_list= 0;
  while (wild_num && (item= it++))
  {
    if (item->type() == Item::FIELD_ITEM &&
        ((Item_field*) item)->field_name &&
	((Item_field*) item)->field_name[0] == '*' &&
	!((Item_field*) item)->field)
    {
      uint elem= fields.elements;
      bool any_privileges= ((Item_field *) item)->any_privileges;
      Item_subselect *subsel= thd->lex->current_select->master_unit()->item;
      if (subsel &&
          subsel->substype() == Item_subselect::EXISTS_SUBS)
      {
        /*
          It is EXISTS(SELECT * ...) and we can replace * by any constant.

          Item_int do not need fix_fields() because it is basic constant.
        */
        it.replace(new Item_int("Not_used", (longlong) 1,
                                MY_INT64_NUM_DECIMAL_DIGITS));
      }
      else if (insert_fields(thd, ((Item_field*) item)->context,
                             ((Item_field*) item)->db_name,
                             ((Item_field*) item)->table_name, &it,
                             any_privileges))
      {
	if (arena)
	  thd->restore_active_arena(arena, &backup);
	DBUG_RETURN(-1);
      }
      if (sum_func_list)
      {
	/*
	  sum_func_list is a list that has the fields list as a tail.
	  Because of this we have to update the element count also for this
	  list after expanding the '*' entry.
	*/
	sum_func_list->elements+= fields.elements - elem;
      }
      wild_num--;
    }
    else
      thd->lex->current_select->cur_pos_in_select_list++;
  }
  thd->lex->current_select->cur_pos_in_select_list= UNDEF_POS;
  if (arena)
  {
    /* make * substituting permanent */
    SELECT_LEX *select_lex= thd->lex->current_select;
    select_lex->with_wild= 0;
    /*   
      The assignment below is translated to memcpy() call (at least on some
      platforms). memcpy() expects that source and destination areas do not
      overlap. That problem was detected by valgrind. 
    */
    if (&select_lex->item_list != &fields)
      select_lex->item_list= fields;

    thd->restore_active_arena(arena, &backup);
  }
  DBUG_RETURN(0);
}

/****************************************************************************
** Check that all given fields exists and fill struct with current data
****************************************************************************/

bool setup_fields(THD *thd, Item **ref_pointer_array,
                  List<Item> &fields, enum_mark_columns mark_used_columns,
                  List<Item> *sum_func_list, bool allow_sum_func)
{
  reg2 Item *item;
  enum_mark_columns save_mark_used_columns= thd->mark_used_columns;
  nesting_map save_allow_sum_func= thd->lex->allow_sum_func;
  List_iterator<Item> it(fields);
  bool save_is_item_list_lookup;
  DBUG_ENTER("setup_fields");

  thd->mark_used_columns= mark_used_columns;
  DBUG_PRINT("info", ("thd->mark_used_columns: %d", thd->mark_used_columns));
  if (allow_sum_func)
    thd->lex->allow_sum_func|= 1 << thd->lex->current_select->nest_level;
  thd->where= THD::DEFAULT_WHERE;
  save_is_item_list_lookup= thd->lex->current_select->is_item_list_lookup;
  thd->lex->current_select->is_item_list_lookup= 0;

  /*
    To prevent fail on forward lookup we fill it with zerows,
    then if we got pointer on zero after find_item_in_list we will know
    that it is forward lookup.

    There is other way to solve problem: fill array with pointers to list,
    but it will be slower.

    TODO: remove it when (if) we made one list for allfields and
    ref_pointer_array
  */
  if (ref_pointer_array)
    bzero(ref_pointer_array, sizeof(Item *) * fields.elements);

  /*
    We call set_entry() there (before fix_fields() of the whole list of field
    items) because:
    1) the list of field items has same order as in the query, and the
       Item_func_get_user_var item may go before the Item_func_set_user_var:
          SELECT @a, @a := 10 FROM t;
    2) The entry->update_query_id value controls constantness of
       Item_func_get_user_var items, so in presence of Item_func_set_user_var
       items we have to refresh their entries before fixing of
       Item_func_get_user_var items.
  */
  List_iterator<Item_func_set_user_var> li(thd->lex->set_var_list);
  Item_func_set_user_var *var;
  while ((var= li++))
    var->set_entry(thd, FALSE);

  Item **ref= ref_pointer_array;
  thd->lex->current_select->cur_pos_in_select_list= 0;
  while ((item= it++))
  {
    if ((!item->fixed && item->fix_fields(thd, it.ref())) ||
	(item= *(it.ref()))->check_cols(1))
    {
      thd->lex->current_select->is_item_list_lookup= save_is_item_list_lookup;
      thd->lex->allow_sum_func= save_allow_sum_func;
      thd->mark_used_columns= save_mark_used_columns;
      DBUG_PRINT("info", ("thd->mark_used_columns: %d", thd->mark_used_columns));
      DBUG_RETURN(TRUE); /* purecov: inspected */
    }
    if (ref)
      *(ref++)= item;
    if (item->with_sum_func && item->type() != Item::SUM_FUNC_ITEM &&
	sum_func_list)
      item->split_sum_func(thd, ref_pointer_array, *sum_func_list);
    thd->used_tables|= item->used_tables();
    thd->lex->current_select->cur_pos_in_select_list++;
  }
  thd->lex->current_select->is_item_list_lookup= save_is_item_list_lookup;
  thd->lex->current_select->cur_pos_in_select_list= UNDEF_POS;

  thd->lex->allow_sum_func= save_allow_sum_func;
  thd->mark_used_columns= save_mark_used_columns;
  DBUG_PRINT("info", ("thd->mark_used_columns: %d", thd->mark_used_columns));
  DBUG_RETURN(test(thd->is_error()));
}


/*
  make list of leaves of join table tree

  SYNOPSIS
    make_leaves_list()
    list    pointer to pointer on list first element
    tables  table list

  RETURN pointer on pointer to next_leaf of last element
*/

TABLE_LIST **make_leaves_list(TABLE_LIST **list, TABLE_LIST *tables)
{
  for (TABLE_LIST *table= tables; table; table= table->next_local)
  {
    if (table->merge_underlying_list)
    {
      DBUG_ASSERT(table->view &&
                  table->effective_algorithm == VIEW_ALGORITHM_MERGE);
      list= make_leaves_list(list, table->merge_underlying_list);
    }
    else
    {
      *list= table;
      list= &table->next_leaf;
    }
  }
  return list;
}

/*
  prepare tables

  SYNOPSIS
    setup_tables()
    thd		  Thread handler
    context       name resolution contest to setup table list there
    from_clause   Top-level list of table references in the FROM clause
    tables	  Table list (select_lex->table_list)
    leaves        List of join table leaves list (select_lex->leaf_tables)
    refresh       It is onle refresh for subquery
    select_insert It is SELECT ... INSERT command

  NOTE
    Check also that the 'used keys' and 'ignored keys' exists and set up the
    table structure accordingly.
    Create a list of leaf tables. For queries with NATURAL/USING JOINs,
    compute the row types of the top most natural/using join table references
    and link these into a list of table references for name resolution.

    This has to be called for all tables that are used by items, as otherwise
    table->map is not set and all Item_field will be regarded as const items.

  RETURN
    FALSE ok;  In this case *map will includes the chosen index
    TRUE  error
*/

bool setup_tables(THD *thd, Name_resolution_context *context,
                  List<TABLE_LIST> *from_clause, TABLE_LIST *tables,
                  TABLE_LIST **leaves, bool select_insert)
{
  uint tablenr= 0;
  DBUG_ENTER("setup_tables");

  DBUG_ASSERT ((select_insert && !tables->next_name_resolution_table) || !tables || 
               (context->table_list && context->first_name_resolution_table));
  /*
    this is used for INSERT ... SELECT.
    For select we setup tables except first (and its underlying tables)
  */
  TABLE_LIST *first_select_table= (select_insert ?
                                   tables->next_local:
                                   0);
  if (!(*leaves))
    make_leaves_list(leaves, tables);

  TABLE_LIST *table_list;
  for (table_list= *leaves;
       table_list;
       table_list= table_list->next_leaf, tablenr++)
  {
    TABLE *table= table_list->table;
    table->pos_in_table_list= table_list;
    if (first_select_table &&
        table_list->top_table() == first_select_table)
    {
      /* new counting for SELECT of INSERT ... SELECT command */
      first_select_table= 0;
      tablenr= 0;
    }
    setup_table_map(table, table_list, tablenr);
    if (table_list->process_index_hints(table))
      DBUG_RETURN(1);
  }
  if (tablenr > MAX_TABLES)
  {
    my_error(ER_TOO_MANY_TABLES,MYF(0),MAX_TABLES);
    DBUG_RETURN(1);
  }
  for (table_list= tables;
       table_list;
       table_list= table_list->next_local)
  {
    if (table_list->merge_underlying_list)
    {
      DBUG_ASSERT(table_list->view &&
                  table_list->effective_algorithm == VIEW_ALGORITHM_MERGE);
      Query_arena *arena= thd->stmt_arena, backup;
      bool res;
      if (arena->is_conventional())
        arena= 0;                                   // For easier test
      else
        thd->set_n_backup_active_arena(arena, &backup);
      res= table_list->setup_underlying(thd);
      if (arena)
        thd->restore_active_arena(arena, &backup);
      if (res)
        DBUG_RETURN(1);
    }
  }

  /* Precompute and store the row types of NATURAL/USING joins. */
  if (setup_natural_join_row_types(thd, from_clause, context))
    DBUG_RETURN(1);

  DBUG_RETURN(0);
}


/*
  prepare tables and check access for the view tables

  SYNOPSIS
    setup_tables_and_check_view_access()
    thd		  Thread handler
    context       name resolution contest to setup table list there
    from_clause   Top-level list of table references in the FROM clause
    tables	  Table list (select_lex->table_list)
    conds	  Condition of current SELECT (can be changed by VIEW)
    leaves        List of join table leaves list (select_lex->leaf_tables)
    refresh       It is onle refresh for subquery
    select_insert It is SELECT ... INSERT command
    want_access   what access is needed

  NOTE
    a wrapper for check_tables that will also check the resulting
    table leaves list for access to all the tables that belong to a view

  RETURN
    FALSE ok;  In this case *map will include the chosen index
    TRUE  error
*/
bool setup_tables_and_check_access(THD *thd, 
                                   Name_resolution_context *context,
                                   List<TABLE_LIST> *from_clause,
                                   TABLE_LIST *tables,
                                   TABLE_LIST **leaves,
                                   bool select_insert,
                                   ulong want_access_first,
                                   ulong want_access)
{
  TABLE_LIST *leaves_tmp= NULL;
  bool first_table= true;

  if (setup_tables(thd, context, from_clause, tables,
                   &leaves_tmp, select_insert))
    return TRUE;

  if (leaves)
    *leaves= leaves_tmp;

  for (; leaves_tmp; leaves_tmp= leaves_tmp->next_leaf)
  {
    if (leaves_tmp->belong_to_view && 
        check_single_table_access(thd, first_table ? want_access_first :
                                  want_access, leaves_tmp, FALSE))
    {
      tables->hide_view_error(thd);
      return TRUE;
    }
    first_table= 0;
  }
  return FALSE;
}


/*
   Create a key_map from a list of index names

   SYNOPSIS
     get_key_map_from_key_list()
     map		key_map to fill in
     table		Table
     index_list		List of index names

   RETURN
     0	ok;  In this case *map will includes the choosed index
     1	error
*/

bool get_key_map_from_key_list(key_map *map, TABLE *table,
                               List<String> *index_list)
{
  List_iterator_fast<String> it(*index_list);
  String *name;
  uint pos;

  map->clear_all();
  while ((name=it++))
  {
    if (table->s->keynames.type_names == 0 ||
        (pos= find_type(&table->s->keynames, name->ptr(),
                        name->length(), 1)) <=
        0)
    {
      my_error(ER_KEY_DOES_NOT_EXITS, MYF(0), name->c_ptr(),
	       table->pos_in_table_list->alias);
      map->set_all();
      return 1;
    }
    map->set_bit(pos-1);
  }
  return 0;
}


/*
  Drops in all fields instead of current '*' field

  SYNOPSIS
    insert_fields()
    thd			Thread handler
    context             Context for name resolution
    db_name		Database name in case of 'database_name.table_name.*'
    table_name		Table name in case of 'table_name.*'
    it			Pointer to '*'
    any_privileges	0 If we should ensure that we have SELECT privileges
		          for all columns
                        1 If any privilege is ok
  RETURN
    0	ok     'it' is updated to point at last inserted
    1	error.  Error message is generated but not sent to client
*/

bool
insert_fields(THD *thd, Name_resolution_context *context, const char *db_name,
	      const char *table_name, List_iterator<Item> *it,
              bool any_privileges)
{
  Field_iterator_table_ref field_iterator;
  bool found;
  char name_buff[NAME_LEN+1];
  DBUG_ENTER("insert_fields");
  DBUG_PRINT("arena", ("stmt arena: 0x%lx", (ulong)thd->stmt_arena));

  if (db_name && lower_case_table_names)
  {
    /*
      convert database to lower case for comparison
      We can't do this in Item_field as this would change the
      'name' of the item which may be used in the select list
    */
    strmake(name_buff, db_name, sizeof(name_buff)-1);
    my_casedn_str(files_charset_info, name_buff);
    db_name= name_buff;
  }

  found= FALSE;

  /*
    If table names are qualified, then loop over all tables used in the query,
    else treat natural joins as leaves and do not iterate over their underlying
    tables.
  */
  for (TABLE_LIST *tables= (table_name ? context->table_list :
                            context->first_name_resolution_table);
       tables;
       tables= (table_name ? tables->next_local :
                tables->next_name_resolution_table)
       )
  {
    Field *field;
    TABLE *table= tables->table;

    DBUG_ASSERT(tables->is_leaf_for_name_resolution());

    if ((table_name && my_strcasecmp(table_alias_charset, table_name,
                                    tables->alias)) ||
        (db_name && strcmp(tables->db,db_name)))
      continue;

#ifndef NO_EMBEDDED_ACCESS_CHECKS
    /* 
       Ensure that we have access rights to all fields to be inserted. Under
       some circumstances, this check may be skipped.

       - If any_privileges is true, skip the check.

       - If the SELECT privilege has been found as fulfilled already for both
         the TABLE and TABLE_LIST objects (and both of these exist, of
         course), the check is skipped.

       - If the SELECT privilege has been found fulfilled for the TABLE object
         and the TABLE_LIST represents a derived table other than a view (see
         below), the check is skipped.

       - If the TABLE_LIST object represents a view, we may skip checking if
         the SELECT privilege has been found fulfilled for it, regardless of
         the TABLE object.

       - If there is no TABLE object, the test is skipped if either 
         * the TABLE_LIST does not represent a view, or
         * the SELECT privilege has been found fulfilled.         

       A TABLE_LIST that is not a view may be a subquery, an
       information_schema table, or a nested table reference. See the comment
       for TABLE_LIST.
    */
    if (!((table && !tables->view && (table->grant.privilege & SELECT_ACL)) ||
          (tables->view && (tables->grant.privilege & SELECT_ACL))) &&
        !any_privileges)
    {
      field_iterator.set(tables);
      if (check_grant_all_columns(thd, SELECT_ACL, &field_iterator))
        DBUG_RETURN(TRUE);
    }
#endif

    /*
      Update the tables used in the query based on the referenced fields. For
      views and natural joins this update is performed inside the loop below.
    */
    if (table)
      thd->used_tables|= table->map;

    /*
      Initialize a generic field iterator for the current table reference.
      Notice that it is guaranteed that this iterator will iterate over the
      fields of a single table reference, because 'tables' is a leaf (for
      name resolution purposes).
    */
    field_iterator.set(tables);

    for (; !field_iterator.end_of_fields(); field_iterator.next())
    {
      Item *item;

      if (!(item= field_iterator.create_item(thd)))
        DBUG_RETURN(TRUE);
      DBUG_ASSERT(item->fixed);
      /* cache the table for the Item_fields inserted by expanding stars */
      if (item->type() == Item::FIELD_ITEM && tables->cacheable_table)
        ((Item_field *)item)->cached_table= tables;

      if (!found)
      {
        found= TRUE;
        it->replace(item); /* Replace '*' with the first found item. */
      }
      else
        it->after(item);   /* Add 'item' to the SELECT list. */

#ifndef NO_EMBEDDED_ACCESS_CHECKS
      /*
        Set privilege information for the fields of newly created views.
        We have that (any_priviliges == TRUE) if and only if we are creating
        a view. In the time of view creation we can't use the MERGE algorithm,
        therefore if 'tables' is itself a view, it is represented by a
        temporary table. Thus in this case we can be sure that 'item' is an
        Item_field.
      */
      if (any_privileges)
      {
        DBUG_ASSERT((tables->field_translation == NULL && table) ||
                    tables->is_natural_join);
        DBUG_ASSERT(item->type() == Item::FIELD_ITEM);
        Item_field *fld= (Item_field*) item;
        const char *field_table_name= field_iterator.get_table_name();

        if (!tables->schema_table && 
            !(fld->have_privileges=
              (get_column_grant(thd, field_iterator.grant(),
                                field_iterator.get_db_name(),
                                field_table_name, fld->field_name) &
               VIEW_ANY_ACL)))
        {
          my_error(ER_TABLEACCESS_DENIED_ERROR, MYF(0), "ANY",
                   thd->security_ctx->priv_user,
                   thd->security_ctx->host_or_ip,
                   field_table_name);
          DBUG_RETURN(TRUE);
        }
      }
#endif

      if ((field= field_iterator.field()))
      {
        /* Mark fields as used to allow storage engine to optimze access */
        bitmap_set_bit(field->table->read_set, field->field_index);
        if (table)
        {
          table->covering_keys.intersect(field->part_of_key);
          table->merge_keys.merge(field->part_of_key);
        }
        if (tables->is_natural_join)
        {
          TABLE *field_table;
          /*
            In this case we are sure that the column ref will not be created
            because it was already created and stored with the natural join.
          */
          Natural_join_column *nj_col;
          if (!(nj_col= field_iterator.get_natural_column_ref()))
            DBUG_RETURN(TRUE);
          DBUG_ASSERT(nj_col->table_field);
          field_table= nj_col->table_ref->table;
          if (field_table)
          {
            thd->used_tables|= field_table->map;
            field_table->covering_keys.intersect(field->part_of_key);
            field_table->merge_keys.merge(field->part_of_key);
            field_table->used_fields++;
          }
        }
      }
      else
        thd->used_tables|= item->used_tables();
      thd->lex->current_select->cur_pos_in_select_list++;
    }
    /*
      In case of stored tables, all fields are considered as used,
      while in the case of views, the fields considered as used are the
      ones marked in setup_tables during fix_fields of view columns.
      For NATURAL joins, used_tables is updated in the IF above.
    */
    if (table)
      table->used_fields= table->s->fields;
  }
  if (found)
    DBUG_RETURN(FALSE);

  /*
    TODO: in the case when we skipped all columns because there was a
    qualified '*', and all columns were coalesced, we have to give a more
    meaningful message than ER_BAD_TABLE_ERROR.
  */
  if (!table_name)
    my_message(ER_NO_TABLES_USED, ER(ER_NO_TABLES_USED), MYF(0));
  else
    my_error(ER_BAD_TABLE_ERROR, MYF(0), table_name);

  DBUG_RETURN(TRUE);
}


/*
  Fix all conditions and outer join expressions.

  SYNOPSIS
    setup_conds()
    thd     thread handler
    tables  list of tables for name resolving (select_lex->table_list)
    leaves  list of leaves of join table tree (select_lex->leaf_tables)
    conds   WHERE clause

  DESCRIPTION
    TODO

  RETURN
    TRUE  if some error occured (e.g. out of memory)
    FALSE if all is OK
*/

int setup_conds(THD *thd, TABLE_LIST *tables, TABLE_LIST *leaves,
                COND **conds)
{
  SELECT_LEX *select_lex= thd->lex->current_select;
  TABLE_LIST *table= NULL;	// For HP compilers
  /*
    it_is_update set to TRUE when tables of primary SELECT_LEX (SELECT_LEX
    which belong to LEX, i.e. most up SELECT) will be updated by
    INSERT/UPDATE/LOAD
    NOTE: using this condition helps to prevent call of prepare_check_option()
    from subquery of VIEW, because tables of subquery belongs to VIEW
    (see condition before prepare_check_option() call)
  */
  bool it_is_update= (select_lex == &thd->lex->select_lex) &&
    thd->lex->which_check_option_applicable();
  bool save_is_item_list_lookup= select_lex->is_item_list_lookup;
  select_lex->is_item_list_lookup= 0;
  DBUG_ENTER("setup_conds");

  thd->mark_used_columns= MARK_COLUMNS_READ;
  DBUG_PRINT("info", ("thd->mark_used_columns: %d", thd->mark_used_columns));
  select_lex->cond_count= 0;
  select_lex->between_count= 0;
  select_lex->max_equal_elems= 0;

  for (table= tables; table; table= table->next_local)
  {
    if (table->prepare_where(thd, conds, FALSE))
      goto err_no_arena;
  }

  if (*conds)
  {
    thd->where="where clause";
    if ((!(*conds)->fixed && (*conds)->fix_fields(thd, conds)) ||
	(*conds)->check_cols(1))
      goto err_no_arena;
  }

  /*
    Apply fix_fields() to all ON clauses at all levels of nesting,
    including the ones inside view definitions.
  */
  for (table= leaves; table; table= table->next_leaf)
  {
    TABLE_LIST *embedded; /* The table at the current level of nesting. */
    TABLE_LIST *embedding= table; /* The parent nested table reference. */
    do
    {
      embedded= embedding;
      if (embedded->on_expr)
      {
        /* Make a join an a expression */
        thd->where="on clause";
        if ((!embedded->on_expr->fixed &&
            embedded->on_expr->fix_fields(thd, &embedded->on_expr)) ||
	    embedded->on_expr->check_cols(1))
	  goto err_no_arena;
        select_lex->cond_count++;
      }
      embedding= embedded->embedding;
    }
    while (embedding &&
           embedding->nested_join->join_list.head() == embedded);

    /* process CHECK OPTION */
    if (it_is_update)
    {
      TABLE_LIST *view= table->top_table();
      if (view->effective_with_check)
      {
        if (view->prepare_check_option(thd))
          goto err_no_arena;
        thd->change_item_tree(&table->check_option, view->check_option);
      }
    }
  }

  if (!thd->stmt_arena->is_conventional())
  {
    /*
      We are in prepared statement preparation code => we should store
      WHERE clause changing for next executions.

      We do this ON -> WHERE transformation only once per PS/SP statement.
    */
    select_lex->where= *conds;
  }
  thd->lex->current_select->is_item_list_lookup= save_is_item_list_lookup;
  DBUG_RETURN(test(thd->is_error()));

err_no_arena:
  select_lex->is_item_list_lookup= save_is_item_list_lookup;
  DBUG_RETURN(1);
}


/******************************************************************************
** Fill a record with data (for INSERT or UPDATE)
** Returns : 1 if some field has wrong type
******************************************************************************/


/*
  Fill fields with given items.

  SYNOPSIS
    fill_record()
    thd           thread handler
    fields        Item_fields list to be filled
    values        values to fill with
    ignore_errors TRUE if we should ignore errors

  NOTE
    fill_record() may set table->auto_increment_field_not_null and a
    caller should make sure that it is reset after their last call to this
    function.

  RETURN
    FALSE   OK
    TRUE    error occured
*/

static bool
fill_record(THD * thd, List<Item> &fields, List<Item> &values,
            bool ignore_errors)
{
  List_iterator_fast<Item> f(fields),v(values);
  Item *value, *fld;
  Item_field *field;
  TABLE *table= 0;
  DBUG_ENTER("fill_record");

  /*
    Reset the table->auto_increment_field_not_null as it is valid for
    only one row.
  */
  if (fields.elements)
  {
    /*
      On INSERT or UPDATE fields are checked to be from the same table,
      thus we safely can take table from the first field.
    */
    fld= (Item_field*)f++;
    if (!(field= fld->filed_for_view_update()))
    {
      my_error(ER_NONUPDATEABLE_COLUMN, MYF(0), fld->name);
      goto err;
    }
    table= field->field->table;
    table->auto_increment_field_not_null= FALSE;
    f.rewind();
  }
  while ((fld= f++))
  {
    if (!(field= fld->filed_for_view_update()))
    {
      my_error(ER_NONUPDATEABLE_COLUMN, MYF(0), fld->name);
      goto err;
    }
    value=v++;
    Field *rfield= field->field;
    table= rfield->table;
    if (rfield == table->next_number_field)
      table->auto_increment_field_not_null= TRUE;
    if ((value->save_in_field(rfield, 0) < 0) && !ignore_errors)
    {
      my_message(ER_UNKNOWN_ERROR, ER(ER_UNKNOWN_ERROR), MYF(0));
      goto err;
    }
  }
  DBUG_RETURN(thd->is_error());
err:
  if (table)
    table->auto_increment_field_not_null= FALSE;
  DBUG_RETURN(TRUE);
}


/*
  Fill fields in list with values from the list of items and invoke
  before triggers.

  SYNOPSIS
    fill_record_n_invoke_before_triggers()
      thd           thread context
      fields        Item_fields list to be filled
      values        values to fill with
      ignore_errors TRUE if we should ignore errors
      triggers      object holding list of triggers to be invoked
      event         event type for triggers to be invoked

  NOTE
    This function assumes that fields which values will be set and triggers
    to be invoked belong to the same table, and that TABLE::record[0] and
    record[1] buffers correspond to new and old versions of row respectively.

  RETURN
    FALSE   OK
    TRUE    error occured
*/

bool
fill_record_n_invoke_before_triggers(THD *thd, List<Item> &fields,
                                     List<Item> &values, bool ignore_errors,
                                     Table_triggers_list *triggers,
                                     enum trg_event_type event)
{
  return (fill_record(thd, fields, values, ignore_errors) ||
          (triggers && triggers->process_triggers(thd, event,
                                                 TRG_ACTION_BEFORE, TRUE)));
}


/*
  Fill field buffer with values from Field list

  SYNOPSIS
    fill_record()
    thd           thread handler
    ptr           pointer on pointer to record
    values        list of fields
    ignore_errors TRUE if we should ignore errors

  NOTE
    fill_record() may set table->auto_increment_field_not_null and a
    caller should make sure that it is reset after their last call to this
    function.

  RETURN
    FALSE   OK
    TRUE    error occured
*/

bool
fill_record(THD *thd, Field **ptr, List<Item> &values, bool ignore_errors)
{
  List_iterator_fast<Item> v(values);
  Item *value;
  TABLE *table= 0;
  DBUG_ENTER("fill_record");

  Field *field;
  /*
    Reset the table->auto_increment_field_not_null as it is valid for
    only one row.
  */
  if (*ptr)
  {
    /*
      On INSERT or UPDATE fields are checked to be from the same table,
      thus we safely can take table from the first field.
    */
    table= (*ptr)->table;
    table->auto_increment_field_not_null= FALSE;
  }
  while ((field = *ptr++) && ! thd->is_error())
  {
    value=v++;
    table= field->table;
    if (field == table->next_number_field)
      table->auto_increment_field_not_null= TRUE;
    if (value->save_in_field(field, 0) < 0)
      goto err;
  }
  DBUG_RETURN(thd->is_error());

err:
  if (table)
    table->auto_increment_field_not_null= FALSE;
  DBUG_RETURN(TRUE);
}


/*
  Fill fields in array with values from the list of items and invoke
  before triggers.

  SYNOPSIS
    fill_record_n_invoke_before_triggers()
      thd           thread context
      ptr           NULL-ended array of fields to be filled
      values        values to fill with
      ignore_errors TRUE if we should ignore errors
      triggers      object holding list of triggers to be invoked
      event         event type for triggers to be invoked

  NOTE
    This function assumes that fields which values will be set and triggers
    to be invoked belong to the same table, and that TABLE::record[0] and
    record[1] buffers correspond to new and old versions of row respectively.

  RETURN
    FALSE   OK
    TRUE    error occured
*/

bool
fill_record_n_invoke_before_triggers(THD *thd, Field **ptr,
                                     List<Item> &values, bool ignore_errors,
                                     Table_triggers_list *triggers,
                                     enum trg_event_type event)
{
  return (fill_record(thd, ptr, values, ignore_errors) ||
          (triggers && triggers->process_triggers(thd, event,
                                                 TRG_ACTION_BEFORE, TRUE)));
}


my_bool mysql_rm_tmp_tables(void)
{
  uint i, idx;
  char	filePath[FN_REFLEN], *tmpdir, filePathCopy[FN_REFLEN];
  MY_DIR *dirp;
  FILEINFO *file;
  TABLE_SHARE share;
  THD *thd;
  DBUG_ENTER("mysql_rm_tmp_tables");

  if (!(thd= new THD))
    DBUG_RETURN(1);
  thd->thread_stack= (char*) &thd;
  thd->store_globals();

  for (i=0; i<=mysql_tmpdir_list.max; i++)
  {
    tmpdir=mysql_tmpdir_list.list[i];
    /* See if the directory exists */
    if (!(dirp = my_dir(tmpdir,MYF(MY_WME | MY_DONT_SORT))))
      continue;

    /* Remove all SQLxxx tables from directory */

    for (idx=0 ; idx < (uint) dirp->number_off_files ; idx++)
    {
      file=dirp->dir_entry+idx;

      /* skiping . and .. */
      if (file->name[0] == '.' && (!file->name[1] ||
                                   (file->name[1] == '.' &&  !file->name[2])))
        continue;

      if (!bcmp((uchar*) file->name, (uchar*) tmp_file_prefix,
                tmp_file_prefix_length))
      {
        char *ext= fn_ext(file->name);
        uint ext_len= strlen(ext);
        uint filePath_len= my_snprintf(filePath, sizeof(filePath),
                                       "%s%c%s", tmpdir, FN_LIBCHAR,
                                       file->name);
        if (!bcmp((uchar*) reg_ext, (uchar*) ext, ext_len))
        {
          handler *handler_file= 0;
          /* We should cut file extention before deleting of table */
          memcpy(filePathCopy, filePath, filePath_len - ext_len);
          filePathCopy[filePath_len - ext_len]= 0;
          init_tmp_table_share(thd, &share, "", 0, "", filePathCopy);
          if (!open_table_def(thd, &share, 0) &&
              ((handler_file= get_new_handler(&share, thd->mem_root,
                                              share.db_type()))))
          {
            handler_file->ha_delete_table(filePathCopy);
            delete handler_file;
          }
          free_table_share(&share);
        }
        /*
          File can be already deleted by tmp_table.file->delete_table().
          So we hide error messages which happnes during deleting of these
          files(MYF(0)).
        */
        (void) mysql_file_delete(key_file_misc, filePath, MYF(0));
      }
    }
    my_dirend(dirp);
  }
  delete thd;
  my_pthread_setspecific_ptr(THR_THD,  0);
  DBUG_RETURN(0);
}



/*****************************************************************************
	unireg support functions
*****************************************************************************/

/*
  Invalidate any cache entries that are for some DB

  SYNOPSIS
    remove_db_from_cache()
    db		Database name. This will be in lower case if
		lower_case_table_name is set

  NOTE:
  We can't use hash_delete when looping hash_elements. We mark them first
  and afterwards delete those marked unused.
*/

void remove_db_from_cache(const char *db)
{
  for (uint idx=0 ; idx < open_cache.records ; idx++)
  {
    TABLE *table=(TABLE*) my_hash_element(&open_cache,idx);
    if (!strcmp(table->s->db.str, db))
    {
      table->s->version= 0L;			/* Free when thread is ready */
      if (!table->in_use)
	relink_unused(table);
    }
  }
  while (unused_tables && !unused_tables->s->version)
    my_hash_delete(&open_cache,(uchar*) unused_tables);
}


/*
  free all unused tables

  NOTE
    This is called by 'handle_manager' when one wants to periodicly flush
    all not used tables.
*/

void flush_tables()
{
  mysql_mutex_lock(&LOCK_open);
  while (unused_tables)
    my_hash_delete(&open_cache,(uchar*) unused_tables);
  mysql_mutex_unlock(&LOCK_open);
}


/*
  Mark all entries with the table as deleted to force an reopen of the table

  The table will be closed (not stored in cache) by the current thread when
  close_thread_tables() is called.

  PREREQUISITES
    Lock on LOCK_open()

  RETURN
    0  This thread now have exclusive access to this table and no other thread
       can access the table until close_thread_tables() is called.
    1  Table is in use by another thread
*/

bool remove_table_from_cache(THD *thd, const char *db, const char *table_name,
                             uint flags)
{
  char key[MAX_DBKEY_LENGTH];
  uint key_length;
  TABLE *table;
  TABLE_SHARE *share;
  bool result= 0, signalled= 0;
  DBUG_ENTER("remove_table_from_cache");
  DBUG_PRINT("enter", ("table: '%s'.'%s'  flags: %u", db, table_name, flags));

  key_length=(uint) (strmov(strmov(key,db)+1,table_name)-key)+1;
  for (;;)
  {
    HASH_SEARCH_STATE state;
    result= signalled= 0;

    for (table= (TABLE*) my_hash_first(&open_cache, (uchar*) key, key_length,
                                       &state);
         table;
         table= (TABLE*) my_hash_next(&open_cache, (uchar*) key, key_length,
                                      &state))
    {
      THD *in_use;
      DBUG_PRINT("tcache", ("found table: '%s'.'%s' 0x%lx", table->s->db.str,
                            table->s->table_name.str, (long) table));

      table->s->version=0L;		/* Free when thread is ready */
      if (!(in_use=table->in_use))
      {
        DBUG_PRINT("info",("Table was not in use"));
        relink_unused(table);
      }
      else if (in_use != thd)
      {
        DBUG_PRINT("info", ("Table was in use by other thread"));
        /*
          Mark that table is going to be deleted from cache. This will
          force threads that are in mysql_lock_tables() (but not yet
          in thr_multi_lock()) to abort it's locks, close all tables and retry
        */
        in_use->some_tables_deleted= 1;
        if (table->is_name_opened())
        {
          DBUG_PRINT("info", ("Found another active instance of the table"));
  	  result=1;
        }
        /* Kill delayed insert threads */
        if ((in_use->system_thread & SYSTEM_THREAD_DELAYED_INSERT) &&
            ! in_use->killed)
        {
	  in_use->killed= THD::KILL_CONNECTION;
          mysql_mutex_lock(&in_use->mysys_var->mutex);
	  if (in_use->mysys_var->current_cond)
	  {
            mysql_mutex_lock(in_use->mysys_var->current_mutex);
            signalled= 1;
            mysql_cond_broadcast(in_use->mysys_var->current_cond);
            mysql_mutex_unlock(in_use->mysys_var->current_mutex);
	  }
          mysql_mutex_unlock(&in_use->mysys_var->mutex);
        }
        /*
	  Now we must abort all tables locks used by this thread
	  as the thread may be waiting to get a lock for another table.
          Note that we need to hold LOCK_open while going through the
          list. So that the other thread cannot change it. The other
          thread must also hold LOCK_open whenever changing the
          open_tables list. Aborting the MERGE lock after a child was
          closed and before the parent is closed would be fatal.
        */
        for (TABLE *thd_table= in_use->open_tables;
	     thd_table ;
	     thd_table= thd_table->next)
        {
          /* Do not handle locks of MERGE children. */
	  if (thd_table->db_stat && !thd_table->parent)	// If table is open
	    signalled|= mysql_lock_abort_for_thread(thd, thd_table);
        }
      }
      else
      {
        DBUG_PRINT("info", ("Table was in use by current thread. db_stat: %u",
                            table->db_stat));
        result= result || (flags & RTFC_OWNED_BY_THD_FLAG);
      }
    }
    while (unused_tables && !unused_tables->s->version)
      my_hash_delete(&open_cache,(uchar*) unused_tables);

    DBUG_PRINT("info", ("Removing table from table_def_cache"));
    /* Remove table from table definition cache if it's not in use */
    if ((share= (TABLE_SHARE*) my_hash_search(&table_def_cache,(uchar*) key,
                                              key_length)))
    {
      DBUG_PRINT("info", ("share version: %lu  ref_count: %u",
                          share->version, share->ref_count));
      share->version= 0;                          // Mark for delete
      if (share->ref_count == 0)
      {
        mysql_mutex_lock(&share->mutex);
        my_hash_delete(&table_def_cache, (uchar*) share);
      }
    }

    if (result && (flags & RTFC_WAIT_OTHER_THREAD_FLAG))
    {
      /*
        Signal any thread waiting for tables to be freed to
        reopen their tables
      */
      broadcast_refresh();
      DBUG_PRINT("info", ("Waiting for refresh signal"));
      if (!(flags & RTFC_CHECK_KILLED_FLAG) || !thd->killed)
      {
        dropping_tables++;
        if (likely(signalled))
          mysql_cond_wait(&COND_refresh, &LOCK_open);
        else
        {
          struct timespec abstime;
          /*
            It can happen that another thread has opened the
            table but has not yet locked any table at all. Since
            it can be locked waiting for a table that our thread
            has done LOCK TABLE x WRITE on previously, we need to
            ensure that the thread actually hears our signal
            before we go to sleep. Thus we wait for a short time
            and then we retry another loop in the
            remove_table_from_cache routine.
          */
          set_timespec(abstime, 10);
          mysql_cond_timedwait(&COND_refresh, &LOCK_open, &abstime);
        }
        dropping_tables--;
        continue;
      }
    }
    break;
  }
  DBUG_RETURN(result);
}


int setup_ftfuncs(SELECT_LEX *select_lex)
{
  List_iterator<Item_func_match> li(*(select_lex->ftfunc_list)),
                                 lj(*(select_lex->ftfunc_list));
  Item_func_match *ftf, *ftf2;

  while ((ftf=li++))
  {
    if (ftf->fix_index())
      return 1;
    lj.rewind();
    while ((ftf2=lj++) != ftf)
    {
      if (ftf->eq(ftf2,1) && !ftf2->master)
        ftf2->master=ftf;
    }
  }

  return 0;
}


int init_ftfuncs(THD *thd, SELECT_LEX *select_lex, bool no_order)
{
  if (select_lex->ftfunc_list->elements)
  {
    List_iterator<Item_func_match> li(*(select_lex->ftfunc_list));
    Item_func_match *ifm;
    DBUG_PRINT("info",("Performing FULLTEXT search"));
    thd_proc_info(thd, "FULLTEXT initialization");

    while ((ifm=li++))
      ifm->init_search(no_order);
  }
  return 0;
}


/*
  open new .frm format table

  SYNOPSIS
    open_new_frm()
    THD		  thread handler
    path	  path to .frm file (without extension)
    alias	  alias for table
    db            database
    table_name    name of table
    db_stat	  open flags (for example ->OPEN_KEYFILE|HA_OPEN_RNDFILE..)
		  can be 0 (example in ha_example_table)
    prgflag	  READ_ALL etc..
    ha_open_flags HA_OPEN_ABORT_IF_LOCKED etc..
    outparam	  result table
    table_desc	  TABLE_LIST descriptor
    mem_root	  temporary MEM_ROOT for parsing
*/

static bool
open_new_frm(THD *thd, TABLE_SHARE *share, const char *alias,
             uint db_stat, uint prgflag,
	     uint ha_open_flags, TABLE *outparam, TABLE_LIST *table_desc,
	     MEM_ROOT *mem_root)
{
  LEX_STRING pathstr;
  File_parser *parser;
  char path[FN_REFLEN];
  DBUG_ENTER("open_new_frm");

  /* Create path with extension */
  pathstr.length= (uint) (strxmov(path, share->normalized_path.str, reg_ext,
                                  NullS)- path);
  pathstr.str=    path;

  if ((parser= sql_parse_prepare(&pathstr, mem_root, 1)))
  {
    if (is_equal(&view_type, parser->type()))
    {
      if (table_desc == 0 || table_desc->required_type == FRMTYPE_TABLE)
      {
        my_error(ER_WRONG_OBJECT, MYF(0), share->db.str, share->table_name.str,
                 "BASE TABLE");
        goto err;
      }
      if (mysql_make_view(thd, parser, table_desc,
                          (prgflag & OPEN_VIEW_NO_PARSE)))
        goto err;
    }
    else
    {
      /* only VIEWs are supported now */
      my_error(ER_FRM_UNKNOWN_TYPE, MYF(0), share->path.str,  parser->type()->str);
      goto err;
    }
    DBUG_RETURN(0);
  }
 
err:
  bzero(outparam, sizeof(TABLE));	// do not run repair
  DBUG_RETURN(1);
}


bool is_equal(const LEX_STRING *a, const LEX_STRING *b)
{
  return a->length == b->length && !strncmp(a->str, b->str, a->length);
}


/*
  SYNOPSIS
    abort_and_upgrade_lock()
    lpt                           Parameter passing struct
    All parameters passed through the ALTER_PARTITION_PARAM_TYPE object
  RETURN VALUE
    0
  DESCRIPTION
    Remember old lock level (for possible downgrade later on), abort all
    waiting threads and ensure that all keeping locks currently are
    completed such that we own the lock exclusively and no other interaction
    is ongoing.

    thd                           Thread object
    table                         Table object
    db                            Database name
    table_name                    Table name
    old_lock_level                Old lock level
*/

int abort_and_upgrade_lock(ALTER_PARTITION_PARAM_TYPE *lpt)
{
  uint flags= RTFC_WAIT_OTHER_THREAD_FLAG | RTFC_CHECK_KILLED_FLAG;
  DBUG_ENTER("abort_and_upgrade_locks");

  lpt->old_lock_type= lpt->table->reginfo.lock_type;
  mysql_mutex_lock(&LOCK_open);
  /* If MERGE child, forward lock handling to parent. */
  mysql_lock_abort(lpt->thd, lpt->table->parent ? lpt->table->parent :
                   lpt->table, TRUE);
  (void) remove_table_from_cache(lpt->thd, lpt->db, lpt->table_name, flags);
  mysql_mutex_unlock(&LOCK_open);
  DBUG_RETURN(0);
}


/*
  SYNOPSIS
    close_open_tables_and_downgrade()
  RESULT VALUES
    NONE
  DESCRIPTION
    We need to ensure that any thread that has managed to open the table
    but not yet encountered our lock on the table is also thrown out to
    ensure that no threads see our frm changes premature to the final
    version. The intermediate versions are only meant for use after a
    crash and later REPAIR TABLE.
    We also downgrade locks after the upgrade to WRITE_ONLY
*/

/* purecov: begin deadcode */
void close_open_tables_and_downgrade(ALTER_PARTITION_PARAM_TYPE *lpt)
{
  mysql_mutex_lock(&LOCK_open);
  remove_table_from_cache(lpt->thd, lpt->db, lpt->table_name,
                          RTFC_WAIT_OTHER_THREAD_FLAG);
  mysql_mutex_unlock(&LOCK_open);
  /* If MERGE child, forward lock handling to parent. */
  mysql_lock_downgrade_write(lpt->thd, lpt->table->parent ? lpt->table->parent :
                             lpt->table, lpt->old_lock_type);
}
/* purecov: end */


/*
  SYNOPSIS
    mysql_wait_completed_table()
    lpt                            Parameter passing struct
    my_table                       My table object
    All parameters passed through the ALTER_PARTITION_PARAM object
  RETURN VALUES
    TRUE                          Failure
    FALSE                         Success
  DESCRIPTION
    We have changed the frm file and now we want to wait for all users of
    the old frm to complete before proceeding to ensure that no one
    remains that uses the old frm definition.
    Start by ensuring that all users of the table will be removed from cache
    once they are done. Then abort all that have stumbled on locks and
    haven't been started yet.

    thd                           Thread object
    table                         Table object
    db                            Database name
    table_name                    Table name
*/

void mysql_wait_completed_table(ALTER_PARTITION_PARAM_TYPE *lpt, TABLE *my_table)
{
  char key[MAX_DBKEY_LENGTH];
  uint key_length;
  TABLE *table;
  DBUG_ENTER("mysql_wait_completed_table");

  key_length=(uint) (strmov(strmov(key,lpt->db)+1,lpt->table_name)-key)+1;
  mysql_mutex_lock(&LOCK_open);
  HASH_SEARCH_STATE state;
  for (table= (TABLE*) my_hash_first(&open_cache,(uchar*) key,key_length,
                                     &state) ;
       table;
       table= (TABLE*) my_hash_next(&open_cache,(uchar*) key,key_length,
                                    &state))
  {
    THD *in_use= table->in_use;
    table->s->version= 0L;
    if (!in_use)
    {
      relink_unused(table);
    }
    else
    {
      /* Kill delayed insert threads */
      if ((in_use->system_thread & SYSTEM_THREAD_DELAYED_INSERT) &&
          ! in_use->killed)
      {
        in_use->killed= THD::KILL_CONNECTION;
        mysql_mutex_lock(&in_use->mysys_var->mutex);
        if (in_use->mysys_var->current_cond)
        {
          mysql_mutex_lock(in_use->mysys_var->current_mutex);
          mysql_cond_broadcast(in_use->mysys_var->current_cond);
          mysql_mutex_unlock(in_use->mysys_var->current_mutex);
        }
        mysql_mutex_unlock(&in_use->mysys_var->mutex);
      }
      /*
        Now we must abort all tables locks used by this thread
        as the thread may be waiting to get a lock for another table.
        Note that we need to hold LOCK_open while going through the
        list. So that the other thread cannot change it. The other
        thread must also hold LOCK_open whenever changing the
        open_tables list. Aborting the MERGE lock after a child was
        closed and before the parent is closed would be fatal.
      */
      for (TABLE *thd_table= in_use->open_tables;
           thd_table ;
           thd_table= thd_table->next)
      {
        /* Do not handle locks of MERGE children. */
        if (thd_table->db_stat && !thd_table->parent) // If table is open
          mysql_lock_abort_for_thread(lpt->thd, thd_table);
      }
    }
  }
  /*
    We start by removing all unused objects from the cache and marking
    those in use for removal after completion. Now we also need to abort
    all that are locked and are not progressing due to being locked
    by our lock. We don't upgrade our lock here.
    If MERGE child, forward lock handling to parent.
  */
  mysql_lock_abort(lpt->thd, my_table->parent ? my_table->parent : my_table,
                   FALSE);
  mysql_mutex_unlock(&LOCK_open);
  DBUG_VOID_RETURN;
}


/*
  Check if one (or more) write tables have auto_increment columns.

  @param[in] tables Table list

  @retval 0 if at least one write tables has an auto_increment column
  @retval 1 otherwise

  NOTES:
    Call this function only when you have established the list of all tables
    which you'll want to update (including stored functions, triggers, views
    inside your statement).
*/

static bool
has_write_table_with_auto_increment(TABLE_LIST *tables)
{
  for (TABLE_LIST *table= tables; table; table= table->next_global)
  {
    /* we must do preliminary checks as table->table may be NULL */
    if (!table->placeholder() &&
        table->table->found_next_number_field &&
        (table->lock_type >= TL_WRITE_ALLOW_WRITE))
      return 1;
  }

  return 0;
}


/*
  Open and lock system tables for read.

  SYNOPSIS
    open_system_tables_for_read()
      thd         Thread context.
      table_list  List of tables to open.
      backup      Pointer to Open_tables_state instance where
                  information about currently open tables will be
                  saved, and from which will be restored when we will
                  end work with system tables.

  NOTES
    Thanks to restrictions which we put on opening and locking of
    system tables for writing, we can open and lock them for reading
    even when we already have some other tables open and locked.  One
    must call close_system_tables() to close systems tables opened
    with this call.

  RETURN
    FALSE   Success
    TRUE    Error
*/

bool
open_system_tables_for_read(THD *thd, TABLE_LIST *table_list,
                            Open_tables_state *backup)
{
  DBUG_ENTER("open_system_tables_for_read");

  thd->reset_n_backup_open_tables_state(backup);

  uint count= 0;
  bool not_used;
  for (TABLE_LIST *tables= table_list; tables; tables= tables->next_global)
  {
    TABLE *table= open_table(thd, tables, thd->mem_root, &not_used,
                             MYSQL_LOCK_IGNORE_FLUSH);
    if (!table)
      goto error;

    DBUG_ASSERT(table->s->table_category == TABLE_CATEGORY_SYSTEM);

    table->use_all_columns();
    table->reginfo.lock_type= tables->lock_type;
    tables->table= table;
    count++;
  }

  {
    TABLE **list= (TABLE**) thd->alloc(sizeof(TABLE*) * count);
    TABLE **ptr= list;
    for (TABLE_LIST *tables= table_list; tables; tables= tables->next_global)
      *(ptr++)= tables->table;

    thd->lock= mysql_lock_tables(thd, list, count,
                                 MYSQL_LOCK_IGNORE_FLUSH, &not_used);
  }
  if (thd->lock)
    DBUG_RETURN(FALSE);

error:
  close_system_tables(thd, backup);

  DBUG_RETURN(TRUE);
}


/*
  Close system tables, opened with open_system_tables_for_read().

  SYNOPSIS
    close_system_tables()
      thd     Thread context
      backup  Pointer to Open_tables_state instance which holds
              information about tables which were open before we
              decided to access system tables.
*/

void
close_system_tables(THD *thd, Open_tables_state *backup)
{
  close_thread_tables(thd);
  thd->restore_backup_open_tables_state(backup);
}


/*
  Open and lock one system table for update.

  SYNOPSIS
    open_system_table_for_update()
      thd        Thread context.
      one_table  Table to open.

  NOTES
    Table opened with this call should closed using close_thread_tables().

  RETURN
    0	Error
    #	Pointer to TABLE object of system table
*/

TABLE *
open_system_table_for_update(THD *thd, TABLE_LIST *one_table)
{
  DBUG_ENTER("open_system_table_for_update");

  TABLE *table= open_ltable(thd, one_table, one_table->lock_type, 0);
  if (table)
  {
    DBUG_ASSERT(table->s->table_category == TABLE_CATEGORY_SYSTEM);
    table->use_all_columns();
  }

  DBUG_RETURN(table);
}

/**
  Open a log table.
  Opening such tables is performed internally in the server
  implementation, and is a 'nested' open, since some tables
  might be already opened by the current thread.
  The thread context before this call is saved, and is restored
  when calling close_log_table().
  @param thd The current thread
  @param one_table Log table to open
  @param backup [out] Temporary storage used to save the thread context
*/
TABLE *
open_log_table(THD *thd, TABLE_LIST *one_table, Open_tables_state *backup)
{
  uint flags= ( MYSQL_LOCK_IGNORE_GLOBAL_READ_LOCK |
                MYSQL_LOCK_IGNORE_GLOBAL_READ_ONLY |
                MYSQL_LOCK_IGNORE_FLUSH |
                MYSQL_LOCK_PERF_SCHEMA);
  TABLE *table;
  /* Save value that is changed in mysql_lock_tables() */
  ulonglong save_utime_after_lock= thd->utime_after_lock;
  DBUG_ENTER("open_log_table");

  thd->reset_n_backup_open_tables_state(backup);

  if ((table= open_ltable(thd, one_table, one_table->lock_type, flags)))
  {
    DBUG_ASSERT(table->s->table_category == TABLE_CATEGORY_LOG);
    /* Make sure all columns get assigned to a default value */
    table->use_all_columns();
    table->no_replicate= 1;
    /*
      Don't set automatic timestamps as we may want to use time of logging,
      not from query start
    */
    table->timestamp_field_type= TIMESTAMP_NO_AUTO_SET;
  }
  else
  {
    /*
      If error in mysql_lock_tables(), open_ltable doesn't close the
      table. Thread kill during mysql_lock_tables() is such error. But
      open tables cannot be accepted when restoring the open tables
      state.
    */
    if (thd->killed)
      close_thread_tables(thd);
    thd->restore_backup_open_tables_state(backup);
  }

  thd->utime_after_lock= save_utime_after_lock;
  DBUG_RETURN(table);
}

/**
  Close a log table.
  The last table opened by open_log_table()
  is closed, then the thread context is restored.
  @param thd The current thread
  @param backup [in] the context to restore.
*/
void close_log_table(THD *thd, Open_tables_state *backup)
{
  bool found_old_table;

  /*
    If open_log_table() fails,
    this function should not be called.
  */
  DBUG_ASSERT(thd->lock != NULL);

  /*
    Note:
    We do not create explicitly a separate transaction for the
    performance table I/O, but borrow the current transaction.
    lock + unlock will autocommit the change done in the
    performance schema table: this is the expected result.
    The current transaction should not be affected by this code.
    TODO: Note that if a transactional engine is used for log tables,
    this code will need to be revised, as a separate transaction
    might be needed.
  */
  mysql_unlock_tables(thd, thd->lock);
  thd->lock= 0;

  mysql_mutex_lock(&LOCK_open);

  found_old_table= false;
  /*
    Note that we need to hold LOCK_open while changing the
    open_tables list. Another thread may work on it.
    (See: remove_table_from_cache(), mysql_wait_completed_table())
    Closing a MERGE child before the parent would be fatal if the
    other thread tries to abort the MERGE lock in between.
  */
  while (thd->open_tables)
    found_old_table|= close_thread_table(thd, &thd->open_tables);

  if (found_old_table)
    broadcast_refresh();

  mysql_mutex_unlock(&LOCK_open);

  thd->restore_backup_open_tables_state(backup);
}

/**
  @} (end of group Data_Dictionary)
*/<|MERGE_RESOLUTION|>--- conflicted
+++ resolved
@@ -5105,171 +5105,6 @@
 }
 
 
-<<<<<<< HEAD
-=======
-/**
-   Decide on logging format to use for the statement.
-
-   Compute the capabilities vector for the involved storage engines
-   and mask out the flags for the binary log. Right now, the binlog
-   flags only include the capabilities of the storage engines, so this
-   is safe.
-
-   We now have three alternatives that prevent the statement from
-   being loggable:
-
-   1. If there are no capabilities left (all flags are clear) it is
-      not possible to log the statement at all, so we roll back the
-      statement and report an error.
-
-   2. Statement mode is set, but the capabilities indicate that
-      statement format is not possible.
-
-   3. Row mode is set, but the capabilities indicate that row
-      format is not possible.
-
-   4. Statement is unsafe, but the capabilities indicate that row
-      format is not possible.
-
-   If we are in MIXED mode, we then decide what logging format to use:
-
-   1. If the statement is unsafe, row-based logging is used.
-
-   2. If statement-based logging is not possible, row-based logging is
-      used.
-
-   3. Otherwise, statement-based logging is used.
-
-   @param thd    Client thread
-   @param tables Tables involved in the query
- */
-
-int decide_logging_format(THD *thd, TABLE_LIST *tables)
-{
-  /*
-    In SBR mode, we are only proceeding if we are binlogging this
-    statement, ie, the filtering rules won't later filter this out.
-
-    This check here is needed to prevent some spurious error to be
-    raised in some cases (See BUG#42829).
-   */
-  if (mysql_bin_log.is_open() && (thd->variables.option_bits & OPTION_BIN_LOG) &&
-      (thd->variables.binlog_format != BINLOG_FORMAT_STMT ||
-       binlog_filter->db_ok(thd->db)))
-  {
-    /*
-      Compute the starting vectors for the computations by creating a
-      set with all the capabilities bits set and one with no
-      capabilities bits set.
-     */
-    handler::Table_flags flags_some_set= 0;
-    handler::Table_flags flags_all_set=
-      HA_BINLOG_ROW_CAPABLE | HA_BINLOG_STMT_CAPABLE;
-
-    my_bool multi_engine= FALSE;
-    void* prev_ht= NULL;
-    for (TABLE_LIST *table= tables; table; table= table->next_global)
-    {
-      TABLE_CATEGORY category;
-      if (table->placeholder())
-        continue;
-      category= table->table->s->table_category;
-      if ((category == TABLE_CATEGORY_LOG) ||
-          (category == TABLE_CATEGORY_PERFORMANCE))
-        thd->lex->set_stmt_unsafe();
-      if (table->lock_type >= TL_WRITE_ALLOW_WRITE)
-      {
-        ulonglong const flags= table->table->file->ha_table_flags();
-        DBUG_PRINT("info", ("table: %s; ha_table_flags: %s%s",
-                            table->table_name,
-                            FLAGSTR(flags, HA_BINLOG_STMT_CAPABLE),
-                            FLAGSTR(flags, HA_BINLOG_ROW_CAPABLE)));
-        if (prev_ht && prev_ht != table->table->file->ht)
-          multi_engine= TRUE;
-        prev_ht= table->table->file->ht;
-        flags_all_set &= flags;
-        flags_some_set |= flags;
-      }
-    }
-
-    DBUG_PRINT("info", ("flags_all_set: %s%s",
-                        FLAGSTR(flags_all_set, HA_BINLOG_STMT_CAPABLE),
-                        FLAGSTR(flags_all_set, HA_BINLOG_ROW_CAPABLE)));
-    DBUG_PRINT("info", ("flags_some_set: %s%s",
-                        FLAGSTR(flags_some_set, HA_BINLOG_STMT_CAPABLE),
-                        FLAGSTR(flags_some_set, HA_BINLOG_ROW_CAPABLE)));
-    DBUG_PRINT("info", ("thd->variables.binlog_format: %u",
-                        thd->variables.binlog_format));
-    DBUG_PRINT("info", ("multi_engine: %s",
-                        multi_engine ? "TRUE" : "FALSE"));
-
-    int error= 0;
-    if (flags_all_set == 0)
-    {
-      my_error((error= ER_BINLOG_LOGGING_IMPOSSIBLE), MYF(0),
-               "Statement cannot be logged to the binary log in"
-               " row-based nor statement-based format");
-    }
-    else if (thd->variables.binlog_format == BINLOG_FORMAT_STMT &&
-             (flags_all_set & HA_BINLOG_STMT_CAPABLE) == 0)
-    {
-      my_error((error= ER_BINLOG_LOGGING_IMPOSSIBLE), MYF(0),
-                "Statement-based format required for this statement,"
-                " but not allowed by this combination of engines");
-    }
-    else if ((thd->variables.binlog_format == BINLOG_FORMAT_ROW ||
-              thd->lex->is_stmt_unsafe()) &&
-             (flags_all_set & HA_BINLOG_ROW_CAPABLE) == 0)
-    {
-      my_error((error= ER_BINLOG_LOGGING_IMPOSSIBLE), MYF(0),
-                "Row-based format required for this statement,"
-                " but not allowed by this combination of engines");
-    }
-
-    /*
-      If more than one engine is involved in the statement and at
-      least one is doing it's own logging (is *self-logging*), the
-      statement cannot be logged atomically, so we generate an error
-      rather than allowing the binlog to become corrupt.
-     */
-    if (multi_engine &&
-        (flags_some_set & HA_HAS_OWN_BINLOGGING))
-    {
-      error= ER_BINLOG_LOGGING_IMPOSSIBLE;
-      my_error(error, MYF(0),
-               "Statement cannot be written atomically since more"
-               " than one engine involved and at least one engine"
-               " is self-logging");
-    }
-
-    DBUG_PRINT("info", ("error: %d", error));
-
-    if (error)
-      return -1;
-
-    /*
-      We switch to row-based format if we are in mixed mode and one of
-      the following are true:
-
-      1. If the statement is unsafe
-      2. If statement format cannot be used
-
-      Observe that point to cannot be decided before the tables
-      involved in a statement has been checked, i.e., we cannot put
-      this code in reset_current_stmt_binlog_row_based(), it has to be
-      here.
-    */
-    if (thd->lex->is_stmt_unsafe() ||
-        (flags_all_set & HA_BINLOG_STMT_CAPABLE) == 0)
-    {
-      thd->set_current_stmt_binlog_row_based_if_mixed();
-    }
-  }
-
-  return 0;
-}
-
->>>>>>> 31bf7d60
 /*
   Lock all tables in list
 

/* Copyright (c) 2000, 2016, Oracle and/or its affiliates.
   Copyright (c) 2010, 2016, MariaDB

   This program is free software; you can redistribute it and/or modify
   it under the terms of the GNU General Public License as published by
   the Free Software Foundation; version 2 of the License.

   This program is distributed in the hope that it will be useful,
   but WITHOUT ANY WARRANTY; without even the implied warranty of
   MERCHANTABILITY or FITNESS FOR A PARTICULAR PURPOSE.  See the
   GNU General Public License for more details.

   You should have received a copy of the GNU General Public License
   along with this program; if not, write to the Free Software
   Foundation, Inc., 51 Franklin Street, Fifth Floor, Boston, MA  02110-1301, USA */


/* Basic functions needed by many modules */

#include "mariadb.h"
#include "sql_base.h"                           // setup_table_map
#include "sql_priv.h"
#include "unireg.h"
#include "debug_sync.h"
#include "lock.h"        // mysql_lock_remove,
                         // mysql_unlock_tables,
                         // mysql_lock_have_duplicate
#include "sql_show.h"    // append_identifier
#include "strfunc.h"     // find_type
#include "sql_view.h"    // mysql_make_view, VIEW_ANY_ACL
#include "sql_parse.h"   // check_table_access
#include "sql_insert.h"  // kill_delayed_threads
#include "sql_acl.h"     // *_ACL, check_grant_all_columns,
                         // check_column_grant_in_table_ref,
                         // get_column_grant
#include "sql_partition.h"               // ALTER_PARTITION_PARAM_TYPE
#include "sql_derived.h" // mysql_derived_prepare,
                         // mysql_handle_derived,
                         // mysql_derived_filling
#include "sql_handler.h" // mysql_ha_flush
#include "sql_test.h"
#include "sql_partition.h"                      // ALTER_PARTITION_PARAM_TYPE
#include "log_event.h"                          // Query_log_event
#include "sql_select.h"
#include "sp_head.h"
#include "sp.h"
#include "sp_cache.h"
#include "sql_trigger.h"
#include "transaction.h"
#include "sql_prepare.h"
#include "sql_statistics.h"
#include "sql_cte.h"
#include <m_ctype.h>
#include <my_dir.h>
#include <hash.h>
#include "rpl_filter.h"
#include "sql_table.h"                          // build_table_filename
#include "datadict.h"   // dd_frm_is_view()
#include "sql_hset.h"   // Hash_set
#include "rpl_rli.h"   // rpl_group_info
#ifdef  __WIN__
#include <io.h>
#endif
#include "wsrep_mysqld.h"
#include "wsrep_thd.h"

bool
No_such_table_error_handler::handle_condition(THD *,
                                              uint sql_errno,
                                              const char*,
                                              Sql_condition::enum_warning_level *level,
                                              const char*,
                                              Sql_condition ** cond_hdl)
{
  *cond_hdl= NULL;
  if (sql_errno == ER_NO_SUCH_TABLE || sql_errno == ER_NO_SUCH_TABLE_IN_ENGINE)
  {
    m_handled_errors++;
    return TRUE;
  }

  if (*level == Sql_condition::WARN_LEVEL_ERROR)
    m_unhandled_errors++;
  return FALSE;
}


bool No_such_table_error_handler::safely_trapped_errors()
{
  /*
    If m_unhandled_errors != 0, something else, unanticipated, happened,
    so the error is not trapped but returned to the caller.
    Multiple ER_NO_SUCH_TABLE can be raised in case of views.
  */
  return ((m_handled_errors > 0) && (m_unhandled_errors == 0));
}


/**
  This internal handler is used to trap ER_NO_SUCH_TABLE and
  ER_WRONG_MRG_TABLE errors during CHECK/REPAIR TABLE for MERGE
  tables.
*/

class Repair_mrg_table_error_handler : public Internal_error_handler
{
public:
  Repair_mrg_table_error_handler()
    : m_handled_errors(false), m_unhandled_errors(false)
  {}

  bool handle_condition(THD *thd,
                        uint sql_errno,
                        const char* sqlstate,
                        Sql_condition::enum_warning_level *level,
                        const char* msg,
                        Sql_condition ** cond_hdl);

  /**
    Returns TRUE if there were ER_NO_SUCH_/WRONG_MRG_TABLE and there
    were no unhandled errors. FALSE otherwise.
  */
  bool safely_trapped_errors()
  {
    /*
      Check for m_handled_errors is here for extra safety.
      It can be useful in situation when call to open_table()
      fails because some error which was suppressed by another
      error handler (e.g. in case of MDL deadlock which we
      decided to solve by back-off and retry).
    */
    return (m_handled_errors && (! m_unhandled_errors));
  }

private:
  bool m_handled_errors;
  bool m_unhandled_errors;
};


bool
Repair_mrg_table_error_handler::handle_condition(THD *,
                                                 uint sql_errno,
                                                 const char*,
                                                 Sql_condition::enum_warning_level *level,
                                                 const char*,
                                                 Sql_condition ** cond_hdl)
{
  *cond_hdl= NULL;
  if (sql_errno == ER_NO_SUCH_TABLE ||
      sql_errno == ER_NO_SUCH_TABLE_IN_ENGINE ||
      sql_errno == ER_WRONG_MRG_TABLE)
  {
    m_handled_errors= true;
    return TRUE;
  }

  m_unhandled_errors= true;
  return FALSE;
}


/**
  @defgroup Data_Dictionary Data Dictionary
  @{
*/

static bool check_and_update_table_version(THD *thd, TABLE_LIST *tables,
                                           TABLE_SHARE *table_share);
static bool open_table_entry_fini(THD *thd, TABLE_SHARE *share, TABLE *entry);
static bool auto_repair_table(THD *thd, TABLE_LIST *table_list);


/**
  Get table cache key for a table list element.

  @param table_list[in]  Table list element.
  @param key[out]        On return points to table cache key for the table.

  @note Unlike create_table_def_key() call this function doesn't construct
        key in a buffer provided by caller. Instead it relies on the fact
        that table list element for which key is requested has properly
        initialized MDL_request object and the fact that table definition
        cache key is suffix of key used in MDL subsystem. So to get table
        definition key it simply needs to return pointer to appropriate
        part of MDL_key object nested in this table list element.
        Indeed, this means that lifetime of key produced by this call is
        limited by the lifetime of table list element which it got as
        parameter.

  @return Length of key.
*/

uint get_table_def_key(const TABLE_LIST *table_list, const char **key)
{
  /*
    This call relies on the fact that TABLE_LIST::mdl_request::key object
    is properly initialized, so table definition cache can be produced
    from key used by MDL subsystem.
  */
  DBUG_ASSERT(!strcmp(table_list->get_db_name(),
                      table_list->mdl_request.key.db_name()) &&
              !strcmp(table_list->get_table_name(),
                      table_list->mdl_request.key.name()));

  *key= (const char*)table_list->mdl_request.key.ptr() + 1;
  return table_list->mdl_request.key.length() - 1;
}



/*****************************************************************************
  Functions to handle table definition cache (TABLE_SHARE)
*****************************************************************************/

/*
  Create a list for all open tables matching SQL expression

  SYNOPSIS
    list_open_tables()
    thd			Thread THD
    wild		SQL like expression

  NOTES
    One gets only a list of tables for which one has any kind of privilege.
    db and table names are allocated in result struct, so one doesn't need
    a lock when traversing the return list.

  RETURN VALUES
    NULL	Error (Probably OOM)
    #		Pointer to list of names of open tables.
*/

struct list_open_tables_arg
{
  THD *thd;
  const char *db;
  const char *wild;
  TABLE_LIST table_list;
  OPEN_TABLE_LIST **start_list, *open_list;
};


static my_bool list_open_tables_callback(TDC_element *element,
                                         list_open_tables_arg *arg)
{
  const char *db= (char*) element->m_key;
  size_t db_length= strlen(db);
  const char *table_name= db + db_length + 1;

  if (arg->db && my_strcasecmp(system_charset_info, arg->db, db))
    return FALSE;
  if (arg->wild && wild_compare(table_name, arg->wild, 0))
    return FALSE;

  /* Check if user has SELECT privilege for any column in the table */
  arg->table_list.db.str= db;
  arg->table_list.db.length= db_length;
  arg->table_list.table_name.str= table_name;
  arg->table_list.table_name.length= strlen(table_name);
  arg->table_list.grant.privilege= 0;

  if (check_table_access(arg->thd, SELECT_ACL, &arg->table_list, TRUE, 1, TRUE))
    return FALSE;

  if (!(*arg->start_list= (OPEN_TABLE_LIST *) arg->thd->alloc(
                    sizeof(**arg->start_list) + element->m_key_length)))
    return TRUE;

  strmov((*arg->start_list)->table=
         strmov(((*arg->start_list)->db= (char*) ((*arg->start_list) + 1)),
                db) + 1, table_name);
  (*arg->start_list)->in_use= 0;

  mysql_mutex_lock(&element->LOCK_table_share);
  All_share_tables_list::Iterator it(element->all_tables);
  TABLE *table;
  while ((table= it++))
    if (table->in_use)
      ++(*arg->start_list)->in_use;
  mysql_mutex_unlock(&element->LOCK_table_share);
  (*arg->start_list)->locked= 0;                   /* Obsolete. */
  arg->start_list= &(*arg->start_list)->next;
  *arg->start_list= 0;
  return FALSE;
}


OPEN_TABLE_LIST *list_open_tables(THD *thd, const char *db, const char *wild)
{
  list_open_tables_arg argument;
  DBUG_ENTER("list_open_tables");

  argument.thd= thd;
  argument.db= db;
  argument.wild= wild;
  bzero((char*) &argument.table_list, sizeof(argument.table_list));
  argument.start_list= &argument.open_list;
  argument.open_list= 0;

  if (tdc_iterate(thd, (my_hash_walk_action) list_open_tables_callback,
                  &argument, true))
    DBUG_RETURN(0);

  DBUG_RETURN(argument.open_list);
}


/*
  Close all tables which aren't in use by any thread

  @param thd Thread context
  @param tables List of tables to remove from the cache
  @param wait_for_refresh Wait for a impending flush
  @param timeout Timeout for waiting for flush to be completed.

  @note THD can be NULL, but then wait_for_refresh must be FALSE
        and tables must be NULL.

  @note When called as part of FLUSH TABLES WITH READ LOCK this function
        ignores metadata locks held by other threads. In order to avoid
        situation when FLUSH TABLES WITH READ LOCK sneaks in at the moment
        when some write-locked table is being reopened (by FLUSH TABLES or
        ALTER TABLE) we have to rely on additional global shared metadata
        lock taken by thread trying to obtain global read lock.
*/


struct close_cached_tables_arg
{
  tdc_version_t refresh_version;
  TDC_element *element;
};


static my_bool close_cached_tables_callback(TDC_element *element,
                                            close_cached_tables_arg *arg)
{
  mysql_mutex_lock(&element->LOCK_table_share);
  if (element->share && element->flushed &&
      element->version < arg->refresh_version)
  {
    /* wait_for_old_version() will unlock mutex and free share */
    arg->element= element;
    return TRUE;
  }
  mysql_mutex_unlock(&element->LOCK_table_share);
  return FALSE;
}


bool close_cached_tables(THD *thd, TABLE_LIST *tables,
                         bool wait_for_refresh, ulong timeout)
{
  bool result= FALSE;
  struct timespec abstime;
  tdc_version_t refresh_version;
  DBUG_ENTER("close_cached_tables");
  DBUG_ASSERT(thd || (!wait_for_refresh && !tables));

  refresh_version= tdc_increment_refresh_version();

  if (!tables)
  {
    /*
      Force close of all open tables.

      Note that code in TABLE_SHARE::wait_for_old_version() assumes that
      incrementing of refresh_version is followed by purge of unused table
      shares.
    */
    kill_delayed_threads();
    /*
      Get rid of all unused TABLE and TABLE_SHARE instances. By doing
      this we automatically close all tables which were marked as "old".
    */
    tc_purge(true);
    /* Free table shares which were not freed implicitly by loop above. */
    tdc_purge(true);
  }
  else
  {
    bool found=0;
    for (TABLE_LIST *table= tables; table; table= table->next_local)
    {
      /* tdc_remove_table() also sets TABLE_SHARE::version to 0. */
      found|= tdc_remove_table(thd, TDC_RT_REMOVE_UNUSED, table->db.str,
                               table->table_name.str, TRUE);
    }
    if (!found)
      wait_for_refresh=0;			// Nothing to wait for
  }

  DBUG_PRINT("info", ("open table definitions: %d",
                      (int) tdc_records()));

  if (!wait_for_refresh)
    DBUG_RETURN(result);

  if (thd->locked_tables_mode)
  {
    /*
      If we are under LOCK TABLES, we need to reopen the tables without
      opening a door for any concurrent threads to sneak in and get
      lock on our tables. To achieve this we use exclusive metadata
      locks.
    */
    TABLE_LIST *tables_to_reopen= (tables ? tables :
                                  thd->locked_tables_list.locked_tables());

    /* Close open HANDLER instances to avoid self-deadlock. */
    mysql_ha_flush_tables(thd, tables_to_reopen);

    for (TABLE_LIST *table_list= tables_to_reopen; table_list;
         table_list= table_list->next_global)
    {
      /* A check that the table was locked for write is done by the caller. */
      TABLE *table= find_table_for_mdl_upgrade(thd, table_list->db.str,
                                               table_list->table_name.str, TRUE);

      /* May return NULL if this table has already been closed via an alias. */
      if (! table)
        continue;

      if (wait_while_table_is_used(thd, table,
                                   HA_EXTRA_PREPARE_FOR_FORCED_CLOSE))
      {
        result= TRUE;
        goto err_with_reopen;
      }
      close_all_tables_for_name(thd, table->s, HA_EXTRA_NOT_USED, NULL);
    }
  }

  /* Wait until all threads have closed all the tables we are flushing. */
  DBUG_PRINT("info", ("Waiting for other threads to close their open tables"));

  /*
    To a self-deadlock or deadlocks with other FLUSH threads
    waiting on our open HANDLERs, we have to flush them.
  */
  mysql_ha_flush(thd);
  DEBUG_SYNC(thd, "after_flush_unlock");

  if (!tables)
  {
    int r= 0;
    close_cached_tables_arg argument;
    argument.refresh_version= refresh_version;
    set_timespec(abstime, timeout);

    while (!thd->killed &&
           (r= tdc_iterate(thd,
                           (my_hash_walk_action) close_cached_tables_callback,
                           &argument)) == 1 &&
           !argument.element->share->wait_for_old_version(thd, &abstime,
                                    MDL_wait_for_subgraph::DEADLOCK_WEIGHT_DDL))
      /* no-op */;

    if (r)
      result= TRUE;
  }
  else
  {
    for (TABLE_LIST *table= tables; table; table= table->next_local)
    {
      if (thd->killed)
        break;
      if (tdc_wait_for_old_version(thd, table->db.str, table->table_name.str, timeout,
                                   MDL_wait_for_subgraph::DEADLOCK_WEIGHT_DDL,
                                   refresh_version))
      {
        result= TRUE;
        break;
      }
    }
  }

err_with_reopen:
  if (thd->locked_tables_mode)
  {
    /*
      No other thread has the locked tables open; reopen them and get the
      old locks. This should always succeed (unless some external process
      has removed the tables)
    */
    thd->locked_tables_list.reopen_tables(thd);
    /*
      Since downgrade_lock() won't do anything with shared
      metadata lock it is much simpler to go through all open tables rather
      than picking only those tables that were flushed.
    */
    for (TABLE *tab= thd->open_tables; tab; tab= tab->next)
      tab->mdl_ticket->downgrade_lock(MDL_SHARED_NO_READ_WRITE);
  }
  DBUG_RETURN(result);
}


/**
  Close all tables which match specified connection string or
  if specified string is NULL, then any table with a connection string.
*/

struct close_cached_connection_tables_arg
{
  THD *thd;
  LEX_CSTRING *connection;
  TABLE_LIST *tables;
};


static my_bool close_cached_connection_tables_callback(
  TDC_element *element, close_cached_connection_tables_arg *arg)
{
  TABLE_LIST *tmp;

  mysql_mutex_lock(&element->LOCK_table_share);
  /* Ignore if table is not open or does not have a connect_string */
  if (!element->share || !element->share->connect_string.length ||
      !element->ref_count)
    goto end;

  /* Compare the connection string */
  if (arg->connection &&
      (arg->connection->length > element->share->connect_string.length ||
       (arg->connection->length < element->share->connect_string.length &&
        (element->share->connect_string.str[arg->connection->length] != '/' &&
         element->share->connect_string.str[arg->connection->length] != '\\')) ||
       strncasecmp(arg->connection->str, element->share->connect_string.str,
                   arg->connection->length)))
    goto end;

  /* close_cached_tables() only uses these elements */
  if (!(tmp= (TABLE_LIST*) alloc_root(arg->thd->mem_root, sizeof(TABLE_LIST))) ||
      !(arg->thd->make_lex_string(&tmp->db, element->share->db.str, element->share->db.length)) ||
      !(arg->thd->make_lex_string(&tmp->table_name, element->share->table_name.str,
                                      element->share->table_name.length)))
  {
    mysql_mutex_unlock(&element->LOCK_table_share);
    return TRUE;
  }

  tmp->next_local= arg->tables;
  arg->tables= tmp;

end:
  mysql_mutex_unlock(&element->LOCK_table_share);
  return FALSE;
}


bool close_cached_connection_tables(THD *thd, LEX_CSTRING *connection)
{
  close_cached_connection_tables_arg argument;
  DBUG_ENTER("close_cached_connections");
  DBUG_ASSERT(thd);

  argument.thd= thd;
  argument.connection= connection;
  argument.tables= NULL;

  if (tdc_iterate(thd,
                  (my_hash_walk_action) close_cached_connection_tables_callback,
                  &argument))
    DBUG_RETURN(true);

  DBUG_RETURN(argument.tables ?
              close_cached_tables(thd, argument.tables, FALSE, LONG_TIMEOUT) :
              false);
}


/*
  Mark all tables in the list which were used by current substatement
  as free for reuse.

  SYNOPSIS
    mark_used_tables_as_free_for_reuse()
      thd   - thread context
      table - head of the list of tables

  DESCRIPTION
    Marks all tables in the list which were used by current substatement
    (they are marked by its query_id) as free for reuse.

  NOTE
    The reason we reset query_id is that it's not enough to just test
    if table->query_id != thd->query_id to know if a table is in use.

    For example
    SELECT f1_that_uses_t1() FROM t1;
    In f1_that_uses_t1() we will see one instance of t1 where query_id is
    set to query_id of original query.
*/

static void mark_used_tables_as_free_for_reuse(THD *thd, TABLE *table)
{
  for (; table ; table= table->next)
  {
    DBUG_ASSERT(table->pos_in_locked_tables == NULL ||
                table->pos_in_locked_tables->table == table);
    if (table->query_id == thd->query_id)
    {
      table->query_id= 0;
      table->file->ha_reset();
    }
  }
}


/**
  Close all open instances of the table but keep the MDL lock.

  Works both under LOCK TABLES and in the normal mode.
  Removes all closed instances of the table from the table cache.

  @param     thd     thread handle
  @param[in] share   table share, but is just a handy way to
                     access the table cache key

  @param[in] extra
                     HA_EXTRA_PREPARE_FOR_DROP
                        - The table is dropped
                     HA_EXTRA_PREPARE_FOR_RENAME
                        - The table is renamed
                     HA_EXTRA_NOT_USED
                        - The table is marked as closed in the
                          locked_table_list but kept there so one can call
                          locked_table_list->reopen_tables() to put it back.
                          
                     In case of drop/rename the documented behavior is to
                     implicitly remove the table from LOCK TABLES
                     list. 

  @pre Must be called with an X MDL lock on the table.
*/

void
close_all_tables_for_name(THD *thd, TABLE_SHARE *share,
                          ha_extra_function extra,
                          TABLE *skip_table)
{
  DBUG_ASSERT(!share->tmp_table);

  char key[MAX_DBKEY_LENGTH];
  size_t key_length= share->table_cache_key.length;
  const char *db= key;
  const char *table_name= db + share->db.length + 1;

  memcpy(key, share->table_cache_key.str, key_length);

  for (TABLE **prev= &thd->open_tables; *prev; )
  {
    TABLE *table= *prev;

    if (table->s->table_cache_key.length == key_length &&
        !memcmp(table->s->table_cache_key.str, key, key_length) &&
        table != skip_table)
    {
      thd->locked_tables_list.unlink_from_list(thd,
                                               table->pos_in_locked_tables,
                                               extra != HA_EXTRA_NOT_USED);
      /* Inform handler that there is a drop table or a rename going on */
      if (extra != HA_EXTRA_NOT_USED && table->db_stat)
      {
        table->file->extra(extra);
        extra= HA_EXTRA_NOT_USED;               // Call extra once!
      }

      /*
        Does nothing if the table is not locked.
        This allows one to use this function after a table
        has been unlocked, e.g. in partition management.
      */
      mysql_lock_remove(thd, thd->lock, table);
      close_thread_table(thd, prev);
    }
    else
    {
      /* Step to next entry in open_tables list. */
      prev= &table->next;
    }
  }
  if (skip_table == NULL)
  {
    /* Remove the table share from the cache. */
    tdc_remove_table(thd, TDC_RT_REMOVE_ALL, db, table_name,
                     FALSE);
  }
}


/*
  Close all tables used by the current substatement, or all tables
  used by this thread if we are on the upper level.

  SYNOPSIS
    close_thread_tables()
    thd			Thread handler

  IMPLEMENTATION
    Unlocks tables and frees derived tables.
    Put all normal tables used by thread in free list.

    It will only close/mark as free for reuse tables opened by this
    substatement, it will also check if we are closing tables after
    execution of complete query (i.e. we are on upper level) and will
    leave prelocked mode if needed.
*/

void close_thread_tables(THD *thd)
{
  TABLE *table;
  DBUG_ENTER("close_thread_tables");

  THD_STAGE_INFO(thd, stage_closing_tables);

#ifdef EXTRA_DEBUG
  DBUG_PRINT("tcache", ("open tables:"));
  for (table= thd->open_tables; table; table= table->next)
    DBUG_PRINT("tcache", ("table: '%s'.'%s' %p", table->s->db.str,
                          table->s->table_name.str, table));
#endif

#if defined(ENABLED_DEBUG_SYNC)
  /* debug_sync may not be initialized for some slave threads */
  if (thd->debug_sync_control)
    DEBUG_SYNC(thd, "before_close_thread_tables");
#endif

  DBUG_ASSERT(thd->transaction.stmt.is_empty() || thd->in_sub_stmt ||
              (thd->state_flags & Open_tables_state::BACKUPS_AVAIL));

  /* Detach MERGE children after every statement. Even under LOCK TABLES. */
  for (table= thd->open_tables; table; table= table->next)
  {
    /* Table might be in use by some outer statement. */
    DBUG_PRINT("tcache", ("table: '%s'  query_id: %lu",
                          table->s->table_name.str, (ulong) table->query_id));
    if (thd->locked_tables_mode <= LTM_LOCK_TABLES ||
        table->query_id == thd->query_id)
    {
      DBUG_ASSERT(table->file);
      table->file->extra(HA_EXTRA_DETACH_CHILDREN);
    }
  }

  /*
    We are assuming here that thd->derived_tables contains ONLY derived
    tables for this substatement. i.e. instead of approach which uses
    query_id matching for determining which of the derived tables belong
    to this substatement we rely on the ability of substatements to
    save/restore thd->derived_tables during their execution.

    TODO: Probably even better approach is to simply associate list of
          derived tables with (sub-)statement instead of thread and destroy
          them at the end of its execution.
  */
  if (thd->derived_tables)
  {
    TABLE *next;
    /*
      Close all derived tables generated in queries like
      SELECT * FROM (SELECT * FROM t1)
    */
    for (table= thd->derived_tables ; table ; table= next)
    {
      next= table->next;
      free_tmp_table(thd, table);
    }
    thd->derived_tables= 0;
  }

  if (thd->rec_tables)
  {
    TABLE *next;
    /*
      Close all temporary tables created for recursive table references.
      This action was postponed because the table could be used in the
      statements like  ANALYZE WITH r AS (...) SELECT * from r
      where r is defined through recursion. 
    */
    for (table= thd->rec_tables ; table ; table= next)
    {
      next= table->next;
      free_tmp_table(thd, table);
    }
    thd->rec_tables= 0;
  }

  /*
    Mark all temporary tables used by this statement as free for reuse.
  */
  thd->mark_tmp_tables_as_free_for_reuse();

  if (thd->locked_tables_mode)
  {

    /* Ensure we are calling ha_reset() for all used tables */
    mark_used_tables_as_free_for_reuse(thd, thd->open_tables);

    /*
      We are under simple LOCK TABLES or we're inside a sub-statement
      of a prelocked statement, so should not do anything else.

      Note that even if we are in LTM_LOCK_TABLES mode and statement
      requires prelocking (e.g. when we are closing tables after
      failing ot "open" all tables required for statement execution)
      we will exit this function a few lines below.
    */
    if (! thd->lex->requires_prelocking())
      DBUG_VOID_RETURN;

    /*
      We are in the top-level statement of a prelocked statement,
      so we have to leave the prelocked mode now with doing implicit
      UNLOCK TABLES if needed.
    */
    if (thd->locked_tables_mode == LTM_PRELOCKED_UNDER_LOCK_TABLES)
      thd->locked_tables_mode= LTM_LOCK_TABLES;

    if (thd->locked_tables_mode == LTM_LOCK_TABLES)
      DBUG_VOID_RETURN;

    thd->leave_locked_tables_mode();

    /* Fallthrough */
  }

  if (thd->lock)
  {
    /*
      For RBR we flush the pending event just before we unlock all the
      tables.  This means that we are at the end of a topmost
      statement, so we ensure that the STMT_END_F flag is set on the
      pending event.  For statements that are *inside* stored
      functions, the pending event will not be flushed: that will be
      handled either before writing a query log event (inside
      binlog_query()) or when preparing a pending event.
     */
    (void)thd->binlog_flush_pending_rows_event(TRUE);
    mysql_unlock_tables(thd, thd->lock);
    thd->lock=0;
  }
  /*
    Closing a MERGE child before the parent would be fatal if the
    other thread tries to abort the MERGE lock in between.
  */
  while (thd->open_tables)
    (void) close_thread_table(thd, &thd->open_tables);

  DBUG_VOID_RETURN;
}


/* move one table to free list */

void close_thread_table(THD *thd, TABLE **table_ptr)
{
  TABLE *table= *table_ptr;
  DBUG_ENTER("close_thread_table");
  DBUG_PRINT("tcache", ("table: '%s'.'%s' %p", table->s->db.str,
                        table->s->table_name.str, table));
  DBUG_ASSERT(!table->file->keyread_enabled());
  DBUG_ASSERT(!table->file || table->file->inited == handler::NONE);

  /*
    The metadata lock must be released after giving back
    the table to the table cache.
  */
  DBUG_ASSERT(thd->mdl_context.is_lock_owner(MDL_key::TABLE,
                                             table->s->db.str,
                                             table->s->table_name.str,
                                             MDL_SHARED));
  table->mdl_ticket= NULL;

  if (table->file)
  {
    table->file->update_global_table_stats();
    table->file->update_global_index_stats();
  }

  /*
    This look is needed to allow THD::notify_shared_lock() to
    traverse the thd->open_tables list without having to worry that
    some of the tables are removed from under it
  */

  mysql_mutex_lock(&thd->LOCK_thd_data);
  *table_ptr=table->next;
  mysql_mutex_unlock(&thd->LOCK_thd_data);

  if (! table->needs_reopen())
  {
    /* Avoid having MERGE tables with attached children in table cache. */
    table->file->extra(HA_EXTRA_DETACH_CHILDREN);
    /* Free memory and reset for next loop. */
    free_field_buffers_larger_than(table, MAX_TDC_BLOB_SIZE);
    table->file->ha_reset();
  }

  /*
    Do this *before* entering the TABLE_SHARE::tdc.LOCK_table_share
    critical section.
  */
  MYSQL_UNBIND_TABLE(table->file);

  tc_release_table(table);
  DBUG_VOID_RETURN;
}


/*
  Find table in list.

  SYNOPSIS
    find_table_in_list()
    table		Pointer to table list
    offset		Offset to which list in table structure to use
    db_name		Data base name
    table_name		Table name

  NOTES:
    This is called by find_table_in_global_list().

  RETURN VALUES
    NULL	Table not found
    #		Pointer to found table.
*/

TABLE_LIST *find_table_in_list(TABLE_LIST *table,
                               TABLE_LIST *TABLE_LIST::*link,
                               const LEX_CSTRING *db_name,
                               const LEX_CSTRING *table_name)
{
  for (; table; table= table->*link )
  {
    if (cmp(&table->db, db_name) == 0 &&
        cmp(&table->table_name, table_name) == 0)
      break;
  }
  return table;
}


/**
  Test that table is unique (It's only exists once in the table list)

  @param  thd                   thread handle
  @param  table                 table which should be checked
  @param  table_list            list of tables
  @param  check_alias           whether to check tables' aliases

  NOTE: to exclude derived tables from check we use following mechanism:
    a) during derived table processing set THD::derived_tables_processing
    b) JOIN::prepare set SELECT::exclude_from_table_unique_test if
       THD::derived_tables_processing set. (we can't use JOIN::execute
       because for PS we perform only JOIN::prepare, but we can't set this
       flag in JOIN::prepare if we are not sure that we are in derived table
       processing loop, because multi-update call fix_fields() for some its
       items (which mean JOIN::prepare for subqueries) before unique_table
       call to detect which tables should be locked for write).
    c) find_dup_table skip all tables which belong to SELECT with
       SELECT::exclude_from_table_unique_test set.
    Also SELECT::exclude_from_table_unique_test used to exclude from check
    tables of main SELECT of multi-delete and multi-update

    We also skip tables with TABLE_LIST::prelocking_placeholder set,
    because we want to allow SELECTs from them, and their modification
    will rise the error anyway.

    TODO: when we will have table/view change detection we can do this check
          only once for PS/SP

  @retval !=0  found duplicate
  @retval 0 if table is unique
*/

static
TABLE_LIST* find_dup_table(THD *thd, TABLE_LIST *table, TABLE_LIST *table_list,
                           bool check_alias)
{
  TABLE_LIST *res;
  LEX_CSTRING *d_name, *t_name, *t_alias;
  DBUG_ENTER("find_dup_table");
  DBUG_PRINT("enter", ("table alias: %s", table->alias.str));

  /*
    If this function called for query which update table (INSERT/UPDATE/...)
    then we have in table->table pointer to TABLE object which we are
    updating even if it is VIEW so we need TABLE_LIST of this TABLE object
    to get right names (even if lower_case_table_names used).

    If this function called for CREATE command that we have not opened table
    (table->table equal to 0) and right names is in current TABLE_LIST
    object.
  */
  if (table->table)
  {
    /* All MyISAMMRG children are plain MyISAM tables. */
    DBUG_ASSERT(table->table->file->ht->db_type != DB_TYPE_MRG_MYISAM);

    table= table->find_underlying_table(table->table);
    /*
      as far as we have table->table we have to find real TABLE_LIST of
      it in underlying tables
    */
    DBUG_ASSERT(table);
  }
  d_name= &table->db;
  t_name= &table->table_name;
  t_alias= &table->alias;

retry:
  DBUG_PRINT("info", ("real table: %s.%s", d_name->str, t_name->str));
  for (TABLE_LIST *tl= table_list;;)
  {
    if (tl &&
        tl->select_lex && tl->select_lex->master_unit() &&
        tl->select_lex->master_unit()->executed)
    {
      /*
        There is no sense to check tables of already executed parts
        of the query
      */
      tl= tl->next_global;
      continue;
    }
    /*
      Table is unique if it is present only once in the global list
      of tables and once in the list of table locks.
    */
    if (! (res= find_table_in_global_list(tl, d_name, t_name)))
      break;

    /* Skip if same underlying table. */
    if (res->table && (res->table == table->table))
      goto next;

    /* Skip if table alias does not match. */
    if (check_alias)
    {
      if (my_strcasecmp(table_alias_charset, t_alias->str, res->alias.str))
        goto next;
    }

    /*
      Skip if marked to be excluded (could be a derived table) or if
      entry is a prelocking placeholder.
    */
    if (res->select_lex &&
        !res->select_lex->exclude_from_table_unique_test &&
        !res->prelocking_placeholder)
      break;

    /*
      If we found entry of this table or table of SELECT which already
      processed in derived table or top select of multi-update/multi-delete
      (exclude_from_table_unique_test) or prelocking placeholder.
    */
next:
    tl= res->next_global;
    DBUG_PRINT("info",
               ("found same copy of table or table which we should skip"));
  }
  if (res && res->belong_to_derived)
  {
    /* Try to fix */
    TABLE_LIST *derived=  res->belong_to_derived;
    if (derived->is_merged_derived() && !derived->derived->is_excluded())
    {
      DBUG_PRINT("info",
                 ("convert merged to materialization to resolve the conflict"));
      derived->change_refs_to_fields();
      derived->set_materialized_derived();
      goto retry;
    }
  }
  DBUG_RETURN(res);
}


/**
  Test that the subject table of INSERT/UPDATE/DELETE/CREATE
  or (in case of MyISAMMRG) one of its children are not used later
  in the query.

  For MyISAMMRG tables, it is assumed that all the underlying
  tables of @c table (if any) are listed right after it and that
  their @c parent_l field points at the main table.


  @retval non-NULL The table list element for the table that
                   represents the duplicate. 
  @retval NULL     No duplicates found.
*/

TABLE_LIST*
unique_table(THD *thd, TABLE_LIST *table, TABLE_LIST *table_list,
             bool check_alias)
{
  TABLE_LIST *dup;

  table= table->find_table_for_update();

  if (table->table &&
      table->table->file->ha_table_flags() & HA_CAN_MULTISTEP_MERGE)
  {
    TABLE_LIST *child;
    dup= NULL;
    /* Check duplicates of all merge children. */
    for (child= table->next_global; child;
         child= child->next_global)
    {
      if (child->table &&
          child->table->file->ha_table_flags() & HA_CAN_MULTISTEP_MERGE)
        continue;

      /*
        Ensure that the child has one parent that is the table that is
        updated.
      */
      TABLE_LIST *tmp_parent= child;
      while ((tmp_parent= tmp_parent->parent_l))
      {
        if (tmp_parent == table)
          break;
      }
      if (!tmp_parent)
        break;

      if ((dup= find_dup_table(thd, child, child->next_global, check_alias)))
        break;
    }
  }
  else
    dup= find_dup_table(thd, table, table_list, check_alias);
  return dup;
}


/*
  Issue correct error message in case we found 2 duplicate tables which
  prevent some update operation

  SYNOPSIS
    update_non_unique_table_error()
    update      table which we try to update
    operation   name of update operation
    duplicate   duplicate table which we found

  NOTE:
    here we hide view underlying tables if we have them
*/

void update_non_unique_table_error(TABLE_LIST *update,
                                   const char *operation,
                                   TABLE_LIST *duplicate)
{
  update= update->top_table();
  duplicate= duplicate->top_table();
  if (!update->view || !duplicate->view ||
      update->view == duplicate->view ||
      update->view_name.length != duplicate->view_name.length ||
      update->view_db.length != duplicate->view_db.length ||
      lex_string_cmp(table_alias_charset,
                     &update->view_name, &duplicate->view_name) != 0 ||
      lex_string_cmp(table_alias_charset,
                     &update->view_db, &duplicate->view_db) != 0)
  {
    /*
      it is not the same view repeated (but it can be parts of the same copy
      of view), so we have to hide underlying tables.
    */
    if (update->view)
    {
      /* Issue the ER_NON_INSERTABLE_TABLE error for an INSERT */
      if (update->view == duplicate->view)
        my_error(!strncmp(operation, "INSERT", 6) ?
                 ER_NON_INSERTABLE_TABLE : ER_NON_UPDATABLE_TABLE, MYF(0),
                 update->alias.str, operation);
      else
        my_error(ER_VIEW_PREVENT_UPDATE, MYF(0),
                 (duplicate->view ? duplicate->alias.str : update->alias.str),
                 operation, update->alias.str);
      return;
    }
    if (duplicate->view)
    {
      my_error(ER_VIEW_PREVENT_UPDATE, MYF(0), duplicate->alias.str, operation,
               update->alias.str);
      return;
    }
  }
  my_error(ER_UPDATE_TABLE_USED, MYF(0), update->alias.str, operation);
}


/**
   Force all other threads to stop using the table by upgrading
   metadata lock on it and remove unused TABLE instances from cache.

   @param thd      Thread handler
   @param table    Table to remove from cache
   @param function HA_EXTRA_PREPARE_FOR_DROP if table is to be deleted
                   HA_EXTRA_FORCE_REOPEN if table is not be used
                   HA_EXTRA_PREPARE_FOR_RENAME if table is to be renamed
                   HA_EXTRA_NOT_USED             Don't call extra()

   @note When returning, the table will be unusable for other threads
         until metadata lock is downgraded.

   @retval FALSE Success.
   @retval TRUE  Failure (e.g. because thread was killed).
*/

bool wait_while_table_is_used(THD *thd, TABLE *table,
                              enum ha_extra_function function)
{
  DBUG_ENTER("wait_while_table_is_used");
  DBUG_ASSERT(!table->s->tmp_table);
  DBUG_PRINT("enter", ("table: '%s'  share: %p  db_stat: %u  version: %lld",
                       table->s->table_name.str, table->s,
                       table->db_stat, table->s->tdc->version));

  if (thd->mdl_context.upgrade_shared_lock(
             table->mdl_ticket, MDL_EXCLUSIVE,
             thd->variables.lock_wait_timeout))
    DBUG_RETURN(TRUE);

  tdc_remove_table(thd, TDC_RT_REMOVE_NOT_OWN,
                   table->s->db.str, table->s->table_name.str,
                   FALSE);
  /* extra() call must come only after all instances above are closed */
  if (function != HA_EXTRA_NOT_USED)
    (void) table->file->extra(function);
  DBUG_RETURN(FALSE);
}


/**
  Close a and drop a just created table in CREATE TABLE ... SELECT.

  @param  thd         Thread handle
  @param  table       TABLE object for the table to be dropped
  @param  db_name     Name of database for this table
  @param  table_name  Name of this table

  This routine assumes that the table to be closed is open only
  by the calling thread, so we needn't wait until other threads
  close the table. It also assumes that the table is first
  in thd->open_ables and a data lock on it, if any, has been
  released. To sum up, it's tuned to work with
  CREATE TABLE ... SELECT and CREATE TABLE .. SELECT only.
  Note, that currently CREATE TABLE ... SELECT is not supported
  under LOCK TABLES. This function, still, can be called in
  prelocked mode, e.g. if we do CREATE TABLE .. SELECT f1();
*/

void drop_open_table(THD *thd, TABLE *table, const LEX_CSTRING *db_name,
                     const LEX_CSTRING *table_name)
{
  DBUG_ENTER("drop_open_table");
  if (table->s->tmp_table)
    thd->drop_temporary_table(table, NULL, true);
  else
  {
    DBUG_ASSERT(table == thd->open_tables);

    handlerton *table_type= table->s->db_type();
    table->file->extra(HA_EXTRA_PREPARE_FOR_DROP);
    close_thread_table(thd, &thd->open_tables);
    /* Remove the table share from the table cache. */
    tdc_remove_table(thd, TDC_RT_REMOVE_ALL, db_name->str, table_name->str,
                     FALSE);
    /* Remove the table from the storage engine and rm the .frm. */
    quick_rm_table(thd, table_type, db_name, table_name, 0);
 }
  DBUG_VOID_RETURN;
}


/**
  An error handler which converts, if possible, ER_LOCK_DEADLOCK error
  that can occur when we are trying to acquire a metadata lock to
  a request for back-off and re-start of open_tables() process.
*/

class MDL_deadlock_handler : public Internal_error_handler
{
public:
  MDL_deadlock_handler(Open_table_context *ot_ctx_arg)
    : m_ot_ctx(ot_ctx_arg), m_is_active(FALSE)
  {}

  virtual ~MDL_deadlock_handler() {}

  virtual bool handle_condition(THD *thd,
                                uint sql_errno,
                                const char* sqlstate,
                                Sql_condition::enum_warning_level *level,
                                const char* msg,
                                Sql_condition ** cond_hdl);

private:
  /** Open table context to be used for back-off request. */
  Open_table_context *m_ot_ctx;
  /**
    Indicates that we are already in the process of handling
    ER_LOCK_DEADLOCK error. Allows to re-emit the error from
    the error handler without falling into infinite recursion.
  */
  bool m_is_active;
};


bool MDL_deadlock_handler::handle_condition(THD *,
                                            uint sql_errno,
                                            const char*,
                                            Sql_condition::enum_warning_level*,
                                            const char*,
                                            Sql_condition ** cond_hdl)
{
  *cond_hdl= NULL;
  if (! m_is_active && sql_errno == ER_LOCK_DEADLOCK)
  {
    /* Disable the handler to avoid infinite recursion. */
    m_is_active= TRUE;
    (void) m_ot_ctx->request_backoff_action(
             Open_table_context::OT_BACKOFF_AND_RETRY,
             NULL);
    m_is_active= FALSE;
    /*
      If the above back-off request failed, a new instance of
      ER_LOCK_DEADLOCK error was emitted. Thus the current
      instance of error condition can be treated as handled.
    */
    return TRUE;
  }
  return FALSE;
}


/**
  Try to acquire an MDL lock for a table being opened.

  @param[in,out] thd      Session context, to report errors.
  @param[out]    ot_ctx   Open table context, to hold the back off
                          state. If we failed to acquire a lock
                          due to a lock conflict, we add the
                          failed request to the open table context.
  @param[in,out] mdl_request A request for an MDL lock.
                          If we managed to acquire a ticket
                          (no errors or lock conflicts occurred),
                          contains a reference to it on
                          return. However, is not modified if MDL
                          lock type- modifying flags were provided.
  @param[in]    flags flags MYSQL_OPEN_FORCE_SHARED_MDL,
                          MYSQL_OPEN_FORCE_SHARED_HIGH_PRIO_MDL or
                          MYSQL_OPEN_FAIL_ON_MDL_CONFLICT
                          @sa open_table().
  @param[out]   mdl_ticket Only modified if there was no error.
                          If we managed to acquire an MDL
                          lock, contains a reference to the
                          ticket, otherwise is set to NULL.

  @retval TRUE  An error occurred.
  @retval FALSE No error, but perhaps a lock conflict, check mdl_ticket.
*/

static bool
open_table_get_mdl_lock(THD *thd, Open_table_context *ot_ctx,
                        MDL_request *mdl_request,
                        uint flags,
                        MDL_ticket **mdl_ticket)
{
  MDL_request mdl_request_shared;

  if (flags & (MYSQL_OPEN_FORCE_SHARED_MDL |
               MYSQL_OPEN_FORCE_SHARED_HIGH_PRIO_MDL))
  {
    /*
      MYSQL_OPEN_FORCE_SHARED_MDL flag means that we are executing
      PREPARE for a prepared statement and want to override
      the type-of-operation aware metadata lock which was set
      in the parser/during view opening with a simple shared
      metadata lock.
      This is necessary to allow concurrent execution of PREPARE
      and LOCK TABLES WRITE statement against the same table.

      MYSQL_OPEN_FORCE_SHARED_HIGH_PRIO_MDL flag means that we open
      the table in order to get information about it for one of I_S
      queries and also want to override the type-of-operation aware
      shared metadata lock which was set earlier (e.g. during view
      opening) with a high-priority shared metadata lock.
      This is necessary to avoid unnecessary waiting and extra
      ER_WARN_I_S_SKIPPED_TABLE warnings when accessing I_S tables.

      These two flags are mutually exclusive.
    */
    DBUG_ASSERT(!(flags & MYSQL_OPEN_FORCE_SHARED_MDL) ||
                !(flags & MYSQL_OPEN_FORCE_SHARED_HIGH_PRIO_MDL));

    mdl_request_shared.init(&mdl_request->key,
                            (flags & MYSQL_OPEN_FORCE_SHARED_MDL) ?
                            MDL_SHARED : MDL_SHARED_HIGH_PRIO,
                            MDL_TRANSACTION);
    mdl_request= &mdl_request_shared;
  }

  if (flags & MYSQL_OPEN_FAIL_ON_MDL_CONFLICT)
  {
    /*
      When table is being open in order to get data for I_S table,
      we might have some tables not only open but also locked (e.g. when
      this happens under LOCK TABLES or in a stored function).
      As a result by waiting on a conflicting metadata lock to go away
      we may create a deadlock which won't entirely belong to the
      MDL subsystem and thus won't be detectable by this subsystem's
      deadlock detector.
      To avoid such situation we skip the trouble-making table if
      there is a conflicting lock.
    */
    if (thd->mdl_context.try_acquire_lock(mdl_request))
      return TRUE;
    if (mdl_request->ticket == NULL)
    {
      my_error(ER_WARN_I_S_SKIPPED_TABLE, MYF(0),
               mdl_request->key.db_name(), mdl_request->key.name());
      return TRUE;
    }
  }
  else
  {
    /*
      We are doing a normal table open. Let us try to acquire a metadata
      lock on the table. If there is a conflicting lock, acquire_lock()
      will wait for it to go away. Sometimes this waiting may lead to a
      deadlock, with the following results:
      1) If a deadlock is entirely within MDL subsystem, it is
         detected by the deadlock detector of this subsystem.
         ER_LOCK_DEADLOCK error is produced. Then, the error handler
         that is installed prior to the call to acquire_lock() attempts
         to request a back-off and retry. Upon success, ER_LOCK_DEADLOCK
         error is suppressed, otherwise propagated up the calling stack.
      2) Otherwise, a deadlock may occur when the wait-for graph
         includes edges not visible to the MDL deadlock detector.
         One such example is a wait on an InnoDB row lock, e.g. when:
         conn C1 gets SR MDL lock on t1 with SELECT * FROM t1
         conn C2 gets a row lock on t2 with  SELECT * FROM t2 FOR UPDATE
         conn C3 gets in and waits on C1 with DROP TABLE t0, t1
         conn C2 continues and blocks on C3 with SELECT * FROM t0
         conn C1 deadlocks by waiting on C2 by issuing SELECT * FROM
         t2 LOCK IN SHARE MODE.
         Such circular waits are currently only resolved by timeouts,
         e.g. @@innodb_lock_wait_timeout or @@lock_wait_timeout.
    */
    MDL_deadlock_handler mdl_deadlock_handler(ot_ctx);

    thd->push_internal_handler(&mdl_deadlock_handler);
    bool result= thd->mdl_context.acquire_lock(mdl_request,
                                               ot_ctx->get_timeout());
    thd->pop_internal_handler();

    if (result && !ot_ctx->can_recover_from_failed_open())
      return TRUE;
  }
  *mdl_ticket= mdl_request->ticket;
  return FALSE;
}


/**
  Open a base table.

  @param thd            Thread context.
  @param table_list     Open first table in list.
  @param ot_ctx         Context with flags which modify how open works
                        and which is used to recover from a failed
                        open_table() attempt.
                        Some examples of flags:
                        MYSQL_OPEN_IGNORE_FLUSH - Open table even if
                        someone has done a flush. No version number
                        checking is done.
                        MYSQL_OPEN_HAS_MDL_LOCK - instead of acquiring
                        metadata locks rely on that caller already has
                        appropriate ones.

  Uses a cache of open tables to find a TABLE instance not in use.

  If TABLE_LIST::open_strategy is set to OPEN_IF_EXISTS, the table is
  opened only if it exists. If the open strategy is OPEN_STUB, the
  underlying table is never opened. In both cases, metadata locks are
  always taken according to the lock strategy.

  The function used to open temporary tables, but now it opens base tables
  only.

  @retval TRUE  Open failed. "action" parameter may contain type of action
                needed to remedy problem before retrying again.
  @retval FALSE Success. Members of TABLE_LIST structure are filled properly
                (e.g.  TABLE_LIST::table is set for real tables and
                TABLE_LIST::view is set for views).
*/

bool open_table(THD *thd, TABLE_LIST *table_list, Open_table_context *ot_ctx)
{
  TABLE *table;
  const char *key;
  uint	key_length;
  const char *alias= table_list->alias.str;
  uint flags= ot_ctx->get_flags();
  MDL_ticket *mdl_ticket;
  TABLE_SHARE *share;
  uint gts_flags;
  int part_names_error=0;
  DBUG_ENTER("open_table");

  /*
    The table must not be opened already. The table can be pre-opened for
    some statements if it is a temporary table.

    open_temporary_table() must be used to open temporary tables.
  */
  DBUG_ASSERT(!table_list->table);

  /* an open table operation needs a lot of the stack space */
  if (check_stack_overrun(thd, STACK_MIN_SIZE_FOR_OPEN, (uchar *)&alias))
    DBUG_RETURN(TRUE);

  if (!(flags & MYSQL_OPEN_IGNORE_KILLED) && thd->killed)
  {
    thd->send_kill_message();
    DBUG_RETURN(TRUE);
  }

  /*
    Check if we're trying to take a write lock in a read only transaction.

    Note that we allow write locks on log tables as otherwise logging
    to general/slow log would be disabled in read only transactions.
  */
  if (table_list->mdl_request.is_write_lock_request() &&
      thd->tx_read_only &&
      !(flags & (MYSQL_LOCK_LOG_TABLE | MYSQL_OPEN_HAS_MDL_LOCK)))
  {
    my_error(ER_CANT_EXECUTE_IN_READ_ONLY_TRANSACTION, MYF(0));
    DBUG_RETURN(true);
  }

  key_length= get_table_def_key(table_list, &key);

  /*
    If we're in pre-locked or LOCK TABLES mode, let's try to find the
    requested table in the list of pre-opened and locked tables. If the
    table is not there, return an error - we can't open not pre-opened
    tables in pre-locked/LOCK TABLES mode.
    TODO: move this block into a separate function.
  */
  if (thd->locked_tables_mode &&
      ! (flags & MYSQL_OPEN_GET_NEW_TABLE))
  {						// Using table locks
    TABLE *best_table= 0;
    int best_distance= INT_MIN;
    for (table=thd->open_tables; table ; table=table->next)
    {
      if (table->s->table_cache_key.length == key_length &&
	  !memcmp(table->s->table_cache_key.str, key, key_length))
      {
        if (!my_strcasecmp(system_charset_info, table->alias.c_ptr(), alias) &&
            table->query_id != thd->query_id && /* skip tables already used */
            (thd->locked_tables_mode == LTM_LOCK_TABLES ||
             table->query_id == 0))
        {
          int distance= ((int) table->reginfo.lock_type -
                         (int) table_list->lock_type);

          /*
            Find a table that either has the exact lock type requested,
            or has the best suitable lock. In case there is no locked
            table that has an equal or higher lock than requested,
            we us the closest matching lock to be able to produce an error
            message about wrong lock mode on the table. The best_table
            is changed if bd < 0 <= d or bd < d < 0 or 0 <= d < bd.

            distance <  0 - No suitable lock found
            distance >  0 - we have lock mode higher then we require
            distance == 0 - we have lock mode exactly which we need
          */
          if ((best_distance < 0 && distance > best_distance) ||
              (distance >= 0 && distance < best_distance))
          {
            best_distance= distance;
            best_table= table;
            if (best_distance == 0)
            {
              /*
                We have found a perfect match and can finish iterating
                through open tables list. Check for table use conflict
                between calling statement and SP/trigger is done in
                lock_tables().
              */
              break;
            }
          }
        }
      }
    }
    if (best_table)
    {
      table= best_table;
      table->query_id= thd->query_id;
      DBUG_PRINT("info",("Using locked table"));
      if (table->part_info)
      {
        /* Set all [named] partitions as used. */
        part_names_error=
          table->file->change_partitions_to_open(table_list->partition_names);
      }
      goto reset;
    }
    /*
      Is this table a view and not a base table?
      (it is work around to allow to open view with locked tables,
      real fix will be made after definition cache will be made)

      Since opening of view which was not explicitly locked by LOCK
      TABLES breaks metadata locking protocol (potentially can lead
      to deadlocks) it should be disallowed.
    */
    if (thd->mdl_context.is_lock_owner(MDL_key::TABLE,
                                       table_list->db.str,
                                       table_list->table_name.str,
                                       MDL_SHARED))
    {
      char path[FN_REFLEN + 1];
      build_table_filename(path, sizeof(path) - 1,
                           table_list->db.str, table_list->table_name.str, reg_ext, 0);
      /*
        Note that we can't be 100% sure that it is a view since it's
        possible that we either simply have not found unused TABLE
        instance in THD::open_tables list or were unable to open table
        during prelocking process (in this case in theory we still
        should hold shared metadata lock on it).
      */
      if (dd_frm_is_view(thd, path))
      {
        /*
          If parent_l of the table_list is non null then a merge table
          has this view as child table, which is not supported.
        */
        if (table_list->parent_l)
        {
          my_error(ER_WRONG_MRG_TABLE, MYF(0));
          DBUG_RETURN(true);
        }

        if (!tdc_open_view(thd, table_list, CHECK_METADATA_VERSION))
        {
          DBUG_ASSERT(table_list->view != 0);
          DBUG_RETURN(FALSE); // VIEW
        }
      }
    }
    /*
      No table in the locked tables list. In case of explicit LOCK TABLES
      this can happen if a user did not include the table into the list.
      In case of pre-locked mode locked tables list is generated automatically,
      so we may only end up here if the table did not exist when
      locked tables list was created.
    */
    if (thd->locked_tables_mode == LTM_PRELOCKED)
      my_error(ER_NO_SUCH_TABLE, MYF(0), table_list->db.str, table_list->alias.str);
    else
      my_error(ER_TABLE_NOT_LOCKED, MYF(0), alias);
    DBUG_RETURN(TRUE);
  }

  /*
    Non pre-locked/LOCK TABLES mode, and the table is not temporary.
    This is the normal use case.
  */

  if (! (flags & MYSQL_OPEN_HAS_MDL_LOCK))
  {
    /*
      We are not under LOCK TABLES and going to acquire write-lock/
      modify the base table. We need to acquire protection against
      global read lock until end of this statement in order to have
      this statement blocked by active FLUSH TABLES WITH READ LOCK.

      We don't need to acquire this protection under LOCK TABLES as
      such protection already acquired at LOCK TABLES time and
      not released until UNLOCK TABLES.

      We don't block statements which modify only temporary tables
      as these tables are not preserved by any form of
      backup which uses FLUSH TABLES WITH READ LOCK.

      TODO: The fact that we sometimes acquire protection against
            GRL only when we encounter table to be write-locked
            slightly increases probability of deadlock.
            This problem will be solved once Alik pushes his
            temporary table refactoring patch and we can start
            pre-acquiring metadata locks at the beggining of
            open_tables() call.
    */
    if (table_list->mdl_request.is_write_lock_request() &&
        ! (flags & (MYSQL_OPEN_IGNORE_GLOBAL_READ_LOCK |
                    MYSQL_OPEN_FORCE_SHARED_MDL |
                    MYSQL_OPEN_FORCE_SHARED_HIGH_PRIO_MDL |
                    MYSQL_OPEN_SKIP_SCOPED_MDL_LOCK)) &&
        ! ot_ctx->has_protection_against_grl())
    {
      MDL_request protection_request;
      MDL_deadlock_handler mdl_deadlock_handler(ot_ctx);

      if (thd->global_read_lock.can_acquire_protection())
        DBUG_RETURN(TRUE);

      protection_request.init(MDL_key::GLOBAL, "", "", MDL_INTENTION_EXCLUSIVE,
                              MDL_STATEMENT);

      /*
        Install error handler which if possible will convert deadlock error
        into request to back-off and restart process of opening tables.
      */
      thd->push_internal_handler(&mdl_deadlock_handler);
      bool result= thd->mdl_context.acquire_lock(&protection_request,
                                                 ot_ctx->get_timeout());
      thd->pop_internal_handler();

      if (result)
        DBUG_RETURN(TRUE);

      ot_ctx->set_has_protection_against_grl();
    }

    if (open_table_get_mdl_lock(thd, ot_ctx, &table_list->mdl_request,
                                flags, &mdl_ticket) ||
        mdl_ticket == NULL)
    {
      DEBUG_SYNC(thd, "before_open_table_wait_refresh");
      DBUG_RETURN(TRUE);
    }
    DEBUG_SYNC(thd, "after_open_table_mdl_shared");
  }
  else
  {
    /*
      Grab reference to the MDL lock ticket that was acquired
      by the caller.
    */
    mdl_ticket= table_list->mdl_request.ticket;
  }

  if (table_list->open_strategy == TABLE_LIST::OPEN_IF_EXISTS)
  {
    if (!ha_table_exists(thd, &table_list->db, &table_list->table_name))
      DBUG_RETURN(FALSE);
  }
  else if (table_list->open_strategy == TABLE_LIST::OPEN_STUB)
    DBUG_RETURN(FALSE);

  /* Table exists. Let us try to open it. */

  if (table_list->i_s_requested_object & OPEN_TABLE_ONLY)
    gts_flags= GTS_TABLE;
  else if (table_list->i_s_requested_object &  OPEN_VIEW_ONLY)
    gts_flags= GTS_VIEW;
  else
    gts_flags= GTS_TABLE | GTS_VIEW;

retry_share:

  share= tdc_acquire_share(thd, table_list, gts_flags, &table);

  if (!share)
  {
    /*
      Hide "Table doesn't exist" errors if the table belongs to a view.
      The check for thd->is_error() is necessary to not push an
      unwanted error in case the error was already silenced.
      @todo Rework the alternative ways to deal with ER_NO_SUCH TABLE.
    */
    if (thd->is_error())
    {
      if (table_list->parent_l)
      {
        thd->clear_error();
        my_error(ER_WRONG_MRG_TABLE, MYF(0));
      }
      else if (table_list->belong_to_view)
      {
        TABLE_LIST *view= table_list->belong_to_view;
        thd->clear_error();
        my_error(ER_VIEW_INVALID, MYF(0),
                 view->view_db.str, view->view_name.str);
      }
    }
    DBUG_RETURN(TRUE);
  }

  /*
    Check if this TABLE_SHARE-object corresponds to a view. Note, that there is
    no need to check TABLE_SHARE::tdc.flushed as we do for regular tables,
    because view shares are always up to date.
  */
  if (share->is_view)
  {
    /*
      If parent_l of the table_list is non null then a merge table
      has this view as child table, which is not supported.
    */
    if (table_list->parent_l)
    {
      my_error(ER_WRONG_MRG_TABLE, MYF(0));
      goto err_lock;
    }
    if (table_list->sequence)
    {
      my_error(ER_NOT_SEQUENCE, MYF(0), table_list->db.str,
               table_list->alias.str);
      goto err_lock;
    }
    /*
      This table is a view. Validate its metadata version: in particular,
      that it was a view when the statement was prepared.
    */
    if (check_and_update_table_version(thd, table_list, share))
      goto err_lock;

    /* Open view */
    if (mysql_make_view(thd, share, table_list, false))
      goto err_lock;


    /* TODO: Don't free this */
    tdc_release_share(share);

    DBUG_ASSERT(table_list->view);

    DBUG_RETURN(FALSE);
  }

  if (!(flags & MYSQL_OPEN_IGNORE_FLUSH))
  {
    if (share->tdc->flushed)
    {
      DBUG_PRINT("info", ("Found old share version: %lld  current: %lld",
                          share->tdc->version, tdc_refresh_version()));
      /*
        We already have an MDL lock. But we have encountered an old
        version of table in the table definition cache which is possible
        when someone changes the table version directly in the cache
        without acquiring a metadata lock (e.g. this can happen during
        "rolling" FLUSH TABLE(S)).
        Release our reference to share, wait until old version of
        share goes away and then try to get new version of table share.
      */
      if (table)
        tc_release_table(table);
      else
        tdc_release_share(share);

      MDL_deadlock_handler mdl_deadlock_handler(ot_ctx);
      bool wait_result;

      thd->push_internal_handler(&mdl_deadlock_handler);
      wait_result= tdc_wait_for_old_version(thd, table_list->db.str,
                                            table_list->table_name.str,
                                            ot_ctx->get_timeout(),
                                            mdl_ticket->get_deadlock_weight());
      thd->pop_internal_handler();

      if (wait_result)
        DBUG_RETURN(TRUE);

      goto retry_share;
    }

    if (thd->open_tables && thd->open_tables->s->tdc->flushed)
    {
      /*
        If the version changes while we're opening the tables,
        we have to back off, close all the tables opened-so-far,
        and try to reopen them. Note: refresh_version is currently
        changed only during FLUSH TABLES.
      */
      if (table)
        tc_release_table(table);
      else
        tdc_release_share(share);
      (void)ot_ctx->request_backoff_action(Open_table_context::OT_REOPEN_TABLES,
                                           NULL);
      DBUG_RETURN(TRUE);
    }
  }

  if (table)
  {
    DBUG_ASSERT(table->file != NULL);
    MYSQL_REBIND_TABLE(table->file);
    if (table->part_info)
    {
      /* Set all [named] partitions as used. */
      part_names_error=
        table->file->change_partitions_to_open(table_list->partition_names);
    }
  }
  else
  {
    enum open_frm_error error;

    /* make a new table */
    if (!(table=(TABLE*) my_malloc(sizeof(*table),MYF(MY_WME))))
      goto err_lock;

    error= open_table_from_share(thd, share, &table_list->alias,
                                 HA_OPEN_KEYFILE | HA_TRY_READ_ONLY,
                                 EXTRA_RECORD,
                                 thd->open_options, table, FALSE,
                                 table_list->partition_names);

    if (error)
    {
      my_free(table);

      if (error == OPEN_FRM_DISCOVER)
        (void) ot_ctx->request_backoff_action(Open_table_context::OT_DISCOVER,
                                              table_list);
      else if (share->crashed)
      {
        if (!(flags & MYSQL_OPEN_IGNORE_REPAIR))
          (void) ot_ctx->request_backoff_action(Open_table_context::OT_REPAIR,
                                                table_list);
        else
          table_list->crashed= 1;  /* Mark that table was crashed */
      }
      goto err_lock;
    }
    if (open_table_entry_fini(thd, share, table))
    {
      closefrm(table);
      my_free(table);
      goto err_lock;
    }

    /* Add table to the share's used tables list. */
    tc_add_table(thd, table);
  }

  table->mdl_ticket= mdl_ticket;

  table->next= thd->open_tables;		/* Link into simple list */
  thd->set_open_tables(table);

  table->reginfo.lock_type=TL_READ;		/* Assume read */

 reset:
  /*
    Check that there is no reference to a condition from an earlier query
    (cf. Bug#58553). 
  */
  DBUG_ASSERT(table->file->pushed_cond == NULL);
  table_list->updatable= 1; // It is not derived table nor non-updatable VIEW
  table_list->table= table;

#ifdef WITH_PARTITION_STORAGE_ENGINE
  if (table->part_info)
  {
    /* Partitions specified were incorrect.*/
    if (part_names_error)
    {
      table->file->print_error(part_names_error, MYF(0));
      DBUG_RETURN(true);
    }
  }
  else if (table_list->partition_names)
  {
    /* Don't allow PARTITION () clause on a nonpartitioned table */
    my_error(ER_PARTITION_CLAUSE_ON_NONPARTITIONED, MYF(0));
    DBUG_RETURN(true);
  }
#endif
  if (table_list->sequence && table->s->table_type != TABLE_TYPE_SEQUENCE)
  {
    my_error(ER_NOT_SEQUENCE, MYF(0), table_list->db.str, table_list->alias.str);
    DBUG_RETURN(true);
  }

  table->init(thd, table_list);

  DBUG_RETURN(FALSE);

err_lock:
  tdc_release_share(share);

  DBUG_PRINT("exit", ("failed"));
  DBUG_RETURN(TRUE);
}


/**
   Find table in the list of open tables.

   @param list       List of TABLE objects to be inspected.
   @param db         Database name
   @param table_name Table name

   @return Pointer to the TABLE object found, 0 if no table found.
*/

TABLE *find_locked_table(TABLE *list, const char *db, const char *table_name)
{
  char	key[MAX_DBKEY_LENGTH];
  uint key_length= tdc_create_key(key, db, table_name);

  for (TABLE *table= list; table ; table=table->next)
  {
    if (table->s->table_cache_key.length == key_length &&
	!memcmp(table->s->table_cache_key.str, key, key_length))
      return table;
  }
  return(0);
}


/**
   Find instance of TABLE with upgradable or exclusive metadata
   lock from the list of open tables, emit error if no such table
   found.

   @param thd        Thread context
   @param db         Database name.
   @param table_name Name of table.
   @param no_error   Don't emit error if no suitable TABLE
                     instance were found.

   @note This function checks if the connection holds a global IX
         metadata lock. If no such lock is found, it is not safe to
         upgrade the lock and ER_TABLE_NOT_LOCKED_FOR_WRITE will be
         reported.

   @return Pointer to TABLE instance with MDL_SHARED_UPGRADABLE
           MDL_SHARED_NO_WRITE, MDL_SHARED_NO_READ_WRITE, or
           MDL_EXCLUSIVE metadata lock, NULL otherwise.
*/

TABLE *find_table_for_mdl_upgrade(THD *thd, const char *db,
                                  const char *table_name, bool no_error)
{
  TABLE *tab= find_locked_table(thd->open_tables, db, table_name);

  if (!tab)
  {
    if (!no_error)
      my_error(ER_TABLE_NOT_LOCKED, MYF(0), table_name);
    return NULL;
  }

  /*
    It is not safe to upgrade the metadata lock without a global IX lock.
    This can happen with FLUSH TABLES <list> WITH READ LOCK as we in these
    cases don't take a global IX lock in order to be compatible with
    global read lock.
  */
  if (!thd->mdl_context.is_lock_owner(MDL_key::GLOBAL, "", "",
                                      MDL_INTENTION_EXCLUSIVE))
  {
    if (!no_error)
      my_error(ER_TABLE_NOT_LOCKED_FOR_WRITE, MYF(0), table_name);
    return NULL;
  }

  while (tab->mdl_ticket != NULL &&
         !tab->mdl_ticket->is_upgradable_or_exclusive() &&
         (tab= find_locked_table(tab->next, db, table_name)))
    continue;

  if (!tab && !no_error)
    my_error(ER_TABLE_NOT_LOCKED_FOR_WRITE, MYF(0), table_name);

  return tab;
}


/***********************************************************************
  class Locked_tables_list implementation. Declared in sql_class.h
************************************************************************/

/**
  Enter LTM_LOCK_TABLES mode.

  Enter the LOCK TABLES mode using all the tables that are
  currently open and locked in this connection.
  Initializes a TABLE_LIST instance for every locked table.

  @param  thd  thread handle

  @return TRUE if out of memory.
*/

bool
Locked_tables_list::init_locked_tables(THD *thd)
{
  DBUG_ASSERT(thd->locked_tables_mode == LTM_NONE);
  DBUG_ASSERT(m_locked_tables == NULL);
  DBUG_ASSERT(m_reopen_array == NULL);
  DBUG_ASSERT(m_locked_tables_count == 0);

  for (TABLE *table= thd->open_tables; table;
       table= table->next, m_locked_tables_count++)
  {
    TABLE_LIST *src_table_list= table->pos_in_table_list;
    LEX_CSTRING db, table_name, alias;

    db.length=         table->s->db.length;
    table_name.length= table->s->table_name.length;
    alias.length=      table->alias.length();
    TABLE_LIST *dst_table_list;

    if (! multi_alloc_root(&m_locked_tables_root,
                           &dst_table_list, sizeof(*dst_table_list),
                           &db.str, (size_t) db.length + 1,
                           &table_name.str, (size_t) table_name.length + 1,
                           &alias.str, (size_t) alias.length + 1,
                           NullS))
    {
      reset();
      return TRUE;
    }

    memcpy((char*) db.str,         table->s->db.str, db.length + 1);
    memcpy((char*) table_name.str, table->s->table_name.str,
           table_name.length + 1);
    memcpy((char*) alias.str,      table->alias.c_ptr(), alias.length + 1);
    dst_table_list->init_one_table(&db, &table_name,
                                   &alias, table->reginfo.lock_type);
    dst_table_list->table= table;
    dst_table_list->mdl_request.ticket= src_table_list->mdl_request.ticket;

    /* Link last into the list of tables */
    *(dst_table_list->prev_global= m_locked_tables_last)= dst_table_list;
    m_locked_tables_last= &dst_table_list->next_global;
    table->pos_in_locked_tables= dst_table_list;
  }
  if (m_locked_tables_count)
  {
    /**
      Allocate an auxiliary array to pass to mysql_lock_tables()
      in reopen_tables(). reopen_tables() is a critical
      path and we don't want to complicate it with extra allocations.
    */
    m_reopen_array= (TABLE**)alloc_root(&m_locked_tables_root,
                                        sizeof(TABLE*) *
                                        (m_locked_tables_count+1));
    if (m_reopen_array == NULL)
    {
      reset();
      return TRUE;
    }
  }

  TRANSACT_TRACKER(add_trx_state(thd, TX_LOCKED_TABLES));

  thd->enter_locked_tables_mode(LTM_LOCK_TABLES);

  return FALSE;
}


/**
  Leave LTM_LOCK_TABLES mode if it's been entered.

  Close all locked tables, free memory, and leave the mode.

  @note This function is a no-op if we're not in LOCK TABLES.
*/

void
Locked_tables_list::unlock_locked_tables(THD *thd)
{
  DBUG_ASSERT(!thd->in_sub_stmt &&
              !(thd->state_flags & Open_tables_state::BACKUPS_AVAIL));
  /*
    Sic: we must be careful to not close open tables if
    we're not in LOCK TABLES mode: unlock_locked_tables() is
    sometimes called implicitly, expecting no effect on
    open tables, e.g. from begin_trans().
  */
  if (thd->locked_tables_mode != LTM_LOCK_TABLES)
    return;

  for (TABLE_LIST *table_list= m_locked_tables;
       table_list; table_list= table_list->next_global)
  {
    /*
      Clear the position in the list, the TABLE object will be
      returned to the table cache.
    */
    if (table_list->table)                    // If not closed
      table_list->table->pos_in_locked_tables= NULL;
  }
  thd->leave_locked_tables_mode();

  TRANSACT_TRACKER(clear_trx_state(thd, TX_LOCKED_TABLES));

  DBUG_ASSERT(thd->transaction.stmt.is_empty());
  close_thread_tables(thd);

  /*
    We rely on the caller to implicitly commit the
    transaction and release transactional locks.
  */

  /*
    After closing tables we can free memory used for storing lock
    request for metadata locks and TABLE_LIST elements.
  */
  reset();
}


/**
  Remove all meta data locks associated with table and release locked
  table mode if there is no locked tables anymore
*/

void
Locked_tables_list::unlock_locked_table(THD *thd, MDL_ticket *mdl_ticket)
{
  /*
    Ensure we are in locked table mode.
    As this function is only called on error condition it's better
    to check this condition here than in the caller.
  */
  if (thd->locked_tables_mode != LTM_LOCK_TABLES)
    return;

  if (mdl_ticket)
  {
    /*
      Under LOCK TABLES we may have several instances of table open
      and locked and therefore have to remove several metadata lock
      requests associated with them.
    */
    thd->mdl_context.release_all_locks_for_name(mdl_ticket);
  }

  if (thd->lock->table_count == 0)
    unlock_locked_tables(thd);
}


/*
  Free memory allocated for storing locks
*/

void Locked_tables_list::reset()
{
  free_root(&m_locked_tables_root, MYF(0));
  m_locked_tables= NULL;
  m_locked_tables_last= &m_locked_tables;
  m_reopen_array= NULL;
  m_locked_tables_count= 0;
}


/**
  Unlink a locked table from the locked tables list, either
  temporarily or permanently.

  @param  thd        thread handle
  @param  table_list the element of locked tables list.
                     The implementation assumes that this argument
                     points to a TABLE_LIST element linked into
                     the locked tables list. Passing a TABLE_LIST
                     instance that is not part of locked tables
                     list will lead to a crash.
  @param  remove_from_locked_tables
                      TRUE if the table is removed from the list
                      permanently.

  This function is a no-op if we're not under LOCK TABLES.

  @sa Locked_tables_list::reopen_tables()
*/


void Locked_tables_list::unlink_from_list(THD *thd,
                                          TABLE_LIST *table_list,
                                          bool remove_from_locked_tables)
{
  /*
    If mode is not LTM_LOCK_TABLES, we needn't do anything. Moreover,
    outside this mode pos_in_locked_tables value is not trustworthy.
  */
  if (thd->locked_tables_mode != LTM_LOCK_TABLES)
    return;

  /*
    table_list must be set and point to pos_in_locked_tables of some
    table.
  */
  DBUG_ASSERT(table_list->table->pos_in_locked_tables == table_list);

  /* Clear the pointer, the table will be returned to the table cache. */
  table_list->table->pos_in_locked_tables= NULL;

  /* Mark the table as closed in the locked tables list. */
  table_list->table= NULL;

  /*
    If the table is being dropped or renamed, remove it from
    the locked tables list (implicitly drop the LOCK TABLES lock
    on it).
  */
  if (remove_from_locked_tables)
  {
    *table_list->prev_global= table_list->next_global;
    if (table_list->next_global == NULL)
      m_locked_tables_last= table_list->prev_global;
    else
      table_list->next_global->prev_global= table_list->prev_global;
    m_locked_tables_count--;
  }
}

/**
  This is an attempt to recover (somewhat) in case of an error.
  If we failed to reopen a closed table, let's unlink it from the
  list and forget about it. From a user perspective that would look
  as if the server "lost" the lock on one of the locked tables.

  @note This function is a no-op if we're not under LOCK TABLES.
*/

void Locked_tables_list::
unlink_all_closed_tables(THD *thd, MYSQL_LOCK *lock, size_t reopen_count)
{
  /* If we managed to take a lock, unlock tables and free the lock. */
  if (lock)
    mysql_unlock_tables(thd, lock);
  /*
    If a failure happened in reopen_tables(), we may have succeeded
    reopening some tables, but not all.
    This works when the connection was killed in mysql_lock_tables().
  */
  if (reopen_count)
  {
    while (reopen_count--)
    {
      /*
        When closing the table, we must remove it
        from thd->open_tables list.
        We rely on the fact that open_table() that was used
        in reopen_tables() always links the opened table
        to the beginning of the open_tables list.
      */
      DBUG_ASSERT(thd->open_tables == m_reopen_array[reopen_count]);

      thd->open_tables->pos_in_locked_tables->table= NULL;

      close_thread_table(thd, &thd->open_tables);
    }
  }
  /* Exclude all closed tables from the LOCK TABLES list. */
  for (TABLE_LIST *table_list= m_locked_tables; table_list; table_list=
       table_list->next_global)
  {
    if (table_list->table == NULL)
    {
      /* Unlink from list. */
      *table_list->prev_global= table_list->next_global;
      if (table_list->next_global == NULL)
        m_locked_tables_last= table_list->prev_global;
      else
        table_list->next_global->prev_global= table_list->prev_global;
      m_locked_tables_count--;
    }
  }

  /* If no tables left, do an automatic UNLOCK TABLES */
  if (thd->lock && thd->lock->table_count == 0)
    unlock_locked_tables(thd);
}


/**
  Reopen the tables locked with LOCK TABLES and temporarily closed
  by a DDL statement or FLUSH TABLES.

  @note This function is a no-op if we're not under LOCK TABLES.

  @return TRUE if an error reopening the tables. May happen in
               case of some fatal system error only, e.g. a disk
               corruption, out of memory or a serious bug in the
               locking.
*/

bool
Locked_tables_list::reopen_tables(THD *thd)
{
  Open_table_context ot_ctx(thd, MYSQL_OPEN_REOPEN);
  uint reopen_count= 0;
  MYSQL_LOCK *lock;
  MYSQL_LOCK *merged_lock;
  DBUG_ENTER("Locked_tables_list::reopen_tables");

  for (TABLE_LIST *table_list= m_locked_tables;
       table_list; table_list= table_list->next_global)
  {
    if (table_list->table)                      /* The table was not closed */
      continue;

    /* Links into thd->open_tables upon success */
    if (open_table(thd, table_list, &ot_ctx))
    {
      unlink_all_closed_tables(thd, 0, reopen_count);
      DBUG_RETURN(TRUE);
    }
    table_list->table->pos_in_locked_tables= table_list;
    /* See also the comment on lock type in init_locked_tables(). */
    table_list->table->reginfo.lock_type= table_list->lock_type;

    DBUG_ASSERT(reopen_count < m_locked_tables_count);
    m_reopen_array[reopen_count++]= table_list->table;
  }
  if (reopen_count)
  {
    thd->in_lock_tables= 1;
    /*
      We re-lock all tables with mysql_lock_tables() at once rather
      than locking one table at a time because of the case
      reported in Bug#45035: when the same table is present
      in the list many times, thr_lock.c fails to grant READ lock
      on a table that is already locked by WRITE lock, even if
      WRITE lock is taken by the same thread. If READ and WRITE
      lock are passed to thr_lock.c in the same list, everything
      works fine. Patching legacy code of thr_lock.c is risking to
      break something else.
    */
    lock= mysql_lock_tables(thd, m_reopen_array, reopen_count,
                            MYSQL_OPEN_REOPEN);
    thd->in_lock_tables= 0;
    if (lock == NULL || (merged_lock=
                         mysql_lock_merge(thd->lock, lock)) == NULL)
    {
      unlink_all_closed_tables(thd, lock, reopen_count);
      if (! thd->killed)
        my_error(ER_LOCK_DEADLOCK, MYF(0));
      DBUG_RETURN(TRUE);
    }
    thd->lock= merged_lock;
  }
  DBUG_RETURN(FALSE);
}

/**
  Add back a locked table to the locked list that we just removed from it.
  This is needed in CREATE OR REPLACE TABLE where we are dropping, creating
  and re-opening a locked table.

  @return 0  0k
  @return 1  error
*/

bool Locked_tables_list::restore_lock(THD *thd, TABLE_LIST *dst_table_list,
                                      TABLE *table, MYSQL_LOCK *lock)
{
  MYSQL_LOCK *merged_lock;
  DBUG_ENTER("restore_lock");
  DBUG_ASSERT(!strcmp(dst_table_list->table_name.str, table->s->table_name.str));

  /* Ensure we have the memory to add the table back */
  if (!(merged_lock= mysql_lock_merge(thd->lock, lock)))
    DBUG_RETURN(1);
  thd->lock= merged_lock;

  /* Link to the new table */
  dst_table_list->table= table;
  /*
    The lock type may have changed (normally it should not as create
    table will lock the table in write mode
  */
  dst_table_list->lock_type= table->reginfo.lock_type;
  table->pos_in_locked_tables= dst_table_list;

  add_back_last_deleted_lock(dst_table_list);

  table->mdl_ticket->downgrade_lock(table->reginfo.lock_type >=
                                    TL_WRITE_ALLOW_WRITE ? 
                                    MDL_SHARED_NO_READ_WRITE :
                                    MDL_SHARED_READ);

  DBUG_RETURN(0);
}

/*
  Add back the last deleted lock structure.
  This should be followed by a call to reopen_tables() to
  open the table.
*/

void Locked_tables_list::add_back_last_deleted_lock(TABLE_LIST *dst_table_list)
{
  /* Link the lock back in the locked tables list */
  dst_table_list->prev_global= m_locked_tables_last;
  *m_locked_tables_last= dst_table_list;
  m_locked_tables_last= &dst_table_list->next_global;
  dst_table_list->next_global= 0;
  m_locked_tables_count++;
}


#ifndef DBUG_OFF
/* Cause a spurious statement reprepare for debug purposes. */
static bool inject_reprepare(THD *thd)
{
  if (thd->m_reprepare_observer && thd->stmt_arena->is_reprepared == FALSE)
  {
    thd->m_reprepare_observer->report_error(thd);
    return TRUE;
  }

  return FALSE;
}
#endif

/**
  Compare metadata versions of an element obtained from the table
  definition cache and its corresponding node in the parse tree.

  @details If the new and the old values mismatch, invoke
  Metadata_version_observer.
  At prepared statement prepare, all TABLE_LIST version values are
  NULL and we always have a mismatch. But there is no observer set
  in THD, and therefore no error is reported. Instead, we update
  the value in the parse tree, effectively recording the original
  version.
  At prepared statement execute, an observer may be installed.  If
  there is a version mismatch, we push an error and return TRUE.

  For conventional execution (no prepared statements), the
  observer is never installed.

  @sa Execute_observer
  @sa check_prepared_statement() to see cases when an observer is installed
  @sa TABLE_LIST::is_table_ref_id_equal()
  @sa TABLE_SHARE::get_table_ref_id()

  @param[in]      thd         used to report errors
  @param[in,out]  tables      TABLE_LIST instance created by the parser
                              Metadata version information in this object
                              is updated upon success.
  @param[in]      table_share an element from the table definition cache

  @retval  TRUE  an error, which has been reported
  @retval  FALSE success, version in TABLE_LIST has been updated
*/

static bool
check_and_update_table_version(THD *thd,
                               TABLE_LIST *tables, TABLE_SHARE *table_share)
{
  if (! tables->is_table_ref_id_equal(table_share))
  {
    if (thd->m_reprepare_observer &&
        thd->m_reprepare_observer->report_error(thd))
    {
      /*
        Version of the table share is different from the
        previous execution of the prepared statement, and it is
        unacceptable for this SQLCOM. Error has been reported.
      */
      DBUG_ASSERT(thd->is_error());
      return TRUE;
    }
    /* Always maintain the latest version and type */
    tables->set_table_ref_id(table_share);
  }

  DBUG_EXECUTE_IF("reprepare_each_statement", return inject_reprepare(thd););
  return FALSE;
}


/**
  Compares versions of a stored routine obtained from the sp cache
  and the version used at prepare.

  @details If the new and the old values mismatch, invoke
  Metadata_version_observer.
  At prepared statement prepare, all Sroutine_hash_entry version values
  are NULL and we always have a mismatch. But there is no observer set
  in THD, and therefore no error is reported. Instead, we update
  the value in Sroutine_hash_entry, effectively recording the original
  version.
  At prepared statement execute, an observer may be installed.  If
  there is a version mismatch, we push an error and return TRUE.

  For conventional execution (no prepared statements), the
  observer is never installed.

  @param[in]      thd         used to report errors
  @param[in/out]  rt          pointer to stored routine entry in the
                              parse tree
  @param[in]      sp          pointer to stored routine cache entry.
                              Can be NULL if there is no such routine.
  @retval  TRUE  an error, which has been reported
  @retval  FALSE success, version in Sroutine_hash_entry has been updated
*/

static bool
check_and_update_routine_version(THD *thd, Sroutine_hash_entry *rt,
                                 sp_head *sp)
{
  ulong spc_version= sp_cache_version();
  /* sp is NULL if there is no such routine. */
  ulong version= sp ? sp->sp_cache_version() : spc_version;
  /*
    If the version in the parse tree is stale,
    or the version in the cache is stale and sp is not used,
    we need to reprepare.
    Sic: version != spc_version <--> sp is not NULL.
  */
  if (rt->m_sp_cache_version != version ||
      (version != spc_version && !sp->is_invoked()))
  {
    if (thd->m_reprepare_observer &&
        thd->m_reprepare_observer->report_error(thd))
    {
      /*
        Version of the sp cache is different from the
        previous execution of the prepared statement, and it is
        unacceptable for this SQLCOM. Error has been reported.
      */
      DBUG_ASSERT(thd->is_error());
      return TRUE;
    }
    /* Always maintain the latest cache version. */
    rt->m_sp_cache_version= version;
  }
  return FALSE;
}


/**
   Open view by getting its definition from disk (and table cache in future).

   @param thd               Thread handle
   @param table_list        TABLE_LIST with db, table_name & belong_to_view
   @param flags             Flags which modify how we open the view

   @todo This function is needed for special handling of views under
         LOCK TABLES. We probably should get rid of it in long term.

   @return FALSE if success, TRUE - otherwise.
*/

bool tdc_open_view(THD *thd, TABLE_LIST *table_list, uint flags)
{
  TABLE not_used;
  TABLE_SHARE *share;
  bool err= TRUE;

  if (!(share= tdc_acquire_share(thd, table_list, GTS_VIEW)))
    return TRUE;

  DBUG_ASSERT(share->is_view);

  if (flags & CHECK_METADATA_VERSION)
  {
    /*
      Check TABLE_SHARE-version of view only if we have been instructed to do
      so. We do not need to check the version if we're executing CREATE VIEW or
      ALTER VIEW statements.

      In the future, this functionality should be moved out from
      tdc_open_view(), and  tdc_open_view() should became a part of a clean
      table-definition-cache interface.
    */
    if (check_and_update_table_version(thd, table_list, share))
      goto ret;
  }

  err= mysql_make_view(thd, share, table_list, (flags & OPEN_VIEW_NO_PARSE));
ret:
  tdc_release_share(share);

  return err;
}


/**
   Finalize the process of TABLE creation by loading table triggers
   and taking action if a HEAP table content was emptied implicitly.
*/

static bool open_table_entry_fini(THD *thd, TABLE_SHARE *share, TABLE *entry)
{
  if (Table_triggers_list::check_n_load(thd, &share->db,
                                        &share->table_name, entry, 0))
    return TRUE;

  /*
    If we are here, there was no fatal error (but error may be still
    unitialized).
  */
  if (unlikely(entry->file->implicit_emptied))
  {
    entry->file->implicit_emptied= 0;
    if (mysql_bin_log.is_open())
    {
      char query_buf[2*FN_REFLEN + 21];
      String query(query_buf, sizeof(query_buf), system_charset_info);

      query.length(0);
      query.append("DELETE FROM ");
      append_identifier(thd, &query, &share->db);
      query.append(".");
      append_identifier(thd, &query, &share->table_name);

      /*
        we bypass thd->binlog_query() here,
        as it does a lot of extra work, that is simply wrong in this case
      */
      Query_log_event qinfo(thd, query.ptr(), query.length(),
                            FALSE, TRUE, TRUE, 0);
      if (mysql_bin_log.write(&qinfo))
        return TRUE;
    }
  }
  return FALSE;
}


/**
   Auxiliary routine which is used for performing automatical table repair.
*/

static bool auto_repair_table(THD *thd, TABLE_LIST *table_list)
{
  TABLE_SHARE *share;
  TABLE *entry;
  bool result= TRUE;

  thd->clear_error();

  if (!(entry= (TABLE*)my_malloc(sizeof(TABLE), MYF(MY_WME))))
    return result;

  if (!(share= tdc_acquire_share(thd, table_list, GTS_TABLE)))
    goto end_free;

  DBUG_ASSERT(! share->is_view);

  if (open_table_from_share(thd, share, &table_list->alias,
                            HA_OPEN_KEYFILE | HA_TRY_READ_ONLY,
                            EXTRA_RECORD,
                            ha_open_options | HA_OPEN_FOR_REPAIR,
                            entry, FALSE) || ! entry->file ||
      (entry->file->is_crashed() && entry->file->ha_check_and_repair(thd)))
  {
    /* Give right error message */
    thd->clear_error();
    my_error(ER_NOT_KEYFILE, MYF(0), share->table_name.str);
    sql_print_error("Couldn't repair table: %s.%s", share->db.str,
                    share->table_name.str);
    if (entry->file)
      closefrm(entry);
  }
  else
  {
    thd->clear_error();			// Clear error message
    closefrm(entry);
    result= FALSE;
  }

  tdc_release_share(share);
  /* Remove the repaired share from the table cache. */
  tdc_remove_table(thd, TDC_RT_REMOVE_ALL,
                   table_list->db.str, table_list->table_name.str,
                   FALSE);
end_free:
  my_free(entry);
  return result;
}


/** Open_table_context */

Open_table_context::Open_table_context(THD *thd, uint flags)
  :m_thd(thd),
   m_failed_table(NULL),
   m_start_of_statement_svp(thd->mdl_context.mdl_savepoint()),
   m_timeout(flags & MYSQL_LOCK_IGNORE_TIMEOUT ?
             LONG_TIMEOUT : thd->variables.lock_wait_timeout),
   m_flags(flags),
   m_action(OT_NO_ACTION),
   m_has_locks(thd->mdl_context.has_locks()),
   m_has_protection_against_grl(FALSE)
{}


/**
  Check if we can back-off and set back off action if we can.
  Otherwise report and return error.

  @retval  TRUE if back-off is impossible.
  @retval  FALSE if we can back off. Back off action has been set.
*/

bool
Open_table_context::
request_backoff_action(enum_open_table_action action_arg,
                       TABLE_LIST *table)
{
  /*
    A back off action may be one of three kinds:

    * We met a broken table that needs repair, or a table that
      is not present on this MySQL server and needs re-discovery.
      To perform the action, we need an exclusive metadata lock on
      the table. Acquiring X lock while holding other shared
      locks can easily lead to deadlocks. We rely on MDL deadlock
      detector to discover them. If this is a multi-statement
      transaction that holds metadata locks for completed statements,
      we should keep these locks after discovery/repair.
      The action type in this case is OT_DISCOVER or OT_REPAIR.
    * Our attempt to acquire an MDL lock lead to a deadlock,
      detected by the MDL deadlock detector. The current
      session was chosen a victim. If this is a multi-statement
      transaction that holds metadata locks taken by completed
      statements, restarting locking for the current statement
      may lead to a livelock. Releasing locks of completed
      statements can not be done as will lead to violation
      of ACID. Thus, again, if m_has_locks is set,
      we report an error. Otherwise, when there are no metadata
      locks other than which belong to this statement, we can
      try to recover from error by releasing all locks and
      restarting the pre-locking.
      Similarly, a deadlock error can occur when the
      pre-locking process met a TABLE_SHARE that is being
      flushed, and unsuccessfully waited for the flush to
      complete. A deadlock in this case can happen, e.g.,
      when our session is holding a metadata lock that
      is being waited on by a session which is using
      the table which is being flushed. The only way
      to recover from this error is, again, to close all
      open tables, release all locks, and retry pre-locking.
      Action type name is OT_REOPEN_TABLES. Re-trying
      while holding some locks may lead to a livelock,
      and thus we don't do it.
    * Finally, this session has open TABLEs from different
      "generations" of the table cache. This can happen, e.g.,
      when, after this session has successfully opened one
      table used for a statement, FLUSH TABLES interfered and
      expelled another table used in it. FLUSH TABLES then
      blocks and waits on the table already opened by this
      statement.
      We detect this situation by ensuring that table cache
      version of all tables used in a statement is the same.
      If it isn't, all tables needs to be reopened.
      Note, that we can always perform a reopen in this case,
      even if we already have metadata locks, since we don't
      keep tables open between statements and a livelock
      is not possible.
  */
  if (action_arg == OT_BACKOFF_AND_RETRY && m_has_locks)
  {
    my_error(ER_LOCK_DEADLOCK, MYF(0));
    m_thd->mark_transaction_to_rollback(true);
    return TRUE;
  }
  /*
    If auto-repair or discovery are requested, a pointer to table
    list element must be provided.
  */
  if (table)
  {
    DBUG_ASSERT(action_arg == OT_DISCOVER || action_arg == OT_REPAIR);
    m_failed_table= (TABLE_LIST*) m_thd->alloc(sizeof(TABLE_LIST));
    if (m_failed_table == NULL)
      return TRUE;
    m_failed_table->init_one_table(&table->db, &table->table_name, &table->alias, TL_WRITE);
    m_failed_table->open_strategy= table->open_strategy;
    m_failed_table->mdl_request.set_type(MDL_EXCLUSIVE);
  }
  m_action= action_arg;
  return FALSE;
}


/**
  An error handler to mark transaction to rollback on DEADLOCK error
  during DISCOVER / REPAIR.
*/
class MDL_deadlock_discovery_repair_handler : public Internal_error_handler
{
public:
  virtual bool handle_condition(THD *thd,
                                  uint sql_errno,
                                  const char* sqlstate,
                                  Sql_condition::enum_warning_level *level,
                                  const char* msg,
                                  Sql_condition ** cond_hdl)
  {
    if (sql_errno == ER_LOCK_DEADLOCK)
    {
      thd->mark_transaction_to_rollback(true);
    }
    /*
      We have marked this transaction to rollback. Return false to allow
      error to be reported or handled by other handlers.
    */
    return false;
  }
};

/**
   Recover from failed attempt of open table by performing requested action.

   @pre This function should be called only with "action" != OT_NO_ACTION
        and after having called @sa close_tables_for_reopen().

   @retval FALSE - Success. One should try to open tables once again.
   @retval TRUE  - Error
*/

bool
Open_table_context::recover_from_failed_open()
{
  bool result= FALSE;
  MDL_deadlock_discovery_repair_handler handler;
  /*
    Install error handler to mark transaction to rollback on DEADLOCK error.
  */
  m_thd->push_internal_handler(&handler);

  /* Execute the action. */
  switch (m_action)
  {
    case OT_BACKOFF_AND_RETRY:
      break;
    case OT_REOPEN_TABLES:
      break;
    case OT_DISCOVER:
      {
        if ((result= lock_table_names(m_thd, m_thd->lex->create_info,
                                      m_failed_table, NULL,
                                      get_timeout(), 0)))
          break;

        tdc_remove_table(m_thd, TDC_RT_REMOVE_ALL, m_failed_table->db.str,
                         m_failed_table->table_name.str, FALSE);

        m_thd->get_stmt_da()->clear_warning_info(m_thd->query_id);
        m_thd->clear_error();                 // Clear error message

        No_such_table_error_handler no_such_table_handler;
        bool open_if_exists= m_failed_table->open_strategy == TABLE_LIST::OPEN_IF_EXISTS;

        if (open_if_exists)
          m_thd->push_internal_handler(&no_such_table_handler);
        
        result= !tdc_acquire_share(m_thd, m_failed_table,
                                   GTS_TABLE | GTS_FORCE_DISCOVERY | GTS_NOLOCK);
        if (open_if_exists)
        {
          m_thd->pop_internal_handler();
          if (result && no_such_table_handler.safely_trapped_errors())
            result= FALSE;
        }

        /*
          Rollback to start of the current statement to release exclusive lock
          on table which was discovered but preserve locks from previous statements
          in current transaction.
        */
        m_thd->mdl_context.rollback_to_savepoint(start_of_statement_svp());
        break;
      }
    case OT_REPAIR:
      {
        if ((result= lock_table_names(m_thd, m_thd->lex->create_info,
                                      m_failed_table, NULL,
                                      get_timeout(), 0)))
          break;

        tdc_remove_table(m_thd, TDC_RT_REMOVE_ALL, m_failed_table->db.str,
                         m_failed_table->table_name.str, FALSE);

        result= auto_repair_table(m_thd, m_failed_table);
        /*
          Rollback to start of the current statement to release exclusive lock
          on table which was discovered but preserve locks from previous statements
          in current transaction.
        */
        m_thd->mdl_context.rollback_to_savepoint(start_of_statement_svp());
        break;
      }
    default:
      DBUG_ASSERT(0);
  }
  m_thd->pop_internal_handler();
  /*
    Reset the pointers to conflicting MDL request and the
    TABLE_LIST element, set when we need auto-discovery or repair,
    for safety.
  */
  m_failed_table= NULL;
  /*
    Reset flag indicating that we have already acquired protection
    against GRL. It is no longer valid as the corresponding lock was
    released by close_tables_for_reopen().
  */
  m_has_protection_against_grl= FALSE;
  /* Prepare for possible another back-off. */
  m_action= OT_NO_ACTION;
  return result;
}


/*
  Return a appropriate read lock type given a table object.

  @param thd              Thread context
  @param prelocking_ctx   Prelocking context.
  @param table_list       Table list element for table to be locked.
  @param routine_modifies_data
                          Some routine that is invoked by statement
                          modifies data.

  @remark Due to a statement-based replication limitation, statements such as
          INSERT INTO .. SELECT FROM .. and CREATE TABLE .. SELECT FROM need
          to grab a TL_READ_NO_INSERT lock on the source table in order to
          prevent the replication of a concurrent statement that modifies the
          source table. If such a statement gets applied on the slave before
          the INSERT .. SELECT statement finishes, data on the master could
          differ from data on the slave and end-up with a discrepancy between
          the binary log and table state.
          This also applies to SELECT/SET/DO statements which use stored
          functions. Calls to such functions are going to be logged as a
          whole and thus should be serialized against concurrent changes
          to tables used by those functions. This is avoided when functions
          do not modify data but only read it, since in this case nothing is
          written to the binary log. Argument routine_modifies_data
          denotes the same. So effectively, if the statement is not a
          update query and routine_modifies_data is false, then
          prelocking_placeholder does not take importance.

          Furthermore, this does not apply to I_S and log tables as it's
          always unsafe to replicate such tables under statement-based
          replication as the table on the slave might contain other data
          (ie: general_log is enabled on the slave). The statement will
          be marked as unsafe for SBR in decide_logging_format().
  @remark Note that even in prelocked mode it is important to correctly
          determine lock type value. In this mode lock type is passed to
          handler::start_stmt() method and can be used by storage engine,
          for example, to determine what kind of row locks it should acquire
          when reading data from the table.
*/

thr_lock_type read_lock_type_for_table(THD *thd,
                                       Query_tables_list *prelocking_ctx,
                                       TABLE_LIST *table_list,
                                       bool routine_modifies_data)
{
  /*
    In cases when this function is called for a sub-statement executed in
    prelocked mode we can't rely on OPTION_BIN_LOG flag in THD::options
    bitmap to determine that binary logging is turned on as this bit can
    be cleared before executing sub-statement. So instead we have to look
    at THD::variables::sql_log_bin member.
  */
  bool log_on= mysql_bin_log.is_open() && thd->variables.sql_log_bin;
  if ((log_on == FALSE) || (thd->wsrep_binlog_format() == BINLOG_FORMAT_ROW) ||
      (table_list->table->s->table_category == TABLE_CATEGORY_LOG) ||
      (table_list->table->s->table_category == TABLE_CATEGORY_PERFORMANCE) ||
      !(is_update_query(prelocking_ctx->sql_command) ||
        (routine_modifies_data && table_list->prelocking_placeholder) ||
        (thd->locked_tables_mode > LTM_LOCK_TABLES)))
    return TL_READ;
  else
    return TL_READ_NO_INSERT;
}


/*
  Extend the prelocking set with tables and routines used by a routine.

  @param[in]  thd                   Thread context.
  @param[in]  rt                    Element of prelocking set to be processed.
  @param[in]  ot_ctx                Context of open_table used to recover from
                                    locking failures.
  @retval false  Success.
  @retval true   Failure (Conflicting metadata lock, OOM, other errors).
*/
static bool
sp_acquire_mdl(THD *thd, Sroutine_hash_entry *rt, Open_table_context *ot_ctx)
{
  DBUG_ENTER("sp_acquire_mdl");
  /*
    Since we acquire only shared lock on routines we don't
    need to care about global intention exclusive locks.
  */
  DBUG_ASSERT(rt->mdl_request.type == MDL_SHARED);

  /*
    Waiting for a conflicting metadata lock to go away may
    lead to a deadlock, detected by MDL subsystem.
    If possible, we try to resolve such deadlocks by releasing all
    metadata locks and restarting the pre-locking process.
    To prevent the error from polluting the diagnostics area
    in case of successful resolution, install a special error
    handler for ER_LOCK_DEADLOCK error.
  */
  MDL_deadlock_handler mdl_deadlock_handler(ot_ctx);

  thd->push_internal_handler(&mdl_deadlock_handler);
  bool result= thd->mdl_context.acquire_lock(&rt->mdl_request,
                                             ot_ctx->get_timeout());
  thd->pop_internal_handler();

  DBUG_RETURN(result);
}


/*
  Handle element of prelocking set other than table. E.g. cache routine
  and, if prelocking strategy prescribes so, extend the prelocking set
  with tables and routines used by it.

  @param[in]  thd                   Thread context.
  @param[in]  prelocking_ctx        Prelocking context.
  @param[in]  rt                    Element of prelocking set to be processed.
  @param[in]  prelocking_strategy   Strategy which specifies how the
                                    prelocking set should be extended when
                                    one of its elements is processed.
  @param[in]  has_prelocking_list   Indicates that prelocking set/list for
                                    this statement has already been built.
  @param[in]  ot_ctx                Context of open_table used to recover from
                                    locking failures.
  @param[out] need_prelocking       Set to TRUE if it was detected that this
                                    statement will require prelocked mode for
                                    its execution, not touched otherwise.
  @param[out] routine_modifies_data Set to TRUE if it was detected that this
                                    routine does modify table data.

  @retval FALSE  Success.
  @retval TRUE   Failure (Conflicting metadata lock, OOM, other errors).
*/

static bool
open_and_process_routine(THD *thd, Query_tables_list *prelocking_ctx,
                         Sroutine_hash_entry *rt,
                         Prelocking_strategy *prelocking_strategy,
                         bool has_prelocking_list,
                         Open_table_context *ot_ctx,
                         bool *need_prelocking, bool *routine_modifies_data)
{
  MDL_key::enum_mdl_namespace mdl_type= rt->mdl_request.key.mdl_namespace();
  DBUG_ENTER("open_and_process_routine");

  *routine_modifies_data= false;

  switch (mdl_type)
  {
  case MDL_key::FUNCTION:
  case MDL_key::PROCEDURE:
    {
      sp_head *sp;
      /*
        Try to get MDL lock on the routine.
        Note that we do not take locks on top-level CALLs as this can
        lead to a deadlock. Not locking top-level CALLs does not break
        the binlog as only the statements in the called procedure show
        up there, not the CALL itself.
      */
      if (rt != (Sroutine_hash_entry*)prelocking_ctx->sroutines_list.first ||
          mdl_type != MDL_key::PROCEDURE)
      {
        if (sp_acquire_mdl(thd, rt, ot_ctx))
          DBUG_RETURN(TRUE);

        DEBUG_SYNC(thd, "after_shared_lock_pname");

        /* Ensures the routine is up-to-date and cached, if exists. */
        if (rt->sp_cache_routine(thd, has_prelocking_list, &sp))
          DBUG_RETURN(TRUE);

        /* Remember the version of the routine in the parse tree. */
        if (check_and_update_routine_version(thd, rt, sp))
          DBUG_RETURN(TRUE);

        /* 'sp' is NULL when there is no such routine. */
        if (sp)
        {
          *routine_modifies_data= sp->modifies_data();

          if (!has_prelocking_list)
            prelocking_strategy->handle_routine(thd, prelocking_ctx, rt, sp,
                                                need_prelocking);
        }
      }
      else
      {
        /*
          If it's a top level call, just make sure we have a recent
          version of the routine, if it exists.
          Validating routine version is unnecessary, since CALL
          does not affect the prepared statement prelocked list.
        */
        if (rt->sp_cache_routine(thd, false, &sp))
          DBUG_RETURN(TRUE);
      }
    }
    break;
  case MDL_key::TRIGGER:
    /**
      We add trigger entries to lex->sroutines_list, but we don't
      load them here. The trigger entry is only used when building
      a transitive closure of objects used in a statement, to avoid
      adding to this closure objects that are used in the trigger more
      than once.
      E.g. if a trigger trg refers to table t2, and the trigger table t1
      is used multiple times in the statement (say, because it's used in
      function f1() twice), we will only add t2 once to the list of
      tables to prelock.

      We don't take metadata locks on triggers either: they are protected
      by a respective lock on the table, on which the trigger is defined.

      The only two cases which give "trouble" are SHOW CREATE TRIGGER
      and DROP TRIGGER statements. For these, statement syntax doesn't
      specify the table on which this trigger is defined, so we have
      to make a "dirty" read in the data dictionary to find out the
      table name. Once we discover the table name, we take a metadata
      lock on it, and this protects all trigger operations.
      Of course the table, in theory, may disappear between the dirty
      read and metadata lock acquisition, but in that case we just return
      a run-time error.

      Grammar of other trigger DDL statements (CREATE, DROP) requires
      the table to be specified explicitly, so we use the table metadata
      lock to protect trigger metadata in these statements. Similarly, in
      DML we always use triggers together with their tables, and thus don't
      need to take separate metadata locks on them.
    */
    break;
  default:
    /* Impossible type value. */
    DBUG_ASSERT(0);
  }
  DBUG_RETURN(FALSE);
}


/**
  Handle table list element by obtaining metadata lock, opening table or view
  and, if prelocking strategy prescribes so, extending the prelocking set with
  tables and routines used by it.

  @param[in]     thd                  Thread context.
  @param[in]     lex                  LEX structure for statement.
  @param[in]     tables               Table list element to be processed.
  @param[in,out] counter              Number of tables which are open.
  @param[in]     flags                Bitmap of flags to modify how the tables
                                      will be open, see open_table() description
                                      for details.
  @param[in]     prelocking_strategy  Strategy which specifies how the
                                      prelocking set should be extended
                                      when table or view is processed.
  @param[in]     has_prelocking_list  Indicates that prelocking set/list for
                                      this statement has already been built.
  @param[in]     ot_ctx               Context used to recover from a failed
                                      open_table() attempt.

  @retval  FALSE  Success.
  @retval  TRUE   Error, reported unless there is a chance to recover from it.
*/

static bool
open_and_process_table(THD *thd, LEX *lex, TABLE_LIST *tables,
                       uint *counter, uint flags,
                       Prelocking_strategy *prelocking_strategy,
                       bool has_prelocking_list,
                       Open_table_context *ot_ctx)
{
  bool error= FALSE;
  bool safe_to_ignore_table= FALSE;
  DBUG_ENTER("open_and_process_table");
  DEBUG_SYNC(thd, "open_and_process_table");

  /*
    Ignore placeholders for derived tables. After derived tables
    processing, link to created temporary table will be put here.
    If this is derived table for view then we still want to process
    routines used by this view.
  */
  if (tables->derived)
  {
    if (!tables->view)
      goto end;
    /*
      We restore view's name and database wiped out by derived tables
      processing and fall back to standard open process in order to
      obtain proper metadata locks and do other necessary steps like
      stored routine processing.
    */
    tables->db= tables->view_db;
    tables->table_name= tables->view_name;
  }
  else if (tables->select_lex) 
  {
    /*
      Check whether 'tables' refers to a table defined in a with clause.
      If so set the reference to the definition in tables->with.
    */ 
    if (!tables->with)
      tables->with= tables->select_lex->find_table_def_in_with_clauses(tables);
    /*
      If 'tables' is defined in a with clause set the pointer to the
      specification from its definition in tables->derived.
    */
    if (tables->with)
    {
      if (tables->set_as_with_table(thd, tables->with))
        DBUG_RETURN(1);
      else
        goto end;
    }
  }
  /*
    If this TABLE_LIST object is a placeholder for an information_schema
    table, create a temporary table to represent the information_schema
    table in the query. Do not fill it yet - will be filled during
    execution.
  */
  if (tables->schema_table)
  {
    /*
      If this information_schema table is merged into a mergeable
      view, ignore it for now -- it will be filled when its respective
      TABLE_LIST is processed. This code works only during re-execution.
    */
    if (tables->view)
    {
      MDL_ticket *mdl_ticket;
      /*
        We still need to take a MDL lock on the merged view to protect
        it from concurrent changes.
      */
      if (!open_table_get_mdl_lock(thd, ot_ctx, &tables->mdl_request,
                                   flags, &mdl_ticket) &&
          mdl_ticket != NULL)
        goto process_view_routines;
      /* Fall-through to return error. */
    }
    else if (!mysql_schema_table(thd, lex, tables) &&
             !check_and_update_table_version(thd, tables, tables->table->s))
    {
      goto end;
    }
    error= TRUE;
    goto end;
  }
  DBUG_PRINT("tcache", ("opening table: '%s'.'%s'  item: %p",
                        tables->db.str, tables->table_name.str, tables));
  (*counter)++;

  /*
    Not a placeholder: must be a base/temporary table or a view. Let us open it.
  */
  if (tables->table)
  {
    /*
      If this TABLE_LIST object has an associated open TABLE object
      (TABLE_LIST::table is not NULL), that TABLE object must be a pre-opened
      temporary table or SEQUENCE (see sequence_insert()).
    */
    DBUG_ASSERT(is_temporary_table(tables) || tables->table->s->sequence);
    if (tables->sequence && tables->table->s->table_type != TABLE_TYPE_SEQUENCE)
    {
        my_error(ER_NOT_SEQUENCE, MYF(0), tables->db.str, tables->alias.str);
        DBUG_RETURN(true);
    }
  }
  else if (tables->open_type == OT_TEMPORARY_ONLY)
  {
    /*
      OT_TEMPORARY_ONLY means that we are in CREATE TEMPORARY TABLE statement.
      Also such table list element can't correspond to prelocking placeholder
      or to underlying table of merge table.
      So existing temporary table should have been preopened by this moment
      and we can simply continue without trying to open temporary or base
      table.
    */
    DBUG_ASSERT(tables->open_strategy);
    DBUG_ASSERT(!tables->prelocking_placeholder);
    DBUG_ASSERT(!tables->parent_l);
    DBUG_RETURN(0);
  }

  /* Not a placeholder: must be a base table or a view. Let us open it. */
  if (tables->prelocking_placeholder)
  {
    /*
      For the tables added by the pre-locking code, attempt to open
      the table but fail silently if the table does not exist.
      The real failure will occur when/if a statement attempts to use
      that table.
    */
    No_such_table_error_handler no_such_table_handler;
    thd->push_internal_handler(&no_such_table_handler);

    /*
      We're opening a table from the prelocking list.

      Since this table list element might have been added after pre-opening
      of temporary tables we have to try to open temporary table for it.

      We can't simply skip this table list element and postpone opening of
      temporary table till the execution of substatement for several reasons:
      - Temporary table can be a MERGE table with base underlying tables,
        so its underlying tables has to be properly open and locked at
        prelocking stage.
      - Temporary table can be a MERGE table and we might be in PREPARE
        phase for a prepared statement. In this case it is important to call
        HA_ATTACH_CHILDREN for all merge children.
        This is necessary because merge children remember "TABLE_SHARE ref type"
        and "TABLE_SHARE def version" in the HA_ATTACH_CHILDREN operation.
        If HA_ATTACH_CHILDREN is not called, these attributes are not set.
        Then, during the first EXECUTE, those attributes need to be updated.
        That would cause statement re-preparing (because changing those
        attributes during EXECUTE is caught by THD::m_reprepare_observers).
        The problem is that since those attributes are not set in merge
        children, another round of PREPARE will not help.
    */
    error= thd->open_temporary_table(tables);

    if (!error && !tables->table)
      error= open_table(thd, tables, ot_ctx);

    thd->pop_internal_handler();
    safe_to_ignore_table= no_such_table_handler.safely_trapped_errors();
  }
  else if (tables->parent_l && (thd->open_options & HA_OPEN_FOR_REPAIR))
  {
    /*
      Also fail silently for underlying tables of a MERGE table if this
      table is opened for CHECK/REPAIR TABLE statement. This is needed
      to provide complete list of problematic underlying tables in
      CHECK/REPAIR TABLE output.
    */
    Repair_mrg_table_error_handler repair_mrg_table_handler;
    thd->push_internal_handler(&repair_mrg_table_handler);

    error= thd->open_temporary_table(tables);

    if (!error && !tables->table)
      error= open_table(thd, tables, ot_ctx);

    thd->pop_internal_handler();
    safe_to_ignore_table= repair_mrg_table_handler.safely_trapped_errors();
  }
  else
  {
    if (tables->parent_l)
    {
      /*
        Even if we are opening table not from the prelocking list we
        still might need to look for a temporary table if this table
        list element corresponds to underlying table of a merge table.
      */
      error= thd->open_temporary_table(tables);
    }

    if (!error && !tables->table)
      error= open_table(thd, tables, ot_ctx);
  }

  if (error)
  {
    if (! ot_ctx->can_recover_from_failed_open() && safe_to_ignore_table)
    {
      DBUG_PRINT("info", ("open_table: ignoring table '%s'.'%s'",
                          tables->db.str, tables->alias.str));
      error= FALSE;
    }
    goto end;
  }

  /*
    We can't rely on simple check for TABLE_LIST::view to determine
    that this is a view since during re-execution we might reopen
    ordinary table in place of view and thus have TABLE_LIST::view
    set from repvious execution and TABLE_LIST::table set from
    current.
  */
  if (!tables->table && tables->view)
  {
    /* VIEW placeholder */
    (*counter)--;

    /*
      tables->next_global list consists of two parts:
      1) Query tables and underlying tables of views.
      2) Tables used by all stored routines that this statement invokes on
         execution.
      We need to know where the bound between these two parts is. If we've
      just opened a view, which was the last table in part #1, and it
      has added its base tables after itself, adjust the boundary pointer
      accordingly.
    */
    if (lex->query_tables_own_last == &(tables->next_global) &&
        tables->view->query_tables)
      lex->query_tables_own_last= tables->view->query_tables_last;
    /*
      Let us free memory used by 'sroutines' hash here since we never
      call destructor for this LEX.
    */
    my_hash_free(&tables->view->sroutines);
    goto process_view_routines;
  }

  /*
    Special types of open can succeed but still don't set
    TABLE_LIST::table to anything.
  */
  if (tables->open_strategy && !tables->table)
    goto end;

  /*
    If we are not already in prelocked mode and extended table list is not
    yet built we might have to build the prelocking set for this statement.

    Since currently no prelocking strategy prescribes doing anything for
    tables which are only read, we do below checks only if table is going
    to be changed.
  */
  if (thd->locked_tables_mode <= LTM_LOCK_TABLES &&
      ! has_prelocking_list &&
      (tables->lock_type >= TL_WRITE_ALLOW_WRITE || thd->lex->default_used))
  {
    bool need_prelocking= FALSE;
    TABLE_LIST **save_query_tables_last= lex->query_tables_last;
    /*
      Extend statement's table list and the prelocking set with
      tables and routines according to the current prelocking
      strategy.

      For example, for DML statements we need to add tables and routines
      used by triggers which are going to be invoked for this element of
      table list and also add tables required for handling of foreign keys.
    */
    error= prelocking_strategy->handle_table(thd, lex, tables,
                                             &need_prelocking);

    if (need_prelocking && ! lex->requires_prelocking())
      lex->mark_as_requiring_prelocking(save_query_tables_last);

    if (error)
      goto end;
  }

  /* Copy grant information from TABLE_LIST instance to TABLE one. */
  tables->table->grant= tables->grant;

  /* Check and update metadata version of a base table. */
  error= check_and_update_table_version(thd, tables, tables->table->s);

  if (error)
    goto end;
  /*
    After opening a MERGE table add the children to the query list of
    tables, so that they are opened too.
    Note that placeholders don't have the handler open.
  */
  /* MERGE tables need to access parent and child TABLE_LISTs. */
  DBUG_ASSERT(tables->table->pos_in_table_list == tables);
  /* Non-MERGE tables ignore this call. */
  if (tables->table->file->extra(HA_EXTRA_ADD_CHILDREN_LIST))
  {
    error= TRUE;
    goto end;
  }

  if (get_use_stat_tables_mode(thd) > NEVER && tables->table)
  {
    TABLE_SHARE *table_share= tables->table->s;
    if (table_share && table_share->table_category == TABLE_CATEGORY_USER &&
        table_share->tmp_table == NO_TMP_TABLE)
    {
      if (table_share->stats_cb.stats_can_be_read ||
	  !alloc_statistics_for_table_share(thd, table_share, FALSE))
      {
        if (table_share->stats_cb.stats_can_be_read)
        {   
          KEY *key_info= table_share->key_info;
          KEY *key_info_end= key_info + table_share->keys;
          KEY *table_key_info= tables->table->key_info;
          for ( ; key_info < key_info_end; key_info++, table_key_info++)
            table_key_info->read_stats= key_info->read_stats;
          Field **field_ptr= table_share->field;
          Field **table_field_ptr= tables->table->field;
          for ( ; *field_ptr; field_ptr++, table_field_ptr++)
            (*table_field_ptr)->read_stats= (*field_ptr)->read_stats;
          tables->table->stats_is_read= table_share->stats_cb.stats_is_read;
        }
      }	
    }
  }

process_view_routines:
  /*
    Again we may need cache all routines used by this view and add
    tables used by them to table list.
  */
  if (tables->view &&
      thd->locked_tables_mode <= LTM_LOCK_TABLES &&
      ! has_prelocking_list)
  {
    bool need_prelocking= FALSE;
    TABLE_LIST **save_query_tables_last= lex->query_tables_last;

    error= prelocking_strategy->handle_view(thd, lex, tables,
                                            &need_prelocking);

    if (need_prelocking && ! lex->requires_prelocking())
      lex->mark_as_requiring_prelocking(save_query_tables_last);

    if (error)
      goto end;
  }

end:
  DBUG_RETURN(error);
}


/**
  Acquire upgradable (SNW, SNRW) metadata locks on tables used by
  LOCK TABLES or by a DDL statement. Under LOCK TABLES, we can't take
  new locks, so use open_tables_check_upgradable_mdl() instead.

  @param thd               Thread context.
  @param options           DDL options.
  @param tables_start      Start of list of tables on which upgradable locks
                           should be acquired.
  @param tables_end        End of list of tables.
  @param lock_wait_timeout Seconds to wait before timeout.
  @param flags             Bitmap of flags to modify how the tables will be
                           open, see open_table() description for details.

  @retval FALSE  Success.
  @retval TRUE   Failure (e.g. connection was killed) or table existed
	         for a CREATE TABLE.

  @notes
  In case of CREATE TABLE we avoid a wait for tables that are in use
  by first trying to do a meta data lock with timeout == 0.  If we get a
  timeout we will check if table exists (it should) and retry with
  normal timeout if it didn't exists.
  Note that for CREATE TABLE IF EXISTS we only generate a warning
  but still return TRUE (to abort the calling open_table() function).
  On must check THD->is_error() if one wants to distinguish between warning
  and error.
*/

bool
lock_table_names(THD *thd, const DDL_options_st &options,
                 TABLE_LIST *tables_start, TABLE_LIST *tables_end,
                 ulong lock_wait_timeout, uint flags)
{
  MDL_request_list mdl_requests;
  TABLE_LIST *table;
  MDL_request global_request;
  ulong org_lock_wait_timeout= lock_wait_timeout;
  /* Check if we are using CREATE TABLE ... IF NOT EXISTS */
  bool create_table;
  Dummy_error_handler error_handler;
  DBUG_ENTER("lock_table_names");

  DBUG_ASSERT(!thd->locked_tables_mode);

  for (table= tables_start; table && table != tables_end;
       table= table->next_global)
  {
    if (table->mdl_request.type < MDL_SHARED_UPGRADABLE ||
        table->mdl_request.type == MDL_SHARED_READ_ONLY ||
        table->open_type == OT_TEMPORARY_ONLY ||
        (table->open_type == OT_TEMPORARY_OR_BASE && is_temporary_table(table)))
    {
      continue;
    }

    /* Write lock on normal tables is not allowed in a read only transaction. */
    if (thd->tx_read_only)
    {
      my_error(ER_CANT_EXECUTE_IN_READ_ONLY_TRANSACTION, MYF(0));
      DBUG_RETURN(true);
    }

    /* Scoped locks: Take intention exclusive locks on all involved schemas. */
    if (!(flags & MYSQL_OPEN_SKIP_SCOPED_MDL_LOCK))
    {
      MDL_request *schema_request= new (thd->mem_root) MDL_request;
      if (schema_request == NULL)
        DBUG_RETURN(TRUE);
      schema_request->init(MDL_key::SCHEMA, table->db.str, "",
                           MDL_INTENTION_EXCLUSIVE,
                           MDL_TRANSACTION);
      mdl_requests.push_front(schema_request);
    }

    mdl_requests.push_front(&table->mdl_request);
  }

  if (mdl_requests.is_empty())
    DBUG_RETURN(FALSE);

  /* Check if CREATE TABLE without REPLACE was used */
  create_table= ((thd->lex->sql_command == SQLCOM_CREATE_TABLE ||
                  thd->lex->sql_command == SQLCOM_CREATE_SEQUENCE) &&
                 !options.or_replace());

  if (!(flags & MYSQL_OPEN_SKIP_SCOPED_MDL_LOCK))
  {
    /*
      Protect this statement against concurrent global read lock
      by acquiring global intention exclusive lock with statement
      duration.
    */
    if (thd->global_read_lock.can_acquire_protection())
      DBUG_RETURN(TRUE);
    global_request.init(MDL_key::GLOBAL, "", "", MDL_INTENTION_EXCLUSIVE,
                        MDL_STATEMENT);
    mdl_requests.push_front(&global_request);

    if (create_table)
      lock_wait_timeout= 0;                     // Don't wait for timeout
  }

  for (;;)
  {
    if (create_table)
      thd->push_internal_handler(&error_handler);  // Avoid warnings & errors
    bool res= thd->mdl_context.acquire_locks(&mdl_requests, lock_wait_timeout);
    if (create_table)
      thd->pop_internal_handler();
    if (!res)
      DBUG_RETURN(FALSE);                       // Got locks

    if (!create_table)
      DBUG_RETURN(TRUE);                        // Return original error

    /*
      We come here in the case of lock timeout when executing CREATE TABLE.
      Verify that table does exist (it usually does, as we got a lock conflict)
    */
    if (ha_table_exists(thd, &tables_start->db, &tables_start->table_name))
    {
      if (options.if_not_exists())
      {
        push_warning_printf(thd, Sql_condition::WARN_LEVEL_NOTE,
                            ER_TABLE_EXISTS_ERROR,
                            ER_THD(thd, ER_TABLE_EXISTS_ERROR),
                            tables_start->table_name.str);
      }
      else
        my_error(ER_TABLE_EXISTS_ERROR, MYF(0), tables_start->table_name.str);
      DBUG_RETURN(TRUE);
    }
    /*
      We got error from acquire_locks, but the table didn't exists.
      This could happen if another connection runs a statement
      involving this non-existent table, and this statement took the mdl,
      but didn't error out with ER_NO_SUCH_TABLE yet (yes, a race condition).
      We play safe and restart the original acquire_locks with the
      original timeout.
    */
    create_table= 0;
    lock_wait_timeout= org_lock_wait_timeout;
  }
}


/**
  Check for upgradable (SNW, SNRW) metadata locks on tables to be opened
  for a DDL statement. Under LOCK TABLES, we can't take new locks, so we
  must check if appropriate locks were pre-acquired.

  @param thd           Thread context.
  @param tables_start  Start of list of tables on which upgradable locks
                       should be searched for.
  @param tables_end    End of list of tables.
  @param flags         Bitmap of flags to modify how the tables will be
                       open, see open_table() description for details.

  @retval FALSE  Success.
  @retval TRUE   Failure (e.g. connection was killed)
*/

static bool
open_tables_check_upgradable_mdl(THD *thd, TABLE_LIST *tables_start,
                                 TABLE_LIST *tables_end, uint flags)
{
  TABLE_LIST *table;

  DBUG_ASSERT(thd->locked_tables_mode);

  for (table= tables_start; table && table != tables_end;
       table= table->next_global)
  {
    /*
      Check below needs to be updated if this function starts
      called for SRO locks.
    */
    DBUG_ASSERT(table->mdl_request.type != MDL_SHARED_READ_ONLY);
    if (table->mdl_request.type < MDL_SHARED_UPGRADABLE ||
        table->open_type == OT_TEMPORARY_ONLY ||
        (table->open_type == OT_TEMPORARY_OR_BASE && is_temporary_table(table)))
    {
      continue;
    }

    /*
      We don't need to do anything about the found TABLE instance as it
      will be handled later in open_tables(), we only need to check that
      an upgradable lock is already acquired. When we enter LOCK TABLES
      mode, SNRW locks are acquired before all other locks. So if under
      LOCK TABLES we find that there is TABLE instance with upgradeable
      lock, all other instances of TABLE for the same table will have the
      same ticket.

      Note that this works OK even for CREATE TABLE statements which
      request X type of metadata lock. This is because under LOCK TABLES
      such statements don't create the table but only check if it exists
      or, in most complex case, only insert into it.
      Thus SNRW lock should be enough.

      Note that find_table_for_mdl_upgrade() will report an error if
      no suitable ticket is found.
    */
    if (!find_table_for_mdl_upgrade(thd, table->db.str, table->table_name.str, false))
      return TRUE;
  }

  return FALSE;
}


/**
  Open all tables in list

  @param[in]     thd      Thread context.
  @param[in]     options  DDL options.
  @param[in,out] start    List of tables to be open (it can be adjusted for
                          statement that uses tables only implicitly, e.g.
                          for "SELECT f1()").
  @param[out]    counter  Number of tables which were open.
  @param[in]     flags    Bitmap of flags to modify how the tables will be
                          open, see open_table() description for details.
  @param[in]     prelocking_strategy  Strategy which specifies how prelocking
                                      algorithm should work for this statement.

  @note
    Unless we are already in prelocked mode and prelocking strategy prescribes
    so this function will also precache all SP/SFs explicitly or implicitly
    (via views and triggers) used by the query and add tables needed for their
    execution to table list. Statement that uses SFs, invokes triggers or
    requires foreign key checks will be marked as requiring prelocking.
    Prelocked mode will be enabled for such query during lock_tables() call.

    If query for which we are opening tables is already marked as requiring
    prelocking it won't do such precaching and will simply reuse table list
    which is already built.

  @retval  FALSE  Success.
  @retval  TRUE   Error, reported.
*/

bool open_tables(THD *thd, const DDL_options_st &options,
                 TABLE_LIST **start, uint *counter, uint flags,
                 Prelocking_strategy *prelocking_strategy)
{
  /*
    We use pointers to "next_global" member in the last processed
    TABLE_LIST element and to the "next" member in the last processed
    Sroutine_hash_entry element as iterators over, correspondingly,
    the table list and stored routines list which stay valid and allow
    to continue iteration when new elements are added to the tail of
    the lists.
  */
  TABLE_LIST **table_to_open;
  Sroutine_hash_entry **sroutine_to_open;
  TABLE_LIST *tables;
  Open_table_context ot_ctx(thd, flags);
  bool error= FALSE;
  bool some_routine_modifies_data= FALSE;
  bool has_prelocking_list;
  DBUG_ENTER("open_tables");

  /* Accessing data in XA_IDLE or XA_PREPARED is not allowed. */
  enum xa_states xa_state= thd->transaction.xid_state.xa_state;
  if (*start && (xa_state == XA_IDLE || xa_state == XA_PREPARED))
  {
    my_error(ER_XAER_RMFAIL, MYF(0), xa_state_names[xa_state]);
    DBUG_RETURN(true);
  }

  thd->current_tablenr= 0;
restart:
  /*
    Close HANDLER tables which are marked for flush or against which there
    are pending exclusive metadata locks. This is needed both in order to
    avoid deadlocks and to have a point during statement execution at
    which such HANDLERs are closed even if they don't create problems for
    the current session (i.e. to avoid having a DDL blocked by HANDLERs
    opened for a long time).
  */
  if (thd->handler_tables_hash.records)
    mysql_ha_flush(thd);

  has_prelocking_list= thd->lex->requires_prelocking();
  table_to_open= start;
  sroutine_to_open= (Sroutine_hash_entry**) &thd->lex->sroutines_list.first;
  *counter= 0;
  THD_STAGE_INFO(thd, stage_opening_tables);

  /*
    If we are executing LOCK TABLES statement or a DDL statement
    (in non-LOCK TABLES mode) we might have to acquire upgradable
    semi-exclusive metadata locks (SNW or SNRW) on some of the
    tables to be opened.
    When executing CREATE TABLE .. If NOT EXISTS .. SELECT, the
    table may not yet exist, in which case we acquire an exclusive
    lock.
    We acquire all such locks at once here as doing this in one
    by one fashion may lead to deadlocks or starvation. Later when
    we will be opening corresponding table pre-acquired metadata
    lock will be reused (thanks to the fact that in recursive case
    metadata locks are acquired without waiting).
  */
  if (! (flags & (MYSQL_OPEN_HAS_MDL_LOCK |
                  MYSQL_OPEN_FORCE_SHARED_MDL |
                  MYSQL_OPEN_FORCE_SHARED_HIGH_PRIO_MDL)))
  {
    if (thd->locked_tables_mode)
    {
      /*
        Under LOCK TABLES, we can't acquire new locks, so we instead
        need to check if appropriate locks were pre-acquired.
      */
      if (open_tables_check_upgradable_mdl(thd, *start,
                                           thd->lex->first_not_own_table(),
                                           flags))
      {
        error= TRUE;
        goto error;
      }
    }
    else
    {
      TABLE_LIST *table;
      if (lock_table_names(thd, options, *start,
                           thd->lex->first_not_own_table(),
                           ot_ctx.get_timeout(), flags))
      {
        error= TRUE;
        goto error;
      }
      for (table= *start; table && table != thd->lex->first_not_own_table();
           table= table->next_global)
      {
        if (table->mdl_request.type >= MDL_SHARED_UPGRADABLE)
          table->mdl_request.ticket= NULL;
      }
    }
  }

  /*
    Perform steps of prelocking algorithm until there are unprocessed
    elements in prelocking list/set.
  */
  while (*table_to_open  ||
         (thd->locked_tables_mode <= LTM_LOCK_TABLES &&
          *sroutine_to_open))
  {
    /*
      For every table in the list of tables to open, try to find or open
      a table.
    */
    for (tables= *table_to_open; tables;
         table_to_open= &tables->next_global, tables= tables->next_global)
    {
      error= open_and_process_table(thd, thd->lex, tables, counter,
                                    flags, prelocking_strategy,
                                    has_prelocking_list, &ot_ctx);

      if (error)
      {
        if (ot_ctx.can_recover_from_failed_open())
        {
          /*
            We have met exclusive metadata lock or old version of table.
            Now we have to close all tables and release metadata locks.
            We also have to throw away set of prelocked tables (and thus
            close tables from this set that were open by now) since it
            is possible that one of tables which determined its content
            was changed.

            Instead of implementing complex/non-robust logic mentioned
            above we simply close and then reopen all tables.

            We have to save pointer to table list element for table which we
            have failed to open since closing tables can trigger removal of
            elements from the table list (if MERGE tables are involved),
          */
          close_tables_for_reopen(thd, start, ot_ctx.start_of_statement_svp());

          /*
            Here we rely on the fact that 'tables' still points to the valid
            TABLE_LIST element. Altough currently this assumption is valid
            it may change in future.
          */
          if (ot_ctx.recover_from_failed_open())
            goto error;

          /* Re-open temporary tables after close_tables_for_reopen(). */
          if (thd->open_temporary_tables(*start))
            goto error;

          error= FALSE;
          goto restart;
        }
        goto error;
      }

      DEBUG_SYNC(thd, "open_tables_after_open_and_process_table");
    }

    /*
      If we are not already in prelocked mode and extended table list is
      not yet built for our statement we need to cache routines it uses
      and build the prelocking list for it.
      If we are not in prelocked mode but have built the extended table
      list, we still need to call open_and_process_routine() to take
      MDL locks on the routines.
    */
    if (thd->locked_tables_mode <= LTM_LOCK_TABLES)
    {
      /*
        Process elements of the prelocking set which are present there
        since parsing stage or were added to it by invocations of
        Prelocking_strategy methods in the above loop over tables.

        For example, if element is a routine, cache it and then,
        if prelocking strategy prescribes so, add tables it uses to the
        table list and routines it might invoke to the prelocking set.
      */
      for (Sroutine_hash_entry *rt= *sroutine_to_open; rt;
           sroutine_to_open= &rt->next, rt= rt->next)
      {
        bool need_prelocking= false;
        bool routine_modifies_data;
        TABLE_LIST **save_query_tables_last= thd->lex->query_tables_last;

        error= open_and_process_routine(thd, thd->lex, rt, prelocking_strategy,
                                        has_prelocking_list, &ot_ctx,
                                        &need_prelocking,
                                        &routine_modifies_data);

        // Remember if any of SF modifies data.
        some_routine_modifies_data|= routine_modifies_data;

        if (need_prelocking && ! thd->lex->requires_prelocking())
          thd->lex->mark_as_requiring_prelocking(save_query_tables_last);

        if (need_prelocking && ! *start)
          *start= thd->lex->query_tables;

        if (error)
        {
          if (ot_ctx.can_recover_from_failed_open())
          {
            close_tables_for_reopen(thd, start,
                                    ot_ctx.start_of_statement_svp());
            if (ot_ctx.recover_from_failed_open())
              goto error;

            /* Re-open temporary tables after close_tables_for_reopen(). */
            if (thd->open_temporary_tables(*start))
              goto error;

            error= FALSE;
            goto restart;
          }
          /*
            Serious error during reading stored routines from mysql.proc table.
            Something is wrong with the table or its contents, and an error has
            been emitted; we must abort.
          */
          goto error;
        }
      }
    }
  }

  /*
    After successful open of all tables, including MERGE parents and
    children, attach the children to their parents. At end of statement,
    the children are detached. Attaching and detaching are always done,
    even under LOCK TABLES.

    We also convert all TL_WRITE_DEFAULT and TL_READ_DEFAULT locks to
    appropriate "real" lock types to be used for locking and to be passed
    to storage engine.

    And start wsrep TOI if needed.
  */
  for (tables= *start; tables; tables= tables->next_global)
  {
    TABLE *tbl= tables->table;

    if (!tbl)
      continue;

    /* Schema tables may not have a TABLE object here. */
    if (tbl->file->ha_table_flags() & HA_CAN_MULTISTEP_MERGE)
    {
      /* MERGE tables need to access parent and child TABLE_LISTs. */
      DBUG_ASSERT(tbl->pos_in_table_list == tables);
      if (tbl->file->extra(HA_EXTRA_ATTACH_CHILDREN))
      {
        error= TRUE;
        goto error;
      }
    }

    /* Set appropriate TABLE::lock_type. */
    if (tbl && tables->lock_type != TL_UNLOCK && !thd->locked_tables_mode)
    {
      if (tables->lock_type == TL_WRITE_DEFAULT)
        tbl->reginfo.lock_type= thd->update_lock_default;
      else if (tables->lock_type == TL_READ_DEFAULT)
          tbl->reginfo.lock_type=
            read_lock_type_for_table(thd, thd->lex, tables,
                                     some_routine_modifies_data);
      else
        tbl->reginfo.lock_type= tables->lock_type;
    }
  }

  if (WSREP_ON                                         &&
      wsrep_replicate_myisam                           &&
      (*start)                                         &&
      (*start)->table                                  &&
      (*start)->table->file->ht == myisam_hton         &&
      wsrep_thd_exec_mode(thd) == LOCAL_STATE          &&
      !is_stat_table(&(*start)->db, &(*start)->alias)    &&
      thd->get_command() != COM_STMT_PREPARE           &&
      ((thd->lex->sql_command == SQLCOM_INSERT         ||
        thd->lex->sql_command == SQLCOM_INSERT_SELECT  ||
        thd->lex->sql_command == SQLCOM_REPLACE        ||
        thd->lex->sql_command == SQLCOM_REPLACE_SELECT ||
        thd->lex->sql_command == SQLCOM_UPDATE         ||
        thd->lex->sql_command == SQLCOM_UPDATE_MULTI   ||
        thd->lex->sql_command == SQLCOM_LOAD           ||
        thd->lex->sql_command == SQLCOM_DELETE)))
  {
    WSREP_TO_ISOLATION_BEGIN(NULL, NULL, (*start));
  }

error:
  THD_STAGE_INFO(thd, stage_after_opening_tables);
  thd_proc_info(thd, 0);

  if (error && *table_to_open)
  {
    (*table_to_open)->table= NULL;
  }
  DBUG_PRINT("open_tables", ("returning: %d", (int) error));
  DBUG_RETURN(error);
}


/**
  Defines how prelocking algorithm for DML statements should handle routines:
  - For CALL statements we do unrolling (i.e. open and lock tables for each
    sub-statement individually). So for such statements prelocking is enabled
    only if stored functions are used in parameter list and only for period
    during which we calculate values of parameters. Thus in this strategy we
    ignore procedure which is directly called by such statement and extend
    the prelocking set only with tables/functions used by SF called from the
    parameter list.
  - For any other statement any routine which is directly or indirectly called
    by statement is going to be executed in prelocked mode. So in this case we
    simply add all tables and routines used by it to the prelocking set.

  @param[in]  thd              Thread context.
  @param[in]  prelocking_ctx   Prelocking context of the statement.
  @param[in]  rt               Prelocking set element describing routine.
  @param[in]  sp               Routine body.
  @param[out] need_prelocking  Set to TRUE if method detects that prelocking
                               required, not changed otherwise.

  @retval FALSE  Success.
  @retval TRUE   Failure (OOM).
*/

bool DML_prelocking_strategy::
handle_routine(THD *thd, Query_tables_list *prelocking_ctx,
               Sroutine_hash_entry *rt, sp_head *sp, bool *need_prelocking)
{
  /*
    We assume that for any "CALL proc(...)" statement sroutines_list will
    have 'proc' as first element (it may have several, consider e.g.
    "proc(sp_func(...)))". This property is currently guaranted by the
    parser.
  */

  if (rt != (Sroutine_hash_entry*)prelocking_ctx->sroutines_list.first ||
      rt->mdl_request.key.mdl_namespace() != MDL_key::PROCEDURE)
  {
    *need_prelocking= TRUE;
    sp_update_stmt_used_routines(thd, prelocking_ctx, &sp->m_sroutines,
                                 rt->belong_to_view);
    (void)sp->add_used_tables_to_table_list(thd,
                                            &prelocking_ctx->query_tables_last,
                                            rt->belong_to_view);
  }
  sp->propagate_attributes(prelocking_ctx);
  return FALSE;
}


/*
  @note this can be changed to use a hash, instead of scanning the linked
  list, if the performance of this function will ever become an issue
*/
static bool table_already_fk_prelocked(TABLE_LIST *tl, LEX_CSTRING *db,
                                       LEX_CSTRING *table,
                                       thr_lock_type lock_type)
{
  for (; tl; tl= tl->next_global )
  {
    if (tl->lock_type >= lock_type &&
        tl->prelocking_placeholder == TABLE_LIST::PRELOCK_FK &&
        strcmp(tl->db.str, db->str) == 0 &&
        strcmp(tl->table_name.str, table->str) == 0)
      return true;
  }
  return false;
}


static bool internal_table_exists(TABLE_LIST *global_list,
                                  const char *table_name)
{
  do
  {
    if (global_list->table_name.str == table_name)
      return 1;
  } while ((global_list= global_list->next_global));
  return 0;
}


static bool
add_internal_tables(THD *thd, Query_tables_list *prelocking_ctx,
                    TABLE_LIST *tables)
{
  TABLE_LIST *global_table_list= prelocking_ctx->query_tables;

  do
  {
    /*
      Skip table if already in the list. Can happen with prepared statements
    */
    if (tables->next_local &&
        internal_table_exists(global_table_list, tables->table_name.str))
      continue;

    TABLE_LIST *tl= (TABLE_LIST *) thd->alloc(sizeof(TABLE_LIST));
    if (!tl)
      return TRUE;
    tl->init_one_table_for_prelocking(&tables->db,
                                      &tables->table_name,
                                      NULL, tables->lock_type,
                                      TABLE_LIST::PRELOCK_NONE,
                                      0, 0,
                                      &prelocking_ctx->query_tables_last);
    /*
      Store link to the new table_list that will be used by open so that
      Item_func_nextval() can find it
    */
    tables->next_local= tl;
  } while ((tables= tables->next_global));
  return FALSE;
}



/**
  Defines how prelocking algorithm for DML statements should handle table list
  elements:
  - If table has triggers we should add all tables and routines
    used by them to the prelocking set.

  We do not need to acquire metadata locks on trigger names
  in DML statements, since all DDL statements
  that change trigger metadata always lock their
  subject tables.

  @param[in]  thd              Thread context.
  @param[in]  prelocking_ctx   Prelocking context of the statement.
  @param[in]  table_list       Table list element for table.
  @param[in]  sp               Routine body.
  @param[out] need_prelocking  Set to TRUE if method detects that prelocking
                               required, not changed otherwise.

  @retval FALSE  Success.
  @retval TRUE   Failure (OOM).
*/

bool DML_prelocking_strategy::
handle_table(THD *thd, Query_tables_list *prelocking_ctx,
             TABLE_LIST *table_list, bool *need_prelocking)
{
  TABLE *table= table_list->table;
  /* We rely on a caller to check that table is going to be changed. */
  DBUG_ASSERT(table_list->lock_type >= TL_WRITE_ALLOW_WRITE ||
              thd->lex->default_used);

  if (table_list->trg_event_map)
  {
    if (table->triggers)
    {
      *need_prelocking= TRUE;

      if (table->triggers->
          add_tables_and_routines_for_triggers(thd, prelocking_ctx, table_list))
        return TRUE;
    }

    if (table->file->referenced_by_foreign_key())
    {
      List <FOREIGN_KEY_INFO> fk_list;
      List_iterator<FOREIGN_KEY_INFO> fk_list_it(fk_list);
      FOREIGN_KEY_INFO *fk;
      Query_arena *arena, backup;

      arena= thd->activate_stmt_arena_if_needed(&backup);

      table->file->get_parent_foreign_key_list(thd, &fk_list);
      if (thd->is_error())
      {
        if (arena)
          thd->restore_active_arena(arena, &backup);
        return TRUE;
      }

      *need_prelocking= TRUE;

      while ((fk= fk_list_it++))
      {
        // FK_OPTION_RESTRICT and FK_OPTION_NO_ACTION only need read access
        static bool can_write[]= { true, false, true, true, false, true };
        uint8 op= table_list->trg_event_map;
        thr_lock_type lock_type;

        if ((op & (1 << TRG_EVENT_DELETE) && can_write[fk->delete_method])
         || (op & (1 << TRG_EVENT_UPDATE) && can_write[fk->update_method]))
          lock_type= TL_WRITE_ALLOW_WRITE;
        else
          lock_type= TL_READ;

        if (table_already_fk_prelocked(prelocking_ctx->query_tables,
                                       fk->foreign_db, fk->foreign_table,
                                       lock_type))
          continue;

        TABLE_LIST *tl= (TABLE_LIST *) thd->alloc(sizeof(TABLE_LIST));
        tl->init_one_table_for_prelocking(fk->foreign_db,
                                          fk->foreign_table,
                                          NULL, lock_type,
                                          TABLE_LIST::PRELOCK_FK,
                                          table_list->belong_to_view, op,
                                          &prelocking_ctx->query_tables_last);
      }
      if (arena)
        thd->restore_active_arena(arena, &backup);
    }
  }

  /* Open any tables used by DEFAULT (like sequence tables) */
  if (table->internal_tables &&
      ((sql_command_flags[thd->lex->sql_command] & CF_INSERTS_DATA) ||
       thd->lex->default_used))
  {
    Query_arena *arena, backup;
    bool error;
    arena= thd->activate_stmt_arena_if_needed(&backup);
    error= add_internal_tables(thd, prelocking_ctx,
                               table->internal_tables);
    if (arena)
      thd->restore_active_arena(arena, &backup);
    if (error)
    {
      *need_prelocking= TRUE;
      return TRUE;
    }
  }
  return FALSE;
}


/**
  Open all tables used by DEFAULT functions.

  This is different from normal open_and_lock_tables() as we may
  already have other tables opened and locked and we have to merge the
  new table with the old ones.
*/

bool open_and_lock_internal_tables(TABLE *table, bool lock_table)
{
  THD *thd= table->in_use;
  TABLE_LIST *tl;
  MYSQL_LOCK *save_lock,*new_lock;
  DBUG_ENTER("open_internal_tables");

  /* remove pointer to old select_lex which is already destroyed */
  for (tl= table->internal_tables ; tl ; tl= tl->next_global)
    tl->select_lex= 0;

  uint counter;
  MDL_savepoint mdl_savepoint= thd->mdl_context.mdl_savepoint();
  TABLE_LIST *tmp= table->internal_tables;
  DML_prelocking_strategy prelocking_strategy;

  if (open_tables(thd, thd->lex->create_info, &tmp, &counter, 0,
                  &prelocking_strategy))
    goto err;

  if (lock_table)
  {
    save_lock= thd->lock;
    thd->lock= 0;
    if (lock_tables(thd, table->internal_tables, counter,
                    MYSQL_LOCK_USE_MALLOC))
      goto err;

    if (!(new_lock= mysql_lock_merge(save_lock, thd->lock)))
    {
      thd->lock= save_lock;
      mysql_unlock_tables(thd, save_lock, 1);
      /* We don't have to close tables as caller will do that */
      goto err;
    }
    thd->lock= new_lock;
  }
  DBUG_RETURN(0);

err:
  thd->mdl_context.rollback_to_savepoint(mdl_savepoint);
  DBUG_RETURN(1);
}


/**
  Defines how prelocking algorithm for DML statements should handle view -
  all view routines should be added to the prelocking set.

  @param[in]  thd              Thread context.
  @param[in]  prelocking_ctx   Prelocking context of the statement.
  @param[in]  table_list       Table list element for view.
  @param[in]  sp               Routine body.
  @param[out] need_prelocking  Set to TRUE if method detects that prelocking
                               required, not changed otherwise.

  @retval FALSE  Success.
  @retval TRUE   Failure (OOM).
*/

bool DML_prelocking_strategy::
handle_view(THD *thd, Query_tables_list *prelocking_ctx,
            TABLE_LIST *table_list, bool *need_prelocking)
{
  if (table_list->view->uses_stored_routines())
  {
    *need_prelocking= TRUE;

    sp_update_stmt_used_routines(thd, prelocking_ctx,
                                 &table_list->view->sroutines_list,
                                 table_list->top_table());
  }

  /*
    If a trigger was defined on one of the associated tables then assign the
    'trg_event_map' value of the view to the next table in table_list. When a
    Stored function is invoked, all the associated tables including the tables
    associated with the trigger are prelocked.
  */
  if (table_list->trg_event_map && table_list->next_global)
    table_list->next_global->trg_event_map= table_list->trg_event_map;
  return FALSE;
}


/**
  Defines how prelocking algorithm for LOCK TABLES statement should handle
  table list elements.

  @param[in]  thd              Thread context.
  @param[in]  prelocking_ctx   Prelocking context of the statement.
  @param[in]  table_list       Table list element for table.
  @param[in]  sp               Routine body.
  @param[out] need_prelocking  Set to TRUE if method detects that prelocking
                               required, not changed otherwise.

  @retval FALSE  Success.
  @retval TRUE   Failure (OOM).
*/

bool Lock_tables_prelocking_strategy::
handle_table(THD *thd, Query_tables_list *prelocking_ctx,
             TABLE_LIST *table_list, bool *need_prelocking)
{
  if (DML_prelocking_strategy::handle_table(thd, prelocking_ctx, table_list,
                                            need_prelocking))
    return TRUE;

  /* We rely on a caller to check that table is going to be changed. */
  DBUG_ASSERT(table_list->lock_type >= TL_WRITE_ALLOW_WRITE);

  return FALSE;
}


/**
  Defines how prelocking algorithm for ALTER TABLE statement should handle
  routines - do nothing as this statement is not supposed to call routines.

  We still can end up in this method when someone tries
  to define a foreign key referencing a view, and not just
  a simple view, but one that uses stored routines.
*/

bool Alter_table_prelocking_strategy::
handle_routine(THD *thd, Query_tables_list *prelocking_ctx,
               Sroutine_hash_entry *rt, sp_head *sp, bool *need_prelocking)
{
  return FALSE;
}


/**
  Defines how prelocking algorithm for ALTER TABLE statement should handle
  table list elements.

  Unlike in DML, we do not process triggers here.

  @param[in]  thd              Thread context.
  @param[in]  prelocking_ctx   Prelocking context of the statement.
  @param[in]  table_list       Table list element for table.
  @param[in]  sp               Routine body.
  @param[out] need_prelocking  Set to TRUE if method detects that prelocking
                               required, not changed otherwise.


  @retval FALSE  Success.
  @retval TRUE   Failure (OOM).
*/

bool Alter_table_prelocking_strategy::
handle_table(THD *thd, Query_tables_list *prelocking_ctx,
             TABLE_LIST *table_list, bool *need_prelocking)
{
  return FALSE;
}


/**
  Defines how prelocking algorithm for ALTER TABLE statement
  should handle view - do nothing. We don't need to add view
  routines to the prelocking set in this case as view is not going
  to be materialized.
*/

bool Alter_table_prelocking_strategy::
handle_view(THD *thd, Query_tables_list *prelocking_ctx,
            TABLE_LIST *table_list, bool *need_prelocking)
{
  return FALSE;
}


/**
  Check that lock is ok for tables; Call start stmt if ok

  @param thd             Thread handle.
  @param prelocking_ctx  Prelocking context.
  @param table_list      Table list element for table to be checked.

  @retval FALSE - Ok.
  @retval TRUE  - Error.
*/

static bool check_lock_and_start_stmt(THD *thd,
                                      Query_tables_list *prelocking_ctx,
                                      TABLE_LIST *table_list)
{
  int error;
  thr_lock_type lock_type;
  DBUG_ENTER("check_lock_and_start_stmt");

  /*
    Prelocking placeholder is not set for TABLE_LIST that
    are directly used by TOP level statement.
  */
  DBUG_ASSERT(table_list->prelocking_placeholder == TABLE_LIST::PRELOCK_NONE);

  /*
    TL_WRITE_DEFAULT and TL_READ_DEFAULT are supposed to be parser only
    types of locks so they should be converted to appropriate other types
    to be passed to storage engine. The exact lock type passed to the
    engine is important as, for example, InnoDB uses it to determine
    what kind of row locks should be acquired when executing statement
    in prelocked mode or under LOCK TABLES with @@innodb_table_locks = 0.

    Last argument routine_modifies_data for read_lock_type_for_table()
    is ignored, as prelocking placeholder will never be set here.
  */
  if (table_list->lock_type == TL_WRITE_DEFAULT)
    lock_type= thd->update_lock_default;
  else if (table_list->lock_type == TL_READ_DEFAULT)
    lock_type= read_lock_type_for_table(thd, prelocking_ctx, table_list, true);
  else
    lock_type= table_list->lock_type;

  if ((int) lock_type >= (int) TL_WRITE_ALLOW_WRITE &&
      (int) table_list->table->reginfo.lock_type < (int) TL_WRITE_ALLOW_WRITE)
  {
    my_error(ER_TABLE_NOT_LOCKED_FOR_WRITE, MYF(0),
             table_list->table->alias.c_ptr());
    DBUG_RETURN(1);
  }
  if ((error= table_list->table->file->start_stmt(thd, lock_type)))
  {
    table_list->table->file->print_error(error, MYF(0));
    DBUG_RETURN(1);
  }

  /*
    Record in transaction state tracking
  */
  TRANSACT_TRACKER(add_trx_state(thd, lock_type,
                                 table_list->table->file->has_transactions()));

  DBUG_RETURN(0);
}


/**
  @brief Open and lock one table

  @param[in]    thd             thread handle
  @param[in]    table_l         table to open is first table in this list
  @param[in]    lock_type       lock to use for table
  @param[in]    flags           options to be used while opening and locking
                                table (see open_table(), mysql_lock_tables())
  @param[in]    prelocking_strategy  Strategy which specifies how prelocking
                                     algorithm should work for this statement.

  @return       table
    @retval     != NULL         OK, opened table returned
    @retval     NULL            Error

  @note
    If ok, the following are also set:
      table_list->lock_type 	lock_type
      table_list->table		table

  @note
    If table_l is a list, not a single table, the list is temporarily
    broken.

  @detail
    This function is meant as a replacement for open_ltable() when
    MERGE tables can be opened. open_ltable() cannot open MERGE tables.

    There may be more differences between open_n_lock_single_table() and
    open_ltable(). One known difference is that open_ltable() does
    neither call thd->decide_logging_format() nor handle some other logging
    and locking issues because it does not call lock_tables().
*/

TABLE *open_n_lock_single_table(THD *thd, TABLE_LIST *table_l,
                                thr_lock_type lock_type, uint flags,
                                Prelocking_strategy *prelocking_strategy)
{
  TABLE_LIST *save_next_global;
  DBUG_ENTER("open_n_lock_single_table");

  /* Remember old 'next' pointer. */
  save_next_global= table_l->next_global;
  /* Break list. */
  table_l->next_global= NULL;

  /* Set requested lock type. */
  table_l->lock_type= lock_type;
  /* Allow to open real tables only. */
  table_l->required_type= TABLE_TYPE_NORMAL;

  /* Open the table. */
  if (open_and_lock_tables(thd, table_l, FALSE, flags,
                           prelocking_strategy))
    table_l->table= NULL; /* Just to be sure. */

  /* Restore list. */
  table_l->next_global= save_next_global;

  DBUG_RETURN(table_l->table);
}


/*
  Open and lock one table

  SYNOPSIS
    open_ltable()
    thd			Thread handler
    table_list		Table to open is first table in this list
    lock_type		Lock to use for open
    lock_flags          Flags passed to mysql_lock_table

  NOTE
    This function doesn't do anything like SP/SF/views/triggers analysis done 
    in open_table()/lock_tables(). It is intended for opening of only one
    concrete table. And used only in special contexts.

  RETURN VALUES
    table		Opened table
    0			Error
  
    If ok, the following are also set:
      table_list->lock_type 	lock_type
      table_list->table		table
*/

TABLE *open_ltable(THD *thd, TABLE_LIST *table_list, thr_lock_type lock_type,
                   uint lock_flags)
{
  TABLE *table;
  Open_table_context ot_ctx(thd, lock_flags);
  bool error;
  DBUG_ENTER("open_ltable");

  /* Ignore temporary tables as they have already been opened. */
  if (table_list->table)
    DBUG_RETURN(table_list->table);

  /* should not be used in a prelocked_mode context, see NOTE above */
  DBUG_ASSERT(thd->locked_tables_mode < LTM_PRELOCKED);

  THD_STAGE_INFO(thd, stage_opening_tables);
  thd->current_tablenr= 0;
  /* open_ltable can be used only for BASIC TABLEs */
  table_list->required_type= TABLE_TYPE_NORMAL;

  /* This function can't properly handle requests for such metadata locks. */
  DBUG_ASSERT(table_list->mdl_request.type < MDL_SHARED_UPGRADABLE);

  while ((error= open_table(thd, table_list, &ot_ctx)) &&
         ot_ctx.can_recover_from_failed_open())
  {
    /*
      Even though we have failed to open table we still need to
      call release_transactional_locks() to release metadata locks which
      might have been acquired successfully.
    */
    thd->mdl_context.rollback_to_savepoint(ot_ctx.start_of_statement_svp());
    table_list->mdl_request.ticket= 0;
    if (ot_ctx.recover_from_failed_open())
      break;
  }

  if (!error)
  {
    /*
      We can't have a view or some special "open_strategy" in this function
      so there should be a TABLE instance.
    */
    DBUG_ASSERT(table_list->table);
    table= table_list->table;
    if (table->file->ha_table_flags() & HA_CAN_MULTISTEP_MERGE)
    {
      /* A MERGE table must not come here. */
      /* purecov: begin tested */
      my_error(ER_WRONG_OBJECT, MYF(0), table->s->db.str,
               table->s->table_name.str, "BASE TABLE");
      table= 0;
      goto end;
      /* purecov: end */
    }

    table_list->lock_type= lock_type;
    table->grant= table_list->grant;
    if (thd->locked_tables_mode)
    {
      if (check_lock_and_start_stmt(thd, thd->lex, table_list))
	table= 0;
    }
    else
    {
      DBUG_ASSERT(thd->lock == 0);	// You must lock everything at once
      if ((table->reginfo.lock_type= lock_type) != TL_UNLOCK)
	if (! (thd->lock= mysql_lock_tables(thd, &table_list->table, 1,
                                            lock_flags)))
        {
          table= 0;
        }
    }
  }
  else
    table= 0;

end:
  if (table == NULL)
  {
    if (!thd->in_sub_stmt)
      trans_rollback_stmt(thd);
    close_thread_tables(thd);
  }
  THD_STAGE_INFO(thd, stage_after_opening_tables);

  thd_proc_info(thd, 0);
  DBUG_RETURN(table);
}


/**
  Open all tables in list, locks them and optionally process derived tables.

  @param thd		      Thread context.
  @param options              DDL options.
  @param tables	              List of tables for open and locking.
  @param derived              Whether to handle derived tables.
  @param flags                Bitmap of options to be used to open and lock
                              tables (see open_tables() and mysql_lock_tables()
                              for details).
  @param prelocking_strategy  Strategy which specifies how prelocking algorithm
                              should work for this statement.

  @note
    The thr_lock locks will automatically be freed by
    close_thread_tables().

  @retval FALSE  OK.
  @retval TRUE   Error
*/

bool open_and_lock_tables(THD *thd, const DDL_options_st &options,
                          TABLE_LIST *tables,
                          bool derived, uint flags,
                          Prelocking_strategy *prelocking_strategy)
{
  uint counter;
  MDL_savepoint mdl_savepoint= thd->mdl_context.mdl_savepoint();
  DBUG_ENTER("open_and_lock_tables");
  DBUG_PRINT("enter", ("derived handling: %d", derived));

  if (open_tables(thd, options, &tables, &counter, flags, prelocking_strategy))
    goto err;

  DBUG_EXECUTE_IF("sleep_open_and_lock_after_open", {
                  const char *old_proc_info= thd->proc_info;
                  thd->proc_info= "DBUG sleep";
                  my_sleep(6000000);
                  thd->proc_info= old_proc_info;});

  if (lock_tables(thd, tables, counter, flags))
    goto err;

  (void) read_statistics_for_tables_if_needed(thd, tables);
  
  if (derived)
  {
    if (mysql_handle_derived(thd->lex, DT_INIT))
      goto err;
    if (thd->prepare_derived_at_open &&
        (mysql_handle_derived(thd->lex, DT_PREPARE)))
      goto err;
  }

  DBUG_RETURN(FALSE);
err:
  if (! thd->in_sub_stmt)
    trans_rollback_stmt(thd);  /* Necessary if derived handling failed. */
  close_thread_tables(thd);
  /* Don't keep locks for a failed statement. */
  thd->mdl_context.rollback_to_savepoint(mdl_savepoint);
  DBUG_RETURN(TRUE);
}


/*
  Open all tables in list and process derived tables

  SYNOPSIS
    open_normal_and_derived_tables
    thd		- thread handler
    tables	- list of tables for open
    flags       - bitmap of flags to modify how the tables will be open:
                  MYSQL_LOCK_IGNORE_FLUSH - open table even if someone has
                  done a flush on it.
    dt_phases   - set of flags to pass to the mysql_handle_derived

  RETURN
    FALSE - ok
    TRUE  - error

  NOTE 
    This is to be used on prepare stage when you don't read any
    data from the tables.
*/

bool open_normal_and_derived_tables(THD *thd, TABLE_LIST *tables, uint flags,
                                    uint dt_phases)
{
  DML_prelocking_strategy prelocking_strategy;
  uint counter;
  MDL_savepoint mdl_savepoint= thd->mdl_context.mdl_savepoint();
  DBUG_ENTER("open_normal_and_derived_tables");
  DBUG_ASSERT(!thd->fill_derived_tables());
  if (open_tables(thd, &tables, &counter, flags, &prelocking_strategy) ||
      mysql_handle_derived(thd->lex, dt_phases))
    goto end;

  DBUG_RETURN(0);
end:
  /*
    No need to commit/rollback the statement transaction: it's
    either not started or we're filling in an INFORMATION_SCHEMA
    table on the fly, and thus mustn't manipulate with the
    transaction of the enclosing statement.
  */
  DBUG_ASSERT(thd->transaction.stmt.is_empty() ||
              (thd->state_flags & Open_tables_state::BACKUPS_AVAIL));
  close_thread_tables(thd);
  /* Don't keep locks for a failed statement. */
  thd->mdl_context.rollback_to_savepoint(mdl_savepoint);

  DBUG_RETURN(TRUE); /* purecov: inspected */
}


/**
  Open a table to read its structure, e.g. for:
  - SHOW FIELDS
  - delayed SP variable data type definition: DECLARE a t1.a%TYPE

  The flag MYSQL_OPEN_GET_NEW_TABLE is passed to make %TYPE work
  in stored functions, as during a stored function call
  (e.g. in a SELECT query) the tables referenced in %TYPE can already be locked,
  and attempt to open it again would return an error in open_table().

  The flag MYSQL_OPEN_GET_NEW_TABLE is not really needed for
  SHOW FIELDS or for a "CALL sp()" statement, but it's not harmful,
  so let's pass it unconditionally.
*/

bool open_tables_only_view_structure(THD *thd, TABLE_LIST *table_list,
                                     bool can_deadlock)
{
  DBUG_ENTER("open_tables_only_view_structure");
  /*
    Let us set fake sql_command so views won't try to merge
    themselves into main statement. If we don't do this,
    SELECT * from information_schema.xxxx will cause problems.
    SQLCOM_SHOW_FIELDS is used because it satisfies
    'LEX::only_view_structure()'.
  */
  enum_sql_command save_sql_command= thd->lex->sql_command;
  thd->lex->sql_command= SQLCOM_SHOW_FIELDS;
  bool rc= (thd->open_temporary_tables(table_list) ||
           open_normal_and_derived_tables(thd, table_list,
                                          (MYSQL_OPEN_IGNORE_FLUSH |
                                           MYSQL_OPEN_FORCE_SHARED_HIGH_PRIO_MDL |
                                           MYSQL_OPEN_GET_NEW_TABLE |
                                           (can_deadlock ?
                                            MYSQL_OPEN_FAIL_ON_MDL_CONFLICT : 0)),
                                          DT_INIT | DT_PREPARE | DT_CREATE));
  /*
    Restore old value of sql_command back as it is being looked at in
    process_table() function.
  */
  thd->lex->sql_command= save_sql_command;
  DBUG_RETURN(rc);
}


/*
  Mark all real tables in the list as free for reuse.

  SYNOPSIS
    mark_real_tables_as_free_for_reuse()
      thd   - thread context
      table - head of the list of tables

  DESCRIPTION
    Marks all real tables in the list (i.e. not views, derived
    or schema tables) as free for reuse.
*/

static void mark_real_tables_as_free_for_reuse(TABLE_LIST *table_list)
{
  TABLE_LIST *table;
  for (table= table_list; table; table= table->next_global)
    if (!table->placeholder())
    {
      table->table->query_id= 0;
    }
  for (table= table_list; table; table= table->next_global)
    if (!table->placeholder())
    {
      /*
        Detach children of MyISAMMRG tables used in
        sub-statements, they will be reattached at open.
        This has to be done in a separate loop to make sure
        that children have had their query_id cleared.
      */
      table->table->file->extra(HA_EXTRA_DETACH_CHILDREN);
    }
}


static bool fix_all_session_vcol_exprs(THD *thd, TABLE_LIST *tables)
{
  Security_context *save_security_ctx= thd->security_ctx;
  TABLE_LIST *first_not_own= thd->lex->first_not_own_table();
  DBUG_ENTER("fix_session_vcol_expr");

  for (TABLE_LIST *table= tables; table && table != first_not_own;
       table= table->next_global)
  {
    TABLE *t= table->table;
    if (!table->placeholder() && t->s->vcols_need_refixing &&
         table->lock_type >= TL_WRITE_ALLOW_WRITE)
    {
      if (table->security_ctx)
        thd->security_ctx= table->security_ctx;

      for (Field **vf= t->vfield; vf && *vf; vf++)
        if (fix_session_vcol_expr(thd, (*vf)->vcol_info))
          goto err;

      for (Field **df= t->default_field; df && *df; df++)
        if ((*df)->default_value &&
            fix_session_vcol_expr(thd, (*df)->default_value))
          goto err;

      for (Virtual_column_info **cc= t->check_constraints; cc && *cc; cc++)
        if (fix_session_vcol_expr(thd, (*cc)))
          goto err;

      thd->security_ctx= save_security_ctx;
    }
  }
  DBUG_RETURN(0);
err:
  thd->security_ctx= save_security_ctx;
  DBUG_RETURN(1);
}


/**
  Lock all tables in a list.

  @param  thd           Thread handler
  @param  tables        Tables to lock
  @param  count         Number of opened tables
  @param  flags         Options (see mysql_lock_tables() for details)

  You can't call lock_tables() while holding thr_lock locks, as
  this would break the dead-lock-free handling thr_lock gives us.
  You must always get all needed locks at once.

  If the query for which we are calling this function is marked as
  requiring prelocking, this function will change
  locked_tables_mode to LTM_PRELOCKED.

  @retval FALSE         Success. 
  @retval TRUE          A lock wait timeout, deadlock or out of memory.
*/

bool lock_tables(THD *thd, TABLE_LIST *tables, uint count,
                 uint flags)
{
  TABLE_LIST *table;
  DBUG_ENTER("lock_tables");
  /*
    We can't meet statement requiring prelocking if we already
    in prelocked mode.
  */
  DBUG_ASSERT(thd->locked_tables_mode <= LTM_LOCK_TABLES ||
              !thd->lex->requires_prelocking());

  if (!tables && !thd->lex->requires_prelocking())
    DBUG_RETURN(thd->decide_logging_format(tables));

  /*
    Check for thd->locked_tables_mode to avoid a redundant
    and harmful attempt to lock the already locked tables again.
    Checking for thd->lock is not enough in some situations. For example,
    if a stored function contains
    "drop table t3; create temporary t3 ..; insert into t3 ...;"
    thd->lock may be 0 after drop tables, whereas locked_tables_mode
    is still on. In this situation an attempt to lock temporary
    table t3 will lead to a memory leak.
  */
  if (! thd->locked_tables_mode)
  {
    DBUG_ASSERT(thd->lock == 0);	// You must lock everything at once
    TABLE **start,**ptr;

    if (!(ptr=start=(TABLE**) thd->alloc(sizeof(TABLE*)*count)))
      DBUG_RETURN(TRUE);
    for (table= tables; table; table= table->next_global)
    {
      if (!table->placeholder())
	*(ptr++)= table->table;
    }

    DEBUG_SYNC(thd, "before_lock_tables_takes_lock");

    if (! (thd->lock= mysql_lock_tables(thd, start, (uint) (ptr - start),
                                        flags)))
      DBUG_RETURN(TRUE);

    DEBUG_SYNC(thd, "after_lock_tables_takes_lock");

    if (thd->lex->requires_prelocking() &&
        thd->lex->sql_command != SQLCOM_LOCK_TABLES)
    {
      TABLE_LIST *first_not_own= thd->lex->first_not_own_table();
      /*
        We just have done implicit LOCK TABLES, and now we have
        to emulate first open_and_lock_tables() after it.

        When open_and_lock_tables() is called for a single table out of
        a table list, the 'next_global' chain is temporarily broken. We
        may not find 'first_not_own' before the end of the "list".
        Look for example at those places where open_n_lock_single_table()
        is called. That function implements the temporary breaking of
        a table list for opening a single table.
      */
      for (table= tables;
           table && table != first_not_own;
           table= table->next_global)
      {
        if (!table->placeholder())
        {
          table->table->query_id= thd->query_id;
          if (check_lock_and_start_stmt(thd, thd->lex, table))
          {
            mysql_unlock_tables(thd, thd->lock);
            thd->lock= 0;
            DBUG_RETURN(TRUE);
          }
        }
      }
      /*
        Let us mark all tables which don't belong to the statement itself,
        and was marked as occupied during open_tables() as free for reuse.
      */
      mark_real_tables_as_free_for_reuse(first_not_own);
      DBUG_PRINT("info",("locked_tables_mode= LTM_PRELOCKED"));
      thd->enter_locked_tables_mode(LTM_PRELOCKED);
    }
  }
  else
  {
    TABLE_LIST *first_not_own= thd->lex->first_not_own_table();
    /*
      When open_and_lock_tables() is called for a single table out of
      a table list, the 'next_global' chain is temporarily broken. We
      may not find 'first_not_own' before the end of the "list".
      Look for example at those places where open_n_lock_single_table()
      is called. That function implements the temporary breaking of
      a table list for opening a single table.
    */
    for (table= tables;
         table && table != first_not_own;
         table= table->next_global)
    {
      if (table->placeholder())
        continue;

      /*
        In a stored function or trigger we should ensure that we won't change
        a table that is already used by the calling statement.
      */
      if (thd->locked_tables_mode >= LTM_PRELOCKED &&
          table->lock_type >= TL_WRITE_ALLOW_WRITE)
      {
        for (TABLE* opentab= thd->open_tables; opentab; opentab= opentab->next)
        {
          if (table->table->s == opentab->s && opentab->query_id &&
              table->table->query_id != opentab->query_id)
          {
            my_error(ER_CANT_UPDATE_USED_TABLE_IN_SF_OR_TRG, MYF(0),
                     table->table->s->table_name.str);
            DBUG_RETURN(TRUE);
          }
        }
      }

      if (check_lock_and_start_stmt(thd, thd->lex, table))
      {
	DBUG_RETURN(TRUE);
      }
    }
    /*
      If we are under explicit LOCK TABLES and our statement requires
      prelocking, we should mark all "additional" tables as free for use
      and enter prelocked mode.
    */
    if (thd->lex->requires_prelocking())
    {
      mark_real_tables_as_free_for_reuse(first_not_own);
      DBUG_PRINT("info",
                 ("thd->locked_tables_mode= LTM_PRELOCKED_UNDER_LOCK_TABLES"));
      thd->locked_tables_mode= LTM_PRELOCKED_UNDER_LOCK_TABLES;
    }
  }

  bool res= fix_all_session_vcol_exprs(thd, tables);
  if (!res)
    res= thd->decide_logging_format(tables);

  DBUG_RETURN(res);
}


/*
  Restart transaction for tables

  This is used when we had to do an implicit commit after tables are opened
  and want to restart transactions on tables.

  This is used in case of:
  LOCK TABLES xx
  CREATE OR REPLACE TABLE xx;
*/

bool restart_trans_for_tables(THD *thd, TABLE_LIST *table)
{
  DBUG_ENTER("restart_trans_for_tables");

  for (; table; table= table->next_global)
  {
    if (table->placeholder())
      continue;

    if (check_lock_and_start_stmt(thd, thd->lex, table))
    {
      DBUG_ASSERT(0);                           // Should never happen
      DBUG_RETURN(TRUE);
    }
  }
  DBUG_RETURN(FALSE);
}


/**
  Prepare statement for reopening of tables and recalculation of set of
  prelocked tables.

  @param[in] thd         Thread context.
  @param[in,out] tables  List of tables which we were trying to open
                         and lock.
  @param[in] start_of_statement_svp MDL savepoint which represents the set
                         of metadata locks which the current transaction
                         managed to acquire before execution of the current
                         statement and to which we should revert before
                         trying to reopen tables. NULL if no metadata locks
                         were held and thus all metadata locks should be
                         released.
*/

void close_tables_for_reopen(THD *thd, TABLE_LIST **tables,
                             const MDL_savepoint &start_of_statement_svp)
{
  TABLE_LIST *first_not_own_table= thd->lex->first_not_own_table();
  TABLE_LIST *tmp;

  /*
    If table list consists only from tables from prelocking set, table list
    for new attempt should be empty, so we have to update list's root pointer.
  */
  if (first_not_own_table == *tables)
    *tables= 0;
  thd->lex->chop_off_not_own_tables();
  /* Reset MDL tickets for procedures/functions */
  for (Sroutine_hash_entry *rt=
         (Sroutine_hash_entry*)thd->lex->sroutines_list.first;
       rt; rt= rt->next)
    rt->mdl_request.ticket= NULL;
  sp_remove_not_own_routines(thd->lex);
  for (tmp= *tables; tmp; tmp= tmp->next_global)
  {
    tmp->table= 0;
    tmp->mdl_request.ticket= NULL;
    /* We have to cleanup translation tables of views. */
    tmp->cleanup_items();
  }
  /*
    No need to commit/rollback the statement transaction: it's
    either not started or we're filling in an INFORMATION_SCHEMA
    table on the fly, and thus mustn't manipulate with the
    transaction of the enclosing statement.
  */
  DBUG_ASSERT(thd->transaction.stmt.is_empty() ||
              (thd->state_flags & Open_tables_state::BACKUPS_AVAIL));
  close_thread_tables(thd);
  thd->mdl_context.rollback_to_savepoint(start_of_statement_svp);
}


/*****************************************************************************
* The following find_field_in_XXX procedures implement the core of the
* name resolution functionality. The entry point to resolve a column name in a
* list of tables is 'find_field_in_tables'. It calls 'find_field_in_table_ref'
* for each table reference. In turn, depending on the type of table reference,
* 'find_field_in_table_ref' calls one of the 'find_field_in_XXX' procedures
* below specific for the type of table reference.
******************************************************************************/

/* Special Field pointers as return values of find_field_in_XXX functions. */
Field *not_found_field= (Field*) 0x1;
Field *view_ref_found= (Field*) 0x2; 

#define WRONG_GRANT (Field*) -1

static void update_field_dependencies(THD *thd, Field *field, TABLE *table)
{
  DBUG_ENTER("update_field_dependencies");
  if (thd->mark_used_columns != MARK_COLUMNS_NONE)
  {
    MY_BITMAP *bitmap;

    /*
      We always want to register the used keys, as the column bitmap may have
      been set for all fields (for example for view).
    */
      
    table->covering_keys.intersect(field->part_of_key);

    if (field->vcol_info)
      table->mark_virtual_col(field);

    if (thd->mark_used_columns == MARK_COLUMNS_READ)
      bitmap= table->read_set;
    else
      bitmap= table->write_set;

    /* 
       The test-and-set mechanism in the bitmap is not reliable during
       multi-UPDATE statements under MARK_COLUMNS_READ mode
       (thd->mark_used_columns == MARK_COLUMNS_READ), as this bitmap contains
       only those columns that are used in the SET clause. I.e they are being
       set here. See multi_update::prepare()
    */
    if (bitmap_fast_test_and_set(bitmap, field->field_index))
    {
      if (thd->mark_used_columns == MARK_COLUMNS_WRITE)
      {
        DBUG_PRINT("warning", ("Found duplicated field"));
        thd->dup_field= field;
      }
      else
      {
        DBUG_PRINT("note", ("Field found before"));
      }
      DBUG_VOID_RETURN;
    }
    if (table->get_fields_in_item_tree)
      field->flags|= GET_FIXED_FIELDS_FLAG;
    table->used_fields++;
  }
  else if (table->get_fields_in_item_tree)
    field->flags|= GET_FIXED_FIELDS_FLAG;
  DBUG_VOID_RETURN;
}


/*
  Find a field by name in a view that uses merge algorithm.

  SYNOPSIS
    find_field_in_view()
    thd				thread handler
    table_list			view to search for 'name'
    name			name of field
    length			length of name
    item_name                   name of item if it will be created (VIEW)
    ref				expression substituted in VIEW should be passed
                                using this reference (return view_ref_found)
    register_tree_change        TRUE if ref is not stack variable and we
                                need register changes in item tree

  RETURN
    0			field is not found
    view_ref_found	found value in VIEW (real result is in *ref)
    #			pointer to field - only for schema table fields
*/

static Field *
find_field_in_view(THD *thd, TABLE_LIST *table_list,
                   const char *name, size_t length,
                   const char *item_name, Item **ref,
                   bool register_tree_change)
{
  DBUG_ENTER("find_field_in_view");
  DBUG_PRINT("enter",
             ("view: '%s', field name: '%s', item name: '%s', ref %p",
              table_list->alias.str, name, item_name, ref));
  Field_iterator_view field_it;
  field_it.set(table_list);
  Query_arena *arena= 0, backup;  

  for (; !field_it.end_of_fields(); field_it.next())
  {
    if (!my_strcasecmp(system_charset_info, field_it.name()->str, name))
    {
      // in PS use own arena or data will be freed after prepare
      if (register_tree_change &&
          thd->stmt_arena->is_stmt_prepare_or_first_stmt_execute())
        arena= thd->activate_stmt_arena_if_needed(&backup);
      /*
        create_item() may, or may not create a new Item, depending on
        the column reference. See create_view_field() for details.
      */
      Item *item= field_it.create_item(thd);
      if (arena)
        thd->restore_active_arena(arena, &backup);
      
      if (!item)
        DBUG_RETURN(0);
      if (!ref)
        DBUG_RETURN((Field*) view_ref_found);
      /*
       *ref != NULL means that *ref contains the item that we need to
       replace. If the item was aliased by the user, set the alias to
       the replacing item.
      */
      if (*ref && !(*ref)->is_autogenerated_name)
        item->set_name(thd, (*ref)->name.str, (*ref)->name.length,
                       system_charset_info);
      if (register_tree_change)
        thd->change_item_tree(ref, item);
      else
        *ref= item;
      DBUG_RETURN((Field*) view_ref_found);
    }
  }
  DBUG_RETURN(0);
}


/*
  Find field by name in a NATURAL/USING join table reference.

  SYNOPSIS
    find_field_in_natural_join()
    thd			 [in]  thread handler
    table_ref            [in]  table reference to search
    name		 [in]  name of field
    length		 [in]  length of name
    ref                  [in/out] if 'name' is resolved to a view field, ref is
                               set to point to the found view field
    register_tree_change [in]  TRUE if ref is not stack variable and we
                               need register changes in item tree
    actual_table         [out] the original table reference where the field
                               belongs - differs from 'table_list' only for
                               NATURAL/USING joins

  DESCRIPTION
    Search for a field among the result fields of a NATURAL/USING join.
    Notice that this procedure is called only for non-qualified field
    names. In the case of qualified fields, we search directly the base
    tables of a natural join.

  RETURN
    NULL        if the field was not found
    WRONG_GRANT if no access rights to the found field
    #           Pointer to the found Field
*/

static Field *
find_field_in_natural_join(THD *thd, TABLE_LIST *table_ref, const char *name, size_t length, Item **ref, bool register_tree_change,
                           TABLE_LIST **actual_table)
{
  List_iterator_fast<Natural_join_column>
    field_it(*(table_ref->join_columns));
  Natural_join_column *nj_col, *curr_nj_col;
  Field *UNINIT_VAR(found_field);
  Query_arena *UNINIT_VAR(arena), backup;
  DBUG_ENTER("find_field_in_natural_join");
  DBUG_PRINT("enter", ("field name: '%s', ref %p",
		       name, ref));
  DBUG_ASSERT(table_ref->is_natural_join && table_ref->join_columns);
  DBUG_ASSERT(*actual_table == NULL);

  for (nj_col= NULL, curr_nj_col= field_it++; curr_nj_col; 
       curr_nj_col= field_it++)
  {
    if (!my_strcasecmp(system_charset_info, curr_nj_col->name()->str, name))
    {
      if (nj_col)
      {
        my_error(ER_NON_UNIQ_ERROR, MYF(0), name, thd->where);
        DBUG_RETURN(NULL);
      }
      nj_col= curr_nj_col;
    }
  }
  if (!nj_col)
    DBUG_RETURN(NULL);

  if (nj_col->view_field)
  {
    Item *item;
    if (register_tree_change)
      arena= thd->activate_stmt_arena_if_needed(&backup);
    /*
      create_item() may, or may not create a new Item, depending on the
      column reference. See create_view_field() for details.
    */
    item= nj_col->create_item(thd);
    /*
     *ref != NULL means that *ref contains the item that we need to
     replace. If the item was aliased by the user, set the alias to
     the replacing item.
     */
    if (*ref && !(*ref)->is_autogenerated_name)
      item->set_name(thd, (*ref)->name.str, (*ref)->name.length,
                     system_charset_info);
    if (register_tree_change && arena)
      thd->restore_active_arena(arena, &backup);

    if (!item)
      DBUG_RETURN(NULL);
    DBUG_ASSERT(nj_col->table_field == NULL);
    if (nj_col->table_ref->schema_table_reformed)
    {
      /*
        Translation table items are always Item_fields and fixed
        already('mysql_schema_table' function). So we can return
        ->field. It is used only for 'show & where' commands.
      */
      DBUG_RETURN(((Item_field*) (nj_col->view_field->item))->field);
    }
    if (register_tree_change)
      thd->change_item_tree(ref, item);
    else
      *ref= item;
    found_field= (Field*) view_ref_found;
  }
  else
  {
    /* This is a base table. */
    DBUG_ASSERT(nj_col->view_field == NULL);
    Item *ref= 0;
    /*
      This fix_fields is not necessary (initially this item is fixed by
      the Item_field constructor; after reopen_tables the Item_func_eq
      calls fix_fields on that item), it's just a check during table
      reopening for columns that was dropped by the concurrent connection.
    */
    if (!nj_col->table_field->fixed &&
        nj_col->table_field->fix_fields(thd, &ref))
    {
      DBUG_PRINT("info", ("column '%s' was dropped by the concurrent connection",
                          nj_col->table_field->name.str));
      DBUG_RETURN(NULL);
    }
    DBUG_ASSERT(ref == 0);                      // Should not have changed
    DBUG_ASSERT(nj_col->table_ref->table == nj_col->table_field->field->table);
    found_field= nj_col->table_field->field;
    update_field_dependencies(thd, found_field, nj_col->table_ref->table);
  }

  *actual_table= nj_col->table_ref;
  
  DBUG_RETURN(found_field);
}


/*
  Find field by name in a base table or a view with temp table algorithm.

  The caller is expected to check column-level privileges.

  SYNOPSIS
    find_field_in_table()
    thd				thread handler
    table			table where to search for the field
    name			name of field
    length			length of name
    allow_rowid			do allow finding of "_rowid" field?
    cached_field_index_ptr	cached position in field list (used to speedup
                                lookup for fields in prepared tables)

  RETURN
    0	field is not found
    #	pointer to field
*/

Field *
find_field_in_table(THD *thd, TABLE *table, const char *name, size_t length,
                    bool allow_rowid, uint *cached_field_index_ptr)
{
  Field **field_ptr, *field;
  uint cached_field_index= *cached_field_index_ptr;
  DBUG_ENTER("find_field_in_table");
  DBUG_PRINT("enter", ("table: '%s', field name: '%s'", table->alias.c_ptr(),
                       name));

  /* We assume here that table->field < NO_CACHED_FIELD_INDEX = UINT_MAX */
  if (cached_field_index < table->s->fields &&
      !my_strcasecmp(system_charset_info,
                     table->field[cached_field_index]->field_name.str, name))
    field_ptr= table->field + cached_field_index;
  else if (table->s->name_hash.records)
  {
    field_ptr= (Field**) my_hash_search(&table->s->name_hash, (uchar*) name,
                                        length);
    if (field_ptr)
    {
      /*
        field_ptr points to field in TABLE_SHARE. Convert it to the matching
        field in table
      */
      field_ptr= (table->field + (field_ptr - table->s->field));
    }
  }
  else
  {
    if (!(field_ptr= table->field))
      DBUG_RETURN((Field *)0);
    for (; *field_ptr; ++field_ptr)
      if (!my_strcasecmp(system_charset_info, (*field_ptr)->field_name.str,
                         name))
        break;
  }

  if (field_ptr && *field_ptr)
  {
    if ((*field_ptr)->invisible == INVISIBLE_FULL &&
        DBUG_EVALUATE_IF("test_completely_invisible", 0, 1))
      DBUG_RETURN((Field*)0);

    *cached_field_index_ptr= (uint)(field_ptr - table->field);
    field= *field_ptr;
  }
  else
  {
    if (!allow_rowid ||
        my_strcasecmp(system_charset_info, name, "_rowid") ||
        table->s->rowid_field_offset == 0)
      DBUG_RETURN((Field*) 0);
    field= table->field[table->s->rowid_field_offset-1];
  }

  update_field_dependencies(thd, field, table);

  DBUG_RETURN(field);
}


/*
  Find field in a table reference.

  SYNOPSIS
    find_field_in_table_ref()
    thd			   [in]  thread handler
    table_list		   [in]  table reference to search
    name		   [in]  name of field
    length		   [in]  field length of name
    item_name              [in]  name of item if it will be created (VIEW)
    db_name                [in]  optional database name that qualifies the
    table_name             [in]  optional table name that qualifies the field
                                 0 for non-qualified field in natural joins
    ref		       [in/out] if 'name' is resolved to a view field, ref
                                 is set to point to the found view field
    check_privileges       [in]  check privileges
    allow_rowid		   [in]  do allow finding of "_rowid" field?
    cached_field_index_ptr [in]  cached position in field list (used to
                                 speedup lookup for fields in prepared tables)
    register_tree_change   [in]  TRUE if ref is not stack variable and we
                                 need register changes in item tree
    actual_table           [out] the original table reference where the field
                                 belongs - differs from 'table_list' only for
                                 NATURAL_USING joins.

  DESCRIPTION
    Find a field in a table reference depending on the type of table
    reference. There are three types of table references with respect
    to the representation of their result columns:
    - an array of Field_translator objects for MERGE views and some
      information_schema tables,
    - an array of Field objects (and possibly a name hash) for stored
      tables,
    - a list of Natural_join_column objects for NATURAL/USING joins.
    This procedure detects the type of the table reference 'table_list'
    and calls the corresponding search routine.

    The routine checks column-level privieleges for the found field.

  RETURN
    0			field is not found
    view_ref_found	found value in VIEW (real result is in *ref)
    #			pointer to field
*/

Field *
find_field_in_table_ref(THD *thd, TABLE_LIST *table_list,
                        const char *name, size_t length,
                        const char *item_name, const char *db_name,
                        const char *table_name, Item **ref,
                        bool check_privileges, bool allow_rowid,
                        uint *cached_field_index_ptr,
                        bool register_tree_change, TABLE_LIST **actual_table)
{
  Field *fld;
  DBUG_ENTER("find_field_in_table_ref");
  DBUG_ASSERT(table_list->alias.str);
  DBUG_ASSERT(name);
  DBUG_ASSERT(item_name);
  DBUG_PRINT("enter",
             ("table: '%s'  field name: '%s'  item name: '%s'  ref %p",
              table_list->alias.str, name, item_name, ref));

  /*
    Check that the table and database that qualify the current field name
    are the same as the table reference we are going to search for the field.

    Exclude from the test below nested joins because the columns in a
    nested join generally originate from different tables. Nested joins
    also have no table name, except when a nested join is a merge view
    or an information schema table.

    We include explicitly table references with a 'field_translation' table,
    because if there are views over natural joins we don't want to search
    inside the view, but we want to search directly in the view columns
    which are represented as a 'field_translation'.

    tables->db.str may be 0 if we are preparing a statement
    db_name is 0 if item doesn't have a db name
    table_name is 0 if item doesn't have a specified table_name
  */
  if (db_name && !db_name[0])
    db_name= 0;                                 // Simpler test later

  if (/* Exclude nested joins. */
      (!table_list->nested_join ||
       /* Include merge views and information schema tables. */
       table_list->field_translation) &&
      /*
        Test if the field qualifiers match the table reference we plan
        to search.
      */
      table_name && table_name[0] &&
      (my_strcasecmp(table_alias_charset, table_list->alias.str, table_name) ||
       (db_name && (!table_list->db.str || !table_list->db.str[0])) ||
       (db_name && table_list->db.str && table_list->db.str[0] &&
        (table_list->schema_table ?
         my_strcasecmp(system_charset_info, db_name, table_list->db.str) :
         strcmp(db_name, table_list->db.str)))))
    DBUG_RETURN(0);

  /*
    Don't allow usage of fields in sequence table that is opened as part of
    NEXT VALUE for sequence_name
  */
  if (table_list->sequence)
    DBUG_RETURN(0);

  *actual_table= NULL;

  if (table_list->field_translation)
  {
    /* 'table_list' is a view or an information schema table. */
    if ((fld= find_field_in_view(thd, table_list, name, length, item_name, ref,
                                 register_tree_change)))
      *actual_table= table_list;
  }
  else if (!table_list->nested_join)
  {
    /* 'table_list' is a stored table. */
    DBUG_ASSERT(table_list->table);
    if ((fld= find_field_in_table(thd, table_list->table, name, length,
                                  allow_rowid,
                                  cached_field_index_ptr)))
      *actual_table= table_list;
  }
  else
  {
    /*
      'table_list' is a NATURAL/USING join, or an operand of such join that
      is a nested join itself.

      If the field name we search for is qualified, then search for the field
      in the table references used by NATURAL/USING the join.
    */
    if (table_name && table_name[0])
    {
      List_iterator<TABLE_LIST> it(table_list->nested_join->join_list);
      TABLE_LIST *table;
      while ((table= it++))
      {
        if ((fld= find_field_in_table_ref(thd, table, name, length, item_name,
                                          db_name, table_name, ref,
                                          check_privileges, allow_rowid,
                                          cached_field_index_ptr,
                                          register_tree_change, actual_table)))
          DBUG_RETURN(fld);
      }
      DBUG_RETURN(0);
    }
    /*
      Non-qualified field, search directly in the result columns of the
      natural join. The condition of the outer IF is true for the top-most
      natural join, thus if the field is not qualified, we will search
      directly the top-most NATURAL/USING join.
    */
    fld= find_field_in_natural_join(thd, table_list, name, length, ref,
                                    register_tree_change, actual_table);
  }

  if (fld)
  {
#ifndef NO_EMBEDDED_ACCESS_CHECKS
    /* Check if there are sufficient access rights to the found field. */
    if (check_privileges &&
        check_column_grant_in_table_ref(thd, *actual_table, name, length))
      fld= WRONG_GRANT;
    else
#endif
      if (thd->mark_used_columns != MARK_COLUMNS_NONE)
      {
        /*
          Get rw_set correct for this field so that the handler
          knows that this field is involved in the query and gets
          retrieved/updated
         */
        Field *field_to_set= NULL;
        if (fld == view_ref_found)
        {
          if (!ref)
            DBUG_RETURN(fld);
          Item *it= (*ref)->real_item();
          if (it->type() == Item::FIELD_ITEM)
            field_to_set= ((Item_field*)it)->field;
          else
          {
            if (thd->mark_used_columns == MARK_COLUMNS_READ)
              it->walk(&Item::register_field_in_read_map, 0, 0);
            else
              it->walk(&Item::register_field_in_write_map, 0, 0);
          }
        }
        else
          field_to_set= fld;
        if (field_to_set)
        {
          TABLE *table= field_to_set->table;
          DBUG_ASSERT(table);
          if (thd->mark_used_columns == MARK_COLUMNS_READ)
            bitmap_set_bit(table->read_set, field_to_set->field_index);
          else
            bitmap_set_bit(table->write_set, field_to_set->field_index);
        }
      }
  }
  DBUG_RETURN(fld);
}


/*
  Find field in table, no side effects, only purpose is to check for field
  in table object and get reference to the field if found.

  SYNOPSIS
  find_field_in_table_sef()

  table                         table where to find
  name                          Name of field searched for

  RETURN
    0                   field is not found
    #                   pointer to field
*/

Field *find_field_in_table_sef(TABLE *table, const char *name)
{
  Field **field_ptr;
  if (table->s->name_hash.records)
  {
    field_ptr= (Field**)my_hash_search(&table->s->name_hash,(uchar*) name,
                                       strlen(name));
    if (field_ptr)
    {
      /*
        field_ptr points to field in TABLE_SHARE. Convert it to the matching
        field in table
      */
      field_ptr= (table->field + (field_ptr - table->s->field));
    }
  }
  else
  {
    if (!(field_ptr= table->field))
      return (Field *)0;
    for (; *field_ptr; ++field_ptr)
      if (!my_strcasecmp(system_charset_info, (*field_ptr)->field_name.str,
                         name))
        break;
  }
  if (field_ptr)
    return *field_ptr;
  else
    return (Field *)0;
}


/*
  Find field in table list.

  SYNOPSIS
    find_field_in_tables()
    thd			  pointer to current thread structure
    item		  field item that should be found
    first_table           list of tables to be searched for item
    last_table            end of the list of tables to search for item. If NULL
                          then search to the end of the list 'first_table'.
    ref			  if 'item' is resolved to a view field, ref is set to
                          point to the found view field
    report_error	  Degree of error reporting:
                          - IGNORE_ERRORS then do not report any error
                          - IGNORE_EXCEPT_NON_UNIQUE report only non-unique
                            fields, suppress all other errors
                          - REPORT_EXCEPT_NON_UNIQUE report all other errors
                            except when non-unique fields were found
                          - REPORT_ALL_ERRORS
    check_privileges      need to check privileges
    register_tree_change  TRUE if ref is not a stack variable and we
                          to need register changes in item tree

  RETURN VALUES
    0			If error: the found field is not unique, or there are
                        no sufficient access priviliges for the found field,
                        or the field is qualified with non-existing table.
    not_found_field	The function was called with report_error ==
                        (IGNORE_ERRORS || IGNORE_EXCEPT_NON_UNIQUE) and a
			field was not found.
    view_ref_found	View field is found, item passed through ref parameter
    found field         If a item was resolved to some field
*/

Field *
find_field_in_tables(THD *thd, Item_ident *item,
                     TABLE_LIST *first_table, TABLE_LIST *last_table,
		     Item **ref, find_item_error_report_type report_error,
                     bool check_privileges, bool register_tree_change)
{
  Field *found=0;
  const char *db= item->db_name;
  const char *table_name= item->table_name;
  const char *name= item->field_name.str;
  size_t length= item->field_name.length;
  char name_buff[SAFE_NAME_LEN+1];
  TABLE_LIST *cur_table= first_table;
  TABLE_LIST *actual_table;
  bool allow_rowid;

  if (!table_name || !table_name[0])
  {
    table_name= 0;                              // For easier test
    db= 0;
  }

  allow_rowid= table_name || (cur_table && !cur_table->next_local);

  if (item->cached_table)
  {
    DBUG_PRINT("info", ("using cached table"));
    /*
      This shortcut is used by prepared statements. We assume that
      TABLE_LIST *first_table is not changed during query execution (which
      is true for all queries except RENAME but luckily RENAME doesn't
      use fields...) so we can rely on reusing pointer to its member.
      With this optimization we also miss case when addition of one more
      field makes some prepared query ambiguous and so erroneous, but we
      accept this trade off.
    */
    TABLE_LIST *table_ref= item->cached_table;
    /*
      The condition (table_ref->view == NULL) ensures that we will call
      find_field_in_table even in the case of information schema tables
      when table_ref->field_translation != NULL.
      */
    if (table_ref->table && !table_ref->view &&
        (!table_ref->is_merged_derived() ||
         (!table_ref->is_multitable() && table_ref->merged_for_insert)))
    {

      found= find_field_in_table(thd, table_ref->table, name, length,
                                 TRUE, &(item->cached_field_index));
#ifndef NO_EMBEDDED_ACCESS_CHECKS
      /* Check if there are sufficient access rights to the found field. */
      if (found && check_privileges &&
          check_column_grant_in_table_ref(thd, table_ref, name, length))
        found= WRONG_GRANT;
#endif
    }
    else
      found= find_field_in_table_ref(thd, table_ref, name, length, item->name.str,
                                     NULL, NULL, ref, check_privileges,
                                     TRUE, &(item->cached_field_index),
                                     register_tree_change,
                                     &actual_table);
    if (found)
    {
      if (found == WRONG_GRANT)
	return (Field*) 0;

      /*
        Only views fields should be marked as dependent, not an underlying
        fields.
      */
      if (!table_ref->belong_to_view &&
          !table_ref->belong_to_derived)
      {
        SELECT_LEX *current_sel= item->context->select_lex;
        SELECT_LEX *last_select= table_ref->select_lex;
        bool all_merged= TRUE;
        for (SELECT_LEX *sl= current_sel; sl && sl!=last_select;
             sl=sl->outer_select())
        {
          Item *subs= sl->master_unit()->item;
          if (subs->type() == Item::SUBSELECT_ITEM && 
              ((Item_subselect*)subs)->substype() == Item_subselect::IN_SUBS &&
              ((Item_in_subselect*)subs)->test_strategy(SUBS_SEMI_JOIN))
          {
            continue;
          }
          all_merged= FALSE;
          break;
        }
        /*
          If the field was an outer referencee, mark all selects using this
          sub query as dependent on the outer query
        */
        if (!all_merged && current_sel != last_select)
        {
          mark_select_range_as_dependent(thd, last_select, current_sel,
                                         found, *ref, item);
        }
      }
      return found;
    }
  }
  else
    item->can_be_depended= TRUE;

  if (db && lower_case_table_names)
  {
    /*
      convert database to lower case for comparison.
      We can't do this in Item_field as this would change the
      'name' of the item which may be used in the select list
    */
    strmake_buf(name_buff, db);
    my_casedn_str(files_charset_info, name_buff);
    db= name_buff;
  }

  if (last_table)
    last_table= last_table->next_name_resolution_table;

  for (; cur_table != last_table ;
       cur_table= cur_table->next_name_resolution_table)
  {
    Field *cur_field= find_field_in_table_ref(thd, cur_table, name, length,
                                              item->name.str, db, table_name, ref,
                                              (thd->lex->sql_command ==
                                               SQLCOM_SHOW_FIELDS)
                                              ? false : check_privileges,
                                              allow_rowid,
                                              &(item->cached_field_index),
                                              register_tree_change,
                                              &actual_table);
    if (cur_field)
    {
      if (cur_field == WRONG_GRANT)
      {
        if (thd->lex->sql_command != SQLCOM_SHOW_FIELDS)
          return (Field*) 0;

        thd->clear_error();
        cur_field= find_field_in_table_ref(thd, cur_table, name, length,
                                           item->name.str, db, table_name, ref,
                                           false,
                                           allow_rowid,
                                           &(item->cached_field_index),
                                           register_tree_change,
                                           &actual_table);
        if (cur_field)
        {
          Field *nf=new Field_null(NULL,0,Field::NONE,
                                   &cur_field->field_name,
                                   &my_charset_bin);
          nf->init(cur_table->table);
          cur_field= nf;
        }
      }

      /*
        Store the original table of the field, which may be different from
        cur_table in the case of NATURAL/USING join.
      */
      item->cached_table= (!actual_table->cacheable_table || found) ?
                          0 : actual_table;

      DBUG_ASSERT(thd->where);
      /*
        If we found a fully qualified field we return it directly as it can't
        have duplicates.
       */
      if (db)
        return cur_field;
      
      if (found)
      {
        if (report_error == REPORT_ALL_ERRORS ||
            report_error == IGNORE_EXCEPT_NON_UNIQUE)
          my_error(ER_NON_UNIQ_ERROR, MYF(0),
                   table_name ? item->full_name() : name, thd->where);
        return (Field*) 0;
      }
      found= cur_field;
    }
  }

  if (found)
    return found;
  
  /*
    If the field was qualified and there were no tables to search, issue
    an error that an unknown table was given. The situation is detected
    as follows: if there were no tables we wouldn't go through the loop
    and cur_table wouldn't be updated by the loop increment part, so it
    will be equal to the first table.
  */
  if (table_name && (cur_table == first_table) &&
      (report_error == REPORT_ALL_ERRORS ||
       report_error == REPORT_EXCEPT_NON_UNIQUE))
  {
    char buff[SAFE_NAME_LEN*2 + 2];
    if (db && db[0])
    {
      strxnmov(buff,sizeof(buff)-1,db,".",table_name,NullS);
      table_name=buff;
    }
    my_error(ER_UNKNOWN_TABLE, MYF(0), table_name, thd->where);
  }
  else
  {
    if (report_error == REPORT_ALL_ERRORS ||
        report_error == REPORT_EXCEPT_NON_UNIQUE)
      my_error(ER_BAD_FIELD_ERROR, MYF(0), item->full_name(), thd->where);
    else
      found= not_found_field;
  }
  return found;
}


/*
  Find Item in list of items (find_field_in_tables analog)

  TODO
    is it better return only counter?

  SYNOPSIS
    find_item_in_list()
    find			Item to find
    items			List of items
    counter			To return number of found item
    report_error
      REPORT_ALL_ERRORS		report errors, return 0 if error
      REPORT_EXCEPT_NOT_FOUND	Do not report 'not found' error and
				return not_found_item, report other errors,
				return 0
      IGNORE_ERRORS		Do not report errors, return 0 if error
    resolution                  Set to the resolution type if the item is found 
                                (it says whether the item is resolved 
                                 against an alias name,
                                 or as a field name without alias,
                                 or as a field hidden by alias,
                                 or ignoring alias)
    limit                       How many items in the list to check
                                (if limit==0 then all items are to be checked)
                                
  RETURN VALUES
    0			Item is not found or item is not unique,
			error message is reported
    not_found_item	Function was called with
			report_error == REPORT_EXCEPT_NOT_FOUND and
			item was not found. No error message was reported
                        found field
*/

/* Special Item pointer to serve as a return value from find_item_in_list(). */
Item **not_found_item= (Item**) 0x1;


Item **
find_item_in_list(Item *find, List<Item> &items, uint *counter,
                  find_item_error_report_type report_error,
                  enum_resolution_type *resolution, uint limit)
{
  List_iterator<Item> li(items);
  uint n_items= limit == 0 ? items.elements : limit;
  Item **found=0, **found_unaliased= 0, *item;
  const char *db_name=0;
  const LEX_CSTRING *field_name= 0;
  const char *table_name=0;
  bool found_unaliased_non_uniq= 0;
  /*
    true if the item that we search for is a valid name reference
    (and not an item that happens to have a name).
  */
  bool is_ref_by_name= 0;
  uint unaliased_counter= 0;

  *resolution= NOT_RESOLVED;

  is_ref_by_name= (find->type() == Item::FIELD_ITEM  || 
                   find->type() == Item::REF_ITEM);
  if (is_ref_by_name)
  {
    field_name= &((Item_ident*) find)->field_name;
    table_name= ((Item_ident*) find)->table_name;
    db_name=    ((Item_ident*) find)->db_name;
  }

  for (uint i= 0; i < n_items; i++)
  {
    item= li++;
    if (field_name && field_name->str &&
        (item->real_item()->type() == Item::FIELD_ITEM ||
         ((item->type() == Item::REF_ITEM) &&
          (((Item_ref *)item)->ref_type() == Item_ref::VIEW_REF))))
    {
      Item_ident *item_field= (Item_ident*) item;

      /*
	In case of group_concat() with ORDER BY condition in the QUERY
	item_field can be field of temporary table without item name 
	(if this field created from expression argument of group_concat()),
	=> we have to check presence of name before compare
      */ 
      if (!item_field->name.str)
        continue;

      if (table_name)
      {
        /*
          If table name is specified we should find field 'field_name' in
          table 'table_name'. According to SQL-standard we should ignore
          aliases in this case.

          Since we should NOT prefer fields from the select list over
          other fields from the tables participating in this select in
          case of ambiguity we have to do extra check outside this function.

          We use strcmp for table names and database names as these may be
          case sensitive. In cases where they are not case sensitive, they
          are always in lower case.

	  item_field->field_name and item_field->table_name can be 0x0 if
	  item is not fix_field()'ed yet.
        */
        if (item_field->field_name.str && item_field->table_name &&
	    !lex_string_cmp(system_charset_info, &item_field->field_name,
                            field_name) &&
            !my_strcasecmp(table_alias_charset, item_field->table_name, 
                           table_name) &&
            (!db_name || (item_field->db_name &&
                          !strcmp(item_field->db_name, db_name))))
        {
          if (found_unaliased)
          {
            if ((*found_unaliased)->eq(item, 0))
              continue;
            /*
              Two matching fields in select list.
              We already can bail out because we are searching through
              unaliased names only and will have duplicate error anyway.
            */
            if (report_error != IGNORE_ERRORS)
              my_error(ER_NON_UNIQ_ERROR, MYF(0),
                       find->full_name(), current_thd->where);
            return (Item**) 0;
          }
          found_unaliased= li.ref();
          unaliased_counter= i;
          *resolution= RESOLVED_IGNORING_ALIAS;
          if (db_name)
            break;                              // Perfect match
        }
      }
      else
      {
        bool fname_cmp= lex_string_cmp(system_charset_info,
                                       &item_field->field_name,
                                       field_name);
        if (!lex_string_cmp(system_charset_info,
                            &item_field->name, field_name))
        {
          /*
            If table name was not given we should scan through aliases
            and non-aliased fields first. We are also checking unaliased
            name of the field in then next  else-if, to be able to find
            instantly field (hidden by alias) if no suitable alias or
            non-aliased field was found.
          */
          if (found)
          {
            if ((*found)->eq(item, 0))
              continue;                           // Same field twice
            if (report_error != IGNORE_ERRORS)
              my_error(ER_NON_UNIQ_ERROR, MYF(0),
                       find->full_name(), current_thd->where);
            return (Item**) 0;
          }
          found= li.ref();
          *counter= i;
          *resolution= fname_cmp ? RESOLVED_AGAINST_ALIAS:
	                           RESOLVED_WITH_NO_ALIAS;
        }
        else if (!fname_cmp)
        {
          /*
            We will use non-aliased field or react on such ambiguities only if
            we won't be able to find aliased field.
            Again if we have ambiguity with field outside of select list
            we should prefer fields from select list.
          */
          if (found_unaliased)
          {
            if ((*found_unaliased)->eq(item, 0))
              continue;                           // Same field twice
            found_unaliased_non_uniq= 1;
          }
          found_unaliased= li.ref();
          unaliased_counter= i;
        }
      }
    }
    else if (!table_name)
    { 
      if (is_ref_by_name && find->name.str && item->name.str &&
          find->name.length == item->name.length &&
	  !lex_string_cmp(system_charset_info, &item->name, &find->name))
      {
        found= li.ref();
        *counter= i;
        *resolution= RESOLVED_AGAINST_ALIAS;
        break;
      }
      else if (find->eq(item,0))
      {
        found= li.ref();
        *counter= i;
        *resolution= RESOLVED_IGNORING_ALIAS;
        break;
      }
    }
  }
  if (!found)
  {
    if (found_unaliased_non_uniq)
    {
      if (report_error != IGNORE_ERRORS)
        my_error(ER_NON_UNIQ_ERROR, MYF(0),
                 find->full_name(), current_thd->where);
      return (Item **) 0;
    }
    if (found_unaliased)
    {
      found= found_unaliased;
      *counter= unaliased_counter;
      *resolution= RESOLVED_BEHIND_ALIAS;
    }
  }
  if (found)
    return found;
  if (report_error != REPORT_EXCEPT_NOT_FOUND)
  {
    if (report_error == REPORT_ALL_ERRORS)
      my_error(ER_BAD_FIELD_ERROR, MYF(0),
               find->full_name(), current_thd->where);
    return (Item **) 0;
  }
  else
    return (Item **) not_found_item;
}


/*
  Test if a string is a member of a list of strings.

  SYNOPSIS
    test_if_string_in_list()
    find      the string to look for
    str_list  a list of strings to be searched

  DESCRIPTION
    Sequentially search a list of strings for a string, and test whether
    the list contains the same string.

  RETURN
    TRUE  if find is in str_list
    FALSE otherwise
*/

static bool
test_if_string_in_list(const char *find, List<String> *str_list)
{
  List_iterator<String> str_list_it(*str_list);
  String *curr_str;
  size_t find_length= strlen(find);
  while ((curr_str= str_list_it++))
  {
    if (find_length != curr_str->length())
      continue;
    if (!my_strcasecmp(system_charset_info, find, curr_str->ptr()))
      return TRUE;
  }
  return FALSE;
}


/*
  Create a new name resolution context for an item so that it is
  being resolved in a specific table reference.

  SYNOPSIS
    set_new_item_local_context()
    thd        pointer to current thread
    item       item for which new context is created and set
    table_ref  table ref where an item showld be resolved

  DESCRIPTION
    Create a new name resolution context for an item, so that the item
    is resolved only the supplied 'table_ref'.

  RETURN
    FALSE  if all OK
    TRUE   otherwise
*/

static bool
set_new_item_local_context(THD *thd, Item_ident *item, TABLE_LIST *table_ref)
{
  Name_resolution_context *context;
  if (!(context= new (thd->mem_root) Name_resolution_context))
    return TRUE;
  context->init();
  context->first_name_resolution_table=
    context->last_name_resolution_table= table_ref;
  item->context= context;
  return FALSE;
}


/*
  Find and mark the common columns of two table references.

  SYNOPSIS
    mark_common_columns()
    thd                [in] current thread
    table_ref_1        [in] the first (left) join operand
    table_ref_2        [in] the second (right) join operand
    using_fields       [in] if the join is JOIN...USING - the join columns,
                            if NATURAL join, then NULL
    found_using_fields [out] number of fields from the USING clause that were
                             found among the common fields

  DESCRIPTION
    The procedure finds the common columns of two relations (either
    tables or intermediate join results), and adds an equi-join condition
    to the ON clause of 'table_ref_2' for each pair of matching columns.
    If some of table_ref_XXX represents a base table or view, then we
    create new 'Natural_join_column' instances for each column
    reference and store them in the 'join_columns' of the table
    reference.

  IMPLEMENTATION
    The procedure assumes that store_natural_using_join_columns() was
    called for the previous level of NATURAL/USING joins.

  RETURN
    TRUE   error when some common column is non-unique, or out of memory
    FALSE  OK
*/

static bool
mark_common_columns(THD *thd, TABLE_LIST *table_ref_1, TABLE_LIST *table_ref_2,
                    List<String> *using_fields, uint *found_using_fields)
{
  Field_iterator_table_ref it_1, it_2;
  Natural_join_column *nj_col_1, *nj_col_2;
  Query_arena *arena, backup;
  bool result= TRUE;
  bool first_outer_loop= TRUE;
  /*
    Leaf table references to which new natural join columns are added
    if the leaves are != NULL.
  */
  TABLE_LIST *leaf_1= (table_ref_1->nested_join &&
                       !table_ref_1->is_natural_join) ?
                      NULL : table_ref_1;
  TABLE_LIST *leaf_2= (table_ref_2->nested_join &&
                       !table_ref_2->is_natural_join) ?
                      NULL : table_ref_2;

  DBUG_ENTER("mark_common_columns");
  DBUG_PRINT("info", ("operand_1: %s  operand_2: %s",
                      table_ref_1->alias.str, table_ref_2->alias.str));

  *found_using_fields= 0;
  arena= thd->activate_stmt_arena_if_needed(&backup);

  for (it_1.set(table_ref_1); !it_1.end_of_fields(); it_1.next())
  {
    bool found= FALSE;
    const LEX_CSTRING *field_name_1;
    /* true if field_name_1 is a member of using_fields */
    bool is_using_column_1;
    if (!(nj_col_1= it_1.get_or_create_column_ref(thd, leaf_1)))
      goto err;

    if (nj_col_1->field() && nj_col_1->field()->vers_sys_field())
      continue;

    field_name_1= nj_col_1->name();
    is_using_column_1= using_fields && 
      test_if_string_in_list(field_name_1->str, using_fields);
    DBUG_PRINT ("info", ("field_name_1=%s.%s", 
                         nj_col_1->safe_table_name(),
                         field_name_1->str));

    /*
      Find a field with the same name in table_ref_2.

      Note that for the second loop, it_2.set() will iterate over
      table_ref_2->join_columns and not generate any new elements or
      lists.
    */
    nj_col_2= NULL;
    for (it_2.set(table_ref_2); !it_2.end_of_fields(); it_2.next())
    {
      Natural_join_column *cur_nj_col_2;
      const LEX_CSTRING *cur_field_name_2;
      if (!(cur_nj_col_2= it_2.get_or_create_column_ref(thd, leaf_2)))
        goto err;
      cur_field_name_2= cur_nj_col_2->name();
      DBUG_PRINT ("info", ("cur_field_name_2=%s.%s", 
                           cur_nj_col_2->safe_table_name(),
                           cur_field_name_2->str));

      /*
        Compare the two columns and check for duplicate common fields.
        A common field is duplicate either if it was already found in
        table_ref_2 (then found == TRUE), or if a field in table_ref_2
        was already matched by some previous field in table_ref_1
        (then cur_nj_col_2->is_common == TRUE).
        Note that it is too early to check the columns outside of the
        USING list for ambiguity because they are not actually "referenced"
        here. These columns must be checked only on unqualified reference 
        by name (e.g. in SELECT list).
      */
      if (!lex_string_cmp(system_charset_info, field_name_1,
                          cur_field_name_2))
      {
        DBUG_PRINT ("info", ("match c1.is_common=%d", nj_col_1->is_common));
        if (cur_nj_col_2->is_common ||
            (found && (!using_fields || is_using_column_1)))
        {
          my_error(ER_NON_UNIQ_ERROR, MYF(0), field_name_1->str, thd->where);
          goto err;
        }
        nj_col_2= cur_nj_col_2;
        found= TRUE;
      }
    }
    if (first_outer_loop && leaf_2)
    {
      /*
        Make sure that the next inner loop "knows" that all columns
        are materialized already.
      */
      leaf_2->is_join_columns_complete= TRUE;
      first_outer_loop= FALSE;
    }
    if (!found)
      continue;                                 // No matching field

    /*
      field_1 and field_2 have the same names. Check if they are in the USING
      clause (if present), mark them as common fields, and add a new
      equi-join condition to the ON clause.
    */
    if (nj_col_2 && (!using_fields ||is_using_column_1))
    {
      /*
        Create non-fixed fully qualified field and let fix_fields to
        resolve it.
      */
      Item *item_1=   nj_col_1->create_item(thd);
      Item *item_2=   nj_col_2->create_item(thd);
      Field *field_1= nj_col_1->field();
      Field *field_2= nj_col_2->field();
      Item_ident *item_ident_1, *item_ident_2;
      Item_func_eq *eq_cond;

      if (!item_1 || !item_2)
        goto err;                               // out of memory

      /*
        The following assert checks that the two created items are of
        type Item_ident.
      */
      DBUG_ASSERT(!thd->lex->current_select->no_wrap_view_item);
      /*
        In the case of no_wrap_view_item == 0, the created items must be
        of sub-classes of Item_ident.
      */
      DBUG_ASSERT(item_1->type() == Item::FIELD_ITEM ||
                  item_1->type() == Item::REF_ITEM);
      DBUG_ASSERT(item_2->type() == Item::FIELD_ITEM ||
                  item_2->type() == Item::REF_ITEM);

      /*
        We need to cast item_1,2 to Item_ident, because we need to hook name
        resolution contexts specific to each item.
      */
      item_ident_1= (Item_ident*) item_1;
      item_ident_2= (Item_ident*) item_2;
      /*
        Create and hook special name resolution contexts to each item in the
        new join condition . We need this to both speed-up subsequent name
        resolution of these items, and to enable proper name resolution of
        the items during the execute phase of PS.
      */
      if (set_new_item_local_context(thd, item_ident_1, nj_col_1->table_ref) ||
          set_new_item_local_context(thd, item_ident_2, nj_col_2->table_ref))
        goto err;

      if (!(eq_cond= new (thd->mem_root) Item_func_eq(thd, item_ident_1, item_ident_2)))
        goto err;                               /* Out of memory. */

      if (field_1 && field_1->vcol_info)
        field_1->table->mark_virtual_col(field_1);
      if (field_2 && field_2->vcol_info)
        field_2->table->mark_virtual_col(field_2);

      /*
        Add the new equi-join condition to the ON clause. Notice that
        fix_fields() is applied to all ON conditions in setup_conds()
        so we don't do it here.
      */
      add_join_on(thd, (table_ref_1->outer_join & JOIN_TYPE_RIGHT ?
                        table_ref_1 : table_ref_2),
                  eq_cond);

      nj_col_1->is_common= nj_col_2->is_common= TRUE;
      DBUG_PRINT ("info", ("%s.%s and %s.%s are common", 
                           nj_col_1->safe_table_name(),
                           nj_col_1->name()->str,
                           nj_col_2->safe_table_name(),
                           nj_col_2->name()->str));

      if (field_1)
      {
        TABLE *table_1= nj_col_1->table_ref->table;
        /* Mark field_1 used for table cache. */
        bitmap_set_bit(table_1->read_set, field_1->field_index);
        table_1->covering_keys.intersect(field_1->part_of_key);
      }
      if (field_2)
      {
        TABLE *table_2= nj_col_2->table_ref->table;
        /* Mark field_2 used for table cache. */
        bitmap_set_bit(table_2->read_set, field_2->field_index);
        table_2->covering_keys.intersect(field_2->part_of_key);
      }

      if (using_fields != NULL)
        ++(*found_using_fields);
    }
  }
  if (leaf_1)
    leaf_1->is_join_columns_complete= TRUE;

  /*
    Everything is OK.
    Notice that at this point there may be some column names in the USING
    clause that are not among the common columns. This is an SQL error and
    we check for this error in store_natural_using_join_columns() when
    (found_using_fields < length(join_using_fields)).
  */
  result= FALSE;

err:
  if (arena)
    thd->restore_active_arena(arena, &backup);
  DBUG_RETURN(result);
}



/*
  Materialize and store the row type of NATURAL/USING join.

  SYNOPSIS
    store_natural_using_join_columns()
    thd                current thread
    natural_using_join the table reference of the NATURAL/USING join
    table_ref_1        the first (left) operand (of a NATURAL/USING join).
    table_ref_2        the second (right) operand (of a NATURAL/USING join).
    using_fields       if the join is JOIN...USING - the join columns,
                       if NATURAL join, then NULL
    found_using_fields number of fields from the USING clause that were
                       found among the common fields

  DESCRIPTION
    Iterate over the columns of both join operands and sort and store
    all columns into the 'join_columns' list of natural_using_join
    where the list is formed by three parts:
      part1: The coalesced columns of table_ref_1 and table_ref_2,
             sorted according to the column order of the first table.
      part2: The other columns of the first table, in the order in
             which they were defined in CREATE TABLE.
      part3: The other columns of the second table, in the order in
             which they were defined in CREATE TABLE.
    Time complexity - O(N1+N2), where Ni = length(table_ref_i).

  IMPLEMENTATION
    The procedure assumes that mark_common_columns() has been called
    for the join that is being processed.

  RETURN
    TRUE    error: Some common column is ambiguous
    FALSE   OK
*/

static bool
store_natural_using_join_columns(THD *thd, TABLE_LIST *natural_using_join,
                                 TABLE_LIST *table_ref_1,
                                 TABLE_LIST *table_ref_2,
                                 List<String> *using_fields,
                                 uint found_using_fields)
{
  Field_iterator_table_ref it_1, it_2;
  Natural_join_column *nj_col_1, *nj_col_2;
  Query_arena *arena, backup;
  bool result= TRUE;
  List<Natural_join_column> *non_join_columns;
  DBUG_ENTER("store_natural_using_join_columns");

  DBUG_ASSERT(!natural_using_join->join_columns);

  arena= thd->activate_stmt_arena_if_needed(&backup);

  if (!(non_join_columns= new List<Natural_join_column>) ||
      !(natural_using_join->join_columns= new List<Natural_join_column>))
    goto err;

  /* Append the columns of the first join operand. */
  for (it_1.set(table_ref_1); !it_1.end_of_fields(); it_1.next())
  {
    nj_col_1= it_1.get_natural_column_ref();
    if (nj_col_1->is_common)
    {
      natural_using_join->join_columns->push_back(nj_col_1, thd->mem_root);
      /* Reset the common columns for the next call to mark_common_columns. */
      nj_col_1->is_common= FALSE;
    }
    else
      non_join_columns->push_back(nj_col_1, thd->mem_root);
  }

  /*
    Check that all columns in the USING clause are among the common
    columns. If this is not the case, report the first one that was
    not found in an error.
  */
  if (using_fields && found_using_fields < using_fields->elements)
  {
    String *using_field_name;
    List_iterator_fast<String> using_fields_it(*using_fields);
    while ((using_field_name= using_fields_it++))
    {
      const char *using_field_name_ptr= using_field_name->c_ptr();
      List_iterator_fast<Natural_join_column>
        it(*(natural_using_join->join_columns));
      Natural_join_column *common_field;

      for (;;)
      {
        /* If reached the end of fields, and none was found, report error. */
        if (!(common_field= it++))
        {
          my_error(ER_BAD_FIELD_ERROR, MYF(0), using_field_name_ptr,
                   current_thd->where);
          goto err;
        }
        if (!my_strcasecmp(system_charset_info,
                           common_field->name()->str, using_field_name_ptr))
          break;                                // Found match
      }
    }
  }

  /* Append the non-equi-join columns of the second join operand. */
  for (it_2.set(table_ref_2); !it_2.end_of_fields(); it_2.next())
  {
    nj_col_2= it_2.get_natural_column_ref();
    if (!nj_col_2->is_common)
      non_join_columns->push_back(nj_col_2, thd->mem_root);
    else
    {
      /* Reset the common columns for the next call to mark_common_columns. */
      nj_col_2->is_common= FALSE;
    }
  }

  if (non_join_columns->elements > 0)
    natural_using_join->join_columns->append(non_join_columns);
  natural_using_join->is_join_columns_complete= TRUE;

  result= FALSE;

err:
  if (arena)
    thd->restore_active_arena(arena, &backup);
  DBUG_RETURN(result);
}


/*
  Precompute and store the row types of the top-most NATURAL/USING joins.

  SYNOPSIS
    store_top_level_join_columns()
    thd            current thread
    table_ref      nested join or table in a FROM clause
    left_neighbor  neighbor table reference to the left of table_ref at the
                   same level in the join tree
    right_neighbor neighbor table reference to the right of table_ref at the
                   same level in the join tree

  DESCRIPTION
    The procedure performs a post-order traversal of a nested join tree
    and materializes the row types of NATURAL/USING joins in a
    bottom-up manner until it reaches the TABLE_LIST elements that
    represent the top-most NATURAL/USING joins. The procedure should be
    applied to each element of SELECT_LEX::top_join_list (i.e. to each
    top-level element of the FROM clause).

  IMPLEMENTATION
    Notice that the table references in the list nested_join->join_list
    are in reverse order, thus when we iterate over it, we are moving
    from the right to the left in the FROM clause.

  RETURN
    TRUE   Error
    FALSE  OK
*/

static bool
store_top_level_join_columns(THD *thd, TABLE_LIST *table_ref,
                             TABLE_LIST *left_neighbor,
                             TABLE_LIST *right_neighbor)
{
  Query_arena *arena, backup;
  bool result= TRUE;

  DBUG_ENTER("store_top_level_join_columns");

  arena= thd->activate_stmt_arena_if_needed(&backup);

  /* Call the procedure recursively for each nested table reference. */
  if (table_ref->nested_join)
  {
    List_iterator_fast<TABLE_LIST> nested_it(table_ref->nested_join->join_list);
    TABLE_LIST *same_level_left_neighbor= nested_it++;
    TABLE_LIST *same_level_right_neighbor= NULL;
    /* Left/right-most neighbors, possibly at higher levels in the join tree. */
    TABLE_LIST *real_left_neighbor, *real_right_neighbor;

    while (same_level_left_neighbor)
    {
      TABLE_LIST *cur_table_ref= same_level_left_neighbor;
      same_level_left_neighbor= nested_it++;
      /*
        The order of RIGHT JOIN operands is reversed in 'join list' to
        transform it into a LEFT JOIN. However, in this procedure we need
        the join operands in their lexical order, so below we reverse the
        join operands. Notice that this happens only in the first loop,
        and not in the second one, as in the second loop
        same_level_left_neighbor == NULL.
        This is the correct behavior, because the second loop sets
        cur_table_ref reference correctly after the join operands are
        swapped in the first loop.
      */
      if (same_level_left_neighbor &&
          cur_table_ref->outer_join & JOIN_TYPE_RIGHT)
      {
        /* This can happen only for JOIN ... ON. */
        DBUG_ASSERT(table_ref->nested_join->join_list.elements == 2);
        swap_variables(TABLE_LIST*, same_level_left_neighbor, cur_table_ref);
      }

      /*
        Pick the parent's left and right neighbors if there are no immediate
        neighbors at the same level.
      */
      real_left_neighbor=  (same_level_left_neighbor) ?
                           same_level_left_neighbor : left_neighbor;
      real_right_neighbor= (same_level_right_neighbor) ?
                           same_level_right_neighbor : right_neighbor;

      if (cur_table_ref->nested_join &&
          store_top_level_join_columns(thd, cur_table_ref,
                                       real_left_neighbor, real_right_neighbor))
        goto err;
      same_level_right_neighbor= cur_table_ref;
    }
  }

  /*
    If this is a NATURAL/USING join, materialize its result columns and
    convert to a JOIN ... ON.
  */
  if (table_ref->is_natural_join)
  {
    DBUG_ASSERT(table_ref->nested_join &&
                table_ref->nested_join->join_list.elements == 2);
    List_iterator_fast<TABLE_LIST> operand_it(table_ref->nested_join->join_list);
    /*
      Notice that the order of join operands depends on whether table_ref
      represents a LEFT or a RIGHT join. In a RIGHT join, the operands are
      in inverted order.
     */
    TABLE_LIST *table_ref_2= operand_it++; /* Second NATURAL join operand.*/
    TABLE_LIST *table_ref_1= operand_it++; /* First NATURAL join operand. */
    List<String> *using_fields= table_ref->join_using_fields;
    uint found_using_fields;

    /*
      The two join operands were interchanged in the parser, change the order
      back for 'mark_common_columns'.
    */
    if (table_ref_2->outer_join & JOIN_TYPE_RIGHT)
      swap_variables(TABLE_LIST*, table_ref_1, table_ref_2);
    if (mark_common_columns(thd, table_ref_1, table_ref_2,
                            using_fields, &found_using_fields))
      goto err;

    /*
      Swap the join operands back, so that we pick the columns of the second
      one as the coalesced columns. In this way the coalesced columns are the
      same as of an equivalent LEFT JOIN.
    */
    if (table_ref_1->outer_join & JOIN_TYPE_RIGHT)
      swap_variables(TABLE_LIST*, table_ref_1, table_ref_2);
    if (store_natural_using_join_columns(thd, table_ref, table_ref_1,
                                         table_ref_2, using_fields,
                                         found_using_fields))
      goto err;

    /*
      Change NATURAL JOIN to JOIN ... ON. We do this for both operands
      because either one of them or the other is the one with the
      natural join flag because RIGHT joins are transformed into LEFT,
      and the two tables may be reordered.
    */
    table_ref_1->natural_join= table_ref_2->natural_join= NULL;

    /* Add a TRUE condition to outer joins that have no common columns. */
    if (table_ref_2->outer_join &&
        !table_ref_1->on_expr && !table_ref_2->on_expr)
      table_ref_2->on_expr= new (thd->mem_root) Item_int(thd, (longlong) 1, 1); // Always true.

    /* Change this table reference to become a leaf for name resolution. */
    if (left_neighbor)
    {
      TABLE_LIST *last_leaf_on_the_left;
      last_leaf_on_the_left= left_neighbor->last_leaf_for_name_resolution();
      last_leaf_on_the_left->next_name_resolution_table= table_ref;
    }
    if (right_neighbor)
    {
      TABLE_LIST *first_leaf_on_the_right;
      first_leaf_on_the_right= right_neighbor->first_leaf_for_name_resolution();
      table_ref->next_name_resolution_table= first_leaf_on_the_right;
    }
    else
      table_ref->next_name_resolution_table= NULL;
  }
  result= FALSE; /* All is OK. */

err:
  if (arena)
    thd->restore_active_arena(arena, &backup);
  DBUG_RETURN(result);
}


/*
  Compute and store the row types of the top-most NATURAL/USING joins
  in a FROM clause.

  SYNOPSIS
    setup_natural_join_row_types()
    thd          current thread
    from_clause  list of top-level table references in a FROM clause

  DESCRIPTION
    Apply the procedure 'store_top_level_join_columns' to each of the
    top-level table referencs of the FROM clause. Adjust the list of tables
    for name resolution - context->first_name_resolution_table to the
    top-most, lef-most NATURAL/USING join.

  IMPLEMENTATION
    Notice that the table references in 'from_clause' are in reverse
    order, thus when we iterate over it, we are moving from the right
    to the left in the FROM clause.

  NOTES
    We can't run this many times as the first_name_resolution_table would
    be different for subsequent runs when sub queries has been optimized
    away.

  RETURN
    TRUE   Error
    FALSE  OK
*/

static bool setup_natural_join_row_types(THD *thd,
                                         List<TABLE_LIST> *from_clause,
                                         Name_resolution_context *context)
{
  DBUG_ENTER("setup_natural_join_row_types");
  thd->where= "from clause";
  if (from_clause->elements == 0)
    DBUG_RETURN(false); /* We come here in the case of UNIONs. */

  /* 
     Do not redo work if already done:
     1) for stored procedures,
     2) for multitable update after lock failure and table reopening.
  */
  if (!context->select_lex->first_natural_join_processing)
  {
    context->first_name_resolution_table= context->natural_join_first_table;
    DBUG_PRINT("info", ("using cached setup_natural_join_row_types"));
    DBUG_RETURN(false);
  }
  context->select_lex->first_natural_join_processing= false;

  List_iterator_fast<TABLE_LIST> table_ref_it(*from_clause);
  TABLE_LIST *table_ref; /* Current table reference. */
  /* Table reference to the left of the current. */
  TABLE_LIST *left_neighbor;
  /* Table reference to the right of the current. */
  TABLE_LIST *right_neighbor= NULL;

  /* Note that tables in the list are in reversed order */
  for (left_neighbor= table_ref_it++; left_neighbor ; )
  {
    table_ref= left_neighbor;
    do
    {
      left_neighbor= table_ref_it++;
    }
    while (left_neighbor && left_neighbor->sj_subq_pred);

    if (store_top_level_join_columns(thd, table_ref,
                                     left_neighbor, right_neighbor))
      DBUG_RETURN(true);
    if (left_neighbor)
    {
      TABLE_LIST *first_leaf_on_the_right;
      first_leaf_on_the_right= table_ref->first_leaf_for_name_resolution();
      left_neighbor->next_name_resolution_table= first_leaf_on_the_right;
    }
    right_neighbor= table_ref;
  }

  /*
    Store the top-most, left-most NATURAL/USING join, so that we start
    the search from that one instead of context->table_list. At this point
    right_neighbor points to the left-most top-level table reference in the
    FROM clause.
  */
  DBUG_ASSERT(right_neighbor);
  context->first_name_resolution_table=
    right_neighbor->first_leaf_for_name_resolution();
  /*
    This is only to ensure that first_name_resolution_table doesn't
    change on re-execution
  */
  context->natural_join_first_table= context->first_name_resolution_table;
  DBUG_RETURN (false);
}


/****************************************************************************
** Expand all '*' in given fields
****************************************************************************/

int setup_wild(THD *thd, TABLE_LIST *tables, List<Item> &fields,
	       List<Item> *sum_func_list,
	       uint wild_num)
{
  if (!wild_num)
    return(0);

  Item *item;
  List_iterator<Item> it(fields);
  Query_arena *arena, backup;
  DBUG_ENTER("setup_wild");

  /*
    Don't use arena if we are not in prepared statements or stored procedures
    For PS/SP we have to use arena to remember the changes
  */
  arena= thd->activate_stmt_arena_if_needed(&backup);

  thd->lex->current_select->cur_pos_in_select_list= 0;
  while (wild_num && (item= it++))
  {
    if (item->type() == Item::FIELD_ITEM &&
        ((Item_field*) item)->field_name.str == star_clex_str.str &&
	!((Item_field*) item)->field)
    {
      uint elem= fields.elements;
      bool any_privileges= ((Item_field *) item)->any_privileges;
      Item_subselect *subsel= thd->lex->current_select->master_unit()->item;
      if (subsel &&
          subsel->substype() == Item_subselect::EXISTS_SUBS)
      {
        /*
          It is EXISTS(SELECT * ...) and we can replace * by any constant.

          Item_int do not need fix_fields() because it is basic constant.
        */
        it.replace(new (thd->mem_root) Item_int(thd, "Not_used", (longlong) 1,
                                MY_INT64_NUM_DECIMAL_DIGITS));
      }
      else if (insert_fields(thd, ((Item_field*) item)->context,
                             ((Item_field*) item)->db_name,
                             ((Item_field*) item)->table_name, &it,
                             any_privileges))
      {
	if (arena)
	  thd->restore_active_arena(arena, &backup);
	DBUG_RETURN(-1);
      }
      if (sum_func_list)
      {
	/*
	  sum_func_list is a list that has the fields list as a tail.
	  Because of this we have to update the element count also for this
	  list after expanding the '*' entry.
	*/
	sum_func_list->elements+= fields.elements - elem;
      }
      wild_num--;
    }
    else
      thd->lex->current_select->cur_pos_in_select_list++;
  }
  thd->lex->current_select->cur_pos_in_select_list= UNDEF_POS;
  if (arena)
  {
    /* make * substituting permanent */
    SELECT_LEX *select_lex= thd->lex->current_select;
    select_lex->with_wild= 0;
#ifdef HAVE_valgrind
    if (&select_lex->item_list != &fields)      // Avoid warning
#endif
    /*   
      The assignment below is translated to memcpy() call (at least on some
      platforms). memcpy() expects that source and destination areas do not
      overlap. That problem was detected by valgrind. 
    */
    if (&select_lex->item_list != &fields)
      select_lex->item_list= fields;

    thd->restore_active_arena(arena, &backup);
  }
  DBUG_RETURN(0);
}

/****************************************************************************
** Check that all given fields exists and fill struct with current data
****************************************************************************/

bool setup_fields(THD *thd, Ref_ptr_array ref_pointer_array,
                  List<Item> &fields, enum_mark_columns mark_used_columns,
                  List<Item> *sum_func_list, List<Item> *pre_fix,
                  bool allow_sum_func)
{
  reg2 Item *item;
  enum_mark_columns save_mark_used_columns= thd->mark_used_columns;
  nesting_map save_allow_sum_func= thd->lex->allow_sum_func;
  List_iterator<Item> it(fields);
  bool save_is_item_list_lookup;
  bool make_pre_fix= (pre_fix && (pre_fix->elements == 0));
  DBUG_ENTER("setup_fields");
  DBUG_PRINT("enter", ("ref_pointer_array: %p", ref_pointer_array.array()));

  thd->mark_used_columns= mark_used_columns;
  DBUG_PRINT("info", ("thd->mark_used_columns: %d", thd->mark_used_columns));
  if (allow_sum_func)
    thd->lex->allow_sum_func|=
      (nesting_map)1 << thd->lex->current_select->nest_level;
  thd->where= THD::DEFAULT_WHERE;
  save_is_item_list_lookup= thd->lex->current_select->is_item_list_lookup;
  thd->lex->current_select->is_item_list_lookup= 0;

  /*
    To prevent fail on forward lookup we fill it with zeroes,
    then if we got pointer on zero after find_item_in_list we will know
    that it is forward lookup.

    There is other way to solve problem: fill array with pointers to list,
    but it will be slower.

    TODO: remove it when (if) we made one list for allfields and
    ref_pointer_array
  */
  if (!ref_pointer_array.is_null())
  {
    DBUG_ASSERT(ref_pointer_array.size() >= fields.elements);
    memset(ref_pointer_array.array(), 0, sizeof(Item *) * fields.elements);
  }

  /*
    We call set_entry() there (before fix_fields() of the whole list of field
    items) because:
    1) the list of field items has same order as in the query, and the
       Item_func_get_user_var item may go before the Item_func_set_user_var:
          SELECT @a, @a := 10 FROM t;
    2) The entry->update_query_id value controls constantness of
       Item_func_get_user_var items, so in presence of Item_func_set_user_var
       items we have to refresh their entries before fixing of
       Item_func_get_user_var items.
  */
  List_iterator<Item_func_set_user_var> li(thd->lex->set_var_list);
  Item_func_set_user_var *var;
  while ((var= li++))
    var->set_entry(thd, FALSE);

  Ref_ptr_array ref= ref_pointer_array;
  thd->lex->current_select->cur_pos_in_select_list= 0;
  while ((item= it++))
  {
    if (make_pre_fix)
      pre_fix->push_back(item, thd->stmt_arena->mem_root);

    if ((!item->fixed && item->fix_fields(thd, it.ref())) ||
	(item= *(it.ref()))->check_cols(1))
    {
      thd->lex->current_select->is_item_list_lookup= save_is_item_list_lookup;
      thd->lex->allow_sum_func= save_allow_sum_func;
      thd->mark_used_columns= save_mark_used_columns;
      DBUG_PRINT("info", ("thd->mark_used_columns: %d", thd->mark_used_columns));
      DBUG_RETURN(TRUE); /* purecov: inspected */
    }
    if (!ref.is_null())
    {
      ref[0]= item;
      ref.pop_front();
    }
    /*
      split_sum_func() must be called for Window Function items, see
      Item_window_func::split_sum_func.
    */
    if (sum_func_list &&
         ((item->with_sum_func && item->type() != Item::SUM_FUNC_ITEM) ||
          item->with_window_func))
    {
      item->split_sum_func(thd, ref_pointer_array, *sum_func_list,
                           SPLIT_SUM_SELECT);
    }
    thd->lex->current_select->select_list_tables|= item->used_tables();
    thd->lex->used_tables|= item->used_tables();
    thd->lex->current_select->cur_pos_in_select_list++;
  }
  thd->lex->current_select->is_item_list_lookup= save_is_item_list_lookup;
  thd->lex->current_select->cur_pos_in_select_list= UNDEF_POS;

  thd->lex->allow_sum_func= save_allow_sum_func;
  thd->mark_used_columns= save_mark_used_columns;
  DBUG_PRINT("info", ("thd->mark_used_columns: %d", thd->mark_used_columns));
  DBUG_RETURN(MY_TEST(thd->is_error()));
}


/*
  make list of leaves of join table tree

  SYNOPSIS
    make_leaves_list()
    list    pointer to pointer on list first element
    tables  table list
    full_table_list whether to include tables from mergeable derived table/view.
                    we need them for checks for INSERT/UPDATE statements only.

  RETURN pointer on pointer to next_leaf of last element
*/

void make_leaves_list(THD *thd, List<TABLE_LIST> &list, TABLE_LIST *tables,
                      bool full_table_list, TABLE_LIST *boundary)
 
{
  for (TABLE_LIST *table= tables; table; table= table->next_local)
  {
    if (table == boundary)
      full_table_list= !full_table_list;
    if (full_table_list && table->is_merged_derived())
    {
      SELECT_LEX *select_lex= table->get_single_select();
      /*
        It's safe to use select_lex->leaf_tables because all derived
        tables/views were already prepared and has their leaf_tables
        set properly.
      */
      make_leaves_list(thd, list, select_lex->get_table_list(),
      full_table_list, boundary);
    }
    else
    {
      list.push_back(table, thd->mem_root);
    }
  }
}

/*
  prepare tables

  SYNOPSIS
    setup_tables()
    thd		  Thread handler
    context       name resolution contest to setup table list there
    from_clause   Top-level list of table references in the FROM clause
    tables	  Table list (select_lex->table_list)
    leaves        List of join table leaves list (select_lex->leaf_tables)
    refresh       It is only refresh for subquery
    select_insert It is SELECT ... INSERT command
    full_table_list a parameter to pass to the make_leaves_list function

  NOTE
    Check also that the 'used keys' and 'ignored keys' exists and set up the
    table structure accordingly.
    Create a list of leaf tables. For queries with NATURAL/USING JOINs,
    compute the row types of the top most natural/using join table references
    and link these into a list of table references for name resolution.

    This has to be called for all tables that are used by items, as otherwise
    table->map is not set and all Item_field will be regarded as const items.

  RETURN
    FALSE ok;  In this case *map will includes the chosen index
    TRUE  error
*/

bool setup_tables(THD *thd, Name_resolution_context *context,
                  List<TABLE_LIST> *from_clause, TABLE_LIST *tables,
                  List<TABLE_LIST> &leaves, bool select_insert,
                  bool full_table_list)
{
  uint tablenr= 0;
  List_iterator<TABLE_LIST> ti(leaves);
  TABLE_LIST *table_list;

  DBUG_ENTER("setup_tables");

  DBUG_ASSERT ((select_insert && !tables->next_name_resolution_table) || !tables || 
               (context->table_list && context->first_name_resolution_table));
  /*
    this is used for INSERT ... SELECT.
    For select we setup tables except first (and its underlying tables)
  */
  TABLE_LIST *first_select_table= (select_insert ?
                                   tables->next_local:
                                   0);
  SELECT_LEX *select_lex= select_insert ? &thd->lex->select_lex :
                                          thd->lex->current_select;
  if (select_lex->first_cond_optimization)
  {
    leaves.empty();
    if (select_lex->prep_leaf_list_state != SELECT_LEX::SAVED)
    {
      make_leaves_list(thd, leaves, tables, full_table_list, first_select_table);
      select_lex->prep_leaf_list_state= SELECT_LEX::READY;
      select_lex->leaf_tables_exec.empty();
    }
    else
    {
      List_iterator_fast <TABLE_LIST> ti(select_lex->leaf_tables_prep);
      while ((table_list= ti++))
        leaves.push_back(table_list, thd->mem_root);
    }
      
    while ((table_list= ti++))
    {
      TABLE *table= table_list->table;
      if (table)
        table->pos_in_table_list= table_list;
      if (first_select_table &&
          table_list->top_table() == first_select_table)
      {
        /* new counting for SELECT of INSERT ... SELECT command */
        first_select_table= 0;
        thd->lex->select_lex.insert_tables= tablenr;
        tablenr= 0;
      }
      if(table_list->jtbm_subselect)
      {
        table_list->jtbm_table_no= tablenr;
      }
      else if (table)
      {
        table->pos_in_table_list= table_list;
        setup_table_map(table, table_list, tablenr);

        if (table_list->process_index_hints(table))
          DBUG_RETURN(1);
      }
      tablenr++;
    }
    if (tablenr > MAX_TABLES)
    {
      my_error(ER_TOO_MANY_TABLES,MYF(0), static_cast<int>(MAX_TABLES));
      DBUG_RETURN(1);
    }
  }
  else
  { 
    List_iterator_fast <TABLE_LIST> ti(select_lex->leaf_tables_exec);
    select_lex->leaf_tables.empty();
    while ((table_list= ti++))
    {
      if(table_list->jtbm_subselect)
      {
        table_list->jtbm_table_no= table_list->tablenr_exec;
      }
      else
      {
        table_list->table->tablenr= table_list->tablenr_exec;
        table_list->table->map= table_list->map_exec;
        table_list->table->maybe_null= table_list->maybe_null_exec;
        table_list->table->pos_in_table_list= table_list;
        if (table_list->process_index_hints(table_list->table))
          DBUG_RETURN(1);
      }
      select_lex->leaf_tables.push_back(table_list);
    }
  }    

  for (table_list= tables;
       table_list;
       table_list= table_list->next_local)
  {
    if (table_list->merge_underlying_list)
    {
      DBUG_ASSERT(table_list->is_merged_derived());
      Query_arena *arena, backup;
      arena= thd->activate_stmt_arena_if_needed(&backup);
      bool res;
      res= table_list->setup_underlying(thd);
      if (arena)
        thd->restore_active_arena(arena, &backup);
      if (res)
        DBUG_RETURN(1);
    }

    if (table_list->jtbm_subselect)
    {
      Item *item= table_list->jtbm_subselect->optimizer;
      if (table_list->jtbm_subselect->optimizer->fix_fields(thd, &item))
      {
        my_error(ER_TOO_MANY_TABLES,MYF(0), static_cast<int>(MAX_TABLES)); /* psergey-todo: WHY ER_TOO_MANY_TABLES ???*/
        DBUG_RETURN(1);
      }
      DBUG_ASSERT(item == table_list->jtbm_subselect->optimizer);
    }
  }

  /* Precompute and store the row types of NATURAL/USING joins. */
  if (setup_natural_join_row_types(thd, from_clause, context))
    DBUG_RETURN(1);

  DBUG_RETURN(0);
}


/*
  prepare tables and check access for the view tables

  SYNOPSIS
    setup_tables_and_check_access()
    thd		  Thread handler
    context       name resolution contest to setup table list there
    from_clause   Top-level list of table references in the FROM clause
    tables	  Table list (select_lex->table_list)
    conds	  Condition of current SELECT (can be changed by VIEW)
    leaves        List of join table leaves list (select_lex->leaf_tables)
    refresh       It is onle refresh for subquery
    select_insert It is SELECT ... INSERT command
    want_access   what access is needed
    full_table_list a parameter to pass to the make_leaves_list function

  NOTE
    a wrapper for check_tables that will also check the resulting
    table leaves list for access to all the tables that belong to a view

  RETURN
    FALSE ok;  In this case *map will include the chosen index
    TRUE  error
*/
bool setup_tables_and_check_access(THD *thd, 
                                   Name_resolution_context *context,
                                   List<TABLE_LIST> *from_clause,
                                   TABLE_LIST *tables,
                                   List<TABLE_LIST> &leaves,
                                   bool select_insert,
                                   ulong want_access_first,
                                   ulong want_access,
                                   bool full_table_list)
{
  DBUG_ENTER("setup_tables_and_check_access");

  if (setup_tables(thd, context, from_clause, tables,
                   leaves, select_insert, full_table_list))
    DBUG_RETURN(TRUE);

  List_iterator<TABLE_LIST> ti(leaves);
  TABLE_LIST *table_list;
  ulong access= want_access_first;
  while ((table_list= ti++))
  {
    if (table_list->belong_to_view && !table_list->view && 
        check_single_table_access(thd, access, table_list, FALSE))
    {
      tables->hide_view_error(thd);
      DBUG_RETURN(TRUE);
    }
    access= want_access;
  }
  DBUG_RETURN(FALSE);
}


/*
   Create a key_map from a list of index names

   SYNOPSIS
     get_key_map_from_key_list()
     map		key_map to fill in
     table		Table
     index_list		List of index names

   RETURN
     0	ok;  In this case *map will includes the choosed index
     1	error
*/

bool get_key_map_from_key_list(key_map *map, TABLE *table,
                               List<String> *index_list)
{
  List_iterator_fast<String> it(*index_list);
  String *name;
  uint pos;

  map->clear_all();
  while ((name=it++))
  {
    if (table->s->keynames.type_names == 0 ||
        (pos= find_type(&table->s->keynames, name->ptr(),
                        name->length(), 1)) <=
        0)
    {
      my_error(ER_KEY_DOES_NOT_EXITS, MYF(0), name->c_ptr(),
	       table->pos_in_table_list->alias.str);
      map->set_all();
      return 1;
    }
    map->set_bit(pos-1);
  }
  return 0;
}


/*
  Drops in all fields instead of current '*' field

  SYNOPSIS
    insert_fields()
    thd			Thread handler
    context             Context for name resolution
    db_name		Database name in case of 'database_name.table_name.*'
    table_name		Table name in case of 'table_name.*'
    it			Pointer to '*'
    any_privileges	0 If we should ensure that we have SELECT privileges
		          for all columns
                        1 If any privilege is ok
  RETURN
    0	ok     'it' is updated to point at last inserted
    1	error.  Error message is generated but not sent to client
*/

bool
insert_fields(THD *thd, Name_resolution_context *context, const char *db_name,
	      const char *table_name, List_iterator<Item> *it,
              bool any_privileges)
{
  Field_iterator_table_ref field_iterator;
  bool found;
  char name_buff[SAFE_NAME_LEN+1];
  DBUG_ENTER("insert_fields");
  DBUG_PRINT("arena", ("stmt arena: %p",thd->stmt_arena));

  if (db_name && lower_case_table_names)
  {
    /*
      convert database to lower case for comparison
      We can't do this in Item_field as this would change the
      'name' of the item which may be used in the select list
    */
    strmake_buf(name_buff, db_name);
    my_casedn_str(files_charset_info, name_buff);
    db_name= name_buff;
  }

  found= FALSE;

  /*
    If table names are qualified, then loop over all tables used in the query,
    else treat natural joins as leaves and do not iterate over their underlying
    tables.
  */
  for (TABLE_LIST *tables= (table_name ? context->table_list :
                            context->first_name_resolution_table);
       tables;
       tables= (table_name ? tables->next_local :
                tables->next_name_resolution_table)
       )
  {
    Field *field;
    TABLE *table= tables->table;

    DBUG_ASSERT(tables->is_leaf_for_name_resolution());

    if ((table_name && my_strcasecmp(table_alias_charset, table_name,
                                     tables->alias.str)) ||
        (db_name && strcmp(tables->db.str, db_name)))
      continue;

#ifndef NO_EMBEDDED_ACCESS_CHECKS
    /* 
       Ensure that we have access rights to all fields to be inserted. Under
       some circumstances, this check may be skipped.

       - If any_privileges is true, skip the check.

       - If the SELECT privilege has been found as fulfilled already for both
         the TABLE and TABLE_LIST objects (and both of these exist, of
         course), the check is skipped.

       - If the SELECT privilege has been found fulfilled for the TABLE object
         and the TABLE_LIST represents a derived table other than a view (see
         below), the check is skipped.

       - If the TABLE_LIST object represents a view, we may skip checking if
         the SELECT privilege has been found fulfilled for it, regardless of
         the TABLE object.

       - If there is no TABLE object, the test is skipped if either 
         * the TABLE_LIST does not represent a view, or
         * the SELECT privilege has been found fulfilled.         

       A TABLE_LIST that is not a view may be a subquery, an
       information_schema table, or a nested table reference. See the comment
       for TABLE_LIST.
    */
    if (!((table && tables->is_non_derived() &&
          (table->grant.privilege & SELECT_ACL)) ||
	  ((!tables->is_non_derived() && 
	    (tables->grant.privilege & SELECT_ACL)))) &&
        !any_privileges)
    {
      field_iterator.set(tables);
      if (check_grant_all_columns(thd, SELECT_ACL, &field_iterator))
        DBUG_RETURN(TRUE);
    }
#endif

    /*
      Update the tables used in the query based on the referenced fields. For
      views and natural joins this update is performed inside the loop below.
    */
    if (table)
    {
      thd->lex->used_tables|= table->map;
      thd->lex->current_select->select_list_tables|= table->map;
    }

    /*
      Initialize a generic field iterator for the current table reference.
      Notice that it is guaranteed that this iterator will iterate over the
      fields of a single table reference, because 'tables' is a leaf (for
      name resolution purposes).
    */
    field_iterator.set(tables);

    for (; !field_iterator.end_of_fields(); field_iterator.next())
    {
      /*
        field() is always NULL for views (see, e.g. Field_iterator_view or
        Field_iterator_natural_join).
        But view fields can never be invisible.
      */
      if ((field= field_iterator.field()) && field->invisible != VISIBLE)
        continue;

      Item *item;

      if (!(item= field_iterator.create_item(thd)))
        DBUG_RETURN(TRUE);

      /* cache the table for the Item_fields inserted by expanding stars */
      if (item->type() == Item::FIELD_ITEM && tables->cacheable_table)
        ((Item_field *)item)->cached_table= tables;

      if (!found)
      {
        found= TRUE;
        it->replace(item); /* Replace '*' with the first found item. */
      }
      else
        it->after(item);   /* Add 'item' to the SELECT list. */

#ifndef NO_EMBEDDED_ACCESS_CHECKS
      /*
        Set privilege information for the fields of newly created views.
        We have that (any_priviliges == TRUE) if and only if we are creating
        a view. In the time of view creation we can't use the MERGE algorithm,
        therefore if 'tables' is itself a view, it is represented by a
        temporary table. Thus in this case we can be sure that 'item' is an
        Item_field.
      */
      if (any_privileges && !tables->is_with_table() && !tables->is_derived())
      {
        DBUG_ASSERT((tables->field_translation == NULL && table) ||
                    tables->is_natural_join);
        DBUG_ASSERT(item->type() == Item::FIELD_ITEM);
        Item_field *fld= (Item_field*) item;
        const char *field_table_name= field_iterator.get_table_name();

        if (!tables->schema_table && 
            !(fld->have_privileges=
              (get_column_grant(thd, field_iterator.grant(),
                                field_iterator.get_db_name(),
                                field_table_name, fld->field_name.str) &
               VIEW_ANY_ACL)))
        {
          my_error(ER_TABLEACCESS_DENIED_ERROR, MYF(0), "ANY",
                   thd->security_ctx->priv_user,
                   thd->security_ctx->host_or_ip,
                   field_table_name);
          DBUG_RETURN(TRUE);
        }
      }
#endif

      if ((field= field_iterator.field()))
      {
        /* Mark fields as used to allow storage engine to optimze access */
        bitmap_set_bit(field->table->read_set, field->field_index);
        /*
          Mark virtual fields for write and others that the virtual fields
          depend on for read.
        */
        if (field->vcol_info)
          field->table->mark_virtual_col(field);
        if (table)
        {
          table->covering_keys.intersect(field->part_of_key);
        }
        if (tables->is_natural_join)
        {
          TABLE *field_table;
          /*
            In this case we are sure that the column ref will not be created
            because it was already created and stored with the natural join.
          */
          Natural_join_column *nj_col;
          if (!(nj_col= field_iterator.get_natural_column_ref()))
            DBUG_RETURN(TRUE);
          DBUG_ASSERT(nj_col->table_field);
          field_table= nj_col->table_ref->table;
          if (field_table)
          {
            thd->lex->used_tables|= field_table->map;
            thd->lex->current_select->select_list_tables|=
              field_table->map;
            field_table->covering_keys.intersect(field->part_of_key);
            field_table->used_fields++;
          }
        }
      }
      else
        thd->lex->used_tables|= item->used_tables();
      thd->lex->current_select->cur_pos_in_select_list++;
    }
    /*
      In case of stored tables, all fields are considered as used,
      while in the case of views, the fields considered as used are the
      ones marked in setup_tables during fix_fields of view columns.
      For NATURAL joins, used_tables is updated in the IF above.
    */
    if (table)
      table->used_fields= table->s->fields;
  }
  if (found)
    DBUG_RETURN(FALSE);

  /*
    TODO: in the case when we skipped all columns because there was a
    qualified '*', and all columns were coalesced, we have to give a more
    meaningful message than ER_BAD_TABLE_ERROR.
  */
  if (!table_name)
    my_error(ER_NO_TABLES_USED, MYF(0));
  else if (!db_name && !thd->db.str)
    my_error(ER_NO_DB_ERROR, MYF(0));
  else
  {
    char name[FN_REFLEN];
    my_snprintf(name, sizeof(name), "%s.%s",
                db_name ? db_name : thd->get_db(), table_name);
    my_error(ER_BAD_TABLE_ERROR, MYF(0), name);
  }

  DBUG_RETURN(TRUE);
}


/**
  Wrap Item_ident

  @param thd             thread handle
  @param conds           pointer to the condition which should be wrapped
*/

void wrap_ident(THD *thd, Item **conds)
{
  Item_direct_ref_to_ident *wrapper;
  DBUG_ASSERT((*conds)->type() == Item::FIELD_ITEM || (*conds)->type() == Item::REF_ITEM);
  Query_arena *arena, backup;
  arena= thd->activate_stmt_arena_if_needed(&backup);
  if ((wrapper= new (thd->mem_root) Item_direct_ref_to_ident(thd, (Item_ident *) (*conds))))
    (*conds)= (Item*) wrapper;
  if (arena)
    thd->restore_active_arena(arena, &backup);
}

/**
  Prepare ON expression

  @param thd             Thread handle
  @param table           Pointer to table list
  @param is_update       Update flag

  @retval TRUE error.
  @retval FALSE OK.
*/

bool setup_on_expr(THD *thd, TABLE_LIST *table, bool is_update)
{
  uchar buff[STACK_BUFF_ALLOC];			// Max argument in function
  if (check_stack_overrun(thd, STACK_MIN_SIZE, buff))
    return TRUE;				// Fatal error flag is set!
  for(; table; table= table->next_local)
  {
    TABLE_LIST *embedded; /* The table at the current level of nesting. */
    TABLE_LIST *embedding= table; /* The parent nested table reference. */
    do
    {
      embedded= embedding;
      if (embedded->on_expr)
      {
        thd->where="on clause";
        embedded->on_expr->mark_as_condition_AND_part(embedded);
        if ((!embedded->on_expr->fixed &&
             embedded->on_expr->fix_fields(thd, &embedded->on_expr)) ||
            embedded->on_expr->check_cols(1))
          return TRUE;
      }
      /*
        If it's a semi-join nest, fix its "left expression", as it is used by
        the SJ-Materialization
      */
      if (embedded->sj_subq_pred)
      {
        Item **left_expr= &embedded->sj_subq_pred->left_expr;
        if (!(*left_expr)->fixed && (*left_expr)->fix_fields(thd, left_expr))
          return TRUE;
      }

      embedding= embedded->embedding;
    }
    while (embedding &&
           embedding->nested_join->join_list.head() == embedded);

    if (table->is_merged_derived())
    {
      SELECT_LEX *select_lex= table->get_single_select();
      setup_on_expr(thd, select_lex->get_table_list(), is_update);
    }

    /* process CHECK OPTION */
    if (is_update)
    {
      TABLE_LIST *view= table->top_table();
      if (view->effective_with_check)
      {
        if (view->prepare_check_option(thd))
          return TRUE;
        thd->change_item_tree(&table->check_option, view->check_option);
      }
    }
  }
  return FALSE;
}

/*
  Fix all conditions and outer join expressions.

  SYNOPSIS
    setup_conds()
    thd     thread handler
    tables  list of tables for name resolving (select_lex->table_list)
    leaves  list of leaves of join table tree (select_lex->leaf_tables)
    conds   WHERE clause

  DESCRIPTION
    TODO

  RETURN
    TRUE  if some error occurred (e.g. out of memory)
    FALSE if all is OK
*/

int setup_conds(THD *thd, TABLE_LIST *tables, List<TABLE_LIST> &leaves,
                COND **conds)
{
  SELECT_LEX *select_lex= thd->lex->current_select;
  TABLE_LIST *table= NULL;	// For HP compilers
  /*
    it_is_update set to TRUE when tables of primary SELECT_LEX (SELECT_LEX
    which belong to LEX, i.e. most up SELECT) will be updated by
    INSERT/UPDATE/LOAD
    NOTE: using this condition helps to prevent call of prepare_check_option()
    from subquery of VIEW, because tables of subquery belongs to VIEW
    (see condition before prepare_check_option() call)
  */
  bool it_is_update= (select_lex == &thd->lex->select_lex) &&
    thd->lex->which_check_option_applicable();
  bool save_is_item_list_lookup= select_lex->is_item_list_lookup;
  TABLE_LIST *derived= select_lex->master_unit()->derived;
  DBUG_ENTER("setup_conds");

  select_lex->is_item_list_lookup= 0;

  thd->mark_used_columns= MARK_COLUMNS_READ;
  DBUG_PRINT("info", ("thd->mark_used_columns: %d", thd->mark_used_columns));
  select_lex->cond_count= 0;
  select_lex->between_count= 0;
  select_lex->max_equal_elems= 0;

  for (table= tables; table; table= table->next_local)
  {
    if (select_lex == &thd->lex->select_lex &&
        select_lex->first_cond_optimization &&
        table->merged_for_insert &&
        table->prepare_where(thd, conds, FALSE))
      goto err_no_arena;
  }

  if (*conds)
  {
    thd->where="where clause";
    DBUG_EXECUTE("where",
                 print_where(*conds,
                             "WHERE in setup_conds",
                             QT_ORDINARY););
    /*
      Wrap alone field in WHERE clause in case it will be outer field of subquery
      which need persistent pointer on it, but conds could be changed by optimizer
    */
    if ((*conds)->type() == Item::FIELD_ITEM && !derived)
      wrap_ident(thd, conds);
    (*conds)->mark_as_condition_AND_part(NO_JOIN_NEST);
    if ((!(*conds)->fixed && (*conds)->fix_fields(thd, conds)) ||
	(*conds)->check_cols(1))
      goto err_no_arena;
  }

  /*
    Apply fix_fields() to all ON clauses at all levels of nesting,
    including the ones inside view definitions.
  */
  if (setup_on_expr(thd, tables, it_is_update))
    goto err_no_arena;

  if (!thd->stmt_arena->is_conventional())
  {
    /*
      We are in prepared statement preparation code => we should store
      WHERE clause changing for next executions.

      We do this ON -> WHERE transformation only once per PS/SP statement.
    */
    select_lex->where= *conds;
  }
  thd->lex->current_select->is_item_list_lookup= save_is_item_list_lookup;
  DBUG_RETURN(MY_TEST(thd->is_error()));

err_no_arena:
  select_lex->is_item_list_lookup= save_is_item_list_lookup;
  DBUG_RETURN(1);
}


/******************************************************************************
** Fill a record with data (for INSERT or UPDATE)
** Returns : 1 if some field has wrong type
******************************************************************************/


/**
  Fill the fields of a table with the values of an Item list

  @param thd           thread handler
  @param table_arg     the table that is being modified
  @param fields        Item_fields list to be filled
  @param values        values to fill with
  @param ignore_errors TRUE if we should ignore errors
  @param update        TRUE if update query

  @details
    fill_record() may set table->auto_increment_field_not_null and a
    caller should make sure that it is reset after their last call to this
    function.
    default functions are executed for inserts.
    virtual fields are always updated

  @return Status
  @retval true An error occurred.
  @retval false OK.
*/

bool
fill_record(THD *thd, TABLE *table_arg, List<Item> &fields, List<Item> &values,
            bool ignore_errors, bool update)
{
  List_iterator_fast<Item> f(fields),v(values);
  Item *value, *fld;
  Item_field *field;
  bool only_unvers_fields= update && table_arg->versioned();
  bool save_abort_on_warning= thd->abort_on_warning;
  bool save_no_errors= thd->no_errors;
  DBUG_ENTER("fill_record");

  thd->no_errors= ignore_errors;
  /*
    Reset the table->auto_increment_field_not_null as it is valid for
    only one row.
  */
  if (fields.elements)
  {
    /*
      On INSERT or UPDATE fields are checked to be from the same table,
      thus we safely can take table from the first field.
    */
    fld= (Item_field*)f++;
    field= fld->field_for_view_update();
    DBUG_ASSERT(field);
    DBUG_ASSERT(field->field->table == table_arg);
    table_arg->auto_increment_field_not_null= FALSE;
    f.rewind();
  }

  while ((fld= f++))
  {
    if (!(field= fld->field_for_view_update()))
    {
      my_error(ER_NONUPDATEABLE_COLUMN, MYF(0), fld->name.str);
      goto err;
    }
    value=v++;
    DBUG_ASSERT(value);
    Field *rfield= field->field;
    TABLE* table= rfield->table;
    if (table->next_number_field &&
        rfield->field_index ==  table->next_number_field->field_index)
      table->auto_increment_field_not_null= TRUE;
    Item::Type type= value->type();
    bool vers_sys_field= table->versioned() && rfield->vers_sys_field();
    if ((rfield->vcol_info || vers_sys_field) &&
        type != Item::DEFAULT_VALUE_ITEM &&
        type != Item::NULL_ITEM &&
        table->s->table_category != TABLE_CATEGORY_TEMPORARY)
    {
      push_warning_printf(thd, Sql_condition::WARN_LEVEL_WARN,
                          ER_WARNING_NON_DEFAULT_VALUE_FOR_GENERATED_COLUMN,
                          ER_THD(thd, ER_WARNING_NON_DEFAULT_VALUE_FOR_GENERATED_COLUMN),
                          rfield->field_name.str, table->s->table_name.str);
      if (vers_sys_field)
        continue;
    }
    if (only_unvers_fields && !rfield->vers_update_unversioned())
      only_unvers_fields= false;

    if (rfield->stored_in_db() &&
        (value->save_in_field(rfield, 0)) < 0 && !ignore_errors)
    {
      my_message(ER_UNKNOWN_ERROR, ER_THD(thd, ER_UNKNOWN_ERROR), MYF(0));
      goto err;
    }
    rfield->set_explicit_default(value);
  }

  if (!update && table_arg->default_field &&
      table_arg->update_default_fields(0, ignore_errors))
    goto err;
  /* Update virtual fields */
  if (table_arg->vfield &&
      table_arg->update_virtual_fields(table_arg->file, VCOL_UPDATE_FOR_WRITE))
    goto err;
  if (table_arg->versioned() && !only_unvers_fields)
    table_arg->vers_update_fields();
  thd->abort_on_warning= save_abort_on_warning;
  thd->no_errors=        save_no_errors;
  DBUG_RETURN(thd->is_error());
err:
  DBUG_PRINT("error",("got error"));
  thd->abort_on_warning= save_abort_on_warning;
  thd->no_errors=        save_no_errors;
  if (fields.elements)
    table_arg->auto_increment_field_not_null= FALSE;
  DBUG_RETURN(TRUE);
}


/**
  Prepare Item_field's for fill_record_n_invoke_before_triggers()

  This means redirecting from table->field to
  table->field_to_fill(), if needed.
*/
void switch_to_nullable_trigger_fields(List<Item> &items, TABLE *table)
{
  Field** field= table->field_to_fill();

 /* True if we have NOT NULL fields and BEFORE triggers */
  if (field != table->field)
  {
    List_iterator_fast<Item> it(items);
    Item *item;

    while ((item= it++))
      item->walk(&Item::switch_to_nullable_fields_processor, 1, field);
    table->triggers->reset_extra_null_bitmap();
  }
}


/**
  Prepare Virtual fields and field with default expressions to use
  trigger fields

  This means redirecting from table->field to
  table->field_to_fill(), if needed.
*/

void switch_defaults_to_nullable_trigger_fields(TABLE *table)
{
  if (!table->default_field)
    return; // no defaults

  Field **trigger_field= table->field_to_fill();

 /* True if we have NOT NULL fields and BEFORE triggers */
  if (*trigger_field != *table->field)
  {
    for (Field **field_ptr= table->default_field; *field_ptr ; field_ptr++)
    {
      Field *field= (*field_ptr);
      field->default_value->expr->walk(&Item::switch_to_nullable_fields_processor, 1, trigger_field);
      *field_ptr= (trigger_field[field->field_index]);
    }
  }
}


/**
  Test NOT NULL constraint after BEFORE triggers
*/
static bool not_null_fields_have_null_values(TABLE *table)
{
  Field **orig_field= table->field;
  Field **filled_field= table->field_to_fill();

  if (filled_field != orig_field)
  {
    THD *thd=table->in_use;
    for (uint i=0; i < table->s->fields; i++)
    {
      Field *of= orig_field[i];
      Field *ff= filled_field[i];
      if (ff != of)
      {
        // copy after-update flags to of, copy before-update flags to ff
        swap_variables(uint32, of->flags, ff->flags);
        if (ff->is_real_null())
        {
          ff->set_notnull(); // for next row WHERE condition in UPDATE
          if (convert_null_to_field_value_or_error(of) || thd->is_error())
            return true;
        }
      }
    }
  }

  return false;
}

/**
  Fill fields in list with values from the list of items and invoke
  before triggers.

  @param thd           thread context
  @param table         the table that is being modified
  @param fields        Item_fields list to be filled
  @param values        values to fill with
  @param ignore_errors TRUE if we should ignore errors
  @param event         event type for triggers to be invoked

  @detail
    This function assumes that fields which values will be set and triggers
    to be invoked belong to the same table, and that TABLE::record[0] and
    record[1] buffers correspond to new and old versions of row respectively.

  @return Status
  @retval true An error occurred.
  @retval false OK.
*/

bool
fill_record_n_invoke_before_triggers(THD *thd, TABLE *table,
                                     List<Item> &fields,
                                     List<Item> &values, bool ignore_errors,
                                     enum trg_event_type event)
{
  int result;
  Table_triggers_list *triggers= table->triggers;

  result= fill_record(thd, table, fields, values, ignore_errors,
                      event == TRG_EVENT_UPDATE);

  if (!result && triggers)
  {
    if (triggers->process_triggers(thd, event, TRG_ACTION_BEFORE,
                                    TRUE) ||
        not_null_fields_have_null_values(table))
      return TRUE;

    /*
      Re-calculate virtual fields to cater for cases when base columns are
      updated by the triggers.
    */
    if (table->vfield && fields.elements)
    {
      Item *fld= (Item_field*) fields.head();
      Item_field *item_field= fld->field_for_view_update();
      if (item_field)
      {
        DBUG_ASSERT(table == item_field->field->table);
        result|= table->update_virtual_fields(table->file,
                                              VCOL_UPDATE_FOR_WRITE);
      }
    }
  }
  return result;
}


/**
  Fill the field buffer of a table with the values of an Item list
  All fields are given a value

  @param thd           thread handler
  @param table_arg     the table that is being modified
  @param ptr           pointer on pointer to record of fields
  @param values        values to fill with
  @param ignore_errors TRUE if we should ignore errors
  @param use_value     forces usage of value of the items instead of result

  @details
    fill_record() may set table->auto_increment_field_not_null and a
    caller should make sure that it is reset after their last call to this
    function.

  @return Status
  @retval true An error occurred.
  @retval false OK.
*/

bool
fill_record(THD *thd, TABLE *table, Field **ptr, List<Item> &values,
            bool ignore_errors, bool use_value)
{
  List_iterator_fast<Item> v(values);
  List<TABLE> tbl_list;
  bool all_fields_have_values= true;
  Item *value;
  Field *field;
  bool abort_on_warning_saved= thd->abort_on_warning;
  uint autoinc_index= table->next_number_field
                        ? table->next_number_field->field_index
                        : ~0U;
  DBUG_ENTER("fill_record");
  if (!*ptr)
  {
    /* No fields to update, quite strange!*/
    DBUG_RETURN(0);
  }

  /*
    On INSERT or UPDATE fields are checked to be from the same table,
    thus we safely can take table from the first field.
  */
  DBUG_ASSERT((*ptr)->table == table);

  /*
    Reset the table->auto_increment_field_not_null as it is valid for
    only one row.
  */
  table->auto_increment_field_not_null= FALSE;
  while ((field = *ptr++) && ! thd->is_error())
  {
    /* Ensure that all fields are from the same table */
    DBUG_ASSERT(field->table == table);

    if (field->invisible)
    {
      all_fields_have_values= false;
      continue;
    }
    else
      value=v++;

    bool vers_sys_field= table->versioned() && field->vers_sys_field();

    if (field->field_index == autoinc_index)
      table->auto_increment_field_not_null= TRUE;
    if (field->vcol_info || (vers_sys_field && !ignore_errors))
    {
      Item::Type type= value->type();
      if (type != Item::DEFAULT_VALUE_ITEM &&
          type != Item::NULL_ITEM &&
          table->s->table_category != TABLE_CATEGORY_TEMPORARY)
      {
        push_warning_printf(thd, Sql_condition::WARN_LEVEL_WARN,
                            ER_WARNING_NON_DEFAULT_VALUE_FOR_GENERATED_COLUMN,
                            ER_THD(thd, ER_WARNING_NON_DEFAULT_VALUE_FOR_GENERATED_COLUMN),
                            field->field_name.str, table->s->table_name.str);
        if (vers_sys_field)
          continue;
      }
    }

    if (use_value)
      value->save_val(field);
    else
      if (value->save_in_field(field, 0) < 0)
        goto err;
    all_fields_have_values &= field->set_explicit_default(value);
  }
  if (!all_fields_have_values && table->default_field &&
      table->update_default_fields(0, ignore_errors))
    goto err;
  /* Update virtual fields */
  thd->abort_on_warning= FALSE;
  if (table->vfield &&
      table->update_virtual_fields(table->file, VCOL_UPDATE_FOR_WRITE))
    goto err;
  if (table->versioned())
    table->vers_update_fields();
  thd->abort_on_warning= abort_on_warning_saved;
  DBUG_RETURN(thd->is_error());

err:
  thd->abort_on_warning= abort_on_warning_saved;
  table->auto_increment_field_not_null= FALSE;
  DBUG_RETURN(TRUE);
}


/*
  Fill fields in an array with values from the list of items and invoke
  before triggers.

  @param thd           thread context
  @param table         the table that is being modified
  @param ptr        the fields to be filled
  @param values        values to fill with
  @param ignore_errors TRUE if we should ignore errors
  @param event         event type for triggers to be invoked

  @detail
    This function assumes that fields which values will be set and triggers
    to be invoked belong to the same table, and that TABLE::record[0] and
    record[1] buffers correspond to new and old versions of row respectively.

  @return Status
  @retval true An error occurred.
  @retval false OK.
*/

bool
fill_record_n_invoke_before_triggers(THD *thd, TABLE *table, Field **ptr,
                                     List<Item> &values, bool ignore_errors,
                                     enum trg_event_type event)
{
  bool result;
  Table_triggers_list *triggers= table->triggers;

  result= fill_record(thd, table, ptr, values, ignore_errors, FALSE);

  if (!result && triggers && *ptr)
    result= triggers->process_triggers(thd, event, TRG_ACTION_BEFORE, TRUE) ||
            not_null_fields_have_null_values(table);
  /*
    Re-calculate virtual fields to cater for cases when base columns are
    updated by the triggers.
  */
  if (!result && triggers && *ptr)
  {
    DBUG_ASSERT(table == (*ptr)->table);
    if (table->vfield)
      result= table->update_virtual_fields(table->file, VCOL_UPDATE_FOR_WRITE);
  }
  return result;

}


my_bool mysql_rm_tmp_tables(void)
{
  uint i, idx;
  char	filePath[FN_REFLEN], *tmpdir, filePathCopy[FN_REFLEN];
  MY_DIR *dirp;
  FILEINFO *file;
  TABLE_SHARE share;
  THD *thd;
  DBUG_ENTER("mysql_rm_tmp_tables");

  if (!(thd= new THD(0)))
    DBUG_RETURN(1);
  thd->thread_stack= (char*) &thd;
  thd->store_globals();

  for (i=0; i<=mysql_tmpdir_list.max; i++)
  {
    tmpdir=mysql_tmpdir_list.list[i];
    /* See if the directory exists */
    if (!(dirp = my_dir(tmpdir,MYF(MY_WME | MY_DONT_SORT))))
      continue;

    /* Remove all SQLxxx tables from directory */

    for (idx=0 ; idx < (uint) dirp->number_of_files ; idx++)
    {
      file=dirp->dir_entry+idx;

      if (!memcmp(file->name, tmp_file_prefix,
                  tmp_file_prefix_length))
      {
        char *ext= fn_ext(file->name);
        size_t ext_len= strlen(ext);
        size_t filePath_len= my_snprintf(filePath, sizeof(filePath),
                                       "%s%c%s", tmpdir, FN_LIBCHAR,
                                       file->name);
        if (!strcmp(reg_ext, ext))
        {
          handler *handler_file= 0;
          /* We should cut file extention before deleting of table */
          memcpy(filePathCopy, filePath, filePath_len - ext_len);
          filePathCopy[filePath_len - ext_len]= 0;
          init_tmp_table_share(thd, &share, "", 0, "", filePathCopy);
          if (!open_table_def(thd, &share) &&
              ((handler_file= get_new_handler(&share, thd->mem_root,
                                              share.db_type()))))
          {
            handler_file->ha_delete_table(filePathCopy);
            delete handler_file;
          }
          free_table_share(&share);
        }
        /*
          File can be already deleted by tmp_table.file->delete_table().
          So we hide error messages which happnes during deleting of these
          files(MYF(0)).
        */
        (void) mysql_file_delete(key_file_misc, filePath, MYF(0));
      }
    }
    my_dirend(dirp);
  }
  delete thd;
  DBUG_RETURN(0);
}


/*****************************************************************************
	unireg support functions
*****************************************************************************/

int setup_ftfuncs(SELECT_LEX *select_lex)
{
  List_iterator<Item_func_match> li(*(select_lex->ftfunc_list)),
                                 lj(*(select_lex->ftfunc_list));
  Item_func_match *ftf, *ftf2;

  while ((ftf=li++))
  {
    if (ftf->fix_index())
      return 1;
    lj.rewind();
    while ((ftf2=lj++) != ftf)
    {
      if (ftf->eq(ftf2,1) && !ftf2->master)
        ftf2->master=ftf;
    }
  }

  return 0;
}


int init_ftfuncs(THD *thd, SELECT_LEX *select_lex, bool no_order)
{
  if (select_lex->ftfunc_list->elements)
  {
    List_iterator<Item_func_match> li(*(select_lex->ftfunc_list));
    Item_func_match *ifm;

    while ((ifm=li++))
<<<<<<< HEAD
      if (ifm->init_search(thd, no_order))
        return 1;
=======
      if (unlikely(!ifm->fixed))
        /*
          it mean that clause where was FT function was removed, so we have
          to remove the function from the list.
        */
        li.remove();
      else
        ifm->init_search(thd, no_order);
>>>>>>> 5559905d
  }
  return 0;
}


bool is_equal(const LEX_CSTRING *a, const LEX_CSTRING *b)
{
  return a->length == b->length && !strncmp(a->str, b->str, a->length);
}

/*
  Open and lock system tables for read.

  SYNOPSIS
    open_system_tables_for_read()
      thd         Thread context.
      table_list  List of tables to open.
      backup      Pointer to Open_tables_state instance where
                  information about currently open tables will be
                  saved, and from which will be restored when we will
                  end work with system tables.

  NOTES
    Thanks to restrictions which we put on opening and locking of
    system tables for writing, we can open and lock them for reading
    even when we already have some other tables open and locked.  One
    must call close_system_tables() to close systems tables opened
    with this call.

  NOTES
   In some situations we  use this function to open system tables for
   writing. It happens, for examples, with statistical tables when
   they are updated by an ANALYZE command. In these cases we should
   guarantee that system tables will not be deadlocked.

  RETURN
    FALSE   Success
    TRUE    Error
*/

bool
open_system_tables_for_read(THD *thd, TABLE_LIST *table_list,
                            Open_tables_backup *backup)
{
  Query_tables_list query_tables_list_backup;
  LEX *lex= thd->lex;

  DBUG_ENTER("open_system_tables_for_read");

  /*
    Besides using new Open_tables_state for opening system tables,
    we also have to backup and reset/and then restore part of LEX
    which is accessed by open_tables() in order to determine if
    prelocking is needed and what tables should be added for it.
    close_system_tables() doesn't require such treatment.
  */
  lex->reset_n_backup_query_tables_list(&query_tables_list_backup);
  thd->reset_n_backup_open_tables_state(backup);
  thd->lex->sql_command= SQLCOM_SELECT;

  if (open_and_lock_tables(thd, table_list, FALSE,
                           MYSQL_OPEN_IGNORE_FLUSH |
                           MYSQL_LOCK_IGNORE_TIMEOUT))
  {
    lex->restore_backup_query_tables_list(&query_tables_list_backup);
    thd->restore_backup_open_tables_state(backup);
    DBUG_RETURN(TRUE);
  }

  for (TABLE_LIST *tables= table_list; tables; tables= tables->next_global)
  {
    DBUG_ASSERT(tables->table->s->table_category == TABLE_CATEGORY_SYSTEM);
    tables->table->use_all_columns();
  }
  lex->restore_backup_query_tables_list(&query_tables_list_backup);

  DBUG_RETURN(FALSE);
}


/*
  Close system tables, opened with open_system_tables_for_read().

  SYNOPSIS
    close_system_tables()
      thd     Thread context
      backup  Pointer to Open_tables_backup instance which holds
              information about tables which were open before we
              decided to access system tables.
*/

void
close_system_tables(THD *thd, Open_tables_backup *backup)
{
  close_thread_tables(thd);
  thd->restore_backup_open_tables_state(backup);
}


/**
  A helper function to close a mysql.* table opened
  in an auxiliary THD during bootstrap or in the main
  connection, when we know that there are no locks
  held by the connection due to a preceding implicit
  commit.

  We need this function since we'd like to not
  just close the system table, but also release
  the metadata lock on it.

  Note, that in LOCK TABLES mode this function
  does not release the metadata lock. But in this
  mode the table can be opened only if it is locked
  explicitly with LOCK TABLES.
*/

void
close_mysql_tables(THD *thd)
{
  if (! thd->in_sub_stmt)
    trans_commit_stmt(thd);
  close_thread_tables(thd);
  thd->mdl_context.release_transactional_locks();
}

/*
  Open and lock one system table for update.

  SYNOPSIS
    open_system_table_for_update()
      thd        Thread context.
      one_table  Table to open.

  NOTES
    Table opened with this call should closed using close_thread_tables().

  RETURN
    0	Error
    #	Pointer to TABLE object of system table
*/

TABLE *
open_system_table_for_update(THD *thd, TABLE_LIST *one_table)
{
  DBUG_ENTER("open_system_table_for_update");

  TABLE *table= open_ltable(thd, one_table, one_table->lock_type,
                            MYSQL_LOCK_IGNORE_TIMEOUT);
  if (table)
  {
    DBUG_ASSERT(table->s->table_category == TABLE_CATEGORY_SYSTEM);
    table->use_all_columns();
  }

  DBUG_RETURN(table);
}

/**
  Open a log table.
  Opening such tables is performed internally in the server
  implementation, and is a 'nested' open, since some tables
  might be already opened by the current thread.
  The thread context before this call is saved, and is restored
  when calling close_log_table().
  @param thd The current thread
  @param one_table Log table to open
  @param backup [out] Temporary storage used to save the thread context
*/
TABLE *
open_log_table(THD *thd, TABLE_LIST *one_table, Open_tables_backup *backup)
{
  uint flags= ( MYSQL_OPEN_IGNORE_GLOBAL_READ_LOCK |
                MYSQL_LOCK_IGNORE_GLOBAL_READ_ONLY |
                MYSQL_OPEN_IGNORE_FLUSH |
                MYSQL_LOCK_IGNORE_TIMEOUT |
                MYSQL_LOCK_LOG_TABLE);
  TABLE *table;
  /* Save value that is changed in mysql_lock_tables() */
  ulonglong save_utime_after_lock= thd->utime_after_lock;
  DBUG_ENTER("open_log_table");

  thd->reset_n_backup_open_tables_state(backup);

  if ((table= open_ltable(thd, one_table, one_table->lock_type, flags)))
  {
    if (table->s->table_category == TABLE_CATEGORY_LOG)
    {
      /* Make sure all columns get assigned to a default value */
      table->use_all_columns();
      DBUG_ASSERT(table->s->no_replicate);
    }
    else
    {
      my_error(ER_NOT_LOG_TABLE, MYF(0), table->s->db.str, table->s->table_name.str);
      int error= 0;
      if (table->current_lock != F_UNLCK)
      {
        table->current_lock= F_UNLCK;
        error= table->file->ha_external_lock(thd, F_UNLCK);
      }
      if (error)
        table->file->print_error(error, MYF(0));
      else
      {
        tc_release_table(table);
        thd->reset_open_tables_state(thd);
        thd->restore_backup_open_tables_state(backup);
        table= NULL;
      }
    }
  }
  else
    thd->restore_backup_open_tables_state(backup);

  thd->utime_after_lock= save_utime_after_lock;
  DBUG_RETURN(table);
}

/**
  Close a log table.
  The last table opened by open_log_table()
  is closed, then the thread context is restored.
  @param thd The current thread
  @param backup [in] the context to restore.
*/
void close_log_table(THD *thd, Open_tables_backup *backup)
{
  close_system_tables(thd, backup);
}


/**
  @brief
  Remove 'fixed' flag from items in a list

  @param items list of items to un-fix

  @details
  This function sets to 0 the 'fixed' flag for items in the 'items' list.
  It's needed to force correct marking of views' fields for INSERT/UPDATE
  statements.
*/

void unfix_fields(List<Item> &fields)
{
  List_iterator<Item> li(fields);
  Item *item;
  while ((item= li++))
    item->fixed= 0;
}


/**
  Check result of dynamic column function and issue error if it is needed

  @param rc              The result code of dynamic column function

  @return the result code which was get as an argument\
*/

int dynamic_column_error_message(enum_dyncol_func_result rc)
{
  switch (rc) {
  case ER_DYNCOL_YES:
  case ER_DYNCOL_OK:
  case ER_DYNCOL_TRUNCATED:
    break; // it is not an error
  case ER_DYNCOL_FORMAT:
    my_error(ER_DYN_COL_WRONG_FORMAT, MYF(0));
    break;
  case ER_DYNCOL_LIMIT:
    my_error(ER_DYN_COL_IMPLEMENTATION_LIMIT, MYF(0));
    break;
  case ER_DYNCOL_RESOURCE:
    my_error(ER_OUT_OF_RESOURCES, MYF(0));
    break;
  case ER_DYNCOL_DATA:
    my_error(ER_DYN_COL_DATA, MYF(0));
    break;
  case ER_DYNCOL_UNKNOWN_CHARSET:
    my_error(ER_DYN_COL_WRONG_CHARSET, MYF(0));
    break;
  }
  return rc;
}

/**
  @} (end of group Data_Dictionary)
*/<|MERGE_RESOLUTION|>--- conflicted
+++ resolved
@@ -8598,19 +8598,14 @@
     Item_func_match *ifm;
 
     while ((ifm=li++))
-<<<<<<< HEAD
-      if (ifm->init_search(thd, no_order))
-        return 1;
-=======
       if (unlikely(!ifm->fixed))
         /*
           it mean that clause where was FT function was removed, so we have
           to remove the function from the list.
         */
         li.remove();
-      else
-        ifm->init_search(thd, no_order);
->>>>>>> 5559905d
+      else if (ifm->init_search(thd, no_order))
+	return 1;
   }
   return 0;
 }

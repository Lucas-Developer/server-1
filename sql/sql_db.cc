/* Copyright (C) 2000 MySQL AB & MySQL Finland AB & TCX DataKonsult AB

   This program is free software; you can redistribute it and/or modify
   it under the terms of the GNU General Public License as published by
   the Free Software Foundation; either version 2 of the License, or
   (at your option) any later version.

   This program is distributed in the hope that it will be useful,
   but WITHOUT ANY WARRANTY; without even the implied warranty of
   MERCHANTABILITY or FITNESS FOR A PARTICULAR PURPOSE.  See the
   GNU General Public License for more details.

   You should have received a copy of the GNU General Public License
   along with this program; if not, write to the Free Software
   Foundation, Inc., 59 Temple Place, Suite 330, Boston, MA  02111-1307  USA */


/* create and drop of databases */

#include "mysql_priv.h"
#include "sql_acl.h"
#include <my_dir.h>
#include <m_ctype.h>
#ifdef __WIN__
#include <direct.h>
#endif

static long mysql_rm_known_files(THD *thd, MY_DIR *dirp,
				 const char *db, const char *path,
				 uint level);

/* db-name is already validated when we come here */

int mysql_create_db(THD *thd, char *db, uint create_options, bool silent)
{
  char	 path[FN_REFLEN+16];
  MY_DIR *dirp;
  long result=1;
  int error = 0;
  DBUG_ENTER("mysql_create_db");

  VOID(pthread_mutex_lock(&LOCK_mysql_create_db));

  // do not create database if another thread is holding read lock
  if (wait_if_global_read_lock(thd,0))
  {
    error= -1;
    goto exit2;
  }

  /* Check directory */
  (void)sprintf(path,"%s/%s", mysql_data_home, db);
  unpack_dirname(path,path);			// Convert if not unix
  if ((dirp = my_dir(path,MYF(MY_DONT_SORT))))
  {
    my_dirend(dirp);
    if (!(create_options & HA_LEX_CREATE_IF_NOT_EXISTS))
    {
      my_error(ER_DB_CREATE_EXISTS,MYF(0),db);
      error = -1;
      goto exit;
    }
    result = 0;
  }
  else
  {
    strend(path)[-1]=0;				// Remove last '/' from path
    if (my_mkdir(path,0777,MYF(0)) < 0)
    {
      my_error(ER_CANT_CREATE_DB,MYF(0),db,my_errno);
      error = -1;
      goto exit;
    }
  }

  if (!silent)
  {
    if (!thd->query)
    {
      /* The client used the old obsolete mysql_create_db() call */
      thd->query = path;
      thd->query_length = (uint) (strxmov(path,"create database `", db, "`",
					  NullS) - path);
    }
    {
      mysql_update_log.write(thd,thd->query, thd->query_length);
      if (mysql_bin_log.is_open())
      {
	Query_log_event qinfo(thd, thd->query, thd->query_length, 0);
	mysql_bin_log.write(&qinfo);
      }
    }
    if (thd->query == path)
    {
      thd->query = 0; // just in case
      thd->query_length = 0;
    }
    send_ok(&thd->net, result);
  }

exit:
  start_waiting_global_read_lock(thd);
exit2:
  VOID(pthread_mutex_unlock(&LOCK_mysql_create_db));
  DBUG_RETURN(error);
}

const char *del_exts[]= {".frm", ".BAK", ".TMD", NullS};
static TYPELIB deletable_extentions=
{array_elements(del_exts)-1,"del_exts", del_exts};

const char *known_exts[]=
{".ISM",".ISD",".ISM",".MRG",".MYI",".MYD",".db",NullS};
static TYPELIB known_extentions=
{array_elements(known_exts)-1,"known_exts", known_exts};

/*
  Drop all tables in a database.

  db-name is already validated when we come here
  If thd == 0, do not write any messages; This is useful in replication
  when we want to remove a stale database before replacing it with the new one
*/


int mysql_rm_db(THD *thd,char *db,bool if_exists, bool silent)
{
  long deleted=0;
  int error = 0;
  char	path[FN_REFLEN+16];
  MY_DIR *dirp;
  DBUG_ENTER("mysql_rm_db");

  VOID(pthread_mutex_lock(&LOCK_mysql_create_db));

  // do not drop database if another thread is holding read lock
  if (wait_if_global_read_lock(thd,0))
  {
    error= -1;
    goto exit2;
  }

  (void) sprintf(path,"%s/%s",mysql_data_home,db);
  unpack_dirname(path,path);			// Convert if not unix
  /* See if the directory exists */
  if (!(dirp = my_dir(path,MYF(MY_DONT_SORT))))
  {
    if (!if_exists)
    {
      error= -1;
      my_error(ER_DB_DROP_EXISTS,MYF(0),db);
    }
    else if (!silent)
      send_ok(&thd->net,0);
    goto exit;
  }
  pthread_mutex_lock(&LOCK_open);
  remove_db_from_cache(db);
  pthread_mutex_unlock(&LOCK_open);

  error = -1;
  if ((deleted=mysql_rm_known_files(thd, dirp, db, path,0)) >= 0 && thd)
  {
    ha_drop_database(path);
    query_cache_invalidate1(db);  
    if (!silent)
    {
      if (!thd->query)
      {
	thd->query = path;
	thd->query_length = (uint) (strxmov(path,"drop database ", db, NullS)-
				    path);
      }
      mysql_update_log.write(thd, thd->query, thd->query_length);
      if (mysql_bin_log.is_open())
      {
	Query_log_event qinfo(thd, thd->query, thd->query_length, 0);
	mysql_bin_log.write(&qinfo);
      }
      if (thd->query == path)
      {
	thd->query = 0; // just in case
	thd->query_length = 0;
      }
      send_ok(&thd->net,(ulong) deleted);
    }
    error = 0;
  }

exit:
  start_waiting_global_read_lock(thd);
exit2:
  VOID(pthread_mutex_unlock(&LOCK_mysql_create_db));

  DBUG_RETURN(error);
}

/*
  Removes files with known extensions plus all found subdirectories that
  are 2 digits (raid directories).
  thd MUST be set when calling this function!
*/

static long mysql_rm_known_files(THD *thd, MY_DIR *dirp, const char *db,
				 const char *org_path, uint level)
{
  long deleted=0;
  ulong found_other_files=0;
  char filePath[FN_REFLEN];
  TABLE_LIST *tot_list=0, **tot_list_next;
  DBUG_ENTER("mysql_rm_known_files");
  DBUG_PRINT("enter",("path: %s", org_path));

  tot_list_next= &tot_list;

  for (uint idx=2 ;
       idx < (uint) dirp->number_off_files && !thd->killed ;
       idx++)
  {
    FILEINFO *file=dirp->dir_entry+idx;
    DBUG_PRINT("info",("Examining: %s", file->name));

    /* Check if file is a raid directory */
    if (isdigit(file->name[0]) && isdigit(file->name[1]) &&
	!file->name[2] && !level)
    {
      char newpath[FN_REFLEN];
      MY_DIR *new_dirp;
      strxmov(newpath,org_path,"/",file->name,NullS);
      unpack_filename(newpath,newpath);
      if ((new_dirp = my_dir(newpath,MYF(MY_DONT_SORT))))
      {
	DBUG_PRINT("my",("New subdir found: %s", newpath));
	if ((mysql_rm_known_files(thd, new_dirp, NullS, newpath,1)) < 0)
	{
	  my_dirend(dirp);
	  DBUG_RETURN(-1);
	}
      }
      continue;
    }
    if (find_type(fn_ext(file->name),&deletable_extentions,1+2) <= 0)
    {
      if (find_type(fn_ext(file->name),&known_extentions,1+2) <= 0)
	found_other_files++;
      continue;
    }
    strxmov(filePath,org_path,"/",file->name,NullS);
    if (db && !my_strcasecmp(fn_ext(file->name), reg_ext))
    {
      /* Drop the table nicely */
      *fn_ext(file->name)=0;			// Remove extension
      TABLE_LIST *table_list=(TABLE_LIST*)
	thd->calloc(sizeof(*table_list)+ strlen(db)+strlen(file->name)+2);
      if (!table_list)
      {
	my_dirend(dirp);
	DBUG_RETURN(-1);
      }
      table_list->db= (char*) (table_list+1);
      strmov(table_list->real_name=strmov(table_list->db,db)+1,
	     file->name);
      /* Link into list */
      (*tot_list_next)= table_list;
      tot_list_next= &table_list->next;
    }
    else
    {

      if (my_delete_with_symlink(filePath,MYF(MY_WME)))
      {
	my_dirend(dirp);
	DBUG_RETURN(-1);
      }
      deleted++;
    }
  }
  my_dirend(dirp);

  if (thd->killed ||
      (tot_list && mysql_rm_table_part2_with_lock(thd, tot_list, 1, 1)))
    DBUG_RETURN(-1);

  /*
    If the directory is a symbolic link, remove the link first, then
    remove the directory the symbolic link pointed at
  */
  if (!found_other_files)
  {
    char tmp_path[FN_REFLEN], *pos;
    char *path=unpack_filename(tmp_path,org_path);
#ifdef HAVE_READLINK
    int error;
    
    /* Remove end FN_LIBCHAR as this causes problem on Linux in readlink */
    pos=strend(path);
    if (pos > path && pos[-1] == FN_LIBCHAR)
      *--pos=0;

    if ((error=my_readlink(filePath, path, MYF(MY_WME))) < 0)
      DBUG_RETURN(-1);
    if (!error)
    {
      if (my_delete(path,MYF(!level ? MY_WME : 0)))
      {
	/* Don't give errors if we can't delete 'RAID' directory */
	if (level)
	  DBUG_RETURN(deleted);
	DBUG_RETURN(-1);
      }
      /* Delete directory symbolic link pointed at */
      path= filePath;
    }
#endif
    /* Remove last FN_LIBCHAR to not cause a problem on OS/2 */
    pos=strend(path);

    if (pos > path && pos[-1] == FN_LIBCHAR)
      *--pos=0;
    /* Don't give errors if we can't delete 'RAID' directory */
    if (rmdir(path) < 0 && !level)
    {
      my_error(ER_DB_DROP_RMDIR, MYF(0), path, errno);
      DBUG_RETURN(-1);
    }
  }
  DBUG_RETURN(deleted);
}


bool mysql_change_db(THD *thd,const char *name)
{
  int length, db_length;
  char *dbname=my_strdup((char*) name,MYF(MY_WME));
  char	path[FN_REFLEN];
  ulong db_access;
  DBUG_ENTER("mysql_change_db");

<<<<<<< HEAD
  if (!dbname || !(db_length=strip_sp(dbname)))
=======
  if (lower_case_table_names)
    casedn_str(dbname);

  if (!dbname || !(length=strip_sp(dbname)))
>>>>>>> 5f1b9717
  {
    x_free(dbname);				/* purecov: inspected */
    send_error(&thd->net,ER_NO_DB_ERROR);	/* purecov: inspected */
    DBUG_RETURN(1);				/* purecov: inspected */
  }
  if ((db_length > NAME_LEN) || check_db_name(dbname))
  {
    net_printf(&thd->net,ER_WRONG_DB_NAME, dbname);
    x_free(dbname);
    DBUG_RETURN(1);
  }
  if (lower_case_table_names)
    casedn_str(dbname);
  DBUG_PRINT("info",("Use database: %s", dbname));
  if (test_all_bits(thd->master_access,DB_ACLS))
    db_access=DB_ACLS;
  else
    db_access= (acl_get(thd->host,thd->ip,(char*) &thd->remote.sin_addr,
			thd->priv_user,dbname) |
		thd->master_access);
  if (!(db_access & DB_ACLS) && (!grant_option || check_grant_db(thd,dbname)))
  {
    net_printf(&thd->net,ER_DBACCESS_DENIED_ERROR,
	       thd->priv_user,
	       thd->host_or_ip,
	       dbname);
    mysql_log.write(thd,COM_INIT_DB,ER(ER_DBACCESS_DENIED_ERROR),
		    thd->priv_user,
		    thd->host_or_ip,
		    dbname);
    my_free(dbname,MYF(0));
    DBUG_RETURN(1);
  }

  (void) sprintf(path,"%s/%s",mysql_data_home,dbname);
  length=unpack_dirname(path,path);		// Convert if not unix
  if (length && path[length-1] == FN_LIBCHAR)
    path[length-1]=0;				// remove ending '\'
  if (access(path,F_OK))
  {
    net_printf(&thd->net,ER_BAD_DB_ERROR,dbname);
    my_free(dbname,MYF(0));
    DBUG_RETURN(1);
  }
  send_ok(&thd->net);
  x_free(thd->db);
  thd->db=dbname;
  thd->db_length=db_length;
  thd->db_access=db_access;
  DBUG_RETURN(0);
}<|MERGE_RESOLUTION|>--- conflicted
+++ resolved
@@ -336,14 +336,7 @@
   ulong db_access;
   DBUG_ENTER("mysql_change_db");
 
-<<<<<<< HEAD
   if (!dbname || !(db_length=strip_sp(dbname)))
-=======
-  if (lower_case_table_names)
-    casedn_str(dbname);
-
-  if (!dbname || !(length=strip_sp(dbname)))
->>>>>>> 5f1b9717
   {
     x_free(dbname);				/* purecov: inspected */
     send_error(&thd->net,ER_NO_DB_ERROR);	/* purecov: inspected */

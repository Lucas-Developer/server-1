--- conflicted
+++ resolved
@@ -684,11 +684,7 @@
 
   context_stack.empty();
   unit.init_query();
-<<<<<<< HEAD
-=======
-  unit.init_select();
   current_select_number= 1;
->>>>>>> 5559905d
   select_lex.linkage= UNSPECIFIED_TYPE;
   /* 'parent_lex' is used in init_query() so it must be before it. */
   select_lex.parent_lex= this;

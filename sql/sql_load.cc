--- conflicted
+++ resolved
@@ -1,10 +1,6 @@
 /*
-<<<<<<< HEAD
    Copyright (c) 2000, 2016, Oracle and/or its affiliates.
-   Copyright (c) 2010, 2016, MariaDB
-=======
-   Copyright (c) 2000, 2017, Oracle and/or its affiliates. All rights reserved.
->>>>>>> 34cd74e5
+   Copyright (c) 2010, 2017, MariaDB Corporation
 
    This program is free software; you can redistribute it and/or modify
    it under the terms of the GNU General Public License as published by
@@ -2000,15 +1996,6 @@
       
     case '>': /* end tag - read tag value */
       in_tag= false;
-      /* Skip all whitespaces */
-      while (' ' == (chr= my_tospace(GET)))
-      {
-      }
-      /*
-        Push the first non-whitespace char back to Stack. This char would be
-        read in the upcoming call to read_value()
-       */
-      PUSH(chr);
       chr= read_value('<', &value);
       if(chr == my_b_EOF)
         goto found_eof;

--- conflicted
+++ resolved
@@ -2218,16 +2218,11 @@
     TABLE_SHARE *share= show_table->s;
     handler *file= show_table->file;
 
-<<<<<<< HEAD
     file->info(HA_STATUS_VARIABLE | HA_STATUS_TIME | HA_STATUS_AUTO |
                HA_STATUS_NO_LOCK);
-    if (share->tmp_table == TMP_TABLE)
-=======
-    file->info(HA_STATUS_VARIABLE | HA_STATUS_TIME | HA_STATUS_NO_LOCK);
     if (share->tmp_table == SYSTEM_TMP_TABLE)
       table->field[3]->store("SYSTEM VIEW", 11, cs);
     else if (share->tmp_table)
->>>>>>> 42002d5d
       table->field[3]->store("TEMPORARY", 9, cs);
     else
       table->field[3]->store("BASE TABLE", 10, cs);

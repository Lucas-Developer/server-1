/* Copyright (c) 2000, 2015, Oracle and/or its affiliates.
   Copyright (c) 2009, 2017, MariaDB

   This program is free software; you can redistribute it and/or modify
   it under the terms of the GNU General Public License as published by
   the Free Software Foundation; version 2 of the License.

   This program is distributed in the hope that it will be useful,
   but WITHOUT ANY WARRANTY; without even the implied warranty of
   MERCHANTABILITY or FITNESS FOR A PARTICULAR PURPOSE.  See the
   GNU General Public License for more details.

   You should have received a copy of the GNU General Public License
   along with this program; if not, write to the Free Software
   Foundation, Inc., 51 Franklin St, Fifth Floor, Boston, MA 02110-1301  USA */


/* Function with list databases, tables or fields */

#include "sql_plugin.h"                         // SHOW_MY_BOOL
#include "sql_priv.h"
#include "unireg.h"
#include "sql_acl.h"                        // fill_schema_*_privileges
#include "sql_select.h"                         // For select_describe
#include "sql_base.h"                       // close_tables_for_reopen
#include "create_options.h"
#include "sql_show.h"
#include "sql_table.h"                        // filename_to_tablename,
                                              // primary_key_name,
                                              // build_table_filename
#include "sql_view.h"
#include "repl_failsafe.h"
#include "sql_parse.h"             // check_access, check_table_access
#include "sql_partition.h"         // partition_element
#include "sql_derived.h"           // mysql_derived_prepare,
                                   // mysql_handle_derived,
#include "sql_db.h"     // check_db_dir_existence, load_db_opt_by_name
#include "sql_time.h"   // interval_type_to_name
#include "tztime.h"                             // struct Time_zone
#include "sql_acl.h"     // TABLE_ACLS, check_grant, DB_ACLS, acl_get,
                         // check_grant_db
#include "sp.h"
#include "sp_head.h"
#include "sp_pcontext.h"
#include "set_var.h"
#include "sql_trigger.h"
#include "sql_derived.h"
#include "sql_statistics.h"
#include "sql_connect.h"
#include "authors.h"
#include "contributors.h"
#include "sql_partition.h"
#ifdef HAVE_EVENT_SCHEDULER
#include "events.h"
#include "event_data_objects.h"
#endif
#include <my_dir.h>
#include "lock.h"                           // MYSQL_OPEN_IGNORE_FLUSH
#include "debug_sync.h"
#include "keycaches.h"
#include "ha_sequence.h"
#ifdef WITH_PARTITION_STORAGE_ENGINE
#include "ha_partition.h"
#endif
#include "vtmd.h"
#include "transaction.h"

enum enum_i_s_events_fields
{
  ISE_EVENT_CATALOG= 0,
  ISE_EVENT_SCHEMA,
  ISE_EVENT_NAME,
  ISE_DEFINER,
  ISE_TIME_ZONE,
  ISE_EVENT_BODY,
  ISE_EVENT_DEFINITION,
  ISE_EVENT_TYPE,
  ISE_EXECUTE_AT,
  ISE_INTERVAL_VALUE,
  ISE_INTERVAL_FIELD,
  ISE_SQL_MODE,
  ISE_STARTS,
  ISE_ENDS,
  ISE_STATUS,
  ISE_ON_COMPLETION,
  ISE_CREATED,
  ISE_LAST_ALTERED,
  ISE_LAST_EXECUTED,
  ISE_EVENT_COMMENT,
  ISE_ORIGINATOR,
  ISE_CLIENT_CS,
  ISE_CONNECTION_CL,
  ISE_DB_CL
};

#define USERNAME_WITH_HOST_CHAR_LENGTH (USERNAME_CHAR_LENGTH + HOSTNAME_LENGTH + 2)

static const LEX_CSTRING trg_action_time_type_names[]=
{
  { STRING_WITH_LEN("BEFORE") },
  { STRING_WITH_LEN("AFTER") }
};

static const LEX_CSTRING trg_event_type_names[]=
{
  { STRING_WITH_LEN("INSERT") },
  { STRING_WITH_LEN("UPDATE") },
  { STRING_WITH_LEN("DELETE") }
};

#ifndef NO_EMBEDDED_ACCESS_CHECKS
static const char *grant_names[]={
  "select","insert","update","delete","create","drop","reload","shutdown",
  "process","file","grant","references","index","alter"};

static TYPELIB grant_types = { sizeof(grant_names)/sizeof(char **),
                               "grant_types",
                               grant_names, NULL};
#endif

/* Match the values of enum ha_choice */
static const char *ha_choice_values[] = {"", "0", "1"};

static void store_key_options(THD *, String *, TABLE *, KEY *);

#ifdef WITH_PARTITION_STORAGE_ENGINE
static void get_cs_converted_string_value(THD *thd,
                                          String *input_str,
                                          String *output_str,
                                          CHARSET_INFO *cs,
                                          bool use_hex);
#endif

static int show_create_view(THD *thd, TABLE_LIST *table, String *buff);
static int show_create_sequence(THD *thd, TABLE_LIST *table_list,
                                String *packet);

static const LEX_CSTRING *view_algorithm(TABLE_LIST *table);

bool get_lookup_field_values(THD *, COND *, TABLE_LIST *, LOOKUP_FIELD_VALUES *);

/**
  Try to lock a mutex, but give up after a short while to not cause deadlocks

  The loop is short, as the mutex we are trying to lock are mutex the should
  never be locked a long time, just over a few instructions.

  @return 0 ok
  @return 1 error
*/

static bool trylock_short(mysql_mutex_t *mutex)
{
  uint i;
  for (i= 0 ; i < 100 ; i++)
  {
    if (!mysql_mutex_trylock(mutex))
      return 0;
    LF_BACKOFF();
  }
  return 1;
}


/***************************************************************************
** List all table types supported
***************************************************************************/


static bool is_show_command(THD *thd)
{
  return sql_command_flags[thd->lex->sql_command] & CF_STATUS_COMMAND;
}

static int make_version_string(char *buf, int buf_length, uint version)
{
  return (int)my_snprintf(buf, buf_length, "%d.%d", version>>8,version&0xff);
}


static const LEX_CSTRING maturity_name[]={
  { STRING_WITH_LEN("Unknown") },
  { STRING_WITH_LEN("Experimental") },
  { STRING_WITH_LEN("Alpha") },
  { STRING_WITH_LEN("Beta") },
  { STRING_WITH_LEN("Gamma") },
  { STRING_WITH_LEN("Stable") }};


static my_bool show_plugins(THD *thd, plugin_ref plugin,
                            void *arg)
{
  TABLE *table= (TABLE*) arg;
  struct st_maria_plugin *plug= plugin_decl(plugin);
  struct st_plugin_dl *plugin_dl= plugin_dlib(plugin);
  CHARSET_INFO *cs= system_charset_info;
  char version_buf[20];

  restore_record(table, s->default_values);

  table->field[0]->store(plugin_name(plugin)->str,
                         plugin_name(plugin)->length, cs);

  table->field[1]->store(version_buf,
        make_version_string(version_buf, sizeof(version_buf), plug->version),
        cs);

  switch (plugin_state(plugin)) {
  case PLUGIN_IS_DELETED:
    table->field[2]->store(STRING_WITH_LEN("DELETED"), cs);
    break;
  case PLUGIN_IS_UNINITIALIZED:
    table->field[2]->store(STRING_WITH_LEN("INACTIVE"), cs);
    break;
  case PLUGIN_IS_READY:
    table->field[2]->store(STRING_WITH_LEN("ACTIVE"), cs);
    break;
  case PLUGIN_IS_DISABLED:
    table->field[2]->store(STRING_WITH_LEN("DISABLED"), cs);
    break;
  case PLUGIN_IS_FREED: // filtered in fill_plugins, used in fill_all_plugins
    table->field[2]->store(STRING_WITH_LEN("NOT INSTALLED"), cs);
    break;
  default:
    DBUG_ASSERT(0);
  }

  table->field[3]->store(plugin_type_names[plug->type].str,
                         plugin_type_names[plug->type].length,
                         cs);
  table->field[4]->store(version_buf,
        make_version_string(version_buf, sizeof(version_buf),
                            *(uint *)plug->info), cs);

  if (plugin_dl)
  {
    table->field[5]->store(plugin_dl->dl.str, plugin_dl->dl.length, cs);
    table->field[5]->set_notnull();
    table->field[6]->store(version_buf,
          make_version_string(version_buf, sizeof(version_buf),
                              plugin_dl->mariaversion),
          cs);
    table->field[6]->set_notnull();
  }
  else
  {
    table->field[5]->set_null();
    table->field[6]->set_null();
  }


  if (plug->author)
  {
    table->field[7]->store(plug->author, strlen(plug->author), cs);
    table->field[7]->set_notnull();
  }
  else
    table->field[7]->set_null();

  if (plug->descr)
  {
    table->field[8]->store(plug->descr, strlen(plug->descr), cs);
    table->field[8]->set_notnull();
  }
  else
    table->field[8]->set_null();

  switch (plug->license) {
  case PLUGIN_LICENSE_GPL:
    table->field[9]->store(PLUGIN_LICENSE_GPL_STRING,
                           strlen(PLUGIN_LICENSE_GPL_STRING), cs);
    break;
  case PLUGIN_LICENSE_BSD:
    table->field[9]->store(PLUGIN_LICENSE_BSD_STRING,
                           strlen(PLUGIN_LICENSE_BSD_STRING), cs);
    break;
  default:
    table->field[9]->store(PLUGIN_LICENSE_PROPRIETARY_STRING,
                           strlen(PLUGIN_LICENSE_PROPRIETARY_STRING), cs);
    break;
  }

  table->field[10]->store(
    global_plugin_typelib_names[plugin_load_option(plugin)],
    strlen(global_plugin_typelib_names[plugin_load_option(plugin)]),
    cs);

  if (plug->maturity <= MariaDB_PLUGIN_MATURITY_STABLE)
     table->field[11]->store(maturity_name[plug->maturity].str,
                             maturity_name[plug->maturity].length,
                             cs);
   else
     table->field[11]->store("Unknown", 7, cs);

  if (plug->version_info)
  {
    table->field[12]->store(plug->version_info,
                            strlen(plug->version_info), cs);
    table->field[12]->set_notnull();
  }
  else
    table->field[12]->set_null();

  return schema_table_store_record(thd, table);
}


int fill_plugins(THD *thd, TABLE_LIST *tables, COND *cond)
{
  DBUG_ENTER("fill_plugins");
  TABLE *table= tables->table;

  if (plugin_foreach_with_mask(thd, show_plugins, MYSQL_ANY_PLUGIN,
                               ~(PLUGIN_IS_FREED | PLUGIN_IS_DYING), table))
    DBUG_RETURN(1);

  DBUG_RETURN(0);
}


int fill_all_plugins(THD *thd, TABLE_LIST *tables, COND *cond)
{
  DBUG_ENTER("fill_all_plugins");
  TABLE *table= tables->table;
  LOOKUP_FIELD_VALUES lookup;

  if (get_lookup_field_values(thd, cond, tables, &lookup))
    DBUG_RETURN(0);

  if (lookup.db_value.str && !lookup.db_value.str[0])
    DBUG_RETURN(0); // empty string never matches a valid SONAME

  MY_DIR *dirp= my_dir(opt_plugin_dir, MY_THREAD_SPECIFIC);
  if (!dirp)
  {
    my_error(ER_CANT_READ_DIR, MYF(0), opt_plugin_dir, my_errno);
    DBUG_RETURN(1);
  }

  if (!lookup.db_value.str)
    plugin_dl_foreach(thd, 0, show_plugins, table);

  const char *wstr= lookup.db_value.str, *wend= wstr + lookup.db_value.length;
  for (uint i=0; i < (uint) dirp->number_of_files; i++)
  {
    FILEINFO *file= dirp->dir_entry+i;
    LEX_CSTRING dl= { file->name, strlen(file->name) };
    const char *dlend= dl.str + dl.length;
    const size_t so_ext_len= sizeof(SO_EXT) - 1;

    if (strcasecmp(dlend - so_ext_len, SO_EXT))
      continue;

    if (lookup.db_value.str)
    {
      if (lookup.wild_db_value)
      {
        if (my_wildcmp(files_charset_info, dl.str, dlend, wstr, wend,
                       wild_prefix, wild_one, wild_many))
          continue;
      }
      else
      {
        if (my_strnncoll(files_charset_info,
                         (uchar*)dl.str, dl.length,
                         (uchar*)lookup.db_value.str, lookup.db_value.length))
          continue;
      }
    }

    plugin_dl_foreach(thd, &dl, show_plugins, table);
    thd->clear_error();
  }

  my_dirend(dirp);
  DBUG_RETURN(0);
}


#ifdef HAVE_SPATIAL
static int fill_spatial_ref_sys(THD *thd, TABLE_LIST *tables, COND *cond)
{
  DBUG_ENTER("fill_spatial_ref_sys");
  TABLE *table= tables->table;
  CHARSET_INFO *cs= system_charset_info;
  int result= 1;

  restore_record(table, s->default_values);

  table->field[0]->store(-1, FALSE); /*SRID*/
  table->field[1]->store(STRING_WITH_LEN("Not defined"), cs); /*AUTH_NAME*/
  table->field[2]->store(-1, FALSE); /*AUTH_SRID*/
  table->field[3]->store(STRING_WITH_LEN(
        "LOCAL_CS[\"Spatial reference wasn't specified\","
        "LOCAL_DATUM[\"Unknown\",0]," "UNIT[\"m\",1.0]," "AXIS[\"x\",EAST],"
        "AXIS[\"y\",NORTH]]"), cs);/*SRTEXT*/
  if (schema_table_store_record(thd, table))
    goto exit;

  table->field[0]->store(0, TRUE); /*SRID*/
  table->field[1]->store(STRING_WITH_LEN("EPSG"), cs); /*AUTH_NAME*/
  table->field[2]->store(404000, TRUE); /*AUTH_SRID*/
  table->field[3]->store(STRING_WITH_LEN(
        "LOCAL_CS[\"Wildcard 2D cartesian plane in metric unit\","
        "LOCAL_DATUM[\"Unknown\",0]," "UNIT[\"m\",1.0],"
        "AXIS[\"x\",EAST]," "AXIS[\"y\",NORTH],"
        "AUTHORITY[\"EPSG\",\"404000\"]]"), cs);/*SRTEXT*/
  if (schema_table_store_record(thd, table))
    goto exit;

  result= 0;

exit:
  DBUG_RETURN(result);
}


static int get_geometry_column_record(THD *thd, TABLE_LIST *tables,
                                      TABLE *table, bool res,
                                      const LEX_CSTRING *db_name,
                                      const LEX_CSTRING *table_name)
{
  CHARSET_INFO *cs= system_charset_info;
  TABLE *show_table;
  Field **ptr, *field;
  DBUG_ENTER("get_geometry_column_record");

  if (res)
  {
    if (thd->lex->sql_command != SQLCOM_SHOW_FIELDS)
    {
      /*
        I.e. we are in SELECT FROM INFORMATION_SCHEMA.COLUMS
        rather than in SHOW COLUMNS
      */
      push_warning(thd, Sql_condition::WARN_LEVEL_WARN,
                   thd->get_stmt_da()->sql_errno(),
                   thd->get_stmt_da()->message());
      thd->clear_error();
      res= 0;
    }
    DBUG_RETURN(res);
  }

  if (tables->schema_table)
    goto exit;
  show_table= tables->table;
  ptr= show_table->field;
  show_table->use_all_columns();               // Required for default
  restore_record(show_table, s->default_values);

  for (; (field= *ptr) ; ptr++)
    if (field->type() == MYSQL_TYPE_GEOMETRY)
    {
      Field_geom *fg= (Field_geom *) field;

      DEBUG_SYNC(thd, "get_schema_column");

      /* Get default row, with all NULL fields set to NULL */
      restore_record(table, s->default_values);

      /*F_TABLE_CATALOG*/
      table->field[0]->store(STRING_WITH_LEN("def"), cs);
      /*F_TABLE_SCHEMA*/
      table->field[1]->store(db_name->str, db_name->length, cs);
      /*F_TABLE_NAME*/
      table->field[2]->store(table_name->str, table_name->length, cs);
      /*G_TABLE_CATALOG*/
      table->field[4]->store(STRING_WITH_LEN("def"), cs);
      /*G_TABLE_SCHEMA*/
      table->field[5]->store(db_name->str, db_name->length, cs);
      /*G_TABLE_NAME*/
      table->field[6]->store(table_name->str, table_name->length, cs);
      /*G_GEOMETRY_COLUMN*/
      table->field[7]->store(field->field_name.str, field->field_name.length,
                             cs);
      /*STORAGE_TYPE*/
      table->field[8]->store(1LL, TRUE); /*Always 1 (binary implementation)*/
      /*GEOMETRY_TYPE*/
      table->field[9]->store((longlong) (fg->get_geometry_type()), TRUE);
      /*COORD_DIMENSION*/
      table->field[10]->store(2LL, TRUE);
      /*MAX_PPR*/
      table->field[11]->set_null();
      /*SRID*/
      table->field[12]->store((longlong) (fg->get_srid()), TRUE);

      if (schema_table_store_record(thd, table))
        DBUG_RETURN(1);
    }

exit:
  DBUG_RETURN(0);
}
#endif /*HAVE_SPATIAL*/


/***************************************************************************
** List all Authors.
** If you can update it, you get to be in it :)
***************************************************************************/

bool mysqld_show_authors(THD *thd)
{
  List<Item> field_list;
  Protocol *protocol= thd->protocol;
  MEM_ROOT *mem_root= thd->mem_root;
  DBUG_ENTER("mysqld_show_authors");

  field_list.push_back(new (mem_root) Item_empty_string(thd, "Name", 40),
                       mem_root);
  field_list.push_back(new (mem_root) Item_empty_string(thd, "Location", 40),
                       mem_root);
  field_list.push_back(new (mem_root) Item_empty_string(thd, "Comment", 512),
                       mem_root);

  if (protocol->send_result_set_metadata(&field_list,
                                         Protocol::SEND_NUM_ROWS |
                                         Protocol::SEND_EOF))
    DBUG_RETURN(TRUE);

  show_table_authors_st *authors;
  for (authors= show_table_authors; authors->name; authors++)
  {
    protocol->prepare_for_resend();
    protocol->store(authors->name, system_charset_info);
    protocol->store(authors->location, system_charset_info);
    protocol->store(authors->comment, system_charset_info);
    if (protocol->write())
      DBUG_RETURN(TRUE);
  }
  my_eof(thd);
  DBUG_RETURN(FALSE);
}


/***************************************************************************
** List all Contributors.
** Please get permission before updating
***************************************************************************/

bool mysqld_show_contributors(THD *thd)
{
  List<Item> field_list;
  Protocol *protocol= thd->protocol;
  MEM_ROOT *mem_root= thd->mem_root;
  DBUG_ENTER("mysqld_show_contributors");

  field_list.push_back(new (mem_root) Item_empty_string(thd, "Name", 40),
                       mem_root);
  field_list.push_back(new (mem_root) Item_empty_string(thd, "Location", 40),
                       mem_root);
  field_list.push_back(new (mem_root) Item_empty_string(thd, "Comment",  512),
                       mem_root);

  if (protocol->send_result_set_metadata(&field_list,
                                         Protocol::SEND_NUM_ROWS |
                                         Protocol::SEND_EOF))
    DBUG_RETURN(TRUE);

  show_table_contributors_st *contributors;
  for (contributors= show_table_contributors; contributors->name; contributors++)
  {
    protocol->prepare_for_resend();
    protocol->store(contributors->name, system_charset_info);
    protocol->store(contributors->location, system_charset_info);
    protocol->store(contributors->comment, system_charset_info);
    if (protocol->write())
      DBUG_RETURN(TRUE);
  }
  my_eof(thd);
  DBUG_RETURN(FALSE);
}


/***************************************************************************
 List all privileges supported
***************************************************************************/

struct show_privileges_st {
  const char *privilege;
  const char *context;
  const char *comment;
};

static struct show_privileges_st sys_privileges[]=
{
  {"Alter", "Tables",  "To alter the table"},
  {"Alter routine", "Functions,Procedures",  "To alter or drop stored functions/procedures"},
  {"Create", "Databases,Tables,Indexes",  "To create new databases and tables"},
  {"Create routine","Databases","To use CREATE FUNCTION/PROCEDURE"},
  {"Create temporary tables","Databases","To use CREATE TEMPORARY TABLE"},
  {"Create view", "Tables",  "To create new views"},
  {"Create user", "Server Admin",  "To create new users"},
  {"Delete", "Tables",  "To delete existing rows"},
  {"Delete versioning rows", "Tables", "To delete versioning table historical rows"},
  {"Drop", "Databases,Tables", "To drop databases, tables, and views"},
#ifdef HAVE_EVENT_SCHEDULER
  {"Event","Server Admin","To create, alter, drop and execute events"},
#endif
  {"Execute", "Functions,Procedures", "To execute stored routines"},
  {"File", "File access on server",   "To read and write files on the server"},
  {"Grant option",  "Databases,Tables,Functions,Procedures", "To give to other users those privileges you possess"},
  {"Index", "Tables",  "To create or drop indexes"},
  {"Insert", "Tables",  "To insert data into tables"},
  {"Lock tables","Databases","To use LOCK TABLES (together with SELECT privilege)"},
  {"Process", "Server Admin", "To view the plain text of currently executing queries"},
  {"Proxy", "Server Admin", "To make proxy user possible"},
  {"References", "Databases,Tables", "To have references on tables"},
  {"Reload", "Server Admin", "To reload or refresh tables, logs and privileges"},
  {"Replication client","Server Admin","To ask where the slave or master servers are"},
  {"Replication slave","Server Admin","To read binary log events from the master"},
  {"Select", "Tables",  "To retrieve rows from table"},
  {"Show databases","Server Admin","To see all databases with SHOW DATABASES"},
  {"Show view","Tables","To see views with SHOW CREATE VIEW"},
  {"Shutdown","Server Admin", "To shut down the server"},
  {"Super","Server Admin","To use KILL thread, SET GLOBAL, CHANGE MASTER, etc."},
  {"Trigger","Tables", "To use triggers"},
  {"Create tablespace", "Server Admin", "To create/alter/drop tablespaces"},
  {"Update", "Tables",  "To update existing rows"},
  {"Usage","Server Admin","No privileges - allow connect only"},
  {NullS, NullS, NullS}
};

bool mysqld_show_privileges(THD *thd)
{
  List<Item> field_list;
  Protocol *protocol= thd->protocol;
  MEM_ROOT *mem_root= thd->mem_root;
  DBUG_ENTER("mysqld_show_privileges");

  field_list.push_back(new (mem_root) Item_empty_string(thd, "Privilege", 10),
                       mem_root);
  field_list.push_back(new (mem_root) Item_empty_string(thd, "Context", 15),
                       mem_root);
  field_list.push_back(new (mem_root) Item_empty_string(thd, "Comment",
                                                        NAME_CHAR_LEN),
                       mem_root);

  if (protocol->send_result_set_metadata(&field_list,
                                         Protocol::SEND_NUM_ROWS |
                                         Protocol::SEND_EOF))
    DBUG_RETURN(TRUE);

  show_privileges_st *privilege= sys_privileges;
  for (privilege= sys_privileges; privilege->privilege ; privilege++)
  {
    protocol->prepare_for_resend();
    protocol->store(privilege->privilege, system_charset_info);
    protocol->store(privilege->context, system_charset_info);
    protocol->store(privilege->comment, system_charset_info);
    if (protocol->write())
      DBUG_RETURN(TRUE);
  }
  my_eof(thd);
  DBUG_RETURN(FALSE);
}


/** Hash of LEX_STRINGs used to search for ignored db directories. */
static HASH ignore_db_dirs_hash;

/** 
  An array of LEX_STRING pointers to collect the options at 
  option parsing time.
*/
static DYNAMIC_ARRAY ignore_db_dirs_array;

/**
  A value for the read only system variable to show a list of
  ignored directories.
*/
char *opt_ignore_db_dirs= NULL;

/**
  This flag is ON if:
        - the list of ignored directories is not empty

        - and some of the ignored directory names
        need no tablename-to-filename conversion.
        Otherwise, if the name of the directory contains
        unconditional characters like '+' or '.', they
        never can match the database directory name. So the
        db_name_is_in_ignore_db_dirs_list() can just return at once.
*/
static bool skip_ignored_dir_check= TRUE;

/**
  Sets up the data structures for collection of directories at option
  processing time.
  We need to collect the directories in an array first, because
  we need the character sets initialized before setting up the hash.

  @return state
  @retval TRUE  failed
  @retval FALSE success
*/

bool
ignore_db_dirs_init()
{
  return my_init_dynamic_array(&ignore_db_dirs_array, sizeof(LEX_CSTRING *),
                               0, 0, MYF(0));
}


/**
  Retrieves the key (the string itself) from the LEX_STRING hash members.

  Needed by hash_init().

  @param     data         the data element from the hash
  @param out len_ret      Placeholder to return the length of the key
  @param                  unused
  @return                 a pointer to the key
*/

static uchar *
db_dirs_hash_get_key(const uchar *data, size_t *len_ret,
                     my_bool __attribute__((unused)))
{
  LEX_CSTRING *e= (LEX_CSTRING *) data;

  *len_ret= e->length;
  return (uchar *) e->str;
}


/**
  Wrap a directory name into a LEX_STRING and push it to the array.

  Called at option processing time for each --ignore-db-dir option.

  @param    path  the name of the directory to push
  @return state
  @retval TRUE  failed
  @retval FALSE success
*/

bool
push_ignored_db_dir(char *path)
{
  LEX_CSTRING *new_elt;
  char *new_elt_buffer;
  size_t path_len= strlen(path);

  if (!path_len || path_len >= FN_REFLEN)
    return true;

  // No need to normalize, it's only a directory name, not a path.
  if (!my_multi_malloc(0,
                       &new_elt, sizeof(LEX_CSTRING),
                       &new_elt_buffer, path_len + 1,
                       NullS))
    return true;
  new_elt->str= new_elt_buffer;
  memcpy(new_elt_buffer, path, path_len);
  new_elt_buffer[path_len]= 0;
  new_elt->length= path_len;
  return insert_dynamic(&ignore_db_dirs_array, (uchar*) &new_elt);
}


/**
  Clean up the directory ignore options accumulated so far.

  Called at option processing time for each --ignore-db-dir option
  with an empty argument.
*/

void
ignore_db_dirs_reset()
{
  LEX_CSTRING **elt;
  while (NULL!= (elt= (LEX_CSTRING **) pop_dynamic(&ignore_db_dirs_array)))
    if (elt && *elt)
      my_free(*elt);
}


/**
  Free the directory ignore option variables.

  Called at server shutdown.
*/

void
ignore_db_dirs_free()
{
  if (opt_ignore_db_dirs)
  {
    my_free(opt_ignore_db_dirs);
    opt_ignore_db_dirs= NULL;
  }
  ignore_db_dirs_reset();
  delete_dynamic(&ignore_db_dirs_array);
  my_hash_free(&ignore_db_dirs_hash);
}


/**
  Initialize the ignore db directories hash and status variable from
  the options collected in the array.

  Called when option processing is over and the server's in-memory 
  structures are fully initialized.

  @return state
  @retval TRUE  failed
  @retval FALSE success
*/

static void dispose_db_dir(void *ptr)
{
  my_free(ptr);
}


/*
  Append an element into @@ignore_db_dirs

  This is a function to be called after regular option processing has been
  finalized.
*/

void ignore_db_dirs_append(const char *dirname_arg)
{
  char *new_entry_buf;
  LEX_STRING *new_entry;
  size_t len= strlen(dirname_arg);

  if (!my_multi_malloc(0,
                       &new_entry, sizeof(LEX_STRING),
                       &new_entry_buf, len + 1,
                       NullS))
    return;

  memcpy(new_entry_buf, dirname_arg, len+1);
  new_entry->str = new_entry_buf;
  new_entry->length= len;

  if (my_hash_insert(&ignore_db_dirs_hash, (uchar *)new_entry))
  {
    // Either the name is already there or out-of-memory.
    my_free(new_entry);
    return;
  }

  // Append the name to the option string.
  size_t curlen= strlen(opt_ignore_db_dirs);
  // Add one for comma and one for \0.
  size_t newlen= curlen + len + 1 + 1;
  char *new_db_dirs;
  if (!(new_db_dirs= (char*)my_malloc(newlen ,MYF(0))))
  {
    // This is not a critical condition
    return;
  }

  memcpy(new_db_dirs, opt_ignore_db_dirs, curlen);
  if (curlen != 0)
    new_db_dirs[curlen]=',';
  memcpy(new_db_dirs + (curlen + ((curlen!=0)?1:0)), dirname_arg, len+1);

  if (opt_ignore_db_dirs)
    my_free(opt_ignore_db_dirs);
  opt_ignore_db_dirs= new_db_dirs;
}

bool
ignore_db_dirs_process_additions()
{
  ulong i;
  size_t len;
  char *ptr;
  LEX_CSTRING *dir;

  skip_ignored_dir_check= TRUE;

  if (my_hash_init(&ignore_db_dirs_hash, 
                   lower_case_table_names ?
                     character_set_filesystem : &my_charset_bin,
                   0, 0, 0, db_dirs_hash_get_key,
                   dispose_db_dir,
                   HASH_UNIQUE))
    return true;

  /* len starts from 1 because of the terminating zero. */
  len= 1;
  for (i= 0; i < ignore_db_dirs_array.elements; i++)
  {
    get_dynamic(&ignore_db_dirs_array, (uchar *) &dir, i);
    len+= dir->length + 1;                      // +1 for the comma
    if (skip_ignored_dir_check)
    {
      char buff[FN_REFLEN];
      (void) tablename_to_filename(dir->str, buff, sizeof(buff));
      skip_ignored_dir_check= strcmp(dir->str, buff) != 0;
    }
  }

  /* No delimiter for the last directory. */
  if (len > 1)
    len--;

  /* +1 the terminating zero */
  ptr= opt_ignore_db_dirs= (char *) my_malloc(len + 1, MYF(0));
  if (!ptr)
    return true;

  /* Make sure we have an empty string to start with. */
  *ptr= 0;

  for (i= 0; i < ignore_db_dirs_array.elements; i++)
  {
    get_dynamic(&ignore_db_dirs_array, (uchar *) &dir, i);
    if (my_hash_insert(&ignore_db_dirs_hash, (uchar *)dir))
    {
      /* ignore duplicates from the config file */
      if (my_hash_search(&ignore_db_dirs_hash, (uchar *)dir->str, dir->length))
      {
        sql_print_warning("Duplicate ignore-db-dir directory name '%.*s' "
                          "found in the config file(s). Ignoring the duplicate.",
                          (int) dir->length, dir->str);
        my_free(dir);
        goto continue_loop;
      }

      return true;
    }
    ptr= strnmov(ptr, dir->str, dir->length);
    *(ptr++)= ',';

continue_loop:
    /*
      Set the transferred array element to NULL to avoid double free
      in case of error.
    */
    dir= NULL;
    set_dynamic(&ignore_db_dirs_array, (uchar *) &dir, i);
  }

  if (ptr > opt_ignore_db_dirs)
  {
    ptr--;
    DBUG_ASSERT(*ptr == ',');
  }

  /* make sure the string is terminated */
  DBUG_ASSERT(ptr - opt_ignore_db_dirs <= (ptrdiff_t) len);
  *ptr= 0;

  /* 
    It's OK to empty the array here as the allocated elements are
    referenced through the hash now.
  */
  reset_dynamic(&ignore_db_dirs_array);

  return false;
}


/**
  Check if a directory name is in the hash of ignored directories.

  @return search result
  @retval TRUE  found
  @retval FALSE not found
*/

static inline bool
is_in_ignore_db_dirs_list(const char *directory)
{
  return ignore_db_dirs_hash.records &&
    NULL != my_hash_search(&ignore_db_dirs_hash, (const uchar *) directory, 
                           strlen(directory));
}


/**
  Check if a database name is in the hash of ignored directories.

  @return search result
  @retval TRUE  found
  @retval FALSE not found
*/

bool
db_name_is_in_ignore_db_dirs_list(const char *directory)
{
  char buff[FN_REFLEN];
  uint buff_len;

  if (skip_ignored_dir_check)
    return 0;

  buff_len= tablename_to_filename(directory, buff, sizeof(buff));

  return my_hash_search(&ignore_db_dirs_hash, (uchar *) buff, buff_len)!=NULL;
}

enum find_files_result {
  FIND_FILES_OK,
  FIND_FILES_OOM,
  FIND_FILES_DIR
};

/*
  find_files() - find files in a given directory.

  SYNOPSIS
    find_files()
    thd                 thread handler
    files               put found files in this list
    db                  database name to search tables in
                        or NULL to search for databases
    path                path to database
    wild                filter for found files

  RETURN
    FIND_FILES_OK       success
    FIND_FILES_OOM      out of memory error
    FIND_FILES_DIR      no such directory, or directory can't be read
*/


static find_files_result
find_files(THD *thd, Dynamic_array<LEX_CSTRING*> *files, LEX_CSTRING *db,
           const char *path, const LEX_CSTRING *wild)
{
  MY_DIR *dirp;
  Discovered_table_list tl(thd, files, wild);
  DBUG_ENTER("find_files");

  if (!(dirp = my_dir(path, MY_THREAD_SPECIFIC | (db ? 0 : MY_WANT_STAT))))
  {
    if (my_errno == ENOENT)
      my_error(ER_BAD_DB_ERROR, MYF(ME_BELL | ME_WAITTANG), db->str);
    else
      my_error(ER_CANT_READ_DIR, MYF(ME_BELL | ME_WAITTANG), path, my_errno);
    DBUG_RETURN(FIND_FILES_DIR);
  }

  if (!db)                                           /* Return databases */
  {
    for (uint i=0; i < (uint) dirp->number_of_files; i++)
    {
      FILEINFO *file= dirp->dir_entry+i;
#ifdef USE_SYMDIR
      char *ext;
      char buff[FN_REFLEN];
      if (my_use_symdir && !strcmp(ext=fn_ext(file->name), ".sym"))
      {
        /* Only show the sym file if it points to a directory */
        char *end;
        *ext=0;                                 /* Remove extension */
        unpack_dirname(buff, file->name);
        end= strend(buff);
        if (end != buff && end[-1] == FN_LIBCHAR)
          end[-1]= 0;				// Remove end FN_LIBCHAR
        if (!mysql_file_stat(key_file_misc, buff, file->mystat, MYF(0)))
               continue;
       }
#endif
      if (!MY_S_ISDIR(file->mystat->st_mode))
        continue;

      if (is_in_ignore_db_dirs_list(file->name))
        continue;

      if (tl.add_file(file->name))
        goto err;
    }
  }
  else
  {
    if (ha_discover_table_names(thd, db, dirp, &tl, false))
      goto err;
  }
#if MYSQL_VERSION_ID < 100300
  /* incomplete optimization, but a less drastic change in GA version */
  if (!thd->lex->select_lex.order_list.elements &&
      !thd->lex->select_lex.group_list.elements)
#else
  if (is_show_command(thd))
#endif
    tl.sort();
#ifndef DBUG_OFF
  else
  {
    /*
      sort_desc() is used to find easier unstable mtr tests that query
      INFORMATION_SCHEMA.{SCHEMATA|TABLES} without a proper ORDER BY.
      This can be removed in some release after 10.3 (e.g. in 10.4).
    */
    tl.sort_desc();
  }
#endif

  DBUG_PRINT("info",("found: %zu files", files->elements()));
  my_dirend(dirp);

  DBUG_RETURN(FIND_FILES_OK);

err:
  my_dirend(dirp);
  DBUG_RETURN(FIND_FILES_OOM);
}


/**
   An Internal_error_handler that suppresses errors regarding views'
   underlying tables that occur during privilege checking within SHOW CREATE
   VIEW commands. This happens in the cases when

   - A view's underlying table (e.g. referenced in its SELECT list) does not
     exist. There should not be an error as no attempt was made to access it
     per se.

   - Access is denied for some table, column, function or stored procedure
     such as mentioned above. This error gets raised automatically, since we
     can't untangle its access checking from that of the view itself.
 */
class Show_create_error_handler : public Internal_error_handler {
  
  TABLE_LIST *m_top_view;
  bool m_handling;
  Security_context *m_sctx;

  char m_view_access_denied_message[MYSQL_ERRMSG_SIZE];
  char *m_view_access_denied_message_ptr;

public:

  /**
     Creates a new Show_create_error_handler for the particular security
     context and view. 

     @thd Thread context, used for security context information if needed.
     @top_view The view. We do not verify at this point that top_view is in
     fact a view since, alas, these things do not stay constant.
  */
  explicit Show_create_error_handler(THD *thd, TABLE_LIST *top_view) : 
    m_top_view(top_view), m_handling(FALSE),
    m_view_access_denied_message_ptr(NULL) 
  {
    
    m_sctx= MY_TEST(m_top_view->security_ctx) ?
      m_top_view->security_ctx : thd->security_ctx;
  }

  /**
     Lazy instantiation of 'view access denied' message. The purpose of the
     Show_create_error_handler is to hide details of underlying tables for
     which we have no privileges behind ER_VIEW_INVALID messages. But this
     obviously does not apply if we lack privileges on the view itself.
     Unfortunately the information about for which table privilege checking
     failed is not available at this point. The only way for us to check is by
     reconstructing the actual error message and see if it's the same.
  */
  char* get_view_access_denied_message(THD *thd) 
  {
    if (!m_view_access_denied_message_ptr)
    {
      m_view_access_denied_message_ptr= m_view_access_denied_message;
      my_snprintf(m_view_access_denied_message, MYSQL_ERRMSG_SIZE,
                  ER_THD(thd, ER_TABLEACCESS_DENIED_ERROR), "SHOW VIEW",
                  m_sctx->priv_user,
                  m_sctx->host_or_ip, m_top_view->get_table_name());
    }
    return m_view_access_denied_message_ptr;
  }

  bool handle_condition(THD *thd, uint sql_errno, const char * /* sqlstate */,
                        Sql_condition::enum_warning_level *level,
                        const char *message, Sql_condition ** /* cond_hdl */)
  {
    /*
       The handler does not handle the errors raised by itself.
       At this point we know if top_view is really a view.
    */
    if (m_handling || !m_top_view->view)
      return FALSE;

    m_handling= TRUE;

    bool is_handled;

    switch (sql_errno)
    {
    case ER_TABLEACCESS_DENIED_ERROR:
      if (!strcmp(get_view_access_denied_message(thd), message))
      {
        /* Access to top view is not granted, don't interfere. */
        is_handled= FALSE;
        break;
      }
      /* fall through */
    case ER_COLUMNACCESS_DENIED_ERROR:
    case ER_VIEW_NO_EXPLAIN: /* Error was anonymized, ignore all the same. */
    case ER_PROCACCESS_DENIED_ERROR:
      is_handled= TRUE;
      break;

    case ER_BAD_FIELD_ERROR:
    case ER_SP_DOES_NOT_EXIST:
    case ER_NO_SUCH_TABLE:
    case ER_NO_SUCH_TABLE_IN_ENGINE:
      /* Established behavior: warn if underlying tables, columns, or functions
         are missing. */
      push_warning_printf(thd, Sql_condition::WARN_LEVEL_WARN, 
                          ER_VIEW_INVALID,
                          ER_THD(thd, ER_VIEW_INVALID),
                          m_top_view->get_db_name(),
                          m_top_view->get_table_name());
      is_handled= TRUE;
      break;

    default:
      is_handled= FALSE;
    }

    m_handling= FALSE;
    return is_handled;
  }
};


/*
  Return metadata for CREATE command for table or view

  @param thd	     Thread handler
  @param table_list  Table / view
  @param field_list  resulting list of fields
  @param buffer      resulting CREATE statement

  @return
  @retval 0      OK
  @retval 1      Error

*/

bool
mysqld_show_create_get_fields(THD *thd, TABLE_LIST *table_list,
                              List<Item> *field_list, String *buffer)
{
  bool error= TRUE;
  MEM_ROOT *mem_root= thd->mem_root;
  DBUG_ENTER("mysqld_show_create_get_fields");
  DBUG_PRINT("enter",("db: %s  table: %s",table_list->db.str,
                      table_list->table_name.str));

  /* We want to preserve the tree for views. */
  thd->lex->context_analysis_only|= CONTEXT_ANALYSIS_ONLY_VIEW;

  {
    /*
      Use open_tables() directly rather than
      open_normal_and_derived_tables().  This ensures that
      close_thread_tables() is not called if open tables fails and the
      error is ignored. This allows us to handle broken views nicely.
    */
    uint counter;
    Show_create_error_handler view_error_suppressor(thd, table_list);
    thd->push_internal_handler(&view_error_suppressor);
    bool open_error=
      open_tables(thd, &table_list, &counter,
                  MYSQL_OPEN_FORCE_SHARED_HIGH_PRIO_MDL) ||
      mysql_handle_derived(thd->lex, DT_INIT | DT_PREPARE);
    thd->pop_internal_handler();
    if (open_error && (thd->killed || thd->is_error()))
      goto exit;
  }

  /* TODO: add environment variables show when it become possible */
  if (thd->lex->table_type == TABLE_TYPE_VIEW && !table_list->view)
  {
    my_error(ER_WRONG_OBJECT, MYF(0),
             table_list->db.str, table_list->table_name.str, "VIEW");
    goto exit;
  }
  else if (thd->lex->table_type == TABLE_TYPE_SEQUENCE &&
           table_list->table->s->table_type != TABLE_TYPE_SEQUENCE)
  {
    my_error(ER_NOT_SEQUENCE, MYF(0),
             table_list->db.str, table_list->table_name.str);
    goto exit;
  }

  buffer->length(0);

  if (table_list->view)
    buffer->set_charset(table_list->view_creation_ctx->get_client_cs());

  if ((table_list->view ?
       show_create_view(thd, table_list, buffer) :
       thd->lex->table_type == TABLE_TYPE_SEQUENCE ?
       show_create_sequence(thd, table_list, buffer) :
       show_create_table(thd, table_list, buffer, NULL, WITHOUT_DB_NAME)))
    goto exit;

  if (table_list->view)
  {
    field_list->push_back(new (mem_root)
                         Item_empty_string(thd, "View", NAME_CHAR_LEN),
                         mem_root);
    field_list->push_back(new (mem_root)
                         Item_empty_string(thd, "Create View",
                                           MY_MAX(buffer->length(),1024)),
                         mem_root);
    field_list->push_back(new (mem_root)
                         Item_empty_string(thd, "character_set_client",
                                           MY_CS_NAME_SIZE),
                         mem_root);
    field_list->push_back(new (mem_root)
                         Item_empty_string(thd, "collation_connection",
                                           MY_CS_NAME_SIZE),
                         mem_root);
  }
  else
  {
    field_list->push_back(new (mem_root)
                         Item_empty_string(thd, "Table", NAME_CHAR_LEN),
                         mem_root);
    // 1024 is for not to confuse old clients
    field_list->push_back(new (mem_root)
                         Item_empty_string(thd, "Create Table",
                                           MY_MAX(buffer->length(),1024)),
                         mem_root);
  }
  error= FALSE;

exit:
  DBUG_RETURN(error);
}


/*
  Return CREATE command for table or view

  @param thd	     Thread handler
  @param table_list  Table / view

  @return
  @retval 0      OK
  @retval 1      Error

  @notes
  table_list->db and table_list->table_name are kept unchanged to
  not cause problems with SP.
*/

bool
mysqld_show_create(THD *thd, TABLE_LIST *table_list)
{
  Protocol *protocol= thd->protocol;
  char buff[2048];
  String buffer(buff, sizeof(buff), system_charset_info);
  List<Item> field_list;
  bool error= TRUE;
  DBUG_ENTER("mysqld_show_create");
  DBUG_PRINT("enter",("db: %s  table: %s",table_list->db.str,
                      table_list->table_name.str));

  /*
    Metadata locks taken during SHOW CREATE should be released when
    the statmement completes as it is an information statement.
  */
  MDL_savepoint mdl_savepoint= thd->mdl_context.mdl_savepoint();

  TABLE_LIST archive;
  bool versioned= table_list->vers_conditions;
  if (versioned)
  {
    DBUG_ASSERT(table_list->vers_conditions == SYSTEM_TIME_AS_OF);
    VTMD_table vtmd(*table_list);
    if (vtmd.setup_select(thd))
      goto exit;
  }

  if (mysqld_show_create_get_fields(thd, table_list, &field_list, &buffer))
    goto exit;

  if (protocol->send_result_set_metadata(&field_list,
                                         Protocol::SEND_NUM_ROWS |
                                         Protocol::SEND_EOF))
    goto exit;

  protocol->prepare_for_resend();
  if (table_list->view)
    protocol->store(table_list->view_name.str, system_charset_info);
  else
  {
    if (table_list->schema_table)
      protocol->store(table_list->schema_table->table_name, system_charset_info);
    else
      protocol->store(table_list->table->alias.c_ptr(), system_charset_info);
  }

  if (table_list->view)
  {
    protocol->store(buffer.ptr(), buffer.length(),
                    table_list->view_creation_ctx->get_client_cs());

    protocol->store(table_list->view_creation_ctx->get_client_cs()->csname,
                    system_charset_info);

    protocol->store(table_list->view_creation_ctx->get_connection_cl()->name,
                    system_charset_info);
  }
  else
    protocol->store(buffer.ptr(), buffer.length(), buffer.charset());

  if (protocol->write())
    goto exit;

  error= FALSE;
  my_eof(thd);

exit:
  if (versioned)
  {
    /* If commit fails, we should be able to reset the OK status. */
    thd->get_stmt_da()->set_overwrite_status(true);
    trans_commit_stmt(thd);
    thd->get_stmt_da()->set_overwrite_status(false);
  }
  close_thread_tables(thd);
  /* Release any metadata locks taken during SHOW CREATE. */
  thd->mdl_context.rollback_to_savepoint(mdl_savepoint);
  DBUG_RETURN(error);
}


void mysqld_show_create_db_get_fields(THD *thd, List<Item> *field_list)
{
  MEM_ROOT *mem_root= thd->mem_root;
  field_list->push_back(new (mem_root)
                        Item_empty_string(thd, "Database", NAME_CHAR_LEN),
                        mem_root);
  field_list->push_back(new (mem_root)
                        Item_empty_string(thd, "Create Database", 1024),
                        mem_root);
}


bool mysqld_show_create_db(THD *thd, LEX_CSTRING *dbname,
                           LEX_CSTRING *orig_dbname,
                           const DDL_options_st &options)
{
  char buff[2048];
  String buffer(buff, sizeof(buff), system_charset_info);
#ifndef NO_EMBEDDED_ACCESS_CHECKS
  Security_context *sctx= thd->security_ctx;
  uint db_access;
#endif
  Schema_specification_st create;
  Protocol *protocol=thd->protocol;
  List<Item> field_list;
  DBUG_ENTER("mysql_show_create_db");

#ifndef NO_EMBEDDED_ACCESS_CHECKS
  if (test_all_bits(sctx->master_access, DB_ACLS))
    db_access=DB_ACLS;
  else
  {
    db_access= acl_get(sctx->host, sctx->ip, sctx->priv_user, dbname->str, 0) |
               sctx->master_access;
    if (sctx->priv_role[0])
      db_access|= acl_get("", "", sctx->priv_role, dbname->str, 0);
  }

  if (!(db_access & DB_ACLS) && check_grant_db(thd,dbname->str))
  {
    status_var_increment(thd->status_var.access_denied_errors);
    my_error(ER_DBACCESS_DENIED_ERROR, MYF(0),
             sctx->priv_user, sctx->host_or_ip, dbname->str);
    general_log_print(thd,COM_INIT_DB,ER_THD(thd, ER_DBACCESS_DENIED_ERROR),
                      sctx->priv_user, sctx->host_or_ip, orig_dbname->str);
    DBUG_RETURN(TRUE);
  }
#endif
  if (is_infoschema_db(dbname))
  {
    *dbname= INFORMATION_SCHEMA_NAME;
    create.default_table_charset= system_charset_info;
  }
  else
  {
    if (check_db_dir_existence(dbname->str))
    {
      my_error(ER_BAD_DB_ERROR, MYF(0), dbname->str);
      DBUG_RETURN(TRUE);
    }

    load_db_opt_by_name(thd, dbname->str, &create);
  }

  mysqld_show_create_db_get_fields(thd, &field_list);

  if (protocol->send_result_set_metadata(&field_list,
                                         Protocol::SEND_NUM_ROWS |
                                         Protocol::SEND_EOF))
    DBUG_RETURN(TRUE);

  protocol->prepare_for_resend();
  protocol->store(orig_dbname->str, orig_dbname->length, system_charset_info);
  buffer.length(0);
  buffer.append(STRING_WITH_LEN("CREATE DATABASE "));
  if (options.if_not_exists())
    buffer.append(STRING_WITH_LEN("/*!32312 IF NOT EXISTS*/ "));
  append_identifier(thd, &buffer, dbname);

  if (create.default_table_charset)
  {
    buffer.append(STRING_WITH_LEN(" /*!40100"));
    buffer.append(STRING_WITH_LEN(" DEFAULT CHARACTER SET "));
    buffer.append(create.default_table_charset->csname);
    if (!(create.default_table_charset->state & MY_CS_PRIMARY))
    {
      buffer.append(STRING_WITH_LEN(" COLLATE "));
      buffer.append(create.default_table_charset->name);
    }
    buffer.append(STRING_WITH_LEN(" */"));
  }
  protocol->store(buffer.ptr(), buffer.length(), buffer.charset());

  if (protocol->write())
    DBUG_RETURN(TRUE);
  my_eof(thd);
  DBUG_RETURN(FALSE);
}



/****************************************************************************
  Return only fields for API mysql_list_fields
  Use "show table wildcard" in mysql instead of this
****************************************************************************/

void
mysqld_list_fields(THD *thd, TABLE_LIST *table_list, const char *wild)
{
  TABLE *table;
  MEM_ROOT *mem_root= thd->mem_root;
  DBUG_ENTER("mysqld_list_fields");
  DBUG_PRINT("enter",("table: %s", table_list->table_name.str));

  if (open_normal_and_derived_tables(thd, table_list,
                                     MYSQL_OPEN_FORCE_SHARED_HIGH_PRIO_MDL,
                                     DT_INIT | DT_PREPARE | DT_CREATE))
    DBUG_VOID_RETURN;
  table= table_list->table;

  List<Item> field_list;

  Field **ptr,*field;
  for (ptr=table->field ; (field= *ptr); ptr++)
  {
    if (!wild || !wild[0] ||
        !wild_case_compare(system_charset_info, field->field_name.str,wild))
    {
      if (table_list->view)
        field_list.push_back(new (mem_root)
                             Item_ident_for_show(thd, field,
                                                 table_list->view_db.str,
                                                 table_list->view_name.str),
                             mem_root);
      else
        field_list.push_back(new (mem_root) Item_field(thd, field), mem_root);
    }
  }
  restore_record(table, s->default_values);              // Get empty record
  table->use_all_columns();
  if (thd->protocol->send_result_set_metadata(&field_list,
                                              Protocol::SEND_DEFAULTS))
    DBUG_VOID_RETURN;
  my_eof(thd);
  DBUG_VOID_RETURN;
}

/*
  Go through all character combinations and ensure that sql_lex.cc can
  parse it as an identifier.

  SYNOPSIS
  require_quotes()
  name			attribute name
  name_length		length of name

  RETURN
    #	Pointer to conflicting character
    0	No conflicting character
*/

static const char *require_quotes(const char *name, uint name_length)
{
  bool pure_digit= TRUE;
  const char *end= name + name_length;

  for (; name < end ; name++)
  {
    uchar chr= (uchar) *name;
    int length= my_charlen(system_charset_info, name, end);
    if (length == 1 && !system_charset_info->ident_map[chr])
      return name;
    if (length == 1 && (chr < '0' || chr > '9'))
      pure_digit= FALSE;
  }
  if (pure_digit)
    return name;
  return 0;
}


/**
  Convert and quote the given identifier if needed and append it to the
  target string. If the given identifier is empty, it will be quoted.
  @thd                         thread handler
  @packet                      target string
  @name                        the identifier to be appended
  @length                      length of the appending identifier

  @return
    0             success
    1             error
*/

bool
append_identifier(THD *thd, String *packet, const char *name, size_t length)
{
  const char *name_end;
  char quote_char;
  int q= get_quote_char_for_identifier(thd, name, length);

  if (q == EOF)
    return packet->append(name, length, packet->charset());

  /*
    The identifier must be quoted as it includes a quote character or
    it's a keyword
  */

  /*
    Special code for swe7. It encodes the letter "E WITH ACUTE" on
    the position 0x60, where backtick normally resides.
    In swe7 we cannot append 0x60 using system_charset_info,
    because it cannot be converted to swe7 and will be replaced to
    question mark '?'. Use &my_charset_bin to avoid this.
    It will prevent conversion and will append the backtick as is.
  */
  CHARSET_INFO *quote_charset= q == 0x60 &&
                               (packet->charset()->state & MY_CS_NONASCII) &&
                               packet->charset()->mbmaxlen == 1 ?
                               &my_charset_bin : system_charset_info;

  (void) packet->reserve(length*2 + 2);
  quote_char= (char) q;
  if (packet->append(&quote_char, 1, quote_charset))
    return true;

  for (name_end= name+length ; name < name_end ; )
  {
    uchar chr= (uchar) *name;
    int char_length= my_charlen(system_charset_info, name, name_end);
    /*
      charlen can return 0 and negative numbers on a wrong multibyte
      sequence. It is possible when upgrading from 4.0,
      and identifier contains some accented characters.
      The manual says it does not work. So we'll just
      change char_length to 1 not to hang in the endless loop.
    */
    if (char_length <= 0)
      char_length= 1;
    if (char_length == 1 && chr == (uchar) quote_char &&
        packet->append(&quote_char, 1, quote_charset))
      return true;
    if (packet->append(name, char_length, system_charset_info))
      return true;
    name+= char_length;
  }
  return packet->append(&quote_char, 1, quote_charset);
}


/*
  Get the quote character for displaying an identifier.

  SYNOPSIS
    get_quote_char_for_identifier()
    thd		Thread handler
    name	name to quote
    length	length of name

  IMPLEMENTATION
    Force quoting in the following cases:
      - name is empty (for one, it is possible when we use this function for
        quoting user and host names for DEFINER clause);
      - name is a keyword;
      - name includes a special character;
    Otherwise identifier is quoted only if the option OPTION_QUOTE_SHOW_CREATE
    is set.

  RETURN
    EOF	  No quote character is needed
    #	  Quote character
*/

int get_quote_char_for_identifier(THD *thd, const char *name, size_t length)
{
  if (length &&
      !is_keyword(name,(uint)length) &&
      !require_quotes(name, (uint)length) &&
      !(thd->variables.option_bits & OPTION_QUOTE_SHOW_CREATE))
    return EOF;
  if (thd->variables.sql_mode & MODE_ANSI_QUOTES)
    return '"';
  return '`';
}


/* Append directory name (if exists) to CREATE INFO */

static void append_directory(THD *thd, String *packet, const char *dir_type,
			     const char *filename)
{
  if (filename && !(thd->variables.sql_mode & MODE_NO_DIR_IN_CREATE))
  {
    size_t length= dirname_length(filename);
    packet->append(' ');
    packet->append(dir_type);
    packet->append(STRING_WITH_LEN(" DIRECTORY='"));
#ifdef __WIN__
    /* Convert \ to / to be able to create table on unix */
    char *winfilename= (char*) thd->memdup(filename, length);
    char *pos, *end;
    for (pos= winfilename, end= pos+length ; pos < end ; pos++)
    {
      if (*pos == '\\')
        *pos = '/';
    }
    filename= winfilename;
#endif
    packet->append(filename, length);
    packet->append('\'');
  }
}


#define LIST_PROCESS_HOST_LEN 64


/**
  Print "ON UPDATE" clause of a field into a string.

  @param timestamp_field   Pointer to timestamp field of a table.
  @param field             The field to generate ON UPDATE clause for.
  @bool  lcase             Whether to print in lower case.
  @return                  false on success, true on error.
*/
static bool print_on_update_clause(Field *field, String *val, bool lcase)
{
  DBUG_ASSERT(val->charset()->mbminlen == 1);
  val->length(0);
  if (field->has_update_default_function())
  {
    if (lcase)
      val->append(STRING_WITH_LEN("on update "));
    else
      val->append(STRING_WITH_LEN("ON UPDATE "));
    val->append(STRING_WITH_LEN("current_timestamp"));
    if (field->decimals() > 0)
      val->append_parenthesized(field->decimals());
    else
      val->append(STRING_WITH_LEN("()"));
    return true;
  }
  return false;
}


static bool get_field_default_value(THD *thd, Field *field, String *def_value,
                                    bool quoted)
{
  bool has_default;
  enum enum_field_types field_type= field->type();

  has_default= (field->default_value ||
                (!(field->flags & NO_DEFAULT_VALUE_FLAG) &&
		 !field->vers_sys_field() &&
                 field->unireg_check != Field::NEXT_NUMBER));

  def_value->length(0);
  if (has_default)
  {
    StringBuffer<MAX_FIELD_WIDTH> str(field->charset());
    if (field->default_value)
    {
      field->default_value->print(&str);
      if (field->default_value->expr->need_parentheses_in_default())
      {
        def_value->set_charset(&my_charset_utf8mb4_general_ci);
        def_value->append('(');
        def_value->append(str);
        def_value->append(')');
      }
      else
        def_value->append(str);
    }
    else if (!field->is_null())
    {                                             // Not null by default
      if (field_type == MYSQL_TYPE_BIT)
      {
        str.qs_append('b');
        str.qs_append('\'');
        str.qs_append(field->val_int(), 2);
        str.qs_append('\'');
        quoted= 0;
      }
      else
      {
        field->val_str(&str);
        if (!field->str_needs_quotes())
          quoted= 0;
      }
      if (str.length())
      {
        StringBuffer<MAX_FIELD_WIDTH> def_val;
        uint dummy_errors;
        /* convert to system_charset_info == utf8 */
        def_val.copy(str.ptr(), str.length(), field->charset(),
                     system_charset_info, &dummy_errors);
        if (quoted)
          append_unescaped(def_value, def_val.ptr(), def_val.length());
        else
          def_value->append(def_val);
      }
      else if (quoted)
        def_value->set(STRING_WITH_LEN("''"), system_charset_info);
    }
    else if (field->maybe_null() && quoted)
      def_value->set(STRING_WITH_LEN("NULL"), system_charset_info);    // Null as default
    else
      return 0;

  }
  return has_default;
}


/**
  Appends list of options to string

  @param thd             thread handler
  @param packet          string to append
  @param opt             list of options
  @param check_options   only print known options
  @param rules           list of known options
*/

static void append_create_options(THD *thd, String *packet,
				  engine_option_value *opt,
                                  bool check_options,
                                  ha_create_table_option *rules)
{
  bool in_comment= false;
  for(; opt; opt= opt->next)
  {
    if (check_options)
    {
      if (is_engine_option_known(opt, rules))
      {
        if (in_comment)
          packet->append(STRING_WITH_LEN(" */"));
        in_comment= false;
      }
      else
      {
        if (!in_comment)
          packet->append(STRING_WITH_LEN(" /*"));
        in_comment= true;
      }
    }

    DBUG_ASSERT(opt->value.str);
    packet->append(' ');
    append_identifier(thd, packet, &opt->name);
    packet->append('=');
    if (opt->quoted_value)
      append_unescaped(packet, opt->value.str, opt->value.length);
    else
      packet->append(&opt->value);
  }
  if (in_comment)
    packet->append(STRING_WITH_LEN(" */"));
}

/**
   Add table options to end of CREATE statement

   @param schema_table  1 if schema table
   @param sequence      1 if sequence. If sequence, we flush out options
                          not relevant for sequences.
*/

static void add_table_options(THD *thd, TABLE *table,
                              Table_specification_st *create_info_arg,
                              bool schema_table, bool sequence,
                              String *packet)
{
  sql_mode_t sql_mode= thd->variables.sql_mode;
  TABLE_SHARE *share= table->s;
  handlerton *hton;
  HA_CREATE_INFO create_info;
  bool check_options= (!(sql_mode & MODE_IGNORE_BAD_TABLE_OPTIONS) &&
                       !create_info_arg);

#ifdef WITH_PARTITION_STORAGE_ENGINE
  if (table->part_info)
    hton= table->part_info->default_engine_type;
  else
#endif
    hton= table->file->ht;

  bzero((char*) &create_info, sizeof(create_info));
  /* Allow update_create_info to update row type, page checksums and options */
  create_info.row_type= share->row_type;
  create_info.page_checksum= share->page_checksum;
  create_info.options= share->db_create_options;
  table->file->update_create_info(&create_info);

  /*
    IF   check_create_info
    THEN add ENGINE only if it was used when creating the table
  */
  if (!create_info_arg ||
      (create_info_arg->used_fields & HA_CREATE_USED_ENGINE))
  {
    LEX_CSTRING *engine_name= table->file->engine_name();

    if (sql_mode & (MODE_MYSQL323 | MODE_MYSQL40))
      packet->append(STRING_WITH_LEN(" TYPE="));
    else
      packet->append(STRING_WITH_LEN(" ENGINE="));

    packet->append(engine_name->str, engine_name->length);
  }

  if (sequence)
    goto end_options;

  /*
    Add AUTO_INCREMENT=... if there is an AUTO_INCREMENT column,
    and NEXT_ID > 1 (the default).  We must not print the clause
    for engines that do not support this as it would break the
    import of dumps, but as of this writing, the test for whether
    AUTO_INCREMENT columns are allowed and wether AUTO_INCREMENT=...
    is supported is identical, !(file->table_flags() & HA_NO_AUTO_INCREMENT))
    Because of that, we do not explicitly test for the feature,
    but may extrapolate its existence from that of an AUTO_INCREMENT column.
  */

  if (create_info.auto_increment_value > 1)
  {
    packet->append(STRING_WITH_LEN(" AUTO_INCREMENT="));
    packet->append_ulonglong(create_info.auto_increment_value);
  }

  if (share->table_charset && !(sql_mode & (MODE_MYSQL323 | MODE_MYSQL40)) &&
      share->table_type != TABLE_TYPE_SEQUENCE)
  {
    /*
      IF   check_create_info
      THEN add DEFAULT CHARSET only if it was used when creating the table
    */
    if (!create_info_arg ||
        (create_info_arg->used_fields & HA_CREATE_USED_DEFAULT_CHARSET))
    {
      packet->append(STRING_WITH_LEN(" DEFAULT CHARSET="));
      packet->append(share->table_charset->csname);
      if (!(share->table_charset->state & MY_CS_PRIMARY))
      {
        packet->append(STRING_WITH_LEN(" COLLATE="));
        packet->append(table->s->table_charset->name);
      }
    }
  }

  if (share->min_rows)
  {
    packet->append(STRING_WITH_LEN(" MIN_ROWS="));
    packet->append_ulonglong(share->min_rows);
  }

  if (share->max_rows && !schema_table && !sequence)
  {
    packet->append(STRING_WITH_LEN(" MAX_ROWS="));
    packet->append_ulonglong(share->max_rows);
  }

  if (share->avg_row_length)
  {
    packet->append(STRING_WITH_LEN(" AVG_ROW_LENGTH="));
    packet->append_ulonglong(share->avg_row_length);
  }

  if (create_info.options & HA_OPTION_PACK_KEYS)
    packet->append(STRING_WITH_LEN(" PACK_KEYS=1"));
  if (create_info.options & HA_OPTION_NO_PACK_KEYS)
    packet->append(STRING_WITH_LEN(" PACK_KEYS=0"));
  if (share->db_create_options & HA_OPTION_STATS_PERSISTENT)
    packet->append(STRING_WITH_LEN(" STATS_PERSISTENT=1"));
  if (share->db_create_options & HA_OPTION_NO_STATS_PERSISTENT)
    packet->append(STRING_WITH_LEN(" STATS_PERSISTENT=0"));
  if (share->stats_auto_recalc == HA_STATS_AUTO_RECALC_ON)
    packet->append(STRING_WITH_LEN(" STATS_AUTO_RECALC=1"));
  else if (share->stats_auto_recalc == HA_STATS_AUTO_RECALC_OFF)
    packet->append(STRING_WITH_LEN(" STATS_AUTO_RECALC=0"));
  if (share->stats_sample_pages != 0)
  {
    packet->append(STRING_WITH_LEN(" STATS_SAMPLE_PAGES="));
    packet->append_ulonglong(share->stats_sample_pages);
  }

  /* We use CHECKSUM, instead of TABLE_CHECKSUM, for backward compability */
  if (create_info.options & HA_OPTION_CHECKSUM)
    packet->append(STRING_WITH_LEN(" CHECKSUM=1"));
  if (create_info.page_checksum != HA_CHOICE_UNDEF)
  {
    packet->append(STRING_WITH_LEN(" PAGE_CHECKSUM="));
    packet->append(ha_choice_values[create_info.page_checksum], 1);
  }
  if (create_info.options & HA_OPTION_DELAY_KEY_WRITE)
    packet->append(STRING_WITH_LEN(" DELAY_KEY_WRITE=1"));
  if (create_info.row_type != ROW_TYPE_DEFAULT)
  {
    packet->append(STRING_WITH_LEN(" ROW_FORMAT="));
    packet->append(ha_row_type[(uint) create_info.row_type]);
  }
  if (share->transactional != HA_CHOICE_UNDEF)
  {
    packet->append(STRING_WITH_LEN(" TRANSACTIONAL="));
    packet->append(ha_choice_values[(uint) share->transactional], 1);
  }
  if (share->table_type == TABLE_TYPE_SEQUENCE)
    packet->append(STRING_WITH_LEN(" SEQUENCE=1"));
  if (table->s->key_block_size)
  {
    packet->append(STRING_WITH_LEN(" KEY_BLOCK_SIZE="));
    packet->append_ulonglong(table->s->key_block_size);
  }
  table->file->append_create_info(packet);

end_options:
  if (share->comment.length)
  {
    packet->append(STRING_WITH_LEN(" COMMENT="));
    append_unescaped(packet, share->comment.str, share->comment.length);
  }
  if (share->connect_string.length)
  {
    packet->append(STRING_WITH_LEN(" CONNECTION="));
    append_unescaped(packet, share->connect_string.str, share->connect_string.length);
  }
  append_create_options(thd, packet, share->option_list, check_options,
                        hton->table_options);
  append_directory(thd, packet, "DATA",  create_info.data_file_name);
  append_directory(thd, packet, "INDEX", create_info.index_file_name);
}

/*
  Build a CREATE TABLE statement for a table.

  SYNOPSIS
    show_create_table()
    thd               The thread
    table_list        A list containing one table to write statement
                      for.
    packet            Pointer to a string where statement will be
                      written.
    create_info_arg   Pointer to create information that can be used
                      to tailor the format of the statement.  Can be
                      NULL, in which case only SQL_MODE is considered
                      when building the statement.
    with_db_name     Add database name to table name

  NOTE
    Currently always return 0, but might return error code in the
    future.

  RETURN
    0       OK
 */

int show_create_table(THD *thd, TABLE_LIST *table_list, String *packet,
                      Table_specification_st *create_info_arg,
                      enum_with_db_name with_db_name)
{
  List<Item> field_list;
  char tmp[MAX_FIELD_WIDTH], *for_str, def_value_buf[MAX_FIELD_WIDTH];
  LEX_CSTRING alias;
  String type;
  String def_value;
  Field **ptr,*field;
  uint primary_key;
  KEY *key_info;
  TABLE *table= table_list->table;
  TABLE_SHARE *share= table->s;
  sql_mode_t sql_mode= thd->variables.sql_mode;
  bool explicit_fields= false;
  bool foreign_db_mode=  sql_mode & (MODE_POSTGRESQL | MODE_ORACLE |
                                     MODE_MSSQL | MODE_DB2 |
                                     MODE_MAXDB | MODE_ANSI);
  bool limited_mysql_mode= sql_mode & (MODE_NO_FIELD_OPTIONS | MODE_MYSQL323 |
                                       MODE_MYSQL40);
  bool show_table_options= !(sql_mode & MODE_NO_TABLE_OPTIONS) &&
                           !foreign_db_mode;
  bool check_options= !(sql_mode & MODE_IGNORE_BAD_TABLE_OPTIONS) &&
                      !create_info_arg;
  my_bitmap_map *old_map;
  handlerton *hton;
  int error= 0;
  DBUG_ENTER("show_create_table");
  DBUG_PRINT("enter",("table: %s", table->s->table_name.str));

#ifdef WITH_PARTITION_STORAGE_ENGINE
  if (table->part_info)
    hton= table->part_info->default_engine_type;
  else
#endif
    hton= table->file->ht;

  restore_record(table, s->default_values); // Get empty record

  packet->append(STRING_WITH_LEN("CREATE "));
  if (create_info_arg &&
      ((create_info_arg->or_replace() &&
        !create_info_arg->or_replace_slave_generated()) ||
       create_info_arg->table_was_deleted))
    packet->append(STRING_WITH_LEN("OR REPLACE "));
  if (share->tmp_table)
    packet->append(STRING_WITH_LEN("TEMPORARY "));
  packet->append(STRING_WITH_LEN("TABLE "));
  if (create_info_arg && create_info_arg->if_not_exists())
    packet->append(STRING_WITH_LEN("IF NOT EXISTS "));
  if (table_list->schema_table)
  {
    alias.str= table_list->schema_table->table_name;
    alias.length= strlen(alias.str);
  }
  else
  {
    if (lower_case_table_names == 2 || table_list->vers_force_alias)
    {
      alias.str= table->alias.c_ptr();
      alias.length= table->alias.length();
    }
    else
      alias= share->table_name;
  }

  /*
    Print the database before the table name if told to do that. The
    database name is only printed in the event that it is different
    from the current database.  The main reason for doing this is to
    avoid having to update gazillions of tests and result files, but
    it also saves a few bytes of the binary log.
   */
  if (with_db_name == WITH_DB_NAME)
  {
    const LEX_CSTRING *const db=
      table_list->schema_table ? &INFORMATION_SCHEMA_NAME : &table->s->db;
    if (!thd->db.str || cmp(db, &thd->db))
    {
      append_identifier(thd, packet, db);
      packet->append(STRING_WITH_LEN("."));
    }
  }

  append_identifier(thd, packet, &alias);
  packet->append(STRING_WITH_LEN(" (\n"));
  /*
    We need this to get default values from the table
    We have to restore the read_set if we are called from insert in case
    of row based replication.
  */
  old_map= tmp_use_all_columns(table, table->read_set);

  bool not_the_first_field= false;
  for (ptr=table->field ; (field= *ptr); ptr++)
  {

    uint flags = field->flags;

    if (field->invisible > INVISIBLE_USER)
       continue;
    if (not_the_first_field)
      packet->append(STRING_WITH_LEN(",\n"));

    not_the_first_field= true;
    packet->append(STRING_WITH_LEN("  "));
    append_identifier(thd, packet, &field->field_name);
    packet->append(' ');

    type.set(tmp, sizeof(tmp), system_charset_info);
    field->sql_type(type);
    packet->append(type.ptr(), type.length(), system_charset_info);

    if (field->has_charset() && !(sql_mode & (MODE_MYSQL323 | MODE_MYSQL40)))
    {
      if (field->charset() != share->table_charset)
      {
	packet->append(STRING_WITH_LEN(" CHARACTER SET "));
	packet->append(field->charset()->csname);
      }
      /*
	For string types dump collation name only if
	collation is not primary for the given charset
      */
      if (!(field->charset()->state & MY_CS_PRIMARY) && !field->vcol_info)
      {
	packet->append(STRING_WITH_LEN(" COLLATE "));
	packet->append(field->charset()->name);
      }
    }

    if (field->vcol_info)
    {
      StringBuffer<MAX_FIELD_WIDTH> str(&my_charset_utf8mb4_general_ci);
      field->vcol_info->print(&str);
      packet->append(STRING_WITH_LEN(" GENERATED ALWAYS AS ("));
      packet->append(str);
      packet->append(STRING_WITH_LEN(")"));
      if (field->vcol_info->stored_in_db)
        packet->append(STRING_WITH_LEN(" STORED"));
      else
        packet->append(STRING_WITH_LEN(" VIRTUAL"));
    }
    else
    {
      if (field->flags & VERS_SYS_START_FLAG)
      {
        packet->append(STRING_WITH_LEN(" GENERATED ALWAYS AS ROW START"));
      }
      else if (field->flags & VERS_SYS_END_FLAG)
      {
        packet->append(STRING_WITH_LEN(" GENERATED ALWAYS AS ROW END"));
      }
      else if (flags & NOT_NULL_FLAG)
        packet->append(STRING_WITH_LEN(" NOT NULL"));
      else if (field->type() == MYSQL_TYPE_TIMESTAMP)
      {
        /*
          TIMESTAMP field require explicit NULL flag, because unlike
          all other fields they are treated as NOT NULL by default.
        */
        packet->append(STRING_WITH_LEN(" NULL"));
      }

      if (field->invisible == INVISIBLE_USER)
      {
        packet->append(STRING_WITH_LEN(" INVISIBLE"));
      }
      def_value.set(def_value_buf, sizeof(def_value_buf), system_charset_info);
      if (get_field_default_value(thd, field, &def_value, 1))
      {
        packet->append(STRING_WITH_LEN(" DEFAULT "));
        packet->append(def_value.ptr(), def_value.length(), system_charset_info);
      }

      if (field->vers_update_unversioned())
      {
        packet->append(STRING_WITH_LEN(" WITHOUT SYSTEM VERSIONING"));
      }

      if (!limited_mysql_mode &&
          print_on_update_clause(field, &def_value, false))
      {
        packet->append(STRING_WITH_LEN(" "));
        packet->append(def_value);
      }

      if (field->unireg_check == Field::NEXT_NUMBER &&
          !(sql_mode & MODE_NO_FIELD_OPTIONS))
        packet->append(STRING_WITH_LEN(" AUTO_INCREMENT"));
    }
    if (field->check_constraint)
    {
      StringBuffer<MAX_FIELD_WIDTH> str(&my_charset_utf8mb4_general_ci);
      field->check_constraint->print(&str);
      packet->append(STRING_WITH_LEN(" CHECK ("));
      packet->append(str);
      packet->append(STRING_WITH_LEN(")"));
    }

    if (field->comment.length)
    {
      packet->append(STRING_WITH_LEN(" COMMENT "));
      append_unescaped(packet, field->comment.str, field->comment.length);
    }
    append_create_options(thd, packet, field->option_list, check_options,
                          hton->field_options);
  }

  key_info= table->key_info;
  primary_key= share->primary_key;

  for (uint i=0 ; i < share->keys ; i++,key_info++)
  {
    if (key_info->flags & HA_INVISIBLE_KEY)
      continue;
    KEY_PART_INFO *key_part= key_info->key_part;
    bool found_primary=0;
    packet->append(STRING_WITH_LEN(",\n  "));

    if (i == primary_key && !strcmp(key_info->name.str, primary_key_name))
    {
      found_primary=1;
      /*
        No space at end, because a space will be added after where the
        identifier would go, but that is not added for primary key.
      */
      packet->append(STRING_WITH_LEN("PRIMARY KEY"));
    }
    else if (key_info->flags & HA_NOSAME)
      packet->append(STRING_WITH_LEN("UNIQUE KEY "));
    else if (key_info->flags & HA_FULLTEXT)
      packet->append(STRING_WITH_LEN("FULLTEXT KEY "));
    else if (key_info->flags & HA_SPATIAL)
      packet->append(STRING_WITH_LEN("SPATIAL KEY "));
    else
      packet->append(STRING_WITH_LEN("KEY "));

    if (!found_primary)
      append_identifier(thd, packet, &key_info->name);

    packet->append(STRING_WITH_LEN(" ("));

    for (uint j=0 ; j < key_info->user_defined_key_parts ; j++,key_part++)
    {
      Field *field= key_part->field;
      if (field->invisible > INVISIBLE_USER)
        continue;

      if (j)
        packet->append(',');

      if (key_part->field)
        append_identifier(thd, packet, &key_part->field->field_name);
      if (key_part->field &&
          (key_part->length !=
           table->field[key_part->fieldnr-1]->key_length() &&
           !(key_info->flags & (HA_FULLTEXT | HA_SPATIAL))))
      {
        packet->append_parenthesized((long) key_part->length /
                                      key_part->field->charset()->mbmaxlen);
      }
    }
    packet->append(')');
    store_key_options(thd, packet, table, key_info);
    if (key_info->parser)
    {
      LEX_CSTRING *parser_name= plugin_name(key_info->parser);
      packet->append(STRING_WITH_LEN(" /*!50100 WITH PARSER "));
      append_identifier(thd, packet, parser_name);
      packet->append(STRING_WITH_LEN(" */ "));
    }
    append_create_options(thd, packet, key_info->option_list, check_options,
                          hton->index_options);
  }

  if (table->versioned())
  {
    const Field *fs = table->vers_start_field();
    const Field *fe = table->vers_end_field();
    DBUG_ASSERT(fs);
    DBUG_ASSERT(fe);
    explicit_fields= fs->invisible < INVISIBLE_SYSTEM;
    DBUG_ASSERT(!explicit_fields || fe->invisible < INVISIBLE_SYSTEM);
    if (explicit_fields)
    {
      packet->append(STRING_WITH_LEN(",\n  PERIOD FOR SYSTEM_TIME ("));
      append_identifier(thd,packet,fs->field_name.str, fs->field_name.length);
      packet->append(STRING_WITH_LEN(", "));
      append_identifier(thd,packet,fe->field_name.str, fe->field_name.length);
      packet->append(STRING_WITH_LEN(")"));
    }
    else
    {
      DBUG_ASSERT(fs->invisible == INVISIBLE_SYSTEM);
      DBUG_ASSERT(fe->invisible == INVISIBLE_SYSTEM);
    }
  }

  /*
    Get possible foreign key definitions stored in InnoDB and append them
    to the CREATE TABLE statement
  */

  if ((for_str= table->file->get_foreign_key_create_info()))
  {
    packet->append(for_str, strlen(for_str));
    table->file->free_foreign_key_create_info(for_str);
  }

  /* Add table level check constraints */
  if (share->table_check_constraints)
  {
    for (uint i= share->field_check_constraints;
         i < share->table_check_constraints ; i++)
    {
      StringBuffer<MAX_FIELD_WIDTH> str(&my_charset_utf8mb4_general_ci);
      Virtual_column_info *check= table->check_constraints[i];
      check->print(&str);

      packet->append(STRING_WITH_LEN(",\n  "));
      if (check->name.str)
      {
        packet->append(STRING_WITH_LEN("CONSTRAINT "));
        append_identifier(thd, packet, &check->name);
      }
      packet->append(STRING_WITH_LEN(" CHECK ("));
      packet->append(str);
      packet->append(STRING_WITH_LEN(")"));
    }
  }

  packet->append(STRING_WITH_LEN("\n)"));
  if (show_table_options)
    add_table_options(thd, table, create_info_arg,
                      table_list->schema_table != 0, 0, packet);

  if (table->versioned())
    packet->append(STRING_WITH_LEN(" WITH SYSTEM VERSIONING"));

#ifdef WITH_PARTITION_STORAGE_ENGINE
  {
    if (table->part_info &&
        !((table->s->db_type()->partition_flags() & HA_USE_AUTO_PARTITION) &&
          table->part_info->is_auto_partitioned))
    {
      /*
        Partition syntax for CREATE TABLE is at the end of the syntax.
      */
      uint part_syntax_len;
      char *part_syntax;
      if ((part_syntax= generate_partition_syntax(thd, table->part_info,
                                                  &part_syntax_len,
                                                  show_table_options,
                                                  NULL, NULL)))
      {
         packet->append('\n');
         if (packet->append(part_syntax, part_syntax_len))
          error= 1;
      }
    }
  }
#endif
  tmp_restore_column_map(table->read_set, old_map);
  DBUG_RETURN(error);
}


static void store_key_options(THD *thd, String *packet, TABLE *table,
                              KEY *key_info)
{
  bool limited_mysql_mode= (thd->variables.sql_mode &
                            (MODE_NO_FIELD_OPTIONS | MODE_MYSQL323 |
                             MODE_MYSQL40)) != 0;
  bool foreign_db_mode=  (thd->variables.sql_mode & (MODE_POSTGRESQL |
                                                     MODE_ORACLE |
                                                     MODE_MSSQL |
                                                     MODE_DB2 |
                                                     MODE_MAXDB |
                                                     MODE_ANSI)) != 0;
  char *end, buff[32];

  if (!(thd->variables.sql_mode & MODE_NO_KEY_OPTIONS) &&
      !limited_mysql_mode && !foreign_db_mode)
  {

    if (key_info->algorithm == HA_KEY_ALG_BTREE)
      packet->append(STRING_WITH_LEN(" USING BTREE"));

    if (key_info->algorithm == HA_KEY_ALG_HASH)
      packet->append(STRING_WITH_LEN(" USING HASH"));

    /* send USING only in non-default case: non-spatial rtree */
    if ((key_info->algorithm == HA_KEY_ALG_RTREE) &&
        !(key_info->flags & HA_SPATIAL))
      packet->append(STRING_WITH_LEN(" USING RTREE"));

    if ((key_info->flags & HA_USES_BLOCK_SIZE) &&
        table->s->key_block_size != key_info->block_size)
    {
      packet->append(STRING_WITH_LEN(" KEY_BLOCK_SIZE="));
      end= longlong10_to_str(key_info->block_size, buff, 10);
      packet->append(buff, (uint) (end - buff));
    }
    DBUG_ASSERT(MY_TEST(key_info->flags & HA_USES_COMMENT) ==
               (key_info->comment.length > 0));
    if (key_info->flags & HA_USES_COMMENT)
    {
      packet->append(STRING_WITH_LEN(" COMMENT "));
      append_unescaped(packet, key_info->comment.str, 
                       key_info->comment.length);
    }
  }
}


void view_store_options(THD *thd, TABLE_LIST *table, String *buff)
{
  if (table->algorithm != VIEW_ALGORITHM_INHERIT)
  {
    buff->append(STRING_WITH_LEN("ALGORITHM="));
    buff->append(view_algorithm(table));
  }
  buff->append(' ');
  append_definer(thd, buff, &table->definer.user, &table->definer.host);
  if (table->view_suid)
    buff->append(STRING_WITH_LEN("SQL SECURITY DEFINER "));
  else
    buff->append(STRING_WITH_LEN("SQL SECURITY INVOKER "));
}


/**
  Returns ALGORITHM clause of a view
*/

static const LEX_CSTRING *view_algorithm(TABLE_LIST *table)
{
  static const LEX_CSTRING undefined= { STRING_WITH_LEN("UNDEFINED") };
  static const LEX_CSTRING merge=     { STRING_WITH_LEN("MERGE") };
  static const LEX_CSTRING temptable= { STRING_WITH_LEN("TEMPTABLE") };
  switch (table->algorithm) {
  case VIEW_ALGORITHM_TMPTABLE:
    return &temptable;
  case VIEW_ALGORITHM_MERGE:
    return &merge;
  default:
    DBUG_ASSERT(0); // never should happen
  case VIEW_ALGORITHM_UNDEFINED:
    return &undefined;
  }
}

/*
  Append DEFINER clause to the given buffer.

  SYNOPSIS
    append_definer()
    thd           [in] thread handle
    buffer        [inout] buffer to hold DEFINER clause
    definer_user  [in] user name part of definer
    definer_host  [in] host name part of definer
*/

void append_definer(THD *thd, String *buffer, const LEX_CSTRING *definer_user,
                    const LEX_CSTRING *definer_host)
{
  buffer->append(STRING_WITH_LEN("DEFINER="));
  append_identifier(thd, buffer, definer_user);
  if (definer_host->str && definer_host->str[0])
  {
    buffer->append('@');
    append_identifier(thd, buffer, definer_host);
  }
  buffer->append(' ');
}


static int show_create_view(THD *thd, TABLE_LIST *table, String *buff)
{
  my_bool compact_view_name= TRUE;
  my_bool foreign_db_mode= (thd->variables.sql_mode & (MODE_POSTGRESQL |
                                                       MODE_ORACLE |
                                                       MODE_MSSQL |
                                                       MODE_DB2 |
                                                       MODE_MAXDB |
                                                       MODE_ANSI)) != 0;

  if (!thd->db.str || cmp(&thd->db, &table->view_db))
    /*
      print compact view name if the view belongs to the current database
    */
    compact_view_name= table->compact_view_format= FALSE;
  else
  {
    /*
      Compact output format for view body can be used
      if this view only references table inside it's own db
    */
    TABLE_LIST *tbl;
    table->compact_view_format= TRUE;
    for (tbl= thd->lex->query_tables;
         tbl;
         tbl= tbl->next_global)
    {
      if (cmp(&table->view_db, tbl->view ? &tbl->view_db : &tbl->db))
      {
        table->compact_view_format= FALSE;
        break;
      }
    }
  }

  buff->append(STRING_WITH_LEN("CREATE "));
  if (!foreign_db_mode)
  {
    view_store_options(thd, table, buff);
  }
  buff->append(STRING_WITH_LEN("VIEW "));
  if (!compact_view_name)
  {
    append_identifier(thd, buff, &table->view_db);
    buff->append('.');
  }
  append_identifier(thd, buff, &table->view_name);
  buff->append(STRING_WITH_LEN(" AS "));

  /*
    We can't just use table->query, because our SQL_MODE may trigger
    a different syntax, like when ANSI_QUOTES is defined.
  */
  table->view->unit.print(buff, enum_query_type(QT_ORDINARY |
                                                QT_ITEM_ORIGINAL_FUNC_NULLIF));

  if (table->with_check != VIEW_CHECK_NONE)
  {
    if (table->with_check == VIEW_CHECK_LOCAL)
      buff->append(STRING_WITH_LEN(" WITH LOCAL CHECK OPTION"));
    else
      buff->append(STRING_WITH_LEN(" WITH CASCADED CHECK OPTION"));
  }
  return 0;
}


static int show_create_sequence(THD *thd, TABLE_LIST *table_list,
                                String *packet)
{
  TABLE *table= table_list->table;
  SEQUENCE *seq= table->s->sequence;
  LEX_CSTRING alias;
  sql_mode_t sql_mode= thd->variables.sql_mode;
  bool foreign_db_mode=  sql_mode & (MODE_POSTGRESQL | MODE_ORACLE |
                                     MODE_MSSQL | MODE_DB2 |
                                     MODE_MAXDB | MODE_ANSI);
  bool show_table_options= !(sql_mode & MODE_NO_TABLE_OPTIONS) &&
                           !foreign_db_mode;

  if (lower_case_table_names == 2)
  {
    alias.str=    table->alias.c_ptr();
    alias.length= table->alias.length();
  }
  else
    alias= table->s->table_name;

  packet->append(STRING_WITH_LEN("CREATE SEQUENCE "));
  append_identifier(thd, packet, &alias);
  packet->append(STRING_WITH_LEN(" start with "));
  packet->append_longlong(seq->start);
  packet->append(STRING_WITH_LEN(" minvalue "));
  packet->append_longlong(seq->min_value);
  packet->append(STRING_WITH_LEN(" maxvalue "));
  packet->append_longlong(seq->max_value);
  packet->append(STRING_WITH_LEN(" increment by "));
  packet->append_longlong(seq->increment);
  if (seq->cache)
  {
    packet->append(STRING_WITH_LEN(" cache "));
    packet->append_longlong(seq->cache);
  }
  else
    packet->append(STRING_WITH_LEN(" nocache"));
  if (seq->cycle)
    packet->append(STRING_WITH_LEN(" cycle"));
  else
    packet->append(STRING_WITH_LEN(" nocycle"));

  if (show_table_options)
    add_table_options(thd, table, 0, 0, 1, packet);
  return 0;
}


/****************************************************************************
  Return info about all processes
  returns for each thread: thread id, user, host, db, command, info
****************************************************************************/

class thread_info :public ilink {
public:
  static void *operator new(size_t size, MEM_ROOT *mem_root) throw ()
  { return alloc_root(mem_root, size); }
  static void operator delete(void *ptr __attribute__((unused)),
                              size_t size __attribute__((unused)))
<<<<<<< HEAD
  { TRASH(ptr, size); }
  static void operator delete(void *, MEM_ROOT *){}
=======
  { TRASH_FREE(ptr, size); }
>>>>>>> 5559905d

  my_thread_id thread_id;
  uint32 os_thread_id;
  ulonglong start_time;
  uint   command;
  const char *user,*host,*db,*proc_info,*state_info;
  CSET_STRING query_string;
  double progress;
};

static const char *thread_state_info(THD *tmp)
{
#ifndef EMBEDDED_LIBRARY
  if (tmp->net.reading_or_writing)
  {
    if (tmp->net.reading_or_writing == 2)
      return "Writing to net";
    if (tmp->get_command() == COM_SLEEP)
      return "";
    return "Reading from net";
  }
#endif

  if (tmp->proc_info)
    return tmp->proc_info;

  /* Check if we are waiting on a condition */
  if (!trylock_short(&tmp->LOCK_thd_kill))
  {
    /* mysys_var is protected by above mutex */
    bool cond= tmp->mysys_var && tmp->mysys_var->current_cond;
    mysql_mutex_unlock(&tmp->LOCK_thd_kill);
    if (cond)
      return "Waiting on cond";
  }
  return NULL;
}


void mysqld_list_processes(THD *thd,const char *user, bool verbose)
{
  Item *field;
  List<Item> field_list;
  I_List<thread_info> thread_infos;
  ulong max_query_length= (verbose ? thd->variables.max_allowed_packet :
			   PROCESS_LIST_WIDTH);
  Protocol *protocol= thd->protocol;
  MEM_ROOT *mem_root= thd->mem_root;
  DBUG_ENTER("mysqld_list_processes");

  field_list.push_back(new (mem_root)
                       Item_int(thd, "Id", 0, MY_INT32_NUM_DECIMAL_DIGITS),
                       mem_root);
  field_list.push_back(new (mem_root)
                       Item_empty_string(thd, "User",
                                         USERNAME_CHAR_LENGTH),
                       mem_root);
  field_list.push_back(new (mem_root)
                       Item_empty_string(thd, "Host",
                                         LIST_PROCESS_HOST_LEN),
                       mem_root);
  field_list.push_back(field=new (mem_root)
                       Item_empty_string(thd, "db", NAME_CHAR_LEN),
                       mem_root);
  field->maybe_null=1;
  field_list.push_back(new (mem_root) Item_empty_string(thd, "Command", 16),
                       mem_root);
  field_list.push_back(field= new (mem_root)
                       Item_return_int(thd, "Time", 7, MYSQL_TYPE_LONG),
                       mem_root);
  field->unsigned_flag= 0;
  field_list.push_back(field=new (mem_root)
                       Item_empty_string(thd, "State", 30),
                       mem_root);
  field->maybe_null=1;
  field_list.push_back(field=new (mem_root)
                       Item_empty_string(thd, "Info", max_query_length),
                       mem_root);
  field->maybe_null=1;
  if (!thd->variables.old_mode &&
      !(thd->variables.old_behavior & OLD_MODE_NO_PROGRESS_INFO))
  {
    field_list.push_back(field= new (mem_root)
                         Item_float(thd, "Progress", 0.0, 3, 7),
                         mem_root);
    field->maybe_null= 0;
  }
  if (protocol->send_result_set_metadata(&field_list,
                                         Protocol::SEND_NUM_ROWS |
                                         Protocol::SEND_EOF))
    DBUG_VOID_RETURN;

  if (thd->killed)
    DBUG_VOID_RETURN;

  mysql_mutex_lock(&LOCK_thread_count); // For unlink from list
  I_List_iterator<THD> it(threads);
  THD *tmp;
  while ((tmp=it++))
  {
    Security_context *tmp_sctx= tmp->security_ctx;
    bool got_thd_data;
    if ((tmp->vio_ok() || tmp->system_thread) &&
        (!user || (!tmp->system_thread &&
                   tmp_sctx->user && !strcmp(tmp_sctx->user, user))))
    {
      thread_info *thd_info= new (thd->mem_root) thread_info;

      thd_info->thread_id=tmp->thread_id;
      thd_info->os_thread_id=tmp->os_thread_id;
      thd_info->user= thd->strdup(tmp_sctx->user ? tmp_sctx->user :
                                  (tmp->system_thread ?
                                   "system user" : "unauthenticated user"));
      if (tmp->peer_port && (tmp_sctx->host || tmp_sctx->ip) &&
          thd->security_ctx->host_or_ip[0])
      {
        if ((thd_info->host= (char*) thd->alloc(LIST_PROCESS_HOST_LEN+1)))
          my_snprintf((char *) thd_info->host, LIST_PROCESS_HOST_LEN,
                      "%s:%u", tmp_sctx->host_or_ip, tmp->peer_port);
      }
      else
        thd_info->host= thd->strdup(tmp_sctx->host_or_ip[0] ?
                                    tmp_sctx->host_or_ip :
                                    tmp_sctx->host ? tmp_sctx->host : "");
      thd_info->command=(int) tmp->get_command();

      if ((got_thd_data= !trylock_short(&tmp->LOCK_thd_data)))
      {
        /* This is an approximation */
        thd_info->proc_info= (char*) (tmp->killed >= KILL_QUERY ?
                                      "Killed" : 0);
        /*
          The following variables are only safe to access under a lock
        */

        thd_info->db= 0;
        if (tmp->db.str)
          thd_info->db= thd->strmake(tmp->db.str, tmp->db.length);

        if (tmp->query())
        {
          uint length= MY_MIN(max_query_length, tmp->query_length());
          char *q= thd->strmake(tmp->query(),length);
          /* Safety: in case strmake failed, we set length to 0. */
          thd_info->query_string=
            CSET_STRING(q, q ? length : 0, tmp->query_charset());
        }

        /*
          Progress report. We need to do this under a lock to ensure that all
          is from the same stage.
        */
        if (tmp->progress.max_counter)
        {
          uint max_stage= MY_MAX(tmp->progress.max_stage, 1);
          thd_info->progress= (((tmp->progress.stage / (double) max_stage) +
                                ((tmp->progress.counter /
                                  (double) tmp->progress.max_counter) /
                                 (double) max_stage)) *
                               100.0);
          set_if_smaller(thd_info->progress, 100);
        }
        else
          thd_info->progress= 0.0;
      }
      else
      {
        thd_info->proc_info= "Busy";
        thd_info->progress= 0.0;
        thd_info->db= "";
      }

      thd_info->state_info= thread_state_info(tmp);
      thd_info->start_time= tmp->start_utime;
      ulonglong utime_after_query_snapshot= tmp->utime_after_query;
      if (thd_info->start_time < utime_after_query_snapshot)
        thd_info->start_time= utime_after_query_snapshot; // COM_SLEEP

      if (got_thd_data)
        mysql_mutex_unlock(&tmp->LOCK_thd_data);
      thread_infos.append(thd_info);
    }
  }
  mysql_mutex_unlock(&LOCK_thread_count);

  thread_info *thd_info;
  ulonglong now= microsecond_interval_timer();
  char buff[20];                                // For progress
  String store_buffer(buff, sizeof(buff), system_charset_info);

  while ((thd_info=thread_infos.get()))
  {
    protocol->prepare_for_resend();
    protocol->store(thd_info->thread_id);
    protocol->store(thd_info->user, system_charset_info);
    protocol->store(thd_info->host, system_charset_info);
    protocol->store(thd_info->db, system_charset_info);
    if (thd_info->proc_info)
      protocol->store(thd_info->proc_info, system_charset_info);
    else
      protocol->store(command_name[thd_info->command].str, system_charset_info);
    if (thd_info->start_time && now > thd_info->start_time)
      protocol->store_long((now - thd_info->start_time) / HRTIME_RESOLUTION);
    else
      protocol->store_null();
    protocol->store(thd_info->state_info, system_charset_info);
    protocol->store(thd_info->query_string.str(),
                    thd_info->query_string.charset());
    if (!thd->variables.old_mode &&
        !(thd->variables.old_behavior & OLD_MODE_NO_PROGRESS_INFO))
      protocol->store(thd_info->progress, 3, &store_buffer);
    if (protocol->write())
      break; /* purecov: inspected */
  }
  my_eof(thd);
  DBUG_VOID_RETURN;
}


/*
  Produce EXPLAIN data.

  This function is APC-scheduled to be run in the context of the thread that
  we're producing EXPLAIN for.
*/

void Show_explain_request::call_in_target_thread()
{
  Query_arena backup_arena;
  bool printed_anything= FALSE;

  /* 
    Change the arena because JOIN::print_explain and co. are going to allocate
    items. Let them allocate them on our arena.
  */
  target_thd->set_n_backup_active_arena((Query_arena*)request_thd,
                                        &backup_arena);

  query_str.copy(target_thd->query(), 
                 target_thd->query_length(),
                 target_thd->query_charset());

  DBUG_ASSERT(current_thd == target_thd);
  set_current_thd(request_thd);
  if (target_thd->lex->print_explain(explain_buf, 0 /* explain flags*/,
                                     false /*TODO: analyze? */, &printed_anything))
  {
    failed_to_produce= TRUE;
  }
  set_current_thd(target_thd);

  if (!printed_anything)
    failed_to_produce= TRUE;

  target_thd->restore_active_arena((Query_arena*)request_thd, &backup_arena);
}


int select_result_explain_buffer::send_data(List<Item> &items)
{
  int res;
  THD *cur_thd= current_thd;
  DBUG_ENTER("select_result_explain_buffer::send_data");

  /*
    Switch to the receiveing thread, so that we correctly count memory used
    by it. This is needed as it's the receiving thread that will free the
    memory.
  */
  set_current_thd(thd);
  fill_record(thd, dst_table, dst_table->field, items, TRUE, FALSE);
  res= dst_table->file->ha_write_tmp_row(dst_table->record[0]);
  set_current_thd(cur_thd);  
  DBUG_RETURN(MY_TEST(res));
}

bool select_result_text_buffer::send_result_set_metadata(List<Item> &fields,
                                                         uint flag)
{
  n_columns= fields.elements;
  return append_row(fields, true /*send item names */);
}


int select_result_text_buffer::send_data(List<Item> &items)
{
  return append_row(items, false /*send item values */);
}

int select_result_text_buffer::append_row(List<Item> &items, bool send_names)
{
  List_iterator<Item> it(items);
  Item *item;
  char **row;
  int column= 0;

  if (!(row= (char**) thd->alloc(sizeof(char*) * n_columns)) ||
      rows.push_back(row, thd->mem_root))
    return true;

  while ((item= it++))
  {
    DBUG_ASSERT(column < n_columns);
    StringBuffer<32> buf;
    const char *data_ptr; 
    char *ptr;
    size_t data_len;

    if (send_names)
    {
      DBUG_ASSERT(strlen(item->name.str) == item->name.length);
      data_ptr= item->name.str;
      data_len= item->name.length;
    }
    else
    {
      String *res;
      res= item->val_str(&buf);
      if (item->null_value)
      {
        data_ptr= "NULL";
        data_len=4;
      }
      else
      {
        data_ptr= res->c_ptr_safe();
        data_len= res->length();
      }
    }

    if (!(ptr= (char*) thd->memdup(data_ptr, data_len + 1)))
      return true;
    row[column]= ptr;

    column++;
  }
  return false;
}


void select_result_text_buffer::save_to(String *res)
{
  List_iterator<char*> it(rows);
  char **row;
  res->append("#\n");
  while ((row= it++))
  {
    res->append("# explain: ");
    for (int i=0; i < n_columns; i++)
    {
      if (i)
        res->append('\t');
      res->append(row[i]);
    }
    res->append("\n");
  }
  res->append("#\n");
}


/*
  Store the SHOW EXPLAIN output in the temporary table.
*/

int fill_show_explain(THD *thd, TABLE_LIST *table, COND *cond)
{
  const char *calling_user;
  THD *tmp;
  my_thread_id  thread_id;
  DBUG_ENTER("fill_show_explain");

  DBUG_ASSERT(cond==NULL);
  thread_id= thd->lex->value_list.head()->val_int();
  calling_user= (thd->security_ctx->master_access & PROCESS_ACL) ?  NullS :
                 thd->security_ctx->priv_user;

  if ((tmp= find_thread_by_id(thread_id)))
  {
    Security_context *tmp_sctx= tmp->security_ctx;
    /*
      If calling_user==NULL, calling thread has SUPER or PROCESS
      privilege, and so can do SHOW EXPLAIN on any user.
      
      if calling_user!=NULL, he's only allowed to view SHOW EXPLAIN on
      his own threads.
    */
    if (calling_user && (!tmp_sctx->user || strcmp(calling_user, 
                                                   tmp_sctx->user)))
    {
      my_error(ER_SPECIFIC_ACCESS_DENIED_ERROR, MYF(0), "PROCESS");
      mysql_mutex_unlock(&tmp->LOCK_thd_kill);
      DBUG_RETURN(1);
    }

    if (tmp == thd)
    {
      mysql_mutex_unlock(&tmp->LOCK_thd_kill);
      my_error(ER_TARGET_NOT_EXPLAINABLE, MYF(0));
      DBUG_RETURN(1);
    }

    bool bres;
    /* 
      Ok we've found the thread of interest and it won't go away because 
      we're holding its LOCK_thd_kill. Post it a SHOW EXPLAIN request.
    */
    bool timed_out;
    int timeout_sec= 30;
    Show_explain_request explain_req;
    select_result_explain_buffer *explain_buf;
    
    explain_buf= new select_result_explain_buffer(thd, table->table);

    explain_req.explain_buf= explain_buf;
    explain_req.target_thd= tmp;
    explain_req.request_thd= thd;
    explain_req.failed_to_produce= FALSE;
    
    /* Ok, we have a lock on target->LOCK_thd_kill, can call: */
    bres= tmp->apc_target.make_apc_call(thd, &explain_req, timeout_sec, &timed_out);

    if (bres || explain_req.failed_to_produce)
    {
      if (thd->killed)
        thd->send_kill_message();
      else if (timed_out)
        my_error(ER_LOCK_WAIT_TIMEOUT, MYF(0));
      else
        my_error(ER_TARGET_NOT_EXPLAINABLE, MYF(0));

      bres= TRUE;
    }
    else
    {
      /*
        Push the query string as a warning. The query may be in a different
        charset than the charset that's used for error messages, so, convert it
        if needed.
      */
      CHARSET_INFO *fromcs= explain_req.query_str.charset();
      CHARSET_INFO *tocs= error_message_charset_info;
      char *warning_text;
      if (!my_charset_same(fromcs, tocs))
      {
        uint conv_length= 1 + tocs->mbmaxlen * explain_req.query_str.length() / 
                              fromcs->mbminlen;
        uint dummy_errors;
        char *to, *p;
        if (!(to= (char*)thd->alloc(conv_length + 1)))
          DBUG_RETURN(1);
        p= to;
        p+= copy_and_convert(to, conv_length, tocs,
                             explain_req.query_str.c_ptr(), 
                             explain_req.query_str.length(), fromcs,
                             &dummy_errors);
        *p= 0;
        warning_text= to;
      }
      else
        warning_text= explain_req.query_str.c_ptr_safe();

      push_warning(thd, Sql_condition::WARN_LEVEL_NOTE,
                   ER_YES, warning_text);
    }
    DBUG_RETURN(bres);
  }
  else
  {
    my_error(ER_NO_SUCH_THREAD, MYF(0), (ulong) thread_id);
    DBUG_RETURN(1);
  }
}


int fill_schema_processlist(THD* thd, TABLE_LIST* tables, COND* cond)
{
  TABLE *table= tables->table;
  CHARSET_INFO *cs= system_charset_info;
  char *user;
  ulonglong unow= microsecond_interval_timer();
  DBUG_ENTER("fill_schema_processlist");

  DEBUG_SYNC(thd,"fill_schema_processlist_after_unow");

  user= thd->security_ctx->master_access & PROCESS_ACL ?
        NullS : thd->security_ctx->priv_user;

  mysql_mutex_lock(&LOCK_thread_count);

  if (!thd->killed)
  {
    I_List_iterator<THD> it(threads);
    THD* tmp;

    while ((tmp= it++))
    {
      Security_context *tmp_sctx= tmp->security_ctx;
      const char *val;
      ulonglong max_counter;
      bool got_thd_data;

      if ((!tmp->vio_ok() && !tmp->system_thread) ||
          (user && (tmp->system_thread || !tmp_sctx->user ||
                    strcmp(tmp_sctx->user, user))))
        continue;

      restore_record(table, s->default_values);
      /* ID */
      table->field[0]->store((longlong) tmp->thread_id, TRUE);
      /* USER */
      val= tmp_sctx->user ? tmp_sctx->user :
            (tmp->system_thread ? "system user" : "unauthenticated user");
      table->field[1]->store(val, strlen(val), cs);
      /* HOST */
      if (tmp->peer_port && (tmp_sctx->host || tmp_sctx->ip) &&
          thd->security_ctx->host_or_ip[0])
      {
        char host[LIST_PROCESS_HOST_LEN + 1];
        my_snprintf(host, LIST_PROCESS_HOST_LEN, "%s:%u",
                    tmp_sctx->host_or_ip, tmp->peer_port);
        table->field[2]->store(host, strlen(host), cs);
      }
      else
        table->field[2]->store(tmp_sctx->host_or_ip,
                               strlen(tmp_sctx->host_or_ip), cs);

      if ((got_thd_data= !trylock_short(&tmp->LOCK_thd_data)))
      {
        /* DB */
        if (tmp->db.str)
        {
          table->field[3]->store(tmp->db.str, tmp->db.length, cs);
          table->field[3]->set_notnull();
        }
      }

      /* COMMAND */
      if ((val= (char *) (!got_thd_data ? "Busy" :
                          (tmp->killed >= KILL_QUERY ?
                           "Killed" : 0))))
        table->field[4]->store(val, strlen(val), cs);
      else
        table->field[4]->store(command_name[tmp->get_command()].str,
                               command_name[tmp->get_command()].length, cs);

      /* MYSQL_TIME */
      ulonglong utime= tmp->start_utime;
      ulonglong utime_after_query_snapshot= tmp->utime_after_query;
      if (utime < utime_after_query_snapshot)
        utime= utime_after_query_snapshot; // COM_SLEEP
      utime= utime && utime < unow ? unow - utime : 0;

      table->field[5]->store(utime / HRTIME_RESOLUTION, TRUE);

      if (got_thd_data)
      {
        if (tmp->query())
        {
          table->field[7]->store(tmp->query(),
                                 MY_MIN(PROCESS_LIST_INFO_WIDTH,
                                        tmp->query_length()), cs);
          table->field[7]->set_notnull();

          /* INFO_BINARY */
          table->field[16]->store(tmp->query(),
                                  MY_MIN(PROCESS_LIST_INFO_WIDTH,
                                         tmp->query_length()),
                                  &my_charset_bin);
          table->field[16]->set_notnull();
        }

        /*
          Progress report. We need to do this under a lock to ensure that all
          is from the same stage.
        */
        if ((max_counter= tmp->progress.max_counter))
        {
          table->field[9]->store((longlong) tmp->progress.stage + 1, 1);
          table->field[10]->store((longlong) tmp->progress.max_stage, 1);
          table->field[11]->store((double) tmp->progress.counter /
                                  (double) max_counter*100.0);
        }
        mysql_mutex_unlock(&tmp->LOCK_thd_data);
      }

      /* STATE */
      if ((val= thread_state_info(tmp)))
      {
        table->field[6]->store(val, strlen(val), cs);
        table->field[6]->set_notnull();
      }

      /* TIME_MS */
      table->field[8]->store((double)(utime / (HRTIME_RESOLUTION / 1000.0)));

      /*
        This may become negative if we free a memory allocated by another
        thread in this thread. However it's better that we notice it eventually
        than hide it.
      */
      table->field[12]->store((longlong) tmp->status_var.local_memory_used,
                              FALSE);
      table->field[13]->store((longlong) tmp->status_var.max_local_memory_used,
                              FALSE);
      table->field[14]->store((longlong) tmp->get_examined_row_count(), TRUE);

      /* QUERY_ID */
      table->field[15]->store(tmp->query_id, TRUE);

      table->field[17]->store(tmp->os_thread_id);

      if (schema_table_store_record(thd, table))
      {
        mysql_mutex_unlock(&LOCK_thread_count);
        DBUG_RETURN(1);
      }
    }
  }

  mysql_mutex_unlock(&LOCK_thread_count);
  DBUG_RETURN(0);
}

/*****************************************************************************
  Status functions
*****************************************************************************/

static DYNAMIC_ARRAY all_status_vars;
static bool status_vars_inited= 0;

C_MODE_START
static int show_var_cmp(const void *var1, const void *var2)
{
  return strcasecmp(((SHOW_VAR*)var1)->name, ((SHOW_VAR*)var2)->name);
}
C_MODE_END

/*
  deletes all the SHOW_UNDEF elements from the array and calls
  delete_dynamic() if it's completely empty.
*/
static void shrink_var_array(DYNAMIC_ARRAY *array)
{
  uint a,b;
  SHOW_VAR *all= dynamic_element(array, 0, SHOW_VAR *);

  for (a= b= 0; b < array->elements; b++)
    if (all[b].type != SHOW_UNDEF)
      all[a++]= all[b];
  if (a)
  {
    bzero(all+a, sizeof(SHOW_VAR)); // writing NULL-element to the end
    array->elements= a;
  }
  else // array is completely empty - delete it
    delete_dynamic(array);
}

/*
  Adds an array of SHOW_VAR entries to the output of SHOW STATUS

  SYNOPSIS
    add_status_vars(SHOW_VAR *list)
    list - an array of SHOW_VAR entries to add to all_status_vars
           the last entry must be {0,0,SHOW_UNDEF}

  NOTE
    The handling of all_status_vars[] is completely internal, it's allocated
    automatically when something is added to it, and deleted completely when
    the last entry is removed.

    As a special optimization, if add_status_vars() is called before
    init_status_vars(), it assumes "startup mode" - neither concurrent access
    to the array nor SHOW STATUS are possible (thus it skips locks and qsort)

    The last entry of the all_status_vars[] should always be {0,0,SHOW_UNDEF}
*/
int add_status_vars(SHOW_VAR *list)
{
  int res= 0;
  if (status_vars_inited)
    mysql_mutex_lock(&LOCK_show_status);
  if (!all_status_vars.buffer && // array is not allocated yet - do it now
      my_init_dynamic_array(&all_status_vars, sizeof(SHOW_VAR), 250, 50, MYF(0)))
  {
    res= 1;
    goto err;
  }
  while (list->name)
    res|= insert_dynamic(&all_status_vars, (uchar*)list++);
  res|= insert_dynamic(&all_status_vars, (uchar*)list); // appending NULL-element
  all_status_vars.elements--; // but next insert_dynamic should overwite it
  if (status_vars_inited)
    sort_dynamic(&all_status_vars, show_var_cmp);
err:
  if (status_vars_inited)
    mysql_mutex_unlock(&LOCK_show_status);
  return res;
}

/*
  Make all_status_vars[] usable for SHOW STATUS

  NOTE
    See add_status_vars(). Before init_status_vars() call, add_status_vars()
    works in a special fast "startup" mode. Thus init_status_vars()
    should be called as late as possible but before enabling multi-threading.
*/
void init_status_vars()
{
  status_vars_inited=1;
  sort_dynamic(&all_status_vars, show_var_cmp);
}

void reset_status_vars()
{
  SHOW_VAR *ptr= (SHOW_VAR*) all_status_vars.buffer;
  SHOW_VAR *last= ptr + all_status_vars.elements;
  for (; ptr < last; ptr++)
  {
    /* Note that SHOW_LONG_NOFLUSH variables are not reset */
    if (ptr->type == SHOW_LONG)
      *(ulong*) ptr->value= 0;
  }
}

/*
  catch-all cleanup function, cleans up everything no matter what

  DESCRIPTION
    This function is not strictly required if all add_status_vars/
    remove_status_vars are properly paired, but it's a safety measure that
    deletes everything from the all_status_vars[] even if some
    remove_status_vars were forgotten
*/
void free_status_vars()
{
  delete_dynamic(&all_status_vars);
}

/*
  Removes an array of SHOW_VAR entries from the output of SHOW STATUS

  SYNOPSIS
    remove_status_vars(SHOW_VAR *list)
    list - an array of SHOW_VAR entries to remove to all_status_vars
           the last entry must be {0,0,SHOW_UNDEF}

  NOTE
    there's lots of room for optimizing this, especially in non-sorted mode,
    but nobody cares - it may be called only in case of failed plugin
    initialization in the mysqld startup.
*/

void remove_status_vars(SHOW_VAR *list)
{
  if (status_vars_inited)
  {
    mysql_mutex_lock(&LOCK_show_status);
    SHOW_VAR *all= dynamic_element(&all_status_vars, 0, SHOW_VAR *);

    for (; list->name; list++)
    {
      int first= 0, last= ((int) all_status_vars.elements) - 1;
      for ( ; first <= last; )
      {
        int res, middle= (first + last) / 2;
        if ((res= show_var_cmp(list, all + middle)) < 0)
          last= middle - 1;
        else if (res > 0)
          first= middle + 1;
        else
        {
          all[middle].type= SHOW_UNDEF;
          break;
        }
      }
    }
    shrink_var_array(&all_status_vars);
    mysql_mutex_unlock(&LOCK_show_status);
  }
  else
  {
    SHOW_VAR *all= dynamic_element(&all_status_vars, 0, SHOW_VAR *);
    uint i;
    for (; list->name; list++)
    {
      for (i= 0; i < all_status_vars.elements; i++)
      {
        if (show_var_cmp(list, all+i))
          continue;
        all[i].type= SHOW_UNDEF;
        break;
      }
    }
    shrink_var_array(&all_status_vars);
  }
}


/**
  @brief Returns the value of a system or a status variable.

  @param thd         [in]     The handle of the current THD.
  @param variable    [in]     Details of the variable.
  @param value_type  [in]     Variable type.
  @param show_type   [in]     Variable show type.
  @param charset     [out]    Character set of the value.
  @param buff        [in,out] Buffer to store the value.
                              (Needs to have enough memory
                              to hold the value of variable.)
  @param length      [out]    Length of the value.

  @return                     Pointer to the value buffer.
*/

const char* get_one_variable(THD *thd,
                             const SHOW_VAR *variable,
                             enum_var_type value_type, SHOW_TYPE show_type,
                             system_status_var *status_var,
                             const CHARSET_INFO **charset, char *buff,
                             size_t *length)
{
  void *value= variable->value;
  const char *pos= buff;
  const char *end= buff;


  if (show_type == SHOW_SYS)
  {
    sys_var *var= (sys_var *) value;
    show_type= var->show_type();
    value= var->value_ptr(thd, value_type, &null_clex_str);
    *charset= var->charset(thd);
  }

  /*
    note that value may be == buff. All SHOW_xxx code below
    should still work in this case
  */
  switch (show_type) {
  case SHOW_DOUBLE_STATUS:
    value= ((char *) status_var + (intptr) value);
    /* fall through */
  case SHOW_DOUBLE:
    /* 6 is the default precision for '%f' in sprintf() */
    end= buff + my_fcvt(*(double *) value, 6, buff, NULL);
    break;
  case SHOW_LONG_STATUS:
    value= ((char *) status_var + (intptr) value);
    /* fall through */
  case SHOW_ULONG:
  case SHOW_LONG_NOFLUSH: // the difference lies in refresh_status()
    end= int10_to_str(*(long*) value, buff, 10);
    break;
  case SHOW_LONGLONG_STATUS:
    value= ((char *) status_var + (intptr) value);
    /* fall through */
  case SHOW_ULONGLONG:
    end= longlong10_to_str(*(longlong*) value, buff, 10);
    break;
  case SHOW_HA_ROWS:
    end= longlong10_to_str((longlong) *(ha_rows*) value, buff, 10);
    break;
  case SHOW_BOOL:
    end= strmov(buff, *(bool*) value ? "ON" : "OFF");
    break;
  case SHOW_MY_BOOL:
    end= strmov(buff, *(my_bool*) value ? "ON" : "OFF");
    break;
  case SHOW_UINT32_STATUS:
    value= ((char *) status_var + (intptr) value);
    /* fall through */
  case SHOW_UINT:
    end= int10_to_str((long) *(uint*) value, buff, 10);
    break;
  case SHOW_SINT:
    end= int10_to_str((long) *(int*) value, buff, -10);
    break;
  case SHOW_SLONG:
    end= int10_to_str(*(long*) value, buff, -10);
    break;
  case SHOW_SLONGLONG:
    end= longlong10_to_str(*(longlong*) value, buff, -10);
    break;
  case SHOW_HAVE:
    {
      SHOW_COMP_OPTION tmp= *(SHOW_COMP_OPTION*) value;
      pos= show_comp_option_name[(int) tmp];
      end= strend(pos);
      break;
    }
  case SHOW_CHAR:
    {
      if (!(pos= (char*)value))
        pos= "";
      end= strend(pos);
      break;
    }
  case SHOW_CHAR_PTR:
    {
      if (!(pos= *(char**) value))
        pos= "";

      end= strend(pos);
      break;
    }
  case SHOW_LEX_STRING:
    {
      LEX_STRING *ls=(LEX_STRING*)value;
      if (!(pos= ls->str))
        end= pos= "";
      else
        end= pos + ls->length;
      break;
    }
  case SHOW_UNDEF:
    break;                                        // Return empty string
  case SHOW_SYS:                                  // Cannot happen
  default:
    DBUG_ASSERT(0);
    break;
  }

  *length= (size_t) (end - pos);
  return pos;
}


static bool show_status_array(THD *thd, const char *wild,
                              SHOW_VAR *variables,
                              enum enum_var_type scope,
                              struct system_status_var *status_var,
                              const char *prefix, TABLE *table,
                              bool ucase_names,
                              COND *cond)
{
  my_aligned_storage<SHOW_VAR_FUNC_BUFF_SIZE, MY_ALIGNOF(long)> buffer;
  char * const buff= buffer.data;
  char *prefix_end;
  char name_buffer[NAME_CHAR_LEN];
  int len;
  SHOW_VAR tmp, *var;
  enum_check_fields save_count_cuted_fields= thd->count_cuted_fields;
  bool res= FALSE;
  CHARSET_INFO *charset= system_charset_info;
  DBUG_ENTER("show_status_array");

  thd->count_cuted_fields= CHECK_FIELD_WARN;

  prefix_end=strnmov(name_buffer, prefix, sizeof(name_buffer)-1);
  if (*prefix)
    *prefix_end++= '_';
  len=(int)(name_buffer + sizeof(name_buffer) - prefix_end);

#ifdef WITH_WSREP
  bool is_wsrep_var= FALSE;
  /*
    This is a workaround for lp:1306875 (PBX) to skip switching of wsrep
    status variable name's first letter to uppercase. This is an optimization
    for status variables defined under wsrep plugin.
    TODO: remove once lp:1306875 has been addressed.
  */
  if (*prefix && !my_strcasecmp(system_charset_info, prefix, "wsrep"))
  {
    is_wsrep_var= TRUE;
  }
#endif /* WITH_WSREP */

  for (; variables->name; variables++)
  {
    bool wild_checked= false;
    strnmov(prefix_end, variables->name, len);
    name_buffer[sizeof(name_buffer)-1]=0;       /* Safety */

#ifdef WITH_WSREP
    /*
      If the prefix is NULL, that means we are looking into the status variables
      defined directly under mysqld.cc. Do not capitalize wsrep status variable
      names until lp:1306875 has been fixed.
      TODO: remove once lp:1306875 has been addressed.
     */
    if (!(*prefix) && !strncasecmp(name_buffer, "wsrep", strlen("wsrep")))
    {
      is_wsrep_var= TRUE;
    }
#endif /* WITH_WSREP */

    if (ucase_names)
      my_caseup_str(system_charset_info, name_buffer);
    else
    {
      my_casedn_str(system_charset_info, name_buffer);
      DBUG_ASSERT(name_buffer[0] >= 'a');
      DBUG_ASSERT(name_buffer[0] <= 'z');

      // WSREP_TODO: remove once lp:1306875 has been addressed.
      if (IF_WSREP(is_wsrep_var == FALSE, 1) &&
          status_var)
        name_buffer[0]-= 'a' - 'A';
    }


    restore_record(table, s->default_values);
    table->field[0]->store(name_buffer, strlen(name_buffer),
                           system_charset_info);

    /*
      Compare name for types that can't return arrays. We do this to not
      calculate the value for function variables that we will not access
    */
    if ((variables->type != SHOW_FUNC && variables->type != SHOW_ARRAY))
    {
      if (wild && wild[0] && wild_case_compare(system_charset_info,
                                               name_buffer, wild))
        continue;
      wild_checked= 1;                          // Avoid checking it again
    }

    /*
      if var->type is SHOW_FUNC or SHOW_SIMPLE_FUNC, call the function.
      Repeat as necessary, if new var is again one of the above
    */
    for (var=variables; var->type == SHOW_FUNC ||
           var->type == SHOW_SIMPLE_FUNC; var= &tmp)
      ((mysql_show_var_func)(var->value))(thd, &tmp, buff,
                                          status_var, scope);
    
    SHOW_TYPE show_type=var->type;
    if (show_type == SHOW_ARRAY)
    {
      show_status_array(thd, wild, (SHOW_VAR *) var->value, scope,
                        status_var, name_buffer, table, ucase_names, cond);
    }
    else
    {
      if ((wild_checked ||
           !(wild && wild[0] && wild_case_compare(system_charset_info,
                                                  name_buffer, wild))) &&
          (!cond || cond->val_int()))
      {
        const char *pos;                  // We assign a lot of const's
        size_t length;

        if (show_type == SHOW_SYS)
          mysql_mutex_lock(&LOCK_global_system_variables);
        pos= get_one_variable(thd, var, scope, show_type, status_var,
                              &charset, buff, &length);

        table->field[1]->store(pos, (uint32) length, charset);
        thd->count_cuted_fields= CHECK_FIELD_IGNORE;
        table->field[1]->set_notnull();
        if (show_type == SHOW_SYS)
          mysql_mutex_unlock(&LOCK_global_system_variables);


        if (schema_table_store_record(thd, table))
        {
          res= TRUE;
          goto end;
        }
        thd->get_stmt_da()->inc_current_row_for_warning();
      }
    }
  }
end:
  thd->count_cuted_fields= save_count_cuted_fields;
  DBUG_RETURN(res);
}

/*
  collect status for all running threads
  Return number of threads used
*/

uint calc_sum_of_all_status(STATUS_VAR *to)
{
  uint count= 0;
  DBUG_ENTER("calc_sum_of_all_status");

  /* Ensure that thread id not killed during loop */
  mysql_mutex_lock(&LOCK_thread_count); // For unlink from list

  I_List_iterator<THD> it(threads);
  THD *tmp;

  /* Get global values as base */
  *to= global_status_var;
  to->local_memory_used= 0;

  /* Add to this status from existing threads */
  while ((tmp= it++))
  {
    count++;
    if (!tmp->status_in_global)
    {
      add_to_status(to, &tmp->status_var);
      to->local_memory_used+= tmp->status_var.local_memory_used;
    }
    if (tmp->get_command() != COM_SLEEP)
      to->threads_running++;
  }
  
  mysql_mutex_unlock(&LOCK_thread_count);
  DBUG_RETURN(count);
}


/* This is only used internally, but we need it here as a forward reference */
extern ST_SCHEMA_TABLE schema_tables[];

/*
  Store record to I_S table, convert HEAP table
  to MyISAM if necessary

  SYNOPSIS
    schema_table_store_record()
    thd                   thread handler
    table                 Information schema table to be updated

  RETURN
    0	                  success
    1	                  error
*/

bool schema_table_store_record(THD *thd, TABLE *table)
{
  int error;
  if ((error= table->file->ha_write_tmp_row(table->record[0])))
  {
    TMP_TABLE_PARAM *param= table->pos_in_table_list->schema_table_param;
    if (create_internal_tmp_table_from_heap(thd, table, param->start_recinfo, 
                                            &param->recinfo, error, 0, NULL))

      return 1;
  }
  return 0;
}


static int make_table_list(THD *thd, SELECT_LEX *sel,
                           LEX_CSTRING *db_name, LEX_CSTRING *table_name)
{
  Table_ident *table_ident;
  table_ident= new Table_ident(thd, db_name, table_name, 1);
  if (!sel->add_table_to_list(thd, table_ident, 0, 0, TL_READ, MDL_SHARED_READ))
    return 1;
  return 0;
}


/**
  @brief    Get lookup value from the part of 'WHERE' condition

  @details This function gets lookup value from
           the part of 'WHERE' condition if it's possible and
           fill appropriate lookup_field_vals struct field
           with this value.

  @param[in]      thd                   thread handler
  @param[in]      item_func             part of WHERE condition
  @param[in]      table                 I_S table
  @param[in, out] lookup_field_vals     Struct which holds lookup values

  @return
    0             success
    1             error, there can be no matching records for the condition
*/

bool get_lookup_value(THD *thd, Item_func *item_func,
                      TABLE_LIST *table,
                      LOOKUP_FIELD_VALUES *lookup_field_vals)
{
  ST_SCHEMA_TABLE *schema_table= table->schema_table;
  ST_FIELD_INFO *field_info= schema_table->fields_info;
  const char *field_name1= schema_table->idx_field1 >= 0 ?
    field_info[schema_table->idx_field1].field_name : "";
  const char *field_name2= schema_table->idx_field2 >= 0 ?
    field_info[schema_table->idx_field2].field_name : "";

  if (item_func->functype() == Item_func::EQ_FUNC ||
      item_func->functype() == Item_func::EQUAL_FUNC)
  {
    int idx_field, idx_val;
    char tmp[MAX_FIELD_WIDTH];
    String *tmp_str, str_buff(tmp, sizeof(tmp), system_charset_info);
    Item_field *item_field;
    CHARSET_INFO *cs= system_charset_info;

    if (item_func->arguments()[0]->real_item()->type() == Item::FIELD_ITEM &&
        item_func->arguments()[1]->const_item())
    {
      idx_field= 0;
      idx_val= 1;
    }
    else if (item_func->arguments()[1]->real_item()->type() == Item::FIELD_ITEM &&
             item_func->arguments()[0]->const_item())
    {
      idx_field= 1;
      idx_val= 0;
    }
    else
      return 0;

    item_field= (Item_field*) item_func->arguments()[idx_field]->real_item();
    if (table->table != item_field->field->table)
      return 0;
    tmp_str= item_func->arguments()[idx_val]->val_str(&str_buff);

    /* impossible value */
    if (!tmp_str)
      return 1;

    /* Lookup value is database name */
    if (!cs->coll->strnncollsp(cs, (uchar *) field_name1, strlen(field_name1),
                               (uchar *) item_field->field_name.str,
                               item_field->field_name.length))
    {
      thd->make_lex_string(&lookup_field_vals->db_value,
                           tmp_str->ptr(), tmp_str->length());
    }
    /* Lookup value is table name */
    else if (!cs->coll->strnncollsp(cs, (uchar *) field_name2,
                                    strlen(field_name2),
                                    (uchar *) item_field->field_name.str,
                                    item_field->field_name.length))
    {
      thd->make_lex_string(&lookup_field_vals->table_value,
                           tmp_str->ptr(), tmp_str->length());
    }
  }
  return 0;
}


/**
  @brief    Calculates lookup values from 'WHERE' condition

  @details This function calculates lookup value(database name, table name)
           from 'WHERE' condition if it's possible and
           fill lookup_field_vals struct fields with these values.

  @param[in]      thd                   thread handler
  @param[in]      cond                  WHERE condition
  @param[in]      table                 I_S table
  @param[in, out] lookup_field_vals     Struct which holds lookup values

  @return
    0             success
    1             error, there can be no matching records for the condition
*/

bool calc_lookup_values_from_cond(THD *thd, COND *cond, TABLE_LIST *table,
                                  LOOKUP_FIELD_VALUES *lookup_field_vals)
{
  if (!cond)
    return 0;

  if (cond->type() == Item::COND_ITEM)
  {
    if (((Item_cond*) cond)->functype() == Item_func::COND_AND_FUNC)
    {
      List_iterator<Item> li(*((Item_cond*) cond)->argument_list());
      Item *item;
      while ((item= li++))
      {
        if (item->type() == Item::FUNC_ITEM)
        {
          if (get_lookup_value(thd, (Item_func*)item, table, lookup_field_vals))
            return 1;
        }
        else
        {
          if (calc_lookup_values_from_cond(thd, item, table, lookup_field_vals))
            return 1;
        }
      }
    }
    return 0;
  }
  else if (cond->type() == Item::FUNC_ITEM &&
           get_lookup_value(thd, (Item_func*) cond, table, lookup_field_vals))
    return 1;
  return 0;
}


bool uses_only_table_name_fields(Item *item, TABLE_LIST *table)
{
  if (item->type() == Item::FUNC_ITEM)
  {
    Item_func *item_func= (Item_func*)item;
    for (uint i=0; i<item_func->argument_count(); i++)
    {
      if (!uses_only_table_name_fields(item_func->arguments()[i], table))
        return 0;
    }
  }
  else if (item->type() == Item::ROW_ITEM)
  {
    Item_row *item_row= static_cast<Item_row*>(item);
    for (uint i= 0; i < item_row->cols(); i++)
    {
      if (!uses_only_table_name_fields(item_row->element_index(i), table))
        return 0;
    }
  }
  else if (item->type() == Item::FIELD_ITEM)
  {
    Item_field *item_field= (Item_field*)item;
    CHARSET_INFO *cs= system_charset_info;
    ST_SCHEMA_TABLE *schema_table= table->schema_table;
    ST_FIELD_INFO *field_info= schema_table->fields_info;
    const char *field_name1= schema_table->idx_field1 >= 0 ?
      field_info[schema_table->idx_field1].field_name : "";
    const char *field_name2= schema_table->idx_field2 >= 0 ?
      field_info[schema_table->idx_field2].field_name : "";
    if (table->table != item_field->field->table ||
        (cs->coll->strnncollsp(cs, (uchar *) field_name1, strlen(field_name1),
                               (uchar *) item_field->field_name.str,
                               item_field->field_name.length) &&
         cs->coll->strnncollsp(cs, (uchar *) field_name2, strlen(field_name2),
                               (uchar *) item_field->field_name.str,
                               item_field->field_name.length)))
      return 0;
  }
  else if (item->type() == Item::EXPR_CACHE_ITEM)
  {
    Item_cache_wrapper *tmp= static_cast<Item_cache_wrapper*>(item);
    return uses_only_table_name_fields(tmp->get_orig_item(), table);
  }
  else if (item->type() == Item::REF_ITEM)
    return uses_only_table_name_fields(item->real_item(), table);

  if (item->real_type() == Item::SUBSELECT_ITEM && !item->const_item())
    return 0;

  return 1;
}


COND *make_cond_for_info_schema(THD *thd, COND *cond, TABLE_LIST *table)
{
  if (!cond)
    return (COND*) 0;
  if (cond->type() == Item::COND_ITEM)
  {
    if (((Item_cond*) cond)->functype() == Item_func::COND_AND_FUNC)
    {
      /* Create new top level AND item */
      Item_cond_and *new_cond=new (thd->mem_root) Item_cond_and(thd);
      if (!new_cond)
	return (COND*) 0;
      List_iterator<Item> li(*((Item_cond*) cond)->argument_list());
      Item *item;
      while ((item=li++))
      {
	Item *fix= make_cond_for_info_schema(thd, item, table);
	if (fix)
	  new_cond->argument_list()->push_back(fix, thd->mem_root);
      }
      switch (new_cond->argument_list()->elements) {
      case 0:
	return (COND*) 0;
      case 1:
	return new_cond->argument_list()->head();
      default:
	new_cond->quick_fix_field();
	return new_cond;
      }
    }
    else
    {						// Or list
      Item_cond_or *new_cond= new (thd->mem_root) Item_cond_or(thd);
      if (!new_cond)
	return (COND*) 0;
      List_iterator<Item> li(*((Item_cond*) cond)->argument_list());
      Item *item;
      while ((item=li++))
      {
	Item *fix=make_cond_for_info_schema(thd, item, table);
	if (!fix)
	  return (COND*) 0;
	new_cond->argument_list()->push_back(fix, thd->mem_root);
      }
      new_cond->quick_fix_field();
      new_cond->top_level_item();
      return new_cond;
    }
  }

  if (!uses_only_table_name_fields(cond, table))
    return (COND*) 0;
  return cond;
}


/**
  @brief   Calculate lookup values(database name, table name)

  @details This function calculates lookup values(database name, table name)
           from 'WHERE' condition or wild values (for 'SHOW' commands only)
           from LEX struct and fill lookup_field_vals struct field
           with these values.

  @param[in]      thd                   thread handler
  @param[in]      cond                  WHERE condition
  @param[in]      tables                I_S table
  @param[in, out] lookup_field_values   Struct which holds lookup values

  @return
    0             success
    1             error, there can be no matching records for the condition
*/

bool get_lookup_field_values(THD *thd, COND *cond, TABLE_LIST *tables,
                             LOOKUP_FIELD_VALUES *lookup_field_values)
{
  LEX *lex= thd->lex;
  String *wild= lex->wild;
  bool rc= 0;

  bzero((char*) lookup_field_values, sizeof(LOOKUP_FIELD_VALUES));
  switch (lex->sql_command) {
  case SQLCOM_SHOW_PLUGINS:
    if (lex->ident.str)
    {
      thd->make_lex_string(&lookup_field_values->db_value,
                           lex->ident.str, lex->ident.length);
      break;
    }
    /* fall through */
  case SQLCOM_SHOW_GENERIC:
  case SQLCOM_SHOW_DATABASES:
    if (wild)
    {
      thd->make_lex_string(&lookup_field_values->db_value,
                           wild->ptr(), wild->length());
      lookup_field_values->wild_db_value= 1;
    }
    break;
  case SQLCOM_SHOW_TABLES:
  case SQLCOM_SHOW_TABLE_STATUS:
  case SQLCOM_SHOW_TRIGGERS:
  case SQLCOM_SHOW_EVENTS:
    thd->make_lex_string(&lookup_field_values->db_value, 
                         lex->select_lex.db.str, lex->select_lex.db.length);
    if (wild)
    {
      thd->make_lex_string(&lookup_field_values->table_value, 
                           wild->ptr(), wild->length());
      lookup_field_values->wild_table_value= 1;
    }
    break;
  default:
    /*
      The "default" is for queries over I_S.
      All previous cases handle SHOW commands.
    */
    rc= calc_lookup_values_from_cond(thd, cond, tables, lookup_field_values);
    break;
  }

  if (lower_case_table_names && !rc)
  {
    /* 
      We can safely do in-place upgrades here since all of the above cases
      are allocating a new memory buffer for these strings.
    */  
    if (lookup_field_values->db_value.str && lookup_field_values->db_value.str[0])
      my_casedn_str(system_charset_info,
                    (char*) lookup_field_values->db_value.str);
    if (lookup_field_values->table_value.str && 
        lookup_field_values->table_value.str[0])
      my_casedn_str(system_charset_info,
                    (char*) lookup_field_values->table_value.str);
  }

  return rc;
}


enum enum_schema_tables get_schema_table_idx(ST_SCHEMA_TABLE *schema_table)
{
  return (enum enum_schema_tables) (schema_table - &schema_tables[0]);
}


/*
  Create db names list. Information schema name always is first in list

  SYNOPSIS
    make_db_list()
    thd                   thread handler
    files                 list of db names
    wild                  wild string
    idx_field_vals        idx_field_vals->db_name contains db name or
                          wild string

  RETURN
    zero                  success
    non-zero              error
*/

static int make_db_list(THD *thd, Dynamic_array<LEX_CSTRING*> *files,
                        LOOKUP_FIELD_VALUES *lookup_field_vals)
{
  if (lookup_field_vals->wild_db_value)
  {
    /*
      This part of code is only for SHOW DATABASES command.
      idx_field_vals->db_value can be 0 when we don't use
      LIKE clause (see also get_index_field_values() function)
    */
    if (!lookup_field_vals->db_value.str ||
        !wild_case_compare(system_charset_info,
                           INFORMATION_SCHEMA_NAME.str,
                           lookup_field_vals->db_value.str))
    {
      if (files->append_val(&INFORMATION_SCHEMA_NAME))
        return 1;
    }
    return find_files(thd, files, 0, mysql_data_home,
                      &lookup_field_vals->db_value);
  }


  /*
    If we have db lookup value we just add it to list and
    exit from the function.
    We don't do this for database names longer than the maximum
    name length.
  */
  if (lookup_field_vals->db_value.str)
  {
    if (lookup_field_vals->db_value.length > NAME_LEN)
    {
      /*
        Impossible value for a database name,
        found in a WHERE DATABASE_NAME = 'xxx' clause.
      */
      return 0;
    }

    if (is_infoschema_db(&lookup_field_vals->db_value))
    {
      if (files->append_val(&INFORMATION_SCHEMA_NAME))
        return 1;
      return 0;
    }
    if (files->append_val(&lookup_field_vals->db_value))
      return 1;
    return 0;
  }

  /*
    Create list of existing databases. It is used in case
    of select from information schema table
  */
  if (files->append_val(&INFORMATION_SCHEMA_NAME))
    return 1;
  return find_files(thd, files, 0, mysql_data_home, &null_clex_str);
}


struct st_add_schema_table
{
  Dynamic_array<LEX_CSTRING*> *files;
  const char *wild;
};


static my_bool add_schema_table(THD *thd, plugin_ref plugin,
                                void* p_data)
{
  LEX_CSTRING *file_name= 0;
  st_add_schema_table *data= (st_add_schema_table *)p_data;
  Dynamic_array<LEX_CSTRING*> *file_list= data->files;
  const char *wild= data->wild;
  ST_SCHEMA_TABLE *schema_table= plugin_data(plugin, ST_SCHEMA_TABLE *);
  DBUG_ENTER("add_schema_table");

  if (schema_table->hidden)
      DBUG_RETURN(0);
  if (wild)
  {
    if (lower_case_table_names)
    {
      if (wild_case_compare(files_charset_info,
                            schema_table->table_name,
                            wild))
        DBUG_RETURN(0);
    }
    else if (wild_compare(schema_table->table_name, wild, 0))
      DBUG_RETURN(0);
  }

  if ((file_name= thd->make_clex_string(schema_table->table_name,
                                        strlen(schema_table->table_name))) &&
      !file_list->append(file_name))
    DBUG_RETURN(0);
  DBUG_RETURN(1);
}


int schema_tables_add(THD *thd, Dynamic_array<LEX_CSTRING*> *files,
                      const char *wild)
{
  LEX_CSTRING *file_name;
  ST_SCHEMA_TABLE *tmp_schema_table= schema_tables;
  st_add_schema_table add_data;
  DBUG_ENTER("schema_tables_add");

  for (; tmp_schema_table->table_name; tmp_schema_table++)
  {
    if (tmp_schema_table->hidden)
      continue;
    if (wild)
    {
      if (lower_case_table_names)
      {
        if (wild_case_compare(files_charset_info,
                              tmp_schema_table->table_name,
                              wild))
          continue;
      }
      else if (wild_compare(tmp_schema_table->table_name, wild, 0))
        continue;
    }
    if ((file_name=
         thd->make_clex_string(tmp_schema_table->table_name,
                               strlen(tmp_schema_table->table_name))) &&
        !files->append(file_name))
      continue;
    DBUG_RETURN(1);
  }

  add_data.files= files;
  add_data.wild= wild;
  if (plugin_foreach(thd, add_schema_table,
                     MYSQL_INFORMATION_SCHEMA_PLUGIN, &add_data))
      DBUG_RETURN(1);

  DBUG_RETURN(0);
}


/**
  @brief          Create table names list

  @details        The function creates the list of table names in
                  database

  @param[in]      thd                   thread handler
  @param[in]      table_names           List of table names in database
  @param[in]      lex                   pointer to LEX struct
  @param[in]      lookup_field_vals     pointer to LOOKUP_FIELD_VALUE struct
  @param[in]      db_name               database name

  @return         Operation status
    @retval       0           ok
    @retval       1           fatal error
    @retval       2           Not fatal error; Safe to ignore this file list
*/

int
make_table_name_list(THD *thd, Dynamic_array<LEX_CSTRING*> *table_names,
                     LEX *lex, LOOKUP_FIELD_VALUES *lookup_field_vals,
                     LEX_CSTRING *db_name)
{
  char path[FN_REFLEN + 1];
  build_table_filename(path, sizeof(path) - 1, db_name->str, "", "", 0);
  if (!lookup_field_vals->wild_table_value &&
      lookup_field_vals->table_value.str)
  {
    if (lookup_field_vals->table_value.length > NAME_LEN)
    {
      /*
        Impossible value for a table name,
        found in a WHERE TABLE_NAME = 'xxx' clause.
      */
      return 0;
    }
    if (db_name == &INFORMATION_SCHEMA_NAME)
    {
      LEX_CSTRING *name;
      ST_SCHEMA_TABLE *schema_table=
        find_schema_table(thd, &lookup_field_vals->table_value);
      if (schema_table && !schema_table->hidden)
      {
        if (!(name= thd->make_clex_string(schema_table->table_name,
                                          strlen(schema_table->table_name))) ||
            table_names->append(name))
          return 1;
      }
    }
    else
    {
      if (table_names->append_val(&lookup_field_vals->table_value))
        return 1;
    }
    return 0;
  }

  /*
    This call will add all matching the wildcards (if specified) IS tables
    to the list
  */
  if (db_name == &INFORMATION_SCHEMA_NAME)
    return (schema_tables_add(thd, table_names,
                              lookup_field_vals->table_value.str));

  find_files_result res= find_files(thd, table_names, db_name, path,
                                    &lookup_field_vals->table_value);
  if (res != FIND_FILES_OK)
  {
    /*
      Downgrade errors about problems with database directory to
      warnings if this is not a 'SHOW' command.  Another thread
      may have dropped database, and we may still have a name
      for that directory.
    */
    if (res == FIND_FILES_DIR)
    {
      if (is_show_command(thd))
        return 1;
      thd->clear_error();
      return 2;
    }
    return 1;
  }
  return 0;
}


static void get_table_engine_for_i_s(THD *thd, char *buf, TABLE_LIST *tl,
                                     LEX_CSTRING *db, LEX_CSTRING *table)
{
  LEX_CSTRING engine_name= { buf, 0 };

  if (thd->get_stmt_da()->sql_errno() == ER_UNKNOWN_STORAGE_ENGINE)
  {
    char path[FN_REFLEN];
    build_table_filename(path, sizeof(path) - 1,
                         db->str, table->str, reg_ext, 0);
    bool is_sequence;
    if (dd_frm_type(thd, path, &engine_name, &is_sequence) == TABLE_TYPE_NORMAL)
      tl->option= engine_name.str;
  }
}


/**
  Fill I_S table with data obtained by performing full-blown table open.

  @param  thd                       Thread handler.
  @param  is_show_fields_or_keys    Indicates whether it is a legacy SHOW
                                    COLUMNS or SHOW KEYS statement.
  @param  table                     TABLE object for I_S table to be filled.
  @param  schema_table              I_S table description structure.
  @param  orig_db_name              Database name.
  @param  orig_table_name           Table name.
  @param  open_tables_state_backup  Open_tables_state object which is used
                                    to save/restore original status of
                                    variables related to open tables state.
  @param  can_deadlock              Indicates that deadlocks are possible
                                    due to metadata locks, so to avoid
                                    them we should not wait in case if
                                    conflicting lock is present.

  @retval FALSE - Success.
  @retval TRUE  - Failure.
*/
static bool
fill_schema_table_by_open(THD *thd, MEM_ROOT *mem_root,
                          bool is_show_fields_or_keys,
                          TABLE *table, ST_SCHEMA_TABLE *schema_table,
                          LEX_CSTRING *orig_db_name,
                          LEX_CSTRING *orig_table_name,
                          Open_tables_backup *open_tables_state_backup,
                          bool can_deadlock)
{
  Query_arena i_s_arena(mem_root,
                        Query_arena::STMT_CONVENTIONAL_EXECUTION),
              backup_arena, *old_arena;
  LEX *old_lex= thd->lex, temp_lex, *lex;
  LEX_CSTRING db_name, table_name;
  TABLE_LIST *table_list;
  bool result= true;
  DBUG_ENTER("fill_schema_table_by_open");

  /*
    When a view is opened its structures are allocated on a permanent
    statement arena and linked into the LEX tree for the current statement
    (this happens even in cases when view is handled through TEMPTABLE
    algorithm).

    To prevent this process from unnecessary hogging of memory in the permanent
    arena of our I_S query and to avoid damaging its LEX we use temporary
    arena and LEX for table/view opening.

    Use temporary arena instead of statement permanent arena. Also make
    it active arena and save original one for successive restoring.
  */
  old_arena= thd->stmt_arena;
  thd->stmt_arena= &i_s_arena;
  thd->set_n_backup_active_arena(&i_s_arena, &backup_arena);

  /* Prepare temporary LEX. */
  thd->lex= lex= &temp_lex;
  lex_start(thd);
  lex->sql_command= old_lex->sql_command;

  /* Disable constant subquery evaluation as we won't be locking tables. */
  lex->context_analysis_only= CONTEXT_ANALYSIS_ONLY_VIEW;

  /*
    Some of process_table() functions rely on wildcard being passed from
    old LEX (or at least being initialized).
  */
  lex->wild= old_lex->wild;

  /*
    Since make_table_list() might change database and table name passed
    to it (if lower_case_table_names) we create copies of orig_db_name and
    orig_table_name here.  These copies are used for make_table_list()
    while unaltered values are passed to process_table() functions.
  */
  if (!thd->make_lex_string(&db_name,
                            orig_db_name->str, orig_db_name->length) ||
      !thd->make_lex_string(&table_name,
                            orig_table_name->str, orig_table_name->length))
    goto end;

  /*
    Create table list element for table to be open. Link it with the
    temporary LEX. The latter is required to correctly open views and
    produce table describing their structure.
  */
  if (make_table_list(thd, &lex->select_lex, &db_name, &table_name))
    goto end;

  table_list= lex->select_lex.table_list.first;

  if (is_show_fields_or_keys)
  {
    /*
      Restore thd->temporary_tables to be able to process
      temporary tables (only for 'show index' & 'show columns').
      This should be changed when processing of temporary tables for
      I_S tables will be done.
    */
    thd->temporary_tables= open_tables_state_backup->temporary_tables;
  }
  else
  {
    /*
      Apply optimization flags for table opening which are relevant for
      this I_S table. We can't do this for SHOW COLUMNS/KEYS because of
      backward compatibility.
    */
    table_list->i_s_requested_object= schema_table->i_s_requested_object;
  }

  DBUG_ASSERT(thd->lex == lex);
  result= open_tables_only_view_structure(thd, table_list, can_deadlock);

  DEBUG_SYNC(thd, "after_open_table_ignore_flush");

  /*
    XXX:  show_table_list has a flag i_is_requested,
    and when it's set, open_normal_and_derived_tables()
    can return an error without setting an error message
    in THD, which is a hack. This is why we have to
    check for res, then for thd->is_error() and only then
    for thd->main_da.sql_errno().

    Again we don't do this for SHOW COLUMNS/KEYS because
    of backward compatibility.
  */
  if (!is_show_fields_or_keys && result &&
      (thd->get_stmt_da()->sql_errno() == ER_NO_SUCH_TABLE ||
       thd->get_stmt_da()->sql_errno() == ER_WRONG_OBJECT ||
       thd->get_stmt_da()->sql_errno() == ER_NOT_SEQUENCE))
  {
    /*
      Hide error for a non-existing table.
      For example, this error can occur when we use a where condition
      with a db name and table, but the table does not exist or
      there is a view with the same name.
    */
    result= false;
    thd->clear_error();
  }
  else
  {
    char buf[NAME_CHAR_LEN + 1];
    if (thd->is_error())
      get_table_engine_for_i_s(thd, buf, table_list, &db_name, &table_name);

    result= schema_table->process_table(thd, table_list,
                                        table, result,
                                        orig_db_name,
                                        orig_table_name);
  }


end:
  lex->unit.cleanup();

  /* Restore original LEX value, statement's arena and THD arena values. */
  lex_end(thd->lex);

  // Free items, before restoring backup_arena below.
  DBUG_ASSERT(i_s_arena.free_list == NULL);
  thd->free_items();

  /*
    For safety reset list of open temporary tables before closing
    all tables open within this Open_tables_state.
  */
  thd->temporary_tables= NULL;

  close_thread_tables(thd);
  /*
    Release metadata lock we might have acquired.
    See comment in fill_schema_table_from_frm() for details.
  */
  thd->mdl_context.rollback_to_savepoint(open_tables_state_backup->mdl_system_tables_svp);

  thd->lex= old_lex;

  thd->stmt_arena= old_arena;
  thd->restore_active_arena(&i_s_arena, &backup_arena);

  DBUG_RETURN(result);
}


/**
  @brief          Fill I_S table for SHOW TABLE NAMES commands

  @param[in]      thd                      thread handler
  @param[in]      table                    TABLE struct for I_S table
  @param[in]      db_name                  database name
  @param[in]      table_name               table name

  @return         Operation status
    @retval       0           success
    @retval       1           error
*/

static int fill_schema_table_names(THD *thd, TABLE_LIST *tables,
                                   LEX_CSTRING *db_name,
                                   LEX_CSTRING *table_name)
{
  TABLE *table= tables->table;
  if (db_name == &INFORMATION_SCHEMA_NAME)
  {
    table->field[3]->store(STRING_WITH_LEN("SYSTEM VIEW"),
                           system_charset_info);
  }
  else if (tables->table_open_method != SKIP_OPEN_TABLE)
  {
    CHARSET_INFO *cs= system_charset_info;
    handlerton *hton;
    bool is_sequence;
    if (ha_table_exists(thd, db_name, table_name, &hton, &is_sequence))
    {
      if (hton == view_pseudo_hton)
        table->field[3]->store(STRING_WITH_LEN("VIEW"), cs);
      else if (is_sequence)
        table->field[3]->store(STRING_WITH_LEN("SEQUENCE"), cs);
      else
        table->field[3]->store(STRING_WITH_LEN("BASE TABLE"), cs);
    }
    else
      table->field[3]->store(STRING_WITH_LEN("ERROR"), cs);

    if (thd->is_error() && thd->get_stmt_da()->sql_errno() == ER_NO_SUCH_TABLE)
    {
      thd->clear_error();
      return 0;
    }
  }
  if (schema_table_store_record(thd, table))
    return 1;
  return 0;
}


/**
  @brief          Get open table method

  @details        The function calculates the method which will be used
                  for table opening:
                  SKIP_OPEN_TABLE - do not open table
                  OPEN_FRM_ONLY   - open FRM file only
                  OPEN_FULL_TABLE - open FRM, data, index files
  @param[in]      tables               I_S table table_list
  @param[in]      schema_table         I_S table struct
  @param[in]      schema_table_idx     I_S table index

  @return         return a set of flags
    @retval       SKIP_OPEN_TABLE | OPEN_FRM_ONLY | OPEN_FULL_TABLE
*/

uint get_table_open_method(TABLE_LIST *tables,
                                  ST_SCHEMA_TABLE *schema_table,
                                  enum enum_schema_tables schema_table_idx)
{
  /*
    determine which method will be used for table opening
  */
  if (schema_table->i_s_requested_object & OPTIMIZE_I_S_TABLE)
  {
    Field **ptr, *field;
    int table_open_method= 0, field_indx= 0;
    uint star_table_open_method= OPEN_FULL_TABLE;
    bool used_star= true;                  // true if '*' is used in select
    for (ptr=tables->table->field; (field= *ptr) ; ptr++)
    {
      star_table_open_method=
        MY_MIN(star_table_open_method,
            schema_table->fields_info[field_indx].open_method);
      if (bitmap_is_set(tables->table->read_set, field->field_index))
      {
        used_star= false;
        table_open_method|= schema_table->fields_info[field_indx].open_method;
      }
      field_indx++;
    }
    if (used_star)
      return star_table_open_method;
    return table_open_method;
  }
  /* I_S tables which use get_all_tables but can not be optimized */
  return (uint) OPEN_FULL_TABLE;
}


/**
   Try acquire high priority share metadata lock on a table (with
   optional wait for conflicting locks to go away).

   @param thd            Thread context.
   @param mdl_request    Pointer to memory to be used for MDL_request
                         object for a lock request.
   @param table          Table list element for the table
   @param can_deadlock   Indicates that deadlocks are possible due to
                         metadata locks, so to avoid them we should not
                         wait in case if conflicting lock is present.

   @note This is an auxiliary function to be used in cases when we want to
         access table's description by looking up info in TABLE_SHARE without
         going through full-blown table open.
   @note This function assumes that there are no other metadata lock requests
         in the current metadata locking context.

   @retval FALSE  No error, if lock was obtained TABLE_LIST::mdl_request::ticket
                  is set to non-NULL value.
   @retval TRUE   Some error occurred (probably thread was killed).
*/

static bool
try_acquire_high_prio_shared_mdl_lock(THD *thd, TABLE_LIST *table,
                                      bool can_deadlock)
{
  bool error;
  table->mdl_request.init(MDL_key::TABLE, table->db.str, table->table_name.str,
                          MDL_SHARED_HIGH_PRIO, MDL_TRANSACTION);

  if (can_deadlock)
  {
    /*
      When .FRM is being open in order to get data for an I_S table,
      we might have some tables not only open but also locked.
      E.g. this happens when a SHOW or I_S statement is run
      under LOCK TABLES or inside a stored function.
      By waiting for the conflicting metadata lock to go away we
      might create a deadlock which won't entirely belong to the
      MDL subsystem and thus won't be detectable by this subsystem's
      deadlock detector. To avoid such situation, when there are
      other locked tables, we prefer not to wait on a conflicting
      lock.
    */
    error= thd->mdl_context.try_acquire_lock(&table->mdl_request);
  }
  else
    error= thd->mdl_context.acquire_lock(&table->mdl_request,
                                         thd->variables.lock_wait_timeout);

  return error;
}


/**
  @brief          Fill I_S table with data from FRM file only

  @param[in]      thd                      thread handler
  @param[in]      table                    TABLE struct for I_S table
  @param[in]      schema_table             I_S table struct
  @param[in]      db_name                  database name
  @param[in]      table_name               table name
  @param[in]      schema_table_idx         I_S table index
  @param[in]      open_tables_state_backup Open_tables_state object which is used
                                           to save/restore original state of metadata
                                           locks.
  @param[in]      can_deadlock             Indicates that deadlocks are possible
                                           due to metadata locks, so to avoid
                                           them we should not wait in case if
                                           conflicting lock is present.

  @return         Operation status
    @retval       0           Table is processed and we can continue
                              with new table
    @retval       1           It's view and we have to use
                              open_tables function for this table
*/

static int fill_schema_table_from_frm(THD *thd, TABLE *table,
                                      ST_SCHEMA_TABLE *schema_table,
                                      LEX_CSTRING *db_name,
                                      LEX_CSTRING *table_name,
                                      Open_tables_backup *open_tables_state_backup,
                                      bool can_deadlock)
{
  TABLE_SHARE *share;
  TABLE tbl;
  TABLE_LIST table_list;
  uint res= 0;
  char db_name_buff[NAME_LEN + 1], table_name_buff[NAME_LEN + 1];

  bzero((char*) &table_list, sizeof(TABLE_LIST));
  bzero((char*) &tbl, sizeof(TABLE));

  DBUG_ASSERT(db_name->length <= NAME_LEN);
  DBUG_ASSERT(table_name->length <= NAME_LEN);

  if (lower_case_table_names)
  {
    /*
      In lower_case_table_names > 0 metadata locking and table definition
      cache subsystems require normalized (lowercased) database and table
      names as input.
    */
    strmov(db_name_buff, db_name->str);
    strmov(table_name_buff, table_name->str);
    table_list.db.length=         my_casedn_str(files_charset_info, db_name_buff);
    table_list.table_name.length= my_casedn_str(files_charset_info, table_name_buff);
    table_list.db.str= db_name_buff;
    table_list.table_name.str= table_name_buff;
  }
  else
  {
    table_list.table_name= *table_name;
    table_list.db= *db_name;
  }

  /*
    TODO: investigate if in this particular situation we can get by
          simply obtaining internal lock of the data-dictionary
          instead of obtaining full-blown metadata lock.
  */
  if (try_acquire_high_prio_shared_mdl_lock(thd, &table_list, can_deadlock))
  {
    /*
      Some error occurred (most probably we have been killed while
      waiting for conflicting locks to go away), let the caller to
      handle the situation.
    */
    return 1;
  }

  if (! table_list.mdl_request.ticket)
  {
    /*
      We are in situation when we have encountered conflicting metadata
      lock and deadlocks can occur due to waiting for it to go away.
      So instead of waiting skip this table with an appropriate warning.
    */
    DBUG_ASSERT(can_deadlock);

    push_warning_printf(thd, Sql_condition::WARN_LEVEL_WARN,
                        ER_WARN_I_S_SKIPPED_TABLE,
                        ER_THD(thd, ER_WARN_I_S_SKIPPED_TABLE),
                        table_list.db.str, table_list.table_name.str);
    return 0;
  }

  if (schema_table->i_s_requested_object & OPEN_TRIGGER_ONLY)
  {
    init_sql_alloc(&tbl.mem_root, "fill_schema_table_from_frm",
                   TABLE_ALLOC_BLOCK_SIZE, 0, MYF(0));
    if (!Table_triggers_list::check_n_load(thd, db_name,
                                           table_name, &tbl, 1))
    {
      table_list.table= &tbl;
      res= schema_table->process_table(thd, &table_list, table,
                                       res, db_name, table_name);
      delete tbl.triggers;
    }
    free_root(&tbl.mem_root, MYF(0));
    goto end;
  }

  share= tdc_acquire_share(thd, &table_list, GTS_TABLE | GTS_VIEW);
  if (!share)
  {
    if (thd->get_stmt_da()->sql_errno() == ER_NO_SUCH_TABLE ||
        thd->get_stmt_da()->sql_errno() == ER_WRONG_OBJECT ||
        thd->get_stmt_da()->sql_errno() == ER_NOT_SEQUENCE)
    {
      res= 0;
    }
    else
    {
      char buf[NAME_CHAR_LEN + 1];
      get_table_engine_for_i_s(thd, buf, &table_list, db_name, table_name);

      res= schema_table->process_table(thd, &table_list, table,
                                       true, db_name, table_name);
    }
    goto end;
  }

  if (share->is_view)
  {
    if (schema_table->i_s_requested_object & OPEN_TABLE_ONLY)
    {
      /* skip view processing */
      res= 0;
      goto end_share;
    }
    else if (schema_table->i_s_requested_object & OPEN_VIEW_FULL)
    {
      /*
        tell get_all_tables() to fall back to
        open_normal_and_derived_tables()
      */
      res= 1;
      goto end_share;
    }

    if (mysql_make_view(thd, share, &table_list, true))
      goto end_share;
    table_list.view= (LEX*) share->is_view;
    res= schema_table->process_table(thd, &table_list, table,
                                     res, db_name, table_name);
    goto end_share;
  }

  if (!open_table_from_share(thd, share, table_name, 0,
                             (EXTRA_RECORD | OPEN_FRM_FILE_ONLY),
                             thd->open_options, &tbl, FALSE))
  {
    tbl.s= share;
    table_list.table= &tbl;
    table_list.view= (LEX*) share->is_view;
    res= schema_table->process_table(thd, &table_list, table,
                                     res, db_name, table_name);
    closefrm(&tbl);
  }


end_share:
  tdc_release_share(share);

end:
  /*
    Release metadata lock we might have acquired.

    Without this step metadata locks acquired for each table processed
    will be accumulated. In situation when a lot of tables are processed
    by I_S query this will result in transaction with too many metadata
    locks. As result performance of acquisition of new lock will suffer.

    Of course, the fact that we don't hold metadata lock on tables which
    were processed till the end of I_S query makes execution less isolated
    from concurrent DDL. Consequently one might get 'dirty' results from
    such a query. But we have never promised serializability of I_S queries
    anyway.

    We don't have any tables open since we took backup, so rolling back to
    savepoint is safe.
  */
  DBUG_ASSERT(thd->open_tables == NULL);
  thd->mdl_context.rollback_to_savepoint(open_tables_state_backup->mdl_system_tables_svp);
  thd->clear_error();
  return res;
}


class Warnings_only_error_handler : public Internal_error_handler
{
public:
  bool handle_condition(THD *thd,
                        uint sql_errno,
                        const char* sqlstate,
                        Sql_condition::enum_warning_level *level,
                        const char* msg,
                        Sql_condition ** cond_hdl)
  {
    if (sql_errno == ER_PARSE_ERROR ||
        sql_errno == ER_TRG_NO_DEFINER ||
        sql_errno == ER_TRG_NO_CREATION_CTX)
      return true;

    if (*level != Sql_condition::WARN_LEVEL_ERROR)
      return false;

    if (!thd->get_stmt_da()->is_error())
      thd->get_stmt_da()->set_error_status(sql_errno, msg, sqlstate, *cond_hdl);
    return true; // handled!
  }
};

static bool get_all_archive_tables(THD *thd,
                                   Dynamic_array<String> &all_archive_tables)
{
  if (thd->variables.vers_alter_history != VERS_ALTER_HISTORY_SURVIVE)
    return false;

  Dynamic_array<LEX_CSTRING *> all_db;
  LOOKUP_FIELD_VALUES lookup_field_values= {
    {C_STRING_WITH_LEN("%")}, {NULL, 0}, true, false};
  if (make_db_list(thd, &all_db, &lookup_field_values))
    return true;

  LEX_STRING information_schema= {C_STRING_WITH_LEN("information_schema")};
  for (size_t i= 0; i < all_db.elements(); i++)
  {
    LEX_CSTRING db= *all_db.at(i);
    if (db.length == information_schema.length &&
        !memcmp(db.str, information_schema.str, db.length))
    {
      all_db.del(i);
      break;
    }
  }

  for (size_t i= 0; i < all_db.elements(); i++)
  {
    LEX_CSTRING db_name= *all_db.at(i);
    Dynamic_array<String> archive_tables;
    if (VTMD_table::get_archive_tables(thd, db_name.str, db_name.length,
                                       archive_tables))
      return true;
    for (size_t i= 0; i < archive_tables.elements(); i++)
      if (all_archive_tables.push(archive_tables.at(i)))
        return true;
  }

  return false;
}

static bool is_archive_table(const Dynamic_array<String> &all_archive_tables,
                             const LEX_CSTRING candidate)
{
  for (size_t i= 0; i < all_archive_tables.elements(); i++)
  {
    const String &archive_table= all_archive_tables.at(i);
    if (candidate.length == archive_table.length() &&
        !memcmp(candidate.str, archive_table.ptr(), candidate.length))
    {
      return true;
    }
  }
  return false;
}

/**
  @brief          Fill I_S tables whose data are retrieved
                  from frm files and storage engine

  @details        The information schema tables are internally represented as
                  temporary tables that are filled at query execution time.
                  Those I_S tables whose data are retrieved
                  from frm files and storage engine are filled by the function
                  get_all_tables().

  @note           This function assumes optimize_for_get_all_tables() has been
                  run for the table and produced a "read plan" in 
                  tables->is_table_read_plan.

  @param[in]      thd                      thread handler
  @param[in]      tables                   I_S table
  @param[in]      cond                     'WHERE' condition

  @return         Operation status
    @retval       0                        success
    @retval       1                        error
*/

int get_all_tables(THD *thd, TABLE_LIST *tables, COND *cond)
{
  LEX *lex= thd->lex;
  TABLE *table= tables->table;
  TABLE_LIST table_acl_check;
  SELECT_LEX *lsel= tables->schema_select_lex;
  ST_SCHEMA_TABLE *schema_table= tables->schema_table;
  IS_table_read_plan *plan= tables->is_table_read_plan;
  enum enum_schema_tables schema_table_idx;
  Dynamic_array<LEX_CSTRING*> db_names;
  Item *partial_cond= plan->partial_cond;
  int error= 1;
  Open_tables_backup open_tables_state_backup;
#ifndef NO_EMBEDDED_ACCESS_CHECKS
  Security_context *sctx= thd->security_ctx;
#endif
  uint table_open_method= tables->table_open_method;
  bool can_deadlock;
  Dynamic_array<String> all_archive_tables;
  MEM_ROOT tmp_mem_root;
  DBUG_ENTER("get_all_tables");

  bzero(&tmp_mem_root, sizeof(tmp_mem_root));

  /*
    In cases when SELECT from I_S table being filled by this call is
    part of statement which also uses other tables or is being executed
    under LOCK TABLES or is part of transaction which also uses other
    tables waiting for metadata locks which happens below might result
    in deadlocks.
    To avoid them we don't wait if conflicting metadata lock is
    encountered and skip table with emitting an appropriate warning.
  */
  can_deadlock= thd->mdl_context.has_locks();

  /*
    We should not introduce deadlocks even if we already have some
    tables open and locked, since we won't lock tables which we will
    open and will ignore pending exclusive metadata locks for these
    tables by using high-priority requests for shared metadata locks.
  */
  thd->reset_n_backup_open_tables_state(&open_tables_state_backup);

  schema_table_idx= get_schema_table_idx(schema_table);
  /* 
    this branch processes SHOW FIELDS, SHOW INDEXES commands.
    see sql_parse.cc, prepare_schema_table() function where
    this values are initialized
  */
  if (lsel && lsel->table_list.first)
  {
    error= fill_schema_table_by_open(thd, thd->mem_root, TRUE,
                                     table, schema_table,
                                     &lsel->table_list.first->db,
                                     &lsel->table_list.first->table_name,
                                     &open_tables_state_backup,
                                     can_deadlock);
    goto err;
  }

  if (plan->no_rows)
  {
    error= 0;
    goto err;
  }

  if (lex->describe)
  {
    /* EXPLAIN SELECT */
    error= 0;
    goto err;
  }

  bzero((char*) &table_acl_check, sizeof(table_acl_check));

  if (make_db_list(thd, &db_names, &plan->lookup_field_vals))
    goto err;

  if (get_all_archive_tables(thd, all_archive_tables))
    goto err;

  /* Use tmp_mem_root to allocate data for opened tables */
  init_alloc_root(&tmp_mem_root, "get_all_tables", SHOW_ALLOC_BLOCK_SIZE,
                  SHOW_ALLOC_BLOCK_SIZE, MY_THREAD_SPECIFIC);

  for (size_t i=0; i < db_names.elements(); i++)
  {
    LEX_CSTRING *db_name= db_names.at(i);
    DBUG_ASSERT(db_name->length <= NAME_LEN);
#ifndef NO_EMBEDDED_ACCESS_CHECKS
    if (!(check_access(thd, SELECT_ACL, db_name->str,
                       &thd->col_access, NULL, 0, 1) ||
          (!thd->col_access && check_grant_db(thd, db_name->str))) ||
        sctx->master_access & (DB_ACLS | SHOW_DB_ACL) ||
        acl_get(sctx->host, sctx->ip, sctx->priv_user, db_name->str, 0))
#endif
    {
      Dynamic_array<LEX_CSTRING*> table_names;
      int res= make_table_name_list(thd, &table_names, lex,
                                    &plan->lookup_field_vals, db_name);
      if (res == 2)   /* Not fatal error, continue */
        continue;
      if (res)
        goto err;

      for (size_t i=0; i < table_names.elements(); i++)
      {
        LEX_CSTRING *table_name= table_names.at(i);
        DBUG_ASSERT(table_name->length <= NAME_LEN);

        if (is_archive_table(all_archive_tables, *table_name))
          continue;

#ifndef NO_EMBEDDED_ACCESS_CHECKS
        if (!(thd->col_access & TABLE_ACLS))
        {
          table_acl_check.db= *db_name;
          table_acl_check.table_name= *table_name;
          table_acl_check.grant.privilege= thd->col_access;
          if (check_grant(thd, TABLE_ACLS, &table_acl_check, TRUE, 1, TRUE))
            continue;
        }
#endif
	restore_record(table, s->default_values);
        table->field[schema_table->idx_field1]->
          store(db_name->str, db_name->length, system_charset_info);
        table->field[schema_table->idx_field2]->
          store(table_name->str, table_name->length, system_charset_info);

        if (!partial_cond || partial_cond->val_int())
        {
          /*
            If table is I_S.tables and open_table_method is 0 (eg SKIP_OPEN)
            we can skip table opening and we don't have lookup value for
            table name or lookup value is wild string(table name list is
            already created by make_table_name_list() function).
          */
          if (!table_open_method && schema_table_idx == SCH_TABLES &&
              (!plan->lookup_field_vals.table_value.length ||
               plan->lookup_field_vals.wild_table_value))
          {
            table->field[0]->store(STRING_WITH_LEN("def"), system_charset_info);
            if (schema_table_store_record(thd, table))
              goto err;      /* Out of space in temporary table */
            continue;
          }

          /* SHOW TABLE NAMES command */
          if (schema_table_idx == SCH_TABLE_NAMES)
          {
            if (fill_schema_table_names(thd, tables, db_name, table_name))
              continue;
          }
          else if (schema_table_idx == SCH_TRIGGERS &&
                   db_name == &INFORMATION_SCHEMA_NAME)
          {
            continue;
          }
          else
          {
            if (!(table_open_method & ~OPEN_FRM_ONLY) &&
                db_name != &INFORMATION_SCHEMA_NAME)
            {
              if (!fill_schema_table_from_frm(thd, table, schema_table,
                                              db_name, table_name,
                                              &open_tables_state_backup,
                                              can_deadlock))
                continue;
            }

            DEBUG_SYNC(thd, "before_open_in_get_all_tables");
            if (fill_schema_table_by_open(thd, &tmp_mem_root, FALSE,
                                          table, schema_table,
                                          db_name, table_name,
                                          &open_tables_state_backup,
                                          can_deadlock))
              goto err;
            free_root(&tmp_mem_root, MY_MARK_BLOCKS_FREE);
          }
        }
      }
    }
  }

  error= 0;
err:
  thd->restore_backup_open_tables_state(&open_tables_state_backup);
  free_root(&tmp_mem_root, 0);

  DBUG_RETURN(error);
}


bool store_schema_shemata(THD* thd, TABLE *table, LEX_CSTRING *db_name,
                          CHARSET_INFO *cs)
{
  restore_record(table, s->default_values);
  table->field[0]->store(STRING_WITH_LEN("def"), system_charset_info);
  table->field[1]->store(db_name->str, db_name->length, system_charset_info);
  table->field[2]->store(cs->csname, strlen(cs->csname), system_charset_info);
  table->field[3]->store(cs->name, strlen(cs->name), system_charset_info);
  return schema_table_store_record(thd, table);
}


int fill_schema_schemata(THD *thd, TABLE_LIST *tables, COND *cond)
{
  /*
    TODO: fill_schema_shemata() is called when new client is connected.
    Returning error status in this case leads to client hangup.
  */

  LOOKUP_FIELD_VALUES lookup_field_vals;
  Dynamic_array<LEX_CSTRING*> db_names;
  Schema_specification_st create;
  TABLE *table= tables->table;
#ifndef NO_EMBEDDED_ACCESS_CHECKS
  Security_context *sctx= thd->security_ctx;
#endif
  DBUG_ENTER("fill_schema_shemata");

  if (get_lookup_field_values(thd, cond, tables, &lookup_field_vals))
    DBUG_RETURN(0);
  DBUG_PRINT("INDEX VALUES",("db_name: %s  table_name: %s",
                             lookup_field_vals.db_value.str,
                             lookup_field_vals.table_value.str));
  if (make_db_list(thd, &db_names, &lookup_field_vals))
    DBUG_RETURN(1);

  /*
    If we have lookup db value we should check that the database exists
  */
  if(lookup_field_vals.db_value.str && !lookup_field_vals.wild_db_value &&
     db_names.at(0) != &INFORMATION_SCHEMA_NAME)
  {
    char path[FN_REFLEN+16];
    uint path_len;
    MY_STAT stat_info;
    if (!lookup_field_vals.db_value.str[0])
      DBUG_RETURN(0);
    path_len= build_table_filename(path, sizeof(path) - 1,
                                   lookup_field_vals.db_value.str, "", "", 0);
    path[path_len-1]= 0;
    if (!mysql_file_stat(key_file_misc, path, &stat_info, MYF(0)))
      DBUG_RETURN(0);
  }

  for (size_t i=0; i < db_names.elements(); i++)
  {
    LEX_CSTRING *db_name= db_names.at(i);
    DBUG_ASSERT(db_name->length <= NAME_LEN);
    if (db_name == &INFORMATION_SCHEMA_NAME)
    {
      if (store_schema_shemata(thd, table, db_name,
                               system_charset_info))
        DBUG_RETURN(1);
      continue;
    }
#ifndef NO_EMBEDDED_ACCESS_CHECKS
    if (sctx->master_access & (DB_ACLS | SHOW_DB_ACL) ||
        acl_get(sctx->host, sctx->ip, sctx->priv_user, db_name->str, false) ||
        (sctx->priv_role[0] ?
             acl_get("", "", sctx->priv_role, db_name->str, false) : 0) ||
        !check_grant_db(thd, db_name->str))
#endif
    {
      load_db_opt_by_name(thd, db_name->str, &create);
      if (store_schema_shemata(thd, table, db_name,
                               create.default_table_charset))
        DBUG_RETURN(1);
    }
  }
  DBUG_RETURN(0);
}


static int get_schema_tables_record(THD *thd, TABLE_LIST *tables,
				    TABLE *table, bool res,
				    const LEX_CSTRING *db_name,
				    const LEX_CSTRING *table_name)
{
  const char *tmp_buff;
  MYSQL_TIME time;
  int info_error= 0;
  CHARSET_INFO *cs= system_charset_info;
  DBUG_ENTER("get_schema_tables_record");

  restore_record(table, s->default_values);
  table->field[0]->store(STRING_WITH_LEN("def"), cs);
  table->field[1]->store(db_name->str, db_name->length, cs);
  table->field[2]->store(table_name->str, table_name->length, cs);

  if (res)
  {
    /* There was a table open error, so set the table type and return */
    if (tables->view)
      table->field[3]->store(STRING_WITH_LEN("VIEW"), cs);
    else if (tables->schema_table)
      table->field[3]->store(STRING_WITH_LEN("SYSTEM VIEW"), cs);
    else
      table->field[3]->store(STRING_WITH_LEN("BASE TABLE"), cs);

    if (tables->option)
    {
      table->field[4]->store(tables->option, strlen(tables->option), cs);
      table->field[4]->set_notnull();
    }
    goto err;
  }

  if (tables->view)
  {
    table->field[3]->store(STRING_WITH_LEN("VIEW"), cs);
    table->field[20]->store(STRING_WITH_LEN("VIEW"), cs);
  }
  else
  {
    char option_buff[512];
    String str(option_buff,sizeof(option_buff), system_charset_info);
    TABLE *show_table= tables->table;
    TABLE_SHARE *share= show_table->s;
    handler *file= show_table->db_stat ? show_table->file : 0;
    handlerton *tmp_db_type= share->db_type();
#ifdef WITH_PARTITION_STORAGE_ENGINE
    bool is_partitioned= FALSE;
#endif

    if (share->tmp_table == SYSTEM_TMP_TABLE)
      table->field[3]->store(STRING_WITH_LEN("SYSTEM VIEW"), cs);
    else if (share->table_type == TABLE_TYPE_SEQUENCE)
      table->field[3]->store(STRING_WITH_LEN("SEQUENCE"), cs);
    else
    {
      DBUG_ASSERT(share->tmp_table == NO_TMP_TABLE);
      if (share->versioned)
        table->field[3]->store(STRING_WITH_LEN("SYSTEM VERSIONED"), cs);
      else
        table->field[3]->store(STRING_WITH_LEN("BASE TABLE"), cs);
    }

    for (int i= 4; i < 20; i++)
    {
      if (i == 7 || (i > 12 && i < 17) || i == 18)
        continue;
      table->field[i]->set_notnull();
    }

    /* Collect table info from the table share */

#ifdef WITH_PARTITION_STORAGE_ENGINE
    if (share->db_type() == partition_hton &&
        share->partition_info_str_len)
    {
      tmp_db_type= plugin_hton(share->default_part_plugin);
      is_partitioned= TRUE;
    }
#endif

    tmp_buff= (char *) ha_resolve_storage_engine_name(tmp_db_type);
    table->field[4]->store(tmp_buff, strlen(tmp_buff), cs);
    table->field[5]->store((longlong) share->frm_version, TRUE);

    str.length(0);

    if (share->min_rows)
    {
      str.qs_append(STRING_WITH_LEN(" min_rows="));
      str.qs_append(share->min_rows);
    }

    if (share->max_rows)
    {
      str.qs_append(STRING_WITH_LEN(" max_rows="));
      str.qs_append(share->max_rows);
    }

    if (share->avg_row_length)
    {
      str.qs_append(STRING_WITH_LEN(" avg_row_length="));
      str.qs_append(share->avg_row_length);
    }

    if (share->db_create_options & HA_OPTION_PACK_KEYS)
      str.qs_append(STRING_WITH_LEN(" pack_keys=1"));

    if (share->db_create_options & HA_OPTION_NO_PACK_KEYS)
      str.qs_append(STRING_WITH_LEN(" pack_keys=0"));

    if (share->db_create_options & HA_OPTION_STATS_PERSISTENT)
      str.qs_append(STRING_WITH_LEN(" stats_persistent=1"));

    if (share->db_create_options & HA_OPTION_NO_STATS_PERSISTENT)
      str.qs_append(STRING_WITH_LEN(" stats_persistent=0"));

    if (share->stats_auto_recalc == HA_STATS_AUTO_RECALC_ON)
      str.qs_append(STRING_WITH_LEN(" stats_auto_recalc=1"));
    else if (share->stats_auto_recalc == HA_STATS_AUTO_RECALC_OFF)
      str.qs_append(STRING_WITH_LEN(" stats_auto_recalc=0"));

    if (share->stats_sample_pages != 0)
    {
      str.qs_append(STRING_WITH_LEN(" stats_sample_pages="));
      str.qs_append(share->stats_sample_pages);
    }

    /* We use CHECKSUM, instead of TABLE_CHECKSUM, for backward compability */
    if (share->db_create_options & HA_OPTION_CHECKSUM)
      str.qs_append(STRING_WITH_LEN(" checksum=1"));

    if (share->page_checksum != HA_CHOICE_UNDEF)
    {
      str.qs_append(STRING_WITH_LEN(" page_checksum="));
      str.qs_append(ha_choice_values[(uint) share->page_checksum]);
    }

    if (share->db_create_options & HA_OPTION_DELAY_KEY_WRITE)
      str.qs_append(STRING_WITH_LEN(" delay_key_write=1"));

    if (share->row_type != ROW_TYPE_DEFAULT)
    {
      str.qs_append(STRING_WITH_LEN(" row_format="));
      str.qs_append(ha_row_type[(uint) share->row_type]);
    }

    if (share->key_block_size)
    {
      str.qs_append(STRING_WITH_LEN(" key_block_size="));
      str.qs_append(share->key_block_size);
    }

#ifdef WITH_PARTITION_STORAGE_ENGINE
    if (is_partitioned)
      str.qs_append(STRING_WITH_LEN(" partitioned"));
#endif

    if (share->transactional != HA_CHOICE_UNDEF)
    {
      str.qs_append(STRING_WITH_LEN(" transactional="));
      str.qs_append(ha_choice_values[(uint) share->transactional]);
    }
    append_create_options(thd, &str, share->option_list, false, 0);

    if (file)
    {
      HA_CREATE_INFO create_info;
      memset(&create_info, 0, sizeof(create_info));
      file->update_create_info(&create_info);
      append_directory(thd, &str, "DATA", create_info.data_file_name);
      append_directory(thd, &str, "INDEX", create_info.index_file_name);
    }

    if (str.length())
      table->field[19]->store(str.ptr()+1, str.length()-1, cs);

    tmp_buff= (share->table_charset ?
               share->table_charset->name : "default");

    table->field[17]->store(tmp_buff, strlen(tmp_buff), cs);

    if (share->comment.str)
      table->field[20]->store(share->comment.str, share->comment.length, cs);

    /* Collect table info from the storage engine  */

    if(file)
    {
      /* If info() fails, then there's nothing else to do */
      if ((info_error= file->info(HA_STATUS_VARIABLE |
                                  HA_STATUS_TIME |
                                  HA_STATUS_VARIABLE_EXTRA |
                                  HA_STATUS_AUTO)) != 0)
      {
        file->print_error(info_error, MYF(0));
        goto err;
      }

      enum row_type row_type = file->get_row_type();
      switch (row_type) {
      case ROW_TYPE_NOT_USED:
      case ROW_TYPE_DEFAULT:
        tmp_buff= ((share->db_options_in_use &
                    HA_OPTION_COMPRESS_RECORD) ? "Compressed" :
                   (share->db_options_in_use & HA_OPTION_PACK_RECORD) ?
                   "Dynamic" : "Fixed");
        break;
      case ROW_TYPE_FIXED:
        tmp_buff= "Fixed";
        break;
      case ROW_TYPE_DYNAMIC:
        tmp_buff= "Dynamic";
        break;
      case ROW_TYPE_COMPRESSED:
        tmp_buff= "Compressed";
        break;
      case ROW_TYPE_REDUNDANT:
        tmp_buff= "Redundant";
        break;
      case ROW_TYPE_COMPACT:
        tmp_buff= "Compact";
        break;
      case ROW_TYPE_PAGE:
        tmp_buff= "Page";
        break;
      }

      table->field[6]->store(tmp_buff, strlen(tmp_buff), cs);

      if (!tables->schema_table)
      {
        table->field[7]->store((longlong) file->stats.records, TRUE);
        table->field[7]->set_notnull();
      }
      table->field[8]->store((longlong) file->stats.mean_rec_length, TRUE);
      table->field[9]->store((longlong) file->stats.data_file_length, TRUE);
      if (file->stats.max_data_file_length)
      {
        table->field[10]->store((longlong) file->stats.max_data_file_length,
                                TRUE);
      }
      table->field[11]->store((longlong) file->stats.index_file_length, TRUE);
      table->field[12]->store((longlong) file->stats.delete_length, TRUE);
      if (show_table->found_next_number_field)
      {
        table->field[13]->store((longlong) file->stats.auto_increment_value,
                                TRUE);
        table->field[13]->set_notnull();
      }
      if (file->stats.create_time)
      {
        thd->variables.time_zone->gmt_sec_to_TIME(&time,
                                                  (my_time_t) file->stats.create_time);
        table->field[14]->store_time(&time);
        table->field[14]->set_notnull();
      }
      if (file->stats.update_time)
      {
        thd->variables.time_zone->gmt_sec_to_TIME(&time,
                                                  (my_time_t) file->stats.update_time);
        table->field[15]->store_time(&time);
        table->field[15]->set_notnull();
      }
      if (file->stats.check_time)
      {
        thd->variables.time_zone->gmt_sec_to_TIME(&time,
                                                  (my_time_t) file->stats.check_time);
        table->field[16]->store_time(&time);
        table->field[16]->set_notnull();
      }
      if (file->ha_table_flags() & (HA_HAS_OLD_CHECKSUM | HA_HAS_NEW_CHECKSUM))
      {
        table->field[18]->store((longlong) file->checksum(), TRUE);
        table->field[18]->set_notnull();
      }
    }
  }

err:
  if (res || info_error)
  {
    /*
      If an error was encountered, push a warning, set the TABLE COMMENT
      column with the error text, and clear the error so that the operation
      can continue.
    */
    const char *error= thd->get_stmt_da()->message();
    table->field[20]->store(error, strlen(error), cs);

    push_warning(thd, Sql_condition::WARN_LEVEL_WARN,
                 thd->get_stmt_da()->sql_errno(), error);
    thd->clear_error();
  }

  DBUG_RETURN(schema_table_store_record(thd, table));
}


/**
  @brief    Store field characteristics into appropriate I_S table columns

  @param[in]      table             I_S table
  @param[in]      field             processed field
  @param[in]      cs                I_S table charset
  @param[in]      offset            offset from beginning of table
                                    to DATE_TYPE column in I_S table
                                    
  @return         void
*/

static void store_column_type(TABLE *table, Field *field, CHARSET_INFO *cs,
                              uint offset)
{
  bool is_blob;
  int decimals, field_length;
  const char *tmp_buff;
  char column_type_buff[MAX_FIELD_WIDTH];
  String column_type(column_type_buff, sizeof(column_type_buff), cs);

  field->sql_type(column_type);
  /* DTD_IDENTIFIER column */
  table->field[offset + 8]->store(column_type.ptr(), column_type.length(), cs);
  table->field[offset + 8]->set_notnull();
  /*
    DATA_TYPE column:
    MySQL column type has the following format:
    base_type [(dimension)] [unsigned] [zerofill].
    For DATA_TYPE column we extract only base type.
  */
  tmp_buff= strchr(column_type.c_ptr_safe(), '(');
  if (!tmp_buff)
    /*
      if there is no dimention part then check the presence of
      [unsigned] [zerofill] attributes and cut them of if exist.
    */
    tmp_buff= strchr(column_type.c_ptr_safe(), ' ');
  table->field[offset]->store(column_type.ptr(),
                              (tmp_buff ? (uint)(tmp_buff - column_type.ptr()) :
                               column_type.length()), cs);

  is_blob= (field->type() == MYSQL_TYPE_BLOB);
  if (field->has_charset() || is_blob ||
      field->real_type() == MYSQL_TYPE_VARCHAR ||  // For varbinary type
      field->real_type() == MYSQL_TYPE_STRING)     // For binary type
  {
    uint32 octet_max_length= field->max_display_length();
    if (is_blob && octet_max_length != (uint32) UINT_MAX32)
      octet_max_length /= field->charset()->mbmaxlen;
    longlong char_max_len= is_blob ? 
      (longlong) octet_max_length / field->charset()->mbminlen :
      (longlong) octet_max_length / field->charset()->mbmaxlen;
    /* CHARACTER_MAXIMUM_LENGTH column*/
    table->field[offset + 1]->store(char_max_len, TRUE);
    table->field[offset + 1]->set_notnull();
    /* CHARACTER_OCTET_LENGTH column */
    table->field[offset + 2]->store((longlong) octet_max_length, TRUE);
    table->field[offset + 2]->set_notnull();
  }

  /*
    Calculate field_length and decimals.
    They are set to -1 if they should not be set (we should return NULL)
  */

  field_length= -1;
  decimals= field->decimals();
  switch (field->type()) {
  case MYSQL_TYPE_NEWDECIMAL:
    field_length= ((Field_new_decimal*) field)->precision;
    break;
  case MYSQL_TYPE_DECIMAL:
    field_length= field->field_length - (decimals  ? 2 : 1);
    break;
  case MYSQL_TYPE_TINY:
  case MYSQL_TYPE_SHORT:
  case MYSQL_TYPE_LONG:
  case MYSQL_TYPE_INT24:
    field_length= field->max_display_length() - 1;
    break;
  case MYSQL_TYPE_LONGLONG:
    field_length= field->max_display_length() - 
      ((field->flags & UNSIGNED_FLAG) ? 0 : 1);
    break;
  case MYSQL_TYPE_BIT:
    field_length= field->max_display_length();
    decimals= -1;                             // return NULL
    break;
  case MYSQL_TYPE_FLOAT:  
  case MYSQL_TYPE_DOUBLE:
    field_length= field->field_length;
    if (decimals == NOT_FIXED_DEC)
      decimals= -1;                           // return NULL
    break;
  case MYSQL_TYPE_TIME:
  case MYSQL_TYPE_TIMESTAMP:
  case MYSQL_TYPE_DATETIME:
    /* DATETIME_PRECISION column */
    table->field[offset + 5]->store((longlong) field->decimals(), TRUE);
    table->field[offset + 5]->set_notnull();
    break;
  default:
    break;
  }

  /* NUMERIC_PRECISION column */
  if (field_length >= 0)
  {
    table->field[offset + 3]->store((longlong) field_length, TRUE);
    table->field[offset + 3]->set_notnull();

    /* NUMERIC_SCALE column */
    if (decimals >= 0)
    {
      table->field[offset + 4]->store((longlong) decimals, TRUE);
      table->field[offset + 4]->set_notnull();
    }
  }
  if (field->has_charset())
  {
    /* CHARACTER_SET_NAME column*/
    tmp_buff= field->charset()->csname;
    table->field[offset + 6]->store(tmp_buff, strlen(tmp_buff), cs);
    table->field[offset + 6]->set_notnull();
    /* COLLATION_NAME column */
    tmp_buff= field->charset()->name;
    table->field[offset + 7]->store(tmp_buff, strlen(tmp_buff), cs);
    table->field[offset + 7]->set_notnull();
  }
}


static int get_schema_column_record(THD *thd, TABLE_LIST *tables,
				    TABLE *table, bool res,
				    const LEX_CSTRING *db_name,
				    const LEX_CSTRING *table_name)
{
  LEX *lex= thd->lex;
  const char *wild= lex->wild ? lex->wild->ptr() : NullS;
  CHARSET_INFO *cs= system_charset_info;
  TABLE *show_table;
  Field **ptr, *field;
  int count;
  bool quoted_defaults= lex->sql_command != SQLCOM_SHOW_FIELDS;
  DBUG_ENTER("get_schema_column_record");

  if (res)
  {
    if (lex->sql_command != SQLCOM_SHOW_FIELDS)
    {
      /*
        I.e. we are in SELECT FROM INFORMATION_SCHEMA.COLUMS
        rather than in SHOW COLUMNS
      */
      push_warning(thd, Sql_condition::WARN_LEVEL_WARN,
                   thd->get_stmt_da()->sql_errno(),
                   thd->get_stmt_da()->message());
      thd->clear_error();
      res= 0;
    }
    DBUG_RETURN(res);
  }

  show_table= tables->table;
  count= 0;
  ptr= show_table->field;
  show_table->use_all_columns();               // Required for default
  restore_record(show_table, s->default_values);

  for (; (field= *ptr) ; ptr++)
  {
    if(field->invisible > INVISIBLE_USER)
      continue;
    uchar *pos;
    char tmp[MAX_FIELD_WIDTH];
    String type(tmp,sizeof(tmp), system_charset_info);

    DEBUG_SYNC(thd, "get_schema_column");

    if (wild && wild[0] &&
        wild_case_compare(system_charset_info, field->field_name.str, wild))
      continue;

    count++;
    /* Get default row, with all NULL fields set to NULL */
    restore_record(table, s->default_values);

#ifndef NO_EMBEDDED_ACCESS_CHECKS
    uint col_access;
    check_access(thd,SELECT_ACL, db_name->str,
                 &tables->grant.privilege, 0, 0, MY_TEST(tables->schema_table));
    col_access= get_column_grant(thd, &tables->grant,
                                 db_name->str, table_name->str,
                                 field->field_name.str) & COL_ACLS;
    if (!tables->schema_table && !col_access)
      continue;
    char *end= tmp;
    for (uint bitnr=0; col_access ; col_access>>=1,bitnr++)
    {
      if (col_access & 1)
      {
        *end++=',';
        end=strmov(end,grant_types.type_names[bitnr]);
      }
    }
    table->field[18]->store(tmp+1,end == tmp ? 0 : (uint) (end-tmp-1), cs);

#endif
    table->field[0]->store(STRING_WITH_LEN("def"), cs);
    table->field[1]->store(db_name->str, db_name->length, cs);
    table->field[2]->store(table_name->str, table_name->length, cs);
    table->field[3]->store(field->field_name.str, field->field_name.length,
                           cs);
    table->field[4]->store((longlong) count, TRUE);

    if (get_field_default_value(thd, field, &type, quoted_defaults))
    {
      table->field[5]->store(type.ptr(), type.length(), cs);
      table->field[5]->set_notnull();
    }
    pos=(uchar*) ((field->flags & NOT_NULL_FLAG) ?  "NO" : "YES");
    table->field[6]->store((const char*) pos,
                           strlen((const char*) pos), cs);
    store_column_type(table, field, cs, 7);
    pos=(uchar*) ((field->flags & PRI_KEY_FLAG) ? "PRI" :
                 (field->flags & UNIQUE_KEY_FLAG) ? "UNI" :
                 (field->flags & MULTIPLE_KEY_FLAG) ? "MUL":"");
    table->field[16]->store((const char*) pos,
                            strlen((const char*) pos), cs);

    StringBuffer<256> buf;
    if (field->unireg_check == Field::NEXT_NUMBER)
        buf.set(STRING_WITH_LEN("auto_increment"),cs);
    if (print_on_update_clause(field, &type, true))
        buf.set(type.ptr(), type.length(),cs);
    if (field->vcol_info)
    {
      String gen_s(tmp,sizeof(tmp), system_charset_info);
      gen_s.length(0);
      field->vcol_info->print(&gen_s);
      table->field[21]->store(gen_s.ptr(), gen_s.length(), cs);
      table->field[21]->set_notnull();
      table->field[20]->store(STRING_WITH_LEN("ALWAYS"), cs);

      if (field->vcol_info->stored_in_db)
        buf.set(STRING_WITH_LEN("STORED GENERATED"), cs);
      else
        buf.set(STRING_WITH_LEN("VIRTUAL GENERATED"), cs);
    }
    else if (field->flags & VERS_SYSTEM_FIELD)
    {
      if (field->flags & VERS_SYS_START_FLAG)
        table->field[21]->store(STRING_WITH_LEN("ROW START"), cs);
      else
        table->field[21]->store(STRING_WITH_LEN("ROW END"), cs);
      table->field[21]->set_notnull();
      table->field[20]->store(STRING_WITH_LEN("ALWAYS"), cs);
    }
    else
      table->field[20]->store(STRING_WITH_LEN("NEVER"), cs);
    /*Invisible can coexist with auto_increment and virtual */
    if (field->invisible == INVISIBLE_USER)
    {
      if (buf.length())
        buf.append(STRING_WITH_LEN(", "));
      buf.append(STRING_WITH_LEN("INVISIBLE"),cs);
    }
    table->field[17]->store(buf.ptr(), buf.length(), cs);
    table->field[19]->store(field->comment.str, field->comment.length, cs);
    if (schema_table_store_record(thd, table))
      DBUG_RETURN(1);
  }
  DBUG_RETURN(0);
}


int fill_schema_charsets(THD *thd, TABLE_LIST *tables, COND *cond)
{
  CHARSET_INFO **cs;
  const char *wild= thd->lex->wild ? thd->lex->wild->ptr() : NullS;
  TABLE *table= tables->table;
  CHARSET_INFO *scs= system_charset_info;

  for (cs= all_charsets ;
       cs < all_charsets + array_elements(all_charsets) ;
       cs++)
  {
    CHARSET_INFO *tmp_cs= cs[0];
    if (tmp_cs && (tmp_cs->state & MY_CS_PRIMARY) &&
        (tmp_cs->state & MY_CS_AVAILABLE) &&
        !(tmp_cs->state & MY_CS_HIDDEN) &&
        !(wild && wild[0] &&
	  wild_case_compare(scs, tmp_cs->csname,wild)))
    {
      const char *comment;
      restore_record(table, s->default_values);
      table->field[0]->store(tmp_cs->csname, strlen(tmp_cs->csname), scs);
      table->field[1]->store(tmp_cs->name, strlen(tmp_cs->name), scs);
      comment= tmp_cs->comment ? tmp_cs->comment : "";
      table->field[2]->store(comment, strlen(comment), scs);
      table->field[3]->store((longlong) tmp_cs->mbmaxlen, TRUE);
      if (schema_table_store_record(thd, table))
        return 1;
    }
  }
  return 0;
}


static my_bool iter_schema_engines(THD *thd, plugin_ref plugin,
                                   void *ptable)
{
  TABLE *table= (TABLE *) ptable;
  handlerton *hton= plugin_hton(plugin);
  const char *wild= thd->lex->wild ? thd->lex->wild->ptr() : NullS;
  CHARSET_INFO *scs= system_charset_info;
  handlerton *default_type= ha_default_handlerton(thd);
  DBUG_ENTER("iter_schema_engines");


  /* Disabled plugins */
  if (plugin_state(plugin) != PLUGIN_IS_READY)
  {

    struct st_maria_plugin *plug= plugin_decl(plugin);
    if (!(wild && wild[0] &&
          wild_case_compare(scs, plug->name,wild)))
    {
      restore_record(table, s->default_values);
      table->field[0]->store(plug->name, strlen(plug->name), scs);
      table->field[1]->store(STRING_WITH_LEN("NO"), scs);
      table->field[2]->store(plug->descr, strlen(plug->descr), scs);
      if (schema_table_store_record(thd, table))
        DBUG_RETURN(1);
    }
    DBUG_RETURN(0);
  }

  if (!(hton->flags & HTON_HIDDEN))
  {
    LEX_CSTRING *name= plugin_name(plugin);
    if (!(wild && wild[0] &&
          wild_case_compare(scs, name->str,wild)))
    {
      LEX_CSTRING yesno[2]= {{ STRING_WITH_LEN("NO") },
                             { STRING_WITH_LEN("YES") }};
      LEX_CSTRING *tmp;
      const char *option_name= show_comp_option_name[(int) hton->state];
      restore_record(table, s->default_values);

      table->field[0]->store(name->str, name->length, scs);
      if (hton->state == SHOW_OPTION_YES && default_type == hton)
        option_name= "DEFAULT";
      table->field[1]->store(option_name, strlen(option_name), scs);
      table->field[2]->store(plugin_decl(plugin)->descr,
                             strlen(plugin_decl(plugin)->descr), scs);
      tmp= &yesno[MY_TEST(hton->commit)];
      table->field[3]->store(tmp->str, tmp->length, scs);
      table->field[3]->set_notnull();
      tmp= &yesno[MY_TEST(hton->prepare)];
      table->field[4]->store(tmp->str, tmp->length, scs);
      table->field[4]->set_notnull();
      tmp= &yesno[MY_TEST(hton->savepoint_set)];
      table->field[5]->store(tmp->str, tmp->length, scs);
      table->field[5]->set_notnull();

      if (schema_table_store_record(thd, table))
        DBUG_RETURN(1);
    }
  }
  DBUG_RETURN(0);
}

int fill_schema_engines(THD *thd, TABLE_LIST *tables, COND *cond)
{
  DBUG_ENTER("fill_schema_engines");
  if (plugin_foreach_with_mask(thd, iter_schema_engines,
                               MYSQL_STORAGE_ENGINE_PLUGIN,
                               ~(PLUGIN_IS_FREED | PLUGIN_IS_DYING),
                               tables->table))
    DBUG_RETURN(1);
  DBUG_RETURN(0);
}


int fill_schema_collation(THD *thd, TABLE_LIST *tables, COND *cond)
{
  CHARSET_INFO **cs;
  const char *wild= thd->lex->wild ? thd->lex->wild->ptr() : NullS;
  TABLE *table= tables->table;
  CHARSET_INFO *scs= system_charset_info;
  for (cs= all_charsets ;
       cs < all_charsets + array_elements(all_charsets)  ;
       cs++ )
  {
    CHARSET_INFO **cl;
    CHARSET_INFO *tmp_cs= cs[0];
    if (!tmp_cs || !(tmp_cs->state & MY_CS_AVAILABLE) ||
         (tmp_cs->state & MY_CS_HIDDEN) ||
        !(tmp_cs->state & MY_CS_PRIMARY))
      continue;
    for (cl= all_charsets;
         cl < all_charsets + array_elements(all_charsets)  ;
         cl ++)
    {
      CHARSET_INFO *tmp_cl= cl[0];
      if (!tmp_cl || !(tmp_cl->state & MY_CS_AVAILABLE) ||
          !my_charset_same(tmp_cs, tmp_cl))
	continue;
      if (!(wild && wild[0] &&
	  wild_case_compare(scs, tmp_cl->name,wild)))
      {
	const char *tmp_buff;
	restore_record(table, s->default_values);
	table->field[0]->store(tmp_cl->name, strlen(tmp_cl->name), scs);
        table->field[1]->store(tmp_cl->csname , strlen(tmp_cl->csname), scs);
        table->field[2]->store((longlong) tmp_cl->number, TRUE);
        tmp_buff= (tmp_cl->state & MY_CS_PRIMARY) ? "Yes" : "";
	table->field[3]->store(tmp_buff, strlen(tmp_buff), scs);
        tmp_buff= (tmp_cl->state & MY_CS_COMPILED)? "Yes" : "";
	table->field[4]->store(tmp_buff, strlen(tmp_buff), scs);
        table->field[5]->store((longlong) tmp_cl->strxfrm_multiply, TRUE);
        if (schema_table_store_record(thd, table))
          return 1;
      }
    }
  }
  return 0;
}


int fill_schema_coll_charset_app(THD *thd, TABLE_LIST *tables, COND *cond)
{
  CHARSET_INFO **cs;
  TABLE *table= tables->table;
  CHARSET_INFO *scs= system_charset_info;
  for (cs= all_charsets ;
       cs < all_charsets + array_elements(all_charsets) ;
       cs++ )
  {
    CHARSET_INFO **cl;
    CHARSET_INFO *tmp_cs= cs[0];
    if (!tmp_cs || !(tmp_cs->state & MY_CS_AVAILABLE) ||
        !(tmp_cs->state & MY_CS_PRIMARY))
      continue;
    for (cl= all_charsets;
         cl < all_charsets + array_elements(all_charsets) ;
         cl ++)
    {
      CHARSET_INFO *tmp_cl= cl[0];
      if (!tmp_cl || !(tmp_cl->state & MY_CS_AVAILABLE) ||
          (tmp_cl->state & MY_CS_HIDDEN) ||
          !my_charset_same(tmp_cs,tmp_cl))
	continue;
      restore_record(table, s->default_values);
      table->field[0]->store(tmp_cl->name, strlen(tmp_cl->name), scs);
      table->field[1]->store(tmp_cl->csname , strlen(tmp_cl->csname), scs);
      if (schema_table_store_record(thd, table))
        return 1;
    }
  }
  return 0;
}


static inline void copy_field_as_string(Field *to_field, Field *from_field)
{
  char buff[MAX_FIELD_WIDTH];
  String tmp_str(buff, sizeof(buff), system_charset_info);
  from_field->val_str(&tmp_str);
  to_field->store(tmp_str.ptr(), tmp_str.length(), system_charset_info);
}


/**
  @brief Store record into I_S.PARAMETERS table

  @param[in]      thd                   thread handler
  @param[in]      table                 I_S table
  @param[in]      proc_table            'mysql.proc' table
  @param[in]      wild                  wild string, not used for now,
                                        will be useful
                                        if we add 'SHOW PARAMETERs'
  @param[in]      full_access           if 1 user has privileges on the routine
  @param[in]      sp_user               user in 'user@host' format

  @return         Operation status
    @retval       0                     ok
    @retval       1                     error
*/

bool store_schema_params(THD *thd, TABLE *table, TABLE *proc_table,
                         const char *wild, bool full_access,
                         const char *sp_user)
{
  TABLE_SHARE share;
  TABLE tbl;
  CHARSET_INFO *cs= system_charset_info;
  LEX_CSTRING definer, params, returns= empty_clex_str;
  LEX_CSTRING db, name;
  char path[FN_REFLEN];
  sp_head *sp;
  const Sp_handler *sph;
  bool free_sp_head;
  bool error= 0;
  DBUG_ENTER("store_schema_params");

  bzero((char*) &tbl, sizeof(TABLE));
  (void) build_table_filename(path, sizeof(path), "", "", "", 0);
  init_tmp_table_share(thd, &share, "", 0, "", path);

  proc_table->field[MYSQL_PROC_FIELD_DB]->val_str_nopad(thd->mem_root, &db);
  proc_table->field[MYSQL_PROC_FIELD_NAME]->val_str_nopad(thd->mem_root, &name);
  proc_table->field[MYSQL_PROC_FIELD_DEFINER]->val_str_nopad(thd->mem_root, &definer);
  sph= Sp_handler::handler((stored_procedure_type) proc_table->field[MYSQL_PROC_MYSQL_TYPE]->val_int());
  if (!sph)
    sph= &sp_handler_procedure;

  if (!full_access)
    full_access= !strcmp(sp_user, definer.str);
  if (!full_access &&
      check_some_routine_access(thd, db.str, name.str, sph))
    DBUG_RETURN(0);

  proc_table->field[MYSQL_PROC_FIELD_PARAM_LIST]->val_str_nopad(thd->mem_root,
                                                                &params);
  if (sph->type() == TYPE_ENUM_FUNCTION)
    proc_table->field[MYSQL_PROC_FIELD_RETURNS]->val_str_nopad(thd->mem_root,
                                                               &returns);
  sp= sph->sp_load_for_information_schema(thd, proc_table, db, name,
                                          params, returns,
                                          (ulong) proc_table->
                                          field[MYSQL_PROC_FIELD_SQL_MODE]->
                                          val_int(),
                                          &free_sp_head);
  if (sp)
  {
    Field *field;
    LEX_CSTRING tmp_string;
    if (sph->type() == TYPE_ENUM_FUNCTION)
    {
      restore_record(table, s->default_values);
      table->field[0]->store(STRING_WITH_LEN("def"), cs);
      table->field[1]->store(db, cs);
      table->field[2]->store(name, cs);
      table->field[3]->store((longlong) 0, TRUE);
      proc_table->field[MYSQL_PROC_MYSQL_TYPE]->val_str_nopad(thd->mem_root,
                                                              &tmp_string);
      table->field[15]->store(tmp_string, cs);
      field= sp->m_return_field_def.make_field(&share, thd->mem_root,
                                               &empty_clex_str);
      field->table= &tbl;
      tbl.in_use= thd;
      store_column_type(table, field, cs, 6);
      if (schema_table_store_record(thd, table))
      {
        free_table_share(&share);
        if (free_sp_head)
          delete sp;
        DBUG_RETURN(1);
      }
    }

    sp_pcontext *spcont= sp->get_parse_context();
    uint params= spcont->context_var_count();
    for (uint i= 0 ; i < params ; i++)
    {
      const char *tmp_buff;
      sp_variable *spvar= spcont->find_variable(i);
      switch (spvar->mode) {
      case sp_variable::MODE_IN:
        tmp_buff= "IN";
        break;
      case sp_variable::MODE_OUT:
        tmp_buff= "OUT";
        break;
      case sp_variable::MODE_INOUT:
        tmp_buff= "INOUT";
        break;
      default:
        tmp_buff= "";
        break;
      }  

      restore_record(table, s->default_values);
      table->field[0]->store(STRING_WITH_LEN("def"), cs);
      table->field[1]->store(db, cs);
      table->field[2]->store(name, cs);
      table->field[3]->store((longlong) i + 1, TRUE);
      table->field[4]->store(tmp_buff, strlen(tmp_buff), cs);
      table->field[4]->set_notnull();
      table->field[5]->store(spvar->name.str, spvar->name.length, cs);
      table->field[5]->set_notnull();
      proc_table->field[MYSQL_PROC_MYSQL_TYPE]->val_str_nopad(thd->mem_root,
                                                              &tmp_string);
      table->field[15]->store(tmp_string, cs);

      field= spvar->field_def.make_field(&share, thd->mem_root,
                                         &spvar->name);
      field->table= &tbl;
      tbl.in_use= thd;
      store_column_type(table, field, cs, 6);
      if (schema_table_store_record(thd, table))
      {
        error= 1;
        break;
      }
    }
    if (free_sp_head)
      delete sp;
  }
  free_table_share(&share);
  DBUG_RETURN(error);
}


bool store_schema_proc(THD *thd, TABLE *table, TABLE *proc_table,
                       const char *wild, bool full_access, const char *sp_user)
{
  MYSQL_TIME time;
  LEX *lex= thd->lex;
  CHARSET_INFO *cs= system_charset_info;
  const Sp_handler *sph;
  LEX_CSTRING db, name, definer, returns= empty_clex_str;

  proc_table->field[MYSQL_PROC_FIELD_DB]->val_str_nopad(thd->mem_root, &db);
  proc_table->field[MYSQL_PROC_FIELD_NAME]->val_str_nopad(thd->mem_root, &name);
  proc_table->field[MYSQL_PROC_FIELD_DEFINER]->val_str_nopad(thd->mem_root, &definer);
  sph= Sp_handler::handler((stored_procedure_type)
                           proc_table->field[MYSQL_PROC_MYSQL_TYPE]->val_int());
  if (!sph)
    sph= &sp_handler_procedure;

  if (!full_access)
    full_access= !strcmp(sp_user, definer.str);
  if (!full_access &&
      check_some_routine_access(thd, db.str, name.str, sph))
    return 0;

  if (!is_show_command(thd) ||
      sph == Sp_handler::handler(lex->sql_command))
  {
    restore_record(table, s->default_values);
    if (!wild || !wild[0] || !wild_case_compare(system_charset_info,
                                                name.str, wild))
    {
      int enum_idx= (int) proc_table->field[MYSQL_PROC_FIELD_ACCESS]->val_int();
      table->field[3]->store(name, cs);

      copy_field_as_string(table->field[0],
                           proc_table->field[MYSQL_PROC_FIELD_SPECIFIC_NAME]);
      table->field[1]->store(STRING_WITH_LEN("def"), cs);
      table->field[2]->store(db, cs);
      copy_field_as_string(table->field[4],
                           proc_table->field[MYSQL_PROC_MYSQL_TYPE]);

      if (sph->type() == TYPE_ENUM_FUNCTION)
      {
        sp_head *sp;
        bool free_sp_head;
        proc_table->field[MYSQL_PROC_FIELD_RETURNS]->val_str_nopad(thd->mem_root,
                                                                   &returns);
        sp= sph->sp_load_for_information_schema(thd, proc_table,
                                                db, name,
                                                empty_clex_str /*params*/,
                                                returns,
                                                (ulong) proc_table->
                                                field[MYSQL_PROC_FIELD_SQL_MODE]->
                                                val_int(),
                                                &free_sp_head);
        if (sp)
        {
          char path[FN_REFLEN];
          TABLE_SHARE share;
          TABLE tbl;
          Field *field;

          bzero((char*) &tbl, sizeof(TABLE));
          (void) build_table_filename(path, sizeof(path), "", "", "", 0);
          init_tmp_table_share(thd, &share, "", 0, "", path);
          field= sp->m_return_field_def.make_field(&share, thd->mem_root,
                                                   &empty_clex_str);
          field->table= &tbl;
          tbl.in_use= thd;
          store_column_type(table, field, cs, 5);
          free_table_share(&share);
          if (free_sp_head)
            delete sp;
        }
      }

      if (full_access)
      {
        copy_field_as_string(table->field[15],
                             proc_table->field[MYSQL_PROC_FIELD_BODY_UTF8]);
        table->field[15]->set_notnull();
      }
      table->field[14]->store(STRING_WITH_LEN("SQL"), cs);
      table->field[18]->store(STRING_WITH_LEN("SQL"), cs);
      copy_field_as_string(table->field[19],
                           proc_table->field[MYSQL_PROC_FIELD_DETERMINISTIC]);
      table->field[20]->store(sp_data_access_name[enum_idx].str, 
                              sp_data_access_name[enum_idx].length , cs);
      copy_field_as_string(table->field[22],
                           proc_table->field[MYSQL_PROC_FIELD_SECURITY_TYPE]);

      bzero((char *)&time, sizeof(time));
      ((Field_timestamp *) proc_table->field[MYSQL_PROC_FIELD_CREATED])->
        get_time(&time);
      table->field[23]->store_time(&time);
      bzero((char *)&time, sizeof(time));
      ((Field_timestamp *) proc_table->field[MYSQL_PROC_FIELD_MODIFIED])->
        get_time(&time);
      table->field[24]->store_time(&time);
      copy_field_as_string(table->field[25],
                           proc_table->field[MYSQL_PROC_FIELD_SQL_MODE]);
      copy_field_as_string(table->field[26],
                           proc_table->field[MYSQL_PROC_FIELD_COMMENT]);

      table->field[27]->store(definer, cs);
      copy_field_as_string(table->field[28],
                           proc_table->
                           field[MYSQL_PROC_FIELD_CHARACTER_SET_CLIENT]);
      copy_field_as_string(table->field[29],
                           proc_table->
                           field[MYSQL_PROC_FIELD_COLLATION_CONNECTION]);
      copy_field_as_string(table->field[30],
			   proc_table->field[MYSQL_PROC_FIELD_DB_COLLATION]);

      return schema_table_store_record(thd, table);
    }
  }
  return 0;
}


int fill_schema_proc(THD *thd, TABLE_LIST *tables, COND *cond)
{
  TABLE *proc_table;
  TABLE_LIST proc_tables;
  const char *wild= thd->lex->wild ? thd->lex->wild->ptr() : NullS;
  int res= 0;
  TABLE *table= tables->table;
  bool full_access;
  char definer[USER_HOST_BUFF_SIZE];
  Open_tables_backup open_tables_state_backup;
  enum enum_schema_tables schema_table_idx=
    get_schema_table_idx(tables->schema_table);
  DBUG_ENTER("fill_schema_proc");

  strxmov(definer, thd->security_ctx->priv_user, "@",
          thd->security_ctx->priv_host, NullS);
  /* We use this TABLE_LIST instance only for checking of privileges. */
  bzero((char*) &proc_tables,sizeof(proc_tables));
  proc_tables.db= MYSQL_SCHEMA_NAME;
  proc_tables.table_name= MYSQL_PROC_NAME;
  proc_tables.alias= MYSQL_PROC_NAME;
  proc_tables.lock_type= TL_READ;
  full_access= !check_table_access(thd, SELECT_ACL, &proc_tables, FALSE,
                                   1, TRUE);
  if (!(proc_table= open_proc_table_for_read(thd, &open_tables_state_backup)))
  {
    DBUG_RETURN(1);
  }

  /* Disable padding temporarily so it doesn't break the query */
  ulonglong sql_mode_was = thd->variables.sql_mode;
  thd->variables.sql_mode &= ~MODE_PAD_CHAR_TO_FULL_LENGTH;

  if (proc_table->file->ha_index_init(0, 1))
  {
    res= 1;
    goto err;
  }

  if ((res= proc_table->file->ha_index_first(proc_table->record[0])))
  {
    res= (res == HA_ERR_END_OF_FILE) ? 0 : 1;
    goto err;
  }

  if (schema_table_idx == SCH_PROCEDURES ?
      store_schema_proc(thd, table, proc_table, wild, full_access, definer) :
      store_schema_params(thd, table, proc_table, wild, full_access, definer))
  {
    res= 1;
    goto err;
  }
  while (!proc_table->file->ha_index_next(proc_table->record[0]))
  {
    if (schema_table_idx == SCH_PROCEDURES ?
        store_schema_proc(thd, table, proc_table, wild, full_access, definer): 
        store_schema_params(thd, table, proc_table, wild, full_access, definer))
    {
      res= 1;
      goto err;
    }
  }

err:
  if (proc_table->file->inited)
    (void) proc_table->file->ha_index_end();

  close_system_tables(thd, &open_tables_state_backup);
  thd->variables.sql_mode = sql_mode_was;
  DBUG_RETURN(res);
}


static int get_schema_stat_record(THD *thd, TABLE_LIST *tables,
				  TABLE *table, bool res,
				  const LEX_CSTRING *db_name,
				  const LEX_CSTRING *table_name)
{
  CHARSET_INFO *cs= system_charset_info;
  DBUG_ENTER("get_schema_stat_record");
  if (res)
  {
    if (thd->lex->sql_command != SQLCOM_SHOW_KEYS)
    {
      /*
        I.e. we are in SELECT FROM INFORMATION_SCHEMA.STATISTICS
        rather than in SHOW KEYS
      */
      if (thd->is_error())
        push_warning(thd, Sql_condition::WARN_LEVEL_WARN,
                     thd->get_stmt_da()->sql_errno(),
                     thd->get_stmt_da()->message());
      thd->clear_error();
      res= 0;
    }
    DBUG_RETURN(res);
  }
  else if (!tables->view)
  {
    TABLE *show_table= tables->table;
    KEY *key_info=show_table->s->key_info;
    if (show_table->file)
    {
      show_table->file->info(HA_STATUS_VARIABLE |
                             HA_STATUS_NO_LOCK |
                             HA_STATUS_TIME);
      set_statistics_for_table(thd, show_table);
    }
    for (uint i=0 ; i < show_table->s->keys ; i++,key_info++)
    {
      if ((key_info->flags & HA_INVISIBLE_KEY) &&
          DBUG_EVALUATE_IF("test_invisible_index", 0, 1))
        continue;
      KEY_PART_INFO *key_part= key_info->key_part;
      LEX_CSTRING *str;
      LEX_CSTRING unknown= {STRING_WITH_LEN("?unknown field?") };
      for (uint j=0 ; j < key_info->user_defined_key_parts ; j++,key_part++)
      {
        restore_record(table, s->default_values);
        table->field[0]->store(STRING_WITH_LEN("def"), cs);
        table->field[1]->store(db_name->str, db_name->length, cs);
        table->field[2]->store(table_name->str, table_name->length, cs);
        table->field[3]->store((longlong) ((key_info->flags &
                                            HA_NOSAME) ? 0 : 1), TRUE);
        table->field[4]->store(db_name->str, db_name->length, cs);
        table->field[5]->store(key_info->name.str, key_info->name.length, cs);
        table->field[6]->store((longlong) (j+1), TRUE);
        str= (key_part->field ? &key_part->field->field_name :
              &unknown);
        table->field[7]->store(str->str, str->length, cs);
        if (show_table->file)
        {
          if (show_table->file->index_flags(i, j, 0) & HA_READ_ORDER)
          {
            table->field[8]->store(((key_part->key_part_flag &
                                     HA_REVERSE_SORT) ?
                                    "D" : "A"), 1, cs);
            table->field[8]->set_notnull();
          }
          KEY *key=show_table->key_info+i;
          if (key->rec_per_key[j])
          {
            ha_rows records= (ha_rows) ((double) show_table->stat_records() /
                                        key->actual_rec_per_key(j));
            table->field[9]->store((longlong) records, TRUE);
            table->field[9]->set_notnull();
          }
          const char *tmp= show_table->file->index_type(i);
          table->field[13]->store(tmp, strlen(tmp), cs);
        }
        if (!(key_info->flags & HA_FULLTEXT) &&
            (key_part->field &&
             key_part->length !=
             show_table->s->field[key_part->fieldnr-1]->key_length()))
        {
          table->field[10]->store((longlong) key_part->length /
                                  key_part->field->charset()->mbmaxlen, TRUE);
          table->field[10]->set_notnull();
        }
        uint flags= key_part->field ? key_part->field->flags : 0;
        const char *pos=(char*) ((flags & NOT_NULL_FLAG) ? "" : "YES");
        table->field[12]->store(pos, strlen(pos), cs);
        if (!show_table->s->keys_in_use.is_set(i))
          table->field[14]->store(STRING_WITH_LEN("disabled"), cs);
        else
          table->field[14]->store("", 0, cs);
        table->field[14]->set_notnull();
        DBUG_ASSERT(MY_TEST(key_info->flags & HA_USES_COMMENT) ==
                   (key_info->comment.length > 0));
        if (key_info->flags & HA_USES_COMMENT)
          table->field[15]->store(key_info->comment.str, 
                                  key_info->comment.length, cs);
        if (schema_table_store_record(thd, table))
          DBUG_RETURN(1);
      }
    }
  }
  DBUG_RETURN(res);
}


static int get_schema_views_record(THD *thd, TABLE_LIST *tables,
				   TABLE *table, bool res,
				   const LEX_CSTRING *db_name,
				   const LEX_CSTRING *table_name)
{
  CHARSET_INFO *cs= system_charset_info;
  char definer[USER_HOST_BUFF_SIZE];
  uint definer_len;
  bool updatable_view;
  DBUG_ENTER("get_schema_views_record");

  if (tables->view)
  {
    Security_context *sctx= thd->security_ctx;
    if (!tables->allowed_show)
    {
      if (!my_strcasecmp(system_charset_info, tables->definer.user.str,
                         sctx->priv_user) &&
          !my_strcasecmp(system_charset_info, tables->definer.host.str,
                         sctx->priv_host))
        tables->allowed_show= TRUE;
#ifndef NO_EMBEDDED_ACCESS_CHECKS
      else
      {
        if ((thd->col_access & (SHOW_VIEW_ACL|SELECT_ACL)) ==
            (SHOW_VIEW_ACL|SELECT_ACL))
          tables->allowed_show= TRUE;
        else
        {
          TABLE_LIST table_list;
          uint view_access;
          memset(&table_list, 0, sizeof(table_list));
          table_list.db= tables->db;
          table_list.table_name= tables->table_name;
          table_list.grant.privilege= thd->col_access;
          view_access= get_table_grant(thd, &table_list);
	  if ((view_access & (SHOW_VIEW_ACL|SELECT_ACL)) ==
	      (SHOW_VIEW_ACL|SELECT_ACL))
	    tables->allowed_show= TRUE;
        }
      }
#endif
    }
    restore_record(table, s->default_values);
    table->field[0]->store(STRING_WITH_LEN("def"), cs);
    table->field[1]->store(db_name->str, db_name->length, cs);
    table->field[2]->store(table_name->str, table_name->length, cs);

    if (tables->allowed_show)
    {
      table->field[3]->store(tables->view_body_utf8.str,
                             tables->view_body_utf8.length,
                             cs);
    }

    if (tables->with_check != VIEW_CHECK_NONE)
    {
      if (tables->with_check == VIEW_CHECK_LOCAL)
        table->field[4]->store(STRING_WITH_LEN("LOCAL"), cs);
      else
        table->field[4]->store(STRING_WITH_LEN("CASCADED"), cs);
    }
    else
      table->field[4]->store(STRING_WITH_LEN("NONE"), cs);

    /*
      Only try to fill in the information about view updatability
      if it is requested as part of the top-level query (i.e.
      it's select * from i_s.views, as opposed to, say, select
      security_type from i_s.views).  Do not try to access the
      underlying tables if there was an error when opening the
      view: all underlying tables are released back to the table
      definition cache on error inside open_normal_and_derived_tables().
      If a field is not assigned explicitly, it defaults to NULL.
    */
    if (res == FALSE &&
        table->pos_in_table_list->table_open_method & OPEN_FULL_TABLE)
    {
      updatable_view= 0;
      if (tables->algorithm != VIEW_ALGORITHM_TMPTABLE)
      {
        /*
          We should use tables->view->select_lex.item_list here
          and can not use Field_iterator_view because the view
          always uses temporary algorithm during opening for I_S
          and TABLE_LIST fields 'field_translation'
          & 'field_translation_end' are uninitialized is this
          case.
        */
        List<Item> *fields= &tables->view->select_lex.item_list;
        List_iterator<Item> it(*fields);
        Item *item;
        Item_field *field;
        /*
          check that at least one column in view is updatable
        */
        while ((item= it++))
        {
          if ((field= item->field_for_view_update()) && field->field &&
              !field->field->table->pos_in_table_list->schema_table)
          {
            updatable_view= 1;
            break;
          }
        }
        if (updatable_view && !tables->view->can_be_merged())
          updatable_view= 0;
      }
      if (updatable_view)
        table->field[5]->store(STRING_WITH_LEN("YES"), cs);
      else
        table->field[5]->store(STRING_WITH_LEN("NO"), cs);
    }

    definer_len= (uint)(strxmov(definer, tables->definer.user.str, "@",
                          tables->definer.host.str, NullS) - definer);
    table->field[6]->store(definer, definer_len, cs);
    if (tables->view_suid)
      table->field[7]->store(STRING_WITH_LEN("DEFINER"), cs);
    else
      table->field[7]->store(STRING_WITH_LEN("INVOKER"), cs);

    table->field[8]->store(tables->view_creation_ctx->get_client_cs()->csname,
                           strlen(tables->view_creation_ctx->
                                  get_client_cs()->csname), cs);

    table->field[9]->store(tables->view_creation_ctx->
                           get_connection_cl()->name,
                           strlen(tables->view_creation_ctx->
                                  get_connection_cl()->name), cs);

    table->field[10]->store(view_algorithm(tables), cs);

    if (schema_table_store_record(thd, table))
      DBUG_RETURN(1);
    if (res && thd->is_error())
      push_warning(thd, Sql_condition::WARN_LEVEL_WARN,
                   thd->get_stmt_da()->sql_errno(),
                   thd->get_stmt_da()->message());
  }
  if (res)
    thd->clear_error();
  DBUG_RETURN(0);
}


static bool
store_constraints(THD *thd, TABLE *table, const LEX_CSTRING *db_name,
                  const LEX_CSTRING *table_name, const char *key_name,
                  size_t key_len, const char *con_type, size_t con_len)
{
  CHARSET_INFO *cs= system_charset_info;
  restore_record(table, s->default_values);
  table->field[0]->store(STRING_WITH_LEN("def"), cs);
  table->field[1]->store(db_name->str, db_name->length, cs);
  table->field[2]->store(key_name, key_len, cs);
  table->field[3]->store(db_name->str, db_name->length, cs);
  table->field[4]->store(table_name->str, table_name->length, cs);
  table->field[5]->store(con_type, con_len, cs);
  return schema_table_store_record(thd, table);
}


static int get_schema_constraints_record(THD *thd, TABLE_LIST *tables,
					 TABLE *table, bool res,
					 const LEX_CSTRING *db_name,
					 const LEX_CSTRING *table_name)
{
  DBUG_ENTER("get_schema_constraints_record");
  if (res)
  {
    if (thd->is_error())
      push_warning(thd, Sql_condition::WARN_LEVEL_WARN,
                   thd->get_stmt_da()->sql_errno(),
                   thd->get_stmt_da()->message());
    thd->clear_error();
    DBUG_RETURN(0);
  }
  else if (!tables->view)
  {
    List<FOREIGN_KEY_INFO> f_key_list;
    TABLE *show_table= tables->table;
    KEY *key_info=show_table->key_info;
    uint primary_key= show_table->s->primary_key;
    show_table->file->info(HA_STATUS_VARIABLE |
                           HA_STATUS_NO_LOCK |
                           HA_STATUS_TIME);
    for (uint i=0 ; i < show_table->s->keys ; i++, key_info++)
    {
      if (i != primary_key && !(key_info->flags & HA_NOSAME))
        continue;

      if (i == primary_key && !strcmp(key_info->name.str, primary_key_name))
      {
        if (store_constraints(thd, table, db_name, table_name,
                              key_info->name.str, key_info->name.length,
                              STRING_WITH_LEN("PRIMARY KEY")))
          DBUG_RETURN(1);
      }
      else if (key_info->flags & HA_NOSAME)
      {
        if (store_constraints(thd, table, db_name, table_name,
                              key_info->name.str, key_info->name.length,
                              STRING_WITH_LEN("UNIQUE")))
          DBUG_RETURN(1);
      }
    }

    // Table check constraints
    for ( uint i = 0; i < show_table->s->table_check_constraints; i++ )
    {
        Virtual_column_info *check = show_table->check_constraints[ i ];

        if ( store_constraints( thd, table, db_name, table_name, check->name.str,
                                check->name.length,
                                STRING_WITH_LEN( "CHECK" ) ) )
        {
            DBUG_RETURN( 1 );
        }
    }

    show_table->file->get_foreign_key_list(thd, &f_key_list);
    FOREIGN_KEY_INFO *f_key_info;
    List_iterator_fast<FOREIGN_KEY_INFO> it(f_key_list);
    while ((f_key_info=it++))
    {
      if (store_constraints(thd, table, db_name, table_name,
                            f_key_info->foreign_id->str,
                            strlen(f_key_info->foreign_id->str),
                            "FOREIGN KEY", 11))
        DBUG_RETURN(1);
    }
  }
  DBUG_RETURN(res);
}


static bool store_trigger(THD *thd, Trigger *trigger,
                          TABLE *table, const LEX_CSTRING *db_name,
                          const LEX_CSTRING *table_name)
{
  CHARSET_INFO *cs= system_charset_info;
  LEX_CSTRING sql_mode_rep;
  MYSQL_TIME timestamp;
  char definer_holder[USER_HOST_BUFF_SIZE];
  LEX_STRING definer_buffer;
  LEX_CSTRING trigger_stmt, trigger_body;
  definer_buffer.str= definer_holder;

  trigger->get_trigger_info(&trigger_stmt, &trigger_body, &definer_buffer);

  restore_record(table, s->default_values);
  table->field[0]->store(STRING_WITH_LEN("def"), cs);
  table->field[1]->store(db_name->str, db_name->length, cs);
  table->field[2]->store(trigger->name.str, trigger->name.length, cs);
  table->field[3]->store(trg_event_type_names[trigger->event].str,
                         trg_event_type_names[trigger->event].length, cs);
  table->field[4]->store(STRING_WITH_LEN("def"), cs);
  table->field[5]->store(db_name->str, db_name->length, cs);
  table->field[6]->store(table_name->str, table_name->length, cs);
  table->field[7]->store(trigger->action_order);
  table->field[9]->store(trigger_body.str, trigger_body.length, cs);
  table->field[10]->store(STRING_WITH_LEN("ROW"), cs);
  table->field[11]->store(trg_action_time_type_names[trigger->action_time].str,
                          trg_action_time_type_names[trigger->action_time].length, cs);
  table->field[14]->store(STRING_WITH_LEN("OLD"), cs);
  table->field[15]->store(STRING_WITH_LEN("NEW"), cs);

  if (trigger->create_time)
  {
    table->field[16]->set_notnull();
    thd->variables.time_zone->gmt_sec_to_TIME(&timestamp,
                                              (my_time_t)(trigger->create_time/100));
    /* timestamp is with 6 digits */
    timestamp.second_part= (trigger->create_time % 100) * 10000;
    ((Field_temporal_with_date*) table->field[16])->store_time_dec(&timestamp,
                                                                   2);
  }

  sql_mode_string_representation(thd, trigger->sql_mode, &sql_mode_rep);
  table->field[17]->store(sql_mode_rep.str, sql_mode_rep.length, cs);
  table->field[18]->store(definer_buffer.str, definer_buffer.length, cs);
  table->field[19]->store(trigger->client_cs_name.str,
                          trigger->client_cs_name.length, cs);
  table->field[20]->store(trigger->connection_cl_name.str,
                          trigger->connection_cl_name.length, cs);
  table->field[21]->store(trigger->db_cl_name.str,
                          trigger->db_cl_name.length, cs);

  return schema_table_store_record(thd, table);
}


static int get_schema_triggers_record(THD *thd, TABLE_LIST *tables,
				      TABLE *table, bool res,
				      const LEX_CSTRING *db_name,
				      const LEX_CSTRING *table_name)
{
  DBUG_ENTER("get_schema_triggers_record");
  /*
    res can be non zero value when processed table is a view or
    error happened during opening of processed table.
  */
  if (res)
  {
    if (thd->is_error())
      push_warning(thd, Sql_condition::WARN_LEVEL_WARN,
                   thd->get_stmt_da()->sql_errno(),
                   thd->get_stmt_da()->message());
    thd->clear_error();
    DBUG_RETURN(0);
  }
  if (!tables->view && tables->table->triggers)
  {
    Table_triggers_list *triggers= tables->table->triggers;
    int event, timing;

    if (check_table_access(thd, TRIGGER_ACL, tables, FALSE, 1, TRUE))
      goto ret;

    for (event= 0; event < (int)TRG_EVENT_MAX; event++)
    {
      for (timing= 0; timing < (int)TRG_ACTION_MAX; timing++)
      {
        Trigger *trigger;
        for (trigger= triggers->
               get_trigger((enum trg_event_type) event,
                           (enum trg_action_time_type) timing) ;
             trigger;
             trigger= trigger->next)
        {
          if (store_trigger(thd, trigger, table, db_name, table_name))
            DBUG_RETURN(1);
        }
      }
    }
  }
ret:
  DBUG_RETURN(0);
}


static void
store_key_column_usage(TABLE *table, const LEX_CSTRING *db_name,
                       const LEX_CSTRING *table_name, const char *key_name,
                       size_t key_len, const char *con_type, size_t con_len,
                       longlong idx)
{
  CHARSET_INFO *cs= system_charset_info;
  table->field[0]->store(STRING_WITH_LEN("def"), cs);
  table->field[1]->store(db_name->str, db_name->length, cs);
  table->field[2]->store(key_name, key_len, cs);
  table->field[3]->store(STRING_WITH_LEN("def"), cs);
  table->field[4]->store(db_name->str, db_name->length, cs);
  table->field[5]->store(table_name->str, table_name->length, cs);
  table->field[6]->store(con_type, con_len, cs);
  table->field[7]->store((longlong) idx, TRUE);
}


static int get_schema_key_column_usage_record(THD *thd,
					      TABLE_LIST *tables,
					      TABLE *table, bool res,
					      const LEX_CSTRING *db_name,
					      const LEX_CSTRING *table_name)
{
  DBUG_ENTER("get_schema_key_column_usage_record");
  if (res)
  {
    if (thd->is_error())
      push_warning(thd, Sql_condition::WARN_LEVEL_WARN,
                   thd->get_stmt_da()->sql_errno(),
                   thd->get_stmt_da()->message());
    thd->clear_error();
    DBUG_RETURN(0);
  }
  else if (!tables->view)
  {
    List<FOREIGN_KEY_INFO> f_key_list;
    TABLE *show_table= tables->table;
    KEY *key_info=show_table->key_info;
    uint primary_key= show_table->s->primary_key;
    show_table->file->info(HA_STATUS_VARIABLE |
                           HA_STATUS_NO_LOCK |
                           HA_STATUS_TIME);
    for (uint i=0 ; i < show_table->s->keys ; i++, key_info++)
    {
      if (i != primary_key && !(key_info->flags & HA_NOSAME))
        continue;
      uint f_idx= 0;
      KEY_PART_INFO *key_part= key_info->key_part;
      for (uint j=0 ; j < key_info->user_defined_key_parts ; j++,key_part++)
      {
        if (key_part->field)
        {
          f_idx++;
          restore_record(table, s->default_values);
          store_key_column_usage(table, db_name, table_name,
                                 key_info->name.str, key_info->name.length,
                                 key_part->field->field_name.str,
                                 key_part->field->field_name.length,
                                 (longlong) f_idx);
          if (schema_table_store_record(thd, table))
            DBUG_RETURN(1);
        }
      }
    }

    show_table->file->get_foreign_key_list(thd, &f_key_list);
    FOREIGN_KEY_INFO *f_key_info;
    List_iterator_fast<FOREIGN_KEY_INFO> fkey_it(f_key_list);
    while ((f_key_info= fkey_it++))
    {
      LEX_CSTRING *f_info;
      LEX_CSTRING *r_info;
      List_iterator_fast<LEX_CSTRING> it(f_key_info->foreign_fields),
        it1(f_key_info->referenced_fields);
      uint f_idx= 0;
      while ((f_info= it++))
      {
        r_info= it1++;
        f_idx++;
        restore_record(table, s->default_values);
        store_key_column_usage(table, db_name, table_name,
                               f_key_info->foreign_id->str,
                               f_key_info->foreign_id->length,
                               f_info->str, f_info->length,
                               (longlong) f_idx);
        table->field[8]->store((longlong) f_idx, TRUE);
        table->field[8]->set_notnull();
        table->field[9]->store(f_key_info->referenced_db->str,
                               f_key_info->referenced_db->length,
                               system_charset_info);
        table->field[9]->set_notnull();
        table->field[10]->store(f_key_info->referenced_table->str,
                                f_key_info->referenced_table->length,
                                system_charset_info);
        table->field[10]->set_notnull();
        table->field[11]->store(r_info->str, r_info->length,
                                system_charset_info);
        table->field[11]->set_notnull();
        if (schema_table_store_record(thd, table))
          DBUG_RETURN(1);
      }
    }
  }
  DBUG_RETURN(res);
}


#ifdef WITH_PARTITION_STORAGE_ENGINE
static void collect_partition_expr(THD *thd, List<const char> &field_list,
                                   String *str)
{
  List_iterator<const char> part_it(field_list);
  ulong no_fields= field_list.elements;
  const char *field_str;
  str->length(0);
  while ((field_str= part_it++))
  {
    append_identifier(thd, str, field_str, strlen(field_str));
    if (--no_fields != 0)
      str->append(",");
  }
  return;
}


/*
  Convert a string in a given character set to a string which can be
  used for FRM file storage in which case use_hex is TRUE and we store
  the character constants as hex strings in the character set encoding
  their field have. In the case of SHOW CREATE TABLE and the
  PARTITIONS information schema table we instead provide utf8 strings
  to the user and convert to the utf8 character set.

  SYNOPSIS
    get_cs_converted_part_value_from_string()
    item                           Item from which constant comes
    input_str                      String as provided by val_str after
                                   conversion to character set
    output_str                     Out value: The string created
    cs                             Character set string is encoded in
                                   NULL for INT_RESULT's here
    use_hex                        TRUE => hex string created
                                   FALSE => utf8 constant string created

  RETURN VALUES
    TRUE                           Error
    FALSE                          Ok
*/

int get_cs_converted_part_value_from_string(THD *thd,
                                            Item *item,
                                            String *input_str,
                                            String *output_str,
                                            CHARSET_INFO *cs,
                                            bool use_hex)
{
  if (item->result_type() == INT_RESULT)
  {
    longlong value= item->val_int();
    output_str->set(value, system_charset_info);
    return FALSE;
  }
  if (!input_str)
  {
    my_error(ER_PARTITION_FUNCTION_IS_NOT_ALLOWED, MYF(0));
    return TRUE;
  }
  get_cs_converted_string_value(thd,
                                input_str,
                                output_str,
                                cs,
                                use_hex);
  return FALSE;
}
#endif


static void store_schema_partitions_record(THD *thd, TABLE *schema_table,
                                           TABLE *showing_table,
                                           partition_element *part_elem,
                                           handler *file, uint part_id)
{
  TABLE* table= schema_table;
  CHARSET_INFO *cs= system_charset_info;
  PARTITION_STATS stat_info;
  MYSQL_TIME time;
  file->get_dynamic_partition_info(&stat_info, part_id);
  table->field[0]->store(STRING_WITH_LEN("def"), cs);
  table->field[12]->store((longlong) stat_info.records, TRUE);
  table->field[13]->store((longlong) stat_info.mean_rec_length, TRUE);
  table->field[14]->store((longlong) stat_info.data_file_length, TRUE);
  if (stat_info.max_data_file_length)
  {
    table->field[15]->store((longlong) stat_info.max_data_file_length, TRUE);
    table->field[15]->set_notnull();
  }
  table->field[16]->store((longlong) stat_info.index_file_length, TRUE);
  table->field[17]->store((longlong) stat_info.delete_length, TRUE);
  if (stat_info.create_time)
  {
    thd->variables.time_zone->gmt_sec_to_TIME(&time,
                                              (my_time_t)stat_info.create_time);
    table->field[18]->store_time(&time);
    table->field[18]->set_notnull();
  }
  if (stat_info.update_time)
  {
    thd->variables.time_zone->gmt_sec_to_TIME(&time,
                                              (my_time_t)stat_info.update_time);
    table->field[19]->store_time(&time);
    table->field[19]->set_notnull();
  }
  if (stat_info.check_time)
  {
    thd->variables.time_zone->gmt_sec_to_TIME(&time,
                                              (my_time_t)stat_info.check_time);
    table->field[20]->store_time(&time);
    table->field[20]->set_notnull();
  }
  if (file->ha_table_flags() & (HA_HAS_OLD_CHECKSUM | HA_HAS_NEW_CHECKSUM))
  {
    table->field[21]->store((longlong) stat_info.check_sum, TRUE);
    table->field[21]->set_notnull();
  }
  if (part_elem)
  {
    if (part_elem->part_comment)
      table->field[22]->store(part_elem->part_comment,
                              strlen(part_elem->part_comment), cs);
    else
      table->field[22]->store(STRING_WITH_LEN(""), cs);
    if (part_elem->nodegroup_id != UNDEF_NODEGROUP)
      table->field[23]->store((longlong) part_elem->nodegroup_id, TRUE);
    else
      table->field[23]->store(STRING_WITH_LEN("default"), cs);

    table->field[24]->set_notnull();
    if (part_elem->tablespace_name)
      table->field[24]->store(part_elem->tablespace_name,
                              strlen(part_elem->tablespace_name), cs);
    else
    {
      char *ts= showing_table->s->tablespace;
      if(ts)
        table->field[24]->store(ts, strlen(ts), cs);
      else
        table->field[24]->set_null();
    }
  }
  return;
}

#ifdef WITH_PARTITION_STORAGE_ENGINE
static int
get_partition_column_description(THD *thd,
                                 partition_info *part_info,
                                 part_elem_value *list_value,
                                 String &tmp_str)
{
  uint num_elements= part_info->part_field_list.elements;
  uint i;
  DBUG_ENTER("get_partition_column_description");

  for (i= 0; i < num_elements; i++)
  {
    part_column_list_val *col_val= &list_value->col_val_array[i];
    if (col_val->max_value)
      tmp_str.append(STRING_WITH_LEN("MAXVALUE"));
    else if (col_val->null_value)
      tmp_str.append("NULL");
    else
    {
      char buffer[MAX_KEY_LENGTH];
      String str(buffer, sizeof(buffer), &my_charset_bin);
      String val_conv;
      Item *item= col_val->item_expression;

      if (!(item= part_info->get_column_item(item,
                              part_info->part_field_array[i])))
      {
        DBUG_RETURN(1);
      }
      String *res= item->val_str(&str);
      if (get_cs_converted_part_value_from_string(thd, item, res, &val_conv,
                              part_info->part_field_array[i]->charset(),
                              FALSE))
      {
        DBUG_RETURN(1);
      }
      tmp_str.append(val_conv);
    }
    if (i != num_elements - 1)
      tmp_str.append(",");
  }
  DBUG_RETURN(0);
}
#endif /* WITH_PARTITION_STORAGE_ENGINE */

static int get_schema_partitions_record(THD *thd, TABLE_LIST *tables,
                                        TABLE *table, bool res,
                                        const LEX_CSTRING *db_name,
                                        const LEX_CSTRING *table_name)
{
  CHARSET_INFO *cs= system_charset_info;
  char buff[61];
  String tmp_res(buff, sizeof(buff), cs);
  String tmp_str;
  TABLE *show_table= tables->table;
  handler *file;
#ifdef WITH_PARTITION_STORAGE_ENGINE
  partition_info *part_info;
#endif
  DBUG_ENTER("get_schema_partitions_record");

  if (res)
  {
    if (thd->is_error())
      push_warning(thd, Sql_condition::WARN_LEVEL_WARN,
                   thd->get_stmt_da()->sql_errno(),
                   thd->get_stmt_da()->message());
    thd->clear_error();
    DBUG_RETURN(0);
  }
  file= show_table->file;
#ifdef WITH_PARTITION_STORAGE_ENGINE
  part_info= show_table->part_info;
  if (part_info)
  {
    partition_element *part_elem;
    List_iterator<partition_element> part_it(part_info->partitions);
    uint part_pos= 0, part_id= 0;

    restore_record(table, s->default_values);
    table->field[0]->store(STRING_WITH_LEN("def"), cs);
    table->field[1]->store(db_name->str, db_name->length, cs);
    table->field[2]->store(table_name->str, table_name->length, cs);


    /* Partition method*/
    switch (part_info->part_type) {
    case RANGE_PARTITION:
    case LIST_PARTITION:
      tmp_res.length(0);
      if (part_info->part_type == RANGE_PARTITION)
        tmp_res.append(STRING_WITH_LEN("RANGE"));
      else
        tmp_res.append(STRING_WITH_LEN("LIST"));
      if (part_info->column_list)
        tmp_res.append(STRING_WITH_LEN(" COLUMNS"));
      table->field[7]->store(tmp_res.ptr(), tmp_res.length(), cs);
      break;
    case HASH_PARTITION:
      tmp_res.length(0);
      if (part_info->linear_hash_ind)
        tmp_res.append(STRING_WITH_LEN("LINEAR "));
      if (part_info->list_of_part_fields)
        tmp_res.append(STRING_WITH_LEN("KEY"));
      else
        tmp_res.append(STRING_WITH_LEN("HASH"));
      table->field[7]->store(tmp_res.ptr(), tmp_res.length(), cs);
      break;
    case VERSIONING_PARTITION:
      tmp_res.length(0);
      tmp_res.append(STRING_WITH_LEN("SYSTEM_TIME"));
      break;
    default:
      DBUG_ASSERT(0);
      my_error(ER_OUT_OF_RESOURCES, MYF(ME_FATALERROR));
      DBUG_RETURN(1);
    }
    table->field[7]->set_notnull();

    /* Partition expression */
    if (part_info->part_expr)
    {
      StringBuffer<STRING_BUFFER_USUAL_SIZE> str(cs);
      part_info->part_expr->print_for_table_def(&str);
      table->field[9]->store(str.ptr(), str.length(), str.charset());
    }
    else if (part_info->list_of_part_fields)
    {
      collect_partition_expr(thd, part_info->part_field_list, &tmp_str);
      table->field[9]->store(tmp_str.ptr(), tmp_str.length(), cs);
    }
    table->field[9]->set_notnull();

    if (part_info->is_sub_partitioned())
    {
      /* Subpartition method */
      tmp_res.length(0);
      if (part_info->linear_hash_ind)
        tmp_res.append(STRING_WITH_LEN("LINEAR "));
      if (part_info->list_of_subpart_fields)
        tmp_res.append(STRING_WITH_LEN("KEY"));
      else
        tmp_res.append(STRING_WITH_LEN("HASH"));
      table->field[8]->store(tmp_res.ptr(), tmp_res.length(), cs);
      table->field[8]->set_notnull();

      /* Subpartition expression */
      if (part_info->subpart_expr)
      {
        StringBuffer<STRING_BUFFER_USUAL_SIZE> str(cs);
        part_info->subpart_expr->print_for_table_def(&str);
        table->field[10]->store(str.ptr(), str.length(), str.charset());
      }
      else if (part_info->list_of_subpart_fields)
      {
        collect_partition_expr(thd, part_info->subpart_field_list, &tmp_str);
        table->field[10]->store(tmp_str.ptr(), tmp_str.length(), cs);
      }
      table->field[10]->set_notnull();
    }

    while ((part_elem= part_it++))
    {
      table->field[3]->store(part_elem->partition_name,
                             strlen(part_elem->partition_name), cs);
      table->field[3]->set_notnull();
      /* PARTITION_ORDINAL_POSITION */
      table->field[5]->store((longlong) ++part_pos, TRUE);
      table->field[5]->set_notnull();

      /* Partition description */
      if (part_info->part_type == RANGE_PARTITION)
      {
        if (part_info->column_list)
        {
          List_iterator<part_elem_value> list_val_it(part_elem->list_val_list);
          part_elem_value *list_value= list_val_it++;
          tmp_str.length(0);
          if (get_partition_column_description(thd,
                                               part_info,
                                               list_value,
                                               tmp_str))
          {
            DBUG_RETURN(1);
          }
          table->field[11]->store(tmp_str.ptr(), tmp_str.length(), cs);
        }
        else
        {
          if (part_elem->range_value != LONGLONG_MAX)
            table->field[11]->store((longlong) part_elem->range_value, FALSE);
          else
            table->field[11]->store(STRING_WITH_LEN("MAXVALUE"), cs);
        }
        table->field[11]->set_notnull();
      }
      else if (part_info->part_type == LIST_PARTITION)
      {
        List_iterator<part_elem_value> list_val_it(part_elem->list_val_list);
        part_elem_value *list_value;
        uint num_items= part_elem->list_val_list.elements;
        tmp_str.length(0);
        tmp_res.length(0);
        if (part_elem->has_null_value)
        {
          tmp_str.append(STRING_WITH_LEN("NULL"));
          if (num_items > 0)
            tmp_str.append(",");
        }
        while ((list_value= list_val_it++))
        {
          if (part_info->column_list)
          {
            if (part_info->part_field_list.elements > 1U)
              tmp_str.append(STRING_WITH_LEN("("));
            if (get_partition_column_description(thd,
                                                 part_info,
                                                 list_value,
                                                 tmp_str))
            {
              DBUG_RETURN(1);
            }
            if (part_info->part_field_list.elements > 1U)
              tmp_str.append(")");
          }
          else
          {
            if (!list_value->unsigned_flag)
              tmp_res.set(list_value->value, cs);
            else
              tmp_res.set((ulonglong)list_value->value, cs);
            tmp_str.append(tmp_res);
          }
          if (--num_items != 0)
            tmp_str.append(",");
        }
        table->field[11]->store(tmp_str.ptr(), tmp_str.length(), cs);
        table->field[11]->set_notnull();
      }

      if (part_elem->subpartitions.elements)
      {
        List_iterator<partition_element> sub_it(part_elem->subpartitions);
        partition_element *subpart_elem;
        uint subpart_pos= 0;

        while ((subpart_elem= sub_it++))
        {
          table->field[4]->store(subpart_elem->partition_name,
                                 strlen(subpart_elem->partition_name), cs);
          table->field[4]->set_notnull();
          /* SUBPARTITION_ORDINAL_POSITION */
          table->field[6]->store((longlong) ++subpart_pos, TRUE);
          table->field[6]->set_notnull();

          store_schema_partitions_record(thd, table, show_table, subpart_elem,
                                         file, part_id);
          part_id++;
          if(schema_table_store_record(thd, table))
            DBUG_RETURN(1);
        }
      }
      else
      {
        store_schema_partitions_record(thd, table, show_table, part_elem,
                                       file, part_id);
        part_id++;
        if(schema_table_store_record(thd, table))
          DBUG_RETURN(1);
      }
    }
    DBUG_RETURN(0);
  }
  else
#endif
  {
    store_schema_partitions_record(thd, table, show_table, 0, file, 0);
    if(schema_table_store_record(thd, table))
      DBUG_RETURN(1);
  }
  DBUG_RETURN(0);
}


#ifdef HAVE_EVENT_SCHEDULER
/*
  Loads an event from mysql.event and copies it's data to a row of
  I_S.EVENTS

  Synopsis
    copy_event_to_schema_table()
      thd         Thread
      sch_table   The schema table (information_schema.event)
      event_table The event table to use for loading (mysql.event).

  Returns
    0  OK
    1  Error
*/

int
copy_event_to_schema_table(THD *thd, TABLE *sch_table, TABLE *event_table)
{
  const char *wild= thd->lex->wild ? thd->lex->wild->ptr() : NullS;
  CHARSET_INFO *scs= system_charset_info;
  MYSQL_TIME time;
  Event_timed et;
  DBUG_ENTER("copy_event_to_schema_table");

  restore_record(sch_table, s->default_values);

  if (et.load_from_row(thd, event_table))
  {
    my_error(ER_CANNOT_LOAD_FROM_TABLE_V2, MYF(0), "mysql", "event");
    DBUG_RETURN(1);
  }

  if (!(!wild || !wild[0] || !wild_case_compare(scs, et.name.str, wild)))
    DBUG_RETURN(0);

  /*
    Skip events in schemas one does not have access to. The check is
    optimized. It's guaranteed in case of SHOW EVENTS that the user
    has access.
  */
  if (thd->lex->sql_command != SQLCOM_SHOW_EVENTS &&
      check_access(thd, EVENT_ACL, et.dbname.str, NULL, NULL, 0, 1))
    DBUG_RETURN(0);

  sch_table->field[ISE_EVENT_CATALOG]->store(STRING_WITH_LEN("def"), scs);
  sch_table->field[ISE_EVENT_SCHEMA]->
                                store(et.dbname.str, et.dbname.length,scs);
  sch_table->field[ISE_EVENT_NAME]->
                                store(et.name.str, et.name.length, scs);
  sch_table->field[ISE_DEFINER]->
                                store(et.definer.str, et.definer.length, scs);
  const String *tz_name= et.time_zone->get_name();
  sch_table->field[ISE_TIME_ZONE]->
                                store(tz_name->ptr(), tz_name->length(), scs);
  sch_table->field[ISE_EVENT_BODY]->
                                store(STRING_WITH_LEN("SQL"), scs);
  sch_table->field[ISE_EVENT_DEFINITION]->store(
    et.body_utf8.str, et.body_utf8.length, scs);

  /* SQL_MODE */
  {
    LEX_CSTRING sql_mode;
    sql_mode_string_representation(thd, et.sql_mode, &sql_mode);
    sch_table->field[ISE_SQL_MODE]->
                                store(sql_mode.str, sql_mode.length, scs);
  }

  int not_used=0;

  if (et.expression)
  {
    String show_str;
    /* type */
    sch_table->field[ISE_EVENT_TYPE]->store(STRING_WITH_LEN("RECURRING"), scs);

    if (Events::reconstruct_interval_expression(&show_str, et.interval,
                                                et.expression))
      DBUG_RETURN(1);

    sch_table->field[ISE_INTERVAL_VALUE]->set_notnull();
    sch_table->field[ISE_INTERVAL_VALUE]->
                                store(show_str.ptr(), show_str.length(), scs);

    LEX_CSTRING *ival= &interval_type_to_name[et.interval];
    sch_table->field[ISE_INTERVAL_FIELD]->set_notnull();
    sch_table->field[ISE_INTERVAL_FIELD]->store(ival->str, ival->length, scs);

    /* starts & ends . STARTS is always set - see sql_yacc.yy */
    et.time_zone->gmt_sec_to_TIME(&time, et.starts);
    sch_table->field[ISE_STARTS]->set_notnull();
    sch_table->field[ISE_STARTS]->store_time(&time);

    if (!et.ends_null)
    {
      et.time_zone->gmt_sec_to_TIME(&time, et.ends);
      sch_table->field[ISE_ENDS]->set_notnull();
      sch_table->field[ISE_ENDS]->store_time(&time);
    }
  }
  else
  {
    /* type */
    sch_table->field[ISE_EVENT_TYPE]->store(STRING_WITH_LEN("ONE TIME"), scs);

    et.time_zone->gmt_sec_to_TIME(&time, et.execute_at);
    sch_table->field[ISE_EXECUTE_AT]->set_notnull();
    sch_table->field[ISE_EXECUTE_AT]->store_time(&time);
  }

  /* status */

  switch (et.status)
  {
    case Event_parse_data::ENABLED:
      sch_table->field[ISE_STATUS]->store(STRING_WITH_LEN("ENABLED"), scs);
      break;
    case Event_parse_data::SLAVESIDE_DISABLED:
      sch_table->field[ISE_STATUS]->store(STRING_WITH_LEN("SLAVESIDE_DISABLED"),
                                          scs);
      break;
    case Event_parse_data::DISABLED:
      sch_table->field[ISE_STATUS]->store(STRING_WITH_LEN("DISABLED"), scs);
      break;
    default:
      DBUG_ASSERT(0);
  }
  sch_table->field[ISE_ORIGINATOR]->store(et.originator, TRUE);

  /* on_completion */
  if (et.on_completion == Event_parse_data::ON_COMPLETION_DROP)
    sch_table->field[ISE_ON_COMPLETION]->
                                store(STRING_WITH_LEN("NOT PRESERVE"), scs);
  else
    sch_table->field[ISE_ON_COMPLETION]->
                                store(STRING_WITH_LEN("PRESERVE"), scs);

  number_to_datetime(et.created, 0, &time, 0, &not_used);
  DBUG_ASSERT(not_used==0);
  sch_table->field[ISE_CREATED]->store_time(&time);

  number_to_datetime(et.modified, 0, &time, 0, &not_used);
  DBUG_ASSERT(not_used==0);
  sch_table->field[ISE_LAST_ALTERED]->store_time(&time);

  if (et.last_executed)
  {
    et.time_zone->gmt_sec_to_TIME(&time, et.last_executed);
    sch_table->field[ISE_LAST_EXECUTED]->set_notnull();
    sch_table->field[ISE_LAST_EXECUTED]->store_time(&time);
  }

  sch_table->field[ISE_EVENT_COMMENT]->
                      store(et.comment.str, et.comment.length, scs);

  sch_table->field[ISE_CLIENT_CS]->set_notnull();
  sch_table->field[ISE_CLIENT_CS]->store(
    et.creation_ctx->get_client_cs()->csname,
    strlen(et.creation_ctx->get_client_cs()->csname),
    scs);

  sch_table->field[ISE_CONNECTION_CL]->set_notnull();
  sch_table->field[ISE_CONNECTION_CL]->store(
    et.creation_ctx->get_connection_cl()->name,
    strlen(et.creation_ctx->get_connection_cl()->name),
    scs);

  sch_table->field[ISE_DB_CL]->set_notnull();
  sch_table->field[ISE_DB_CL]->store(
    et.creation_ctx->get_db_cl()->name,
    strlen(et.creation_ctx->get_db_cl()->name),
    scs);

  if (schema_table_store_record(thd, sch_table))
    DBUG_RETURN(1);

  DBUG_RETURN(0);
}
#endif

int fill_open_tables(THD *thd, TABLE_LIST *tables, COND *cond)
{
  DBUG_ENTER("fill_open_tables");
  const char *wild= thd->lex->wild ? thd->lex->wild->ptr() : NullS;
  TABLE *table= tables->table;
  CHARSET_INFO *cs= system_charset_info;
  OPEN_TABLE_LIST *open_list;
  if (!(open_list=list_open_tables(thd,thd->lex->select_lex.db.str, wild))
            && thd->is_fatal_error)
    DBUG_RETURN(1);

  for (; open_list ; open_list=open_list->next)
  {
    restore_record(table, s->default_values);
    table->field[0]->store(open_list->db, strlen(open_list->db), cs);
    table->field[1]->store(open_list->table, strlen(open_list->table), cs);
    table->field[2]->store((longlong) open_list->in_use, TRUE);
    table->field[3]->store((longlong) open_list->locked, TRUE);
    if (schema_table_store_record(thd, table))
      DBUG_RETURN(1);
  }
  DBUG_RETURN(0);
}


int fill_variables(THD *thd, TABLE_LIST *tables, COND *cond)
{
  DBUG_ENTER("fill_variables");
  int res= 0;
  LEX *lex= thd->lex;
  const char *wild= lex->wild ? lex->wild->ptr() : NullS;
  enum enum_schema_tables schema_table_idx=
    get_schema_table_idx(tables->schema_table);
  enum enum_var_type scope= OPT_SESSION;
  bool upper_case_names= lex->sql_command != SQLCOM_SHOW_VARIABLES;
  bool sorted_vars= lex->sql_command == SQLCOM_SHOW_VARIABLES;

  if ((sorted_vars && lex->option_type == OPT_GLOBAL) ||
      schema_table_idx == SCH_GLOBAL_VARIABLES)
    scope= OPT_GLOBAL;

  COND *partial_cond= make_cond_for_info_schema(thd, cond, tables);

  mysql_prlock_rdlock(&LOCK_system_variables_hash);

  /*
    Avoid recursive LOCK_system_variables_hash acquisition in
    intern_sys_var_ptr() by pre-syncing dynamic session variables.
  */
  if (scope == OPT_SESSION &&
      (!thd->variables.dynamic_variables_ptr ||
       global_system_variables.dynamic_variables_head >
       thd->variables.dynamic_variables_head))
    sync_dynamic_session_variables(thd, true);

  res= show_status_array(thd, wild, enumerate_sys_vars(thd, sorted_vars, scope),
                         scope, NULL, "", tables->table,
                         upper_case_names, partial_cond);
  mysql_prlock_unlock(&LOCK_system_variables_hash);
  DBUG_RETURN(res);
}


int fill_status(THD *thd, TABLE_LIST *tables, COND *cond)
{
  DBUG_ENTER("fill_status");
  LEX *lex= thd->lex;
  const char *wild= lex->wild ? lex->wild->ptr() : NullS;
  int res= 0;
  STATUS_VAR *tmp1, tmp;
  enum enum_schema_tables schema_table_idx=
    get_schema_table_idx(tables->schema_table);
  enum enum_var_type scope;
  bool upper_case_names= lex->sql_command != SQLCOM_SHOW_STATUS;

  if (lex->sql_command == SQLCOM_SHOW_STATUS)
  {
    scope= lex->option_type;
    if (scope == OPT_GLOBAL)
      tmp1= &tmp;
    else
      tmp1= thd->initial_status_var;
  }
  else if (schema_table_idx == SCH_GLOBAL_STATUS)
  {
    scope= OPT_GLOBAL;
    tmp1= &tmp;
  }
  else
  {
    scope= OPT_SESSION;
    tmp1= &thd->status_var;
  }

  COND *partial_cond= make_cond_for_info_schema(thd, cond, tables);
  // Evaluate and cache const subqueries now, before the mutex.
  if (partial_cond)
    partial_cond->val_int();

  if (scope == OPT_GLOBAL)
  {
    /* We only hold LOCK_status for summary status vars */
    mysql_mutex_lock(&LOCK_status);
    calc_sum_of_all_status(&tmp);
    mysql_mutex_unlock(&LOCK_status);
  }

  mysql_mutex_lock(&LOCK_show_status);
  res= show_status_array(thd, wild,
                         (SHOW_VAR *)all_status_vars.buffer,
                         scope, tmp1, "", tables->table,
                         upper_case_names, partial_cond);
  mysql_mutex_unlock(&LOCK_show_status);
  DBUG_RETURN(res);
}


/*
  Fill and store records into I_S.referential_constraints table

  SYNOPSIS
    get_referential_constraints_record()
    thd                 thread handle
    tables              table list struct(processed table)
    table               I_S table
    res                 1 means the error during opening of the processed table
                        0 means processed table is opened without error
    base_name           db name
    file_name           table name

  RETURN
    0	ok
    #   error
*/

static int
get_referential_constraints_record(THD *thd, TABLE_LIST *tables,
                                   TABLE *table, bool res,
                                   const LEX_CSTRING *db_name,
                                   const LEX_CSTRING *table_name)
{
  CHARSET_INFO *cs= system_charset_info;
  LEX_CSTRING *s;
  DBUG_ENTER("get_referential_constraints_record");

  if (res)
  {
    if (thd->is_error())
      push_warning(thd, Sql_condition::WARN_LEVEL_WARN,
                   thd->get_stmt_da()->sql_errno(),
                   thd->get_stmt_da()->message());
    thd->clear_error();
    DBUG_RETURN(0);
  }
  if (!tables->view)
  {
    List<FOREIGN_KEY_INFO> f_key_list;
    TABLE *show_table= tables->table;
    show_table->file->info(HA_STATUS_VARIABLE |
                           HA_STATUS_NO_LOCK |
                           HA_STATUS_TIME);

    show_table->file->get_foreign_key_list(thd, &f_key_list);
    FOREIGN_KEY_INFO *f_key_info;
    List_iterator_fast<FOREIGN_KEY_INFO> it(f_key_list);
    while ((f_key_info= it++))
    {
      restore_record(table, s->default_values);
      table->field[0]->store(STRING_WITH_LEN("def"), cs);
      table->field[1]->store(db_name->str, db_name->length, cs);
      table->field[9]->store(table_name->str, table_name->length, cs);
      table->field[2]->store(f_key_info->foreign_id->str,
                             f_key_info->foreign_id->length, cs);
      table->field[3]->store(STRING_WITH_LEN("def"), cs);
      table->field[4]->store(f_key_info->referenced_db->str, 
                             f_key_info->referenced_db->length, cs);
      table->field[10]->store(f_key_info->referenced_table->str,
                             f_key_info->referenced_table->length, cs);
      if (f_key_info->referenced_key_name)
      {
        table->field[5]->store(f_key_info->referenced_key_name->str,
                               f_key_info->referenced_key_name->length, cs);
        table->field[5]->set_notnull();
      }
      else
        table->field[5]->set_null();
      table->field[6]->store(STRING_WITH_LEN("NONE"), cs);
      s= fk_option_name(f_key_info->update_method);
      table->field[7]->store(s->str, s->length, cs);
      s= fk_option_name(f_key_info->delete_method);
      table->field[8]->store(s->str, s->length, cs);
      if (schema_table_store_record(thd, table))
        DBUG_RETURN(1);
    }
  }
  DBUG_RETURN(0);
}

struct schema_table_ref
{
  const char *table_name;
  ST_SCHEMA_TABLE *schema_table;
};

/*
  Find schema_tables elment by name

  SYNOPSIS
    find_schema_table_in_plugin()
    thd                 thread handler
    plugin              plugin
    table_name          table name

  RETURN
    0	table not found
    1   found the schema table
*/
static my_bool find_schema_table_in_plugin(THD *thd, plugin_ref plugin,
                                           void* p_table)
{
  schema_table_ref *p_schema_table= (schema_table_ref *)p_table;
  const char* table_name= p_schema_table->table_name;
  ST_SCHEMA_TABLE *schema_table= plugin_data(plugin, ST_SCHEMA_TABLE *);
  DBUG_ENTER("find_schema_table_in_plugin");

  if (!my_strcasecmp(system_charset_info,
                     schema_table->table_name,
                     table_name))
  {
    my_plugin_lock(thd, plugin);
    p_schema_table->schema_table= schema_table;
    DBUG_RETURN(1);
  }

  DBUG_RETURN(0);
}


/*
  Find schema_tables element by name

  SYNOPSIS
    find_schema_table()
    thd                 thread handler
    table_name          table name

  RETURN
    0	table not found
    #   pointer to 'schema_tables' element
*/

ST_SCHEMA_TABLE *find_schema_table(THD *thd, const LEX_CSTRING *table_name,
                                   bool *in_plugin)
{
  schema_table_ref schema_table_a;
  ST_SCHEMA_TABLE *schema_table= schema_tables;
  DBUG_ENTER("find_schema_table");

  *in_plugin= false;
  for (; schema_table->table_name; schema_table++)
  {
    if (!my_strcasecmp(system_charset_info,
                       schema_table->table_name,
                       table_name->str))
      DBUG_RETURN(schema_table);
  }

  *in_plugin= true;
  schema_table_a.table_name= table_name->str;
  if (plugin_foreach(thd, find_schema_table_in_plugin,
                     MYSQL_INFORMATION_SCHEMA_PLUGIN, &schema_table_a))
    DBUG_RETURN(schema_table_a.schema_table);

  DBUG_RETURN(NULL);
}


ST_SCHEMA_TABLE *get_schema_table(enum enum_schema_tables schema_table_idx)
{
  return &schema_tables[schema_table_idx];
}


/**
  Create information_schema table using schema_table data.

  @note
    For MYSQL_TYPE_DECIMAL fields only, the field_length member has encoded
    into it two numbers, based on modulus of base-10 numbers.  In the ones
    position is the number of decimals.  Tens position is unused.  In the
    hundreds and thousands position is a two-digit decimal number representing
    length.  Encode this value with  (length*100)+decimals  , where
    0<decimals<10 and 0<=length<100 .

  @param
    thd	       	          thread handler

  @param table_list Used to pass I_S table information(fields info, tables
  parameters etc) and table name.

  @retval  \#             Pointer to created table
  @retval  NULL           Can't create table
*/

TABLE *create_schema_table(THD *thd, TABLE_LIST *table_list)
{
  int field_count= 0;
  Item *item;
  TABLE *table;
  List<Item> field_list;
  ST_SCHEMA_TABLE *schema_table= table_list->schema_table;
  ST_FIELD_INFO *fields_info= schema_table->fields_info;
  CHARSET_INFO *cs= system_charset_info;
  MEM_ROOT *mem_root= thd->mem_root;
  DBUG_ENTER("create_schema_table");

  for (; fields_info->field_name; fields_info++)
  {
    size_t field_name_length= strlen(fields_info->field_name);
    switch (fields_info->field_type) {
    case MYSQL_TYPE_TINY:
    case MYSQL_TYPE_LONG:
    case MYSQL_TYPE_SHORT:
    case MYSQL_TYPE_LONGLONG:
    case MYSQL_TYPE_INT24:
      if (!(item= new (mem_root)
            Item_return_int(thd, fields_info->field_name,
                            fields_info->field_length,
                            fields_info->field_type,
                            fields_info->value)))
      {
        DBUG_RETURN(0);
      }
      item->unsigned_flag= (fields_info->field_flags & MY_I_S_UNSIGNED);
      break;
    case MYSQL_TYPE_DATE:
      if (!(item=new (mem_root)
            Item_return_date_time(thd, fields_info->field_name,
                                  (uint)field_name_length,
                                  fields_info->field_type)))
        DBUG_RETURN(0);
      break;
    case MYSQL_TYPE_TIME:
      if (!(item=new (mem_root)
            Item_return_date_time(thd, fields_info->field_name,
                                  (uint)field_name_length,
                                  fields_info->field_type)))
        DBUG_RETURN(0);
      break;
    case MYSQL_TYPE_TIMESTAMP:
    case MYSQL_TYPE_DATETIME:
      if (!(item=new (mem_root)
            Item_return_date_time(thd, fields_info->field_name,
                                  (uint)field_name_length,
                                  fields_info->field_type,
                                  fields_info->field_length)))
        DBUG_RETURN(0);
      item->decimals= fields_info->field_length;
      break;
    case MYSQL_TYPE_FLOAT:
    case MYSQL_TYPE_DOUBLE:
      if ((item= new (mem_root)
           Item_float(thd, fields_info->field_name, 0.0,
                      NOT_FIXED_DEC,
                      fields_info->field_length)) == NULL)
        DBUG_RETURN(NULL);
      break;
    case MYSQL_TYPE_DECIMAL:
    case MYSQL_TYPE_NEWDECIMAL:
      if (!(item= new (mem_root)
            Item_decimal(thd, (longlong) fields_info->value, false)))
      {
        DBUG_RETURN(0);
      }
      /*
        Create a type holder, as we want the type of the item to defined
        the type of the object, not the value
      */
      if (!(item= new (mem_root) Item_type_holder(thd, item)))
        DBUG_RETURN(0);
      item->unsigned_flag= (fields_info->field_flags & MY_I_S_UNSIGNED);
      item->decimals= fields_info->field_length%10;
      item->max_length= (fields_info->field_length/100)%100;
      if (item->unsigned_flag == 0)
        item->max_length+= 1;
      if (item->decimals > 0)
        item->max_length+= 1;
      item->set_name(thd, fields_info->field_name, field_name_length, cs);
      break;
    case MYSQL_TYPE_TINY_BLOB:
    case MYSQL_TYPE_MEDIUM_BLOB:
    case MYSQL_TYPE_LONG_BLOB:
    case MYSQL_TYPE_BLOB:
      if (!(item= new (mem_root)
            Item_blob(thd, fields_info->field_name,
                      fields_info->field_length)))
      {
        DBUG_RETURN(0);
      }
      break;
    default:
      /* Don't let unimplemented types pass through. Could be a grave error. */
      DBUG_ASSERT(fields_info->field_type == MYSQL_TYPE_STRING);

      if (!(item= new (mem_root)
            Item_empty_string(thd, "", fields_info->field_length, cs)))
      {
        DBUG_RETURN(0);
      }
      item->set_name(thd, fields_info->field_name,
                     field_name_length, cs);
      break;
    }
    field_list.push_back(item, thd->mem_root);
    item->maybe_null= (fields_info->field_flags & MY_I_S_MAYBE_NULL);
    field_count++;
  }
  TMP_TABLE_PARAM *tmp_table_param =
    (TMP_TABLE_PARAM*) (thd->alloc(sizeof(TMP_TABLE_PARAM)));
  tmp_table_param->init();
  tmp_table_param->table_charset= cs;
  tmp_table_param->field_count= field_count;
  tmp_table_param->schema_table= 1;
  SELECT_LEX *select_lex= thd->lex->current_select;
  bool keep_row_order= is_show_command(thd);
  if (!(table= create_tmp_table(thd, tmp_table_param,
                                field_list, (ORDER*) 0, 0, 0, 
                                (select_lex->options | thd->variables.option_bits |
                                 TMP_TABLE_ALL_COLUMNS), HA_POS_ERROR,
                                &table_list->alias, false, keep_row_order)))
    DBUG_RETURN(0);
  my_bitmap_map* bitmaps=
    (my_bitmap_map*) thd->alloc(bitmap_buffer_size(field_count));
  my_bitmap_init(&table->def_read_set, (my_bitmap_map*) bitmaps, field_count,
              FALSE);
  table->read_set= &table->def_read_set;
  bitmap_clear_all(table->read_set);
  table_list->schema_table_param= tmp_table_param;
  DBUG_RETURN(table);
}


/*
  For old SHOW compatibility. It is used when
  old SHOW doesn't have generated column names
  Make list of fields for SHOW

  SYNOPSIS
    make_old_format()
    thd			thread handler
    schema_table        pointer to 'schema_tables' element

  RETURN
   1	error
   0	success
*/

static int make_old_format(THD *thd, ST_SCHEMA_TABLE *schema_table)
{
  ST_FIELD_INFO *field_info= schema_table->fields_info;
  Name_resolution_context *context= &thd->lex->select_lex.context;
  for (; field_info->field_name; field_info++)
  {
    if (field_info->old_name)
    {
      LEX_CSTRING field_name= {field_info->field_name,
                               strlen(field_info->field_name)};
      Item_field *field= new (thd->mem_root)
        Item_field(thd, context, NullS, NullS, &field_name);
      if (field)
      {
        field->set_name(thd, field_info->old_name,
                        strlen(field_info->old_name),
                        system_charset_info);
        if (add_item_to_list(thd, field))
          return 1;
      }
    }
  }
  return 0;
}


int make_schemata_old_format(THD *thd, ST_SCHEMA_TABLE *schema_table)
{
  char tmp[128];
  LEX *lex= thd->lex;
  SELECT_LEX *sel= lex->current_select;
  Name_resolution_context *context= &sel->context;

  if (!sel->item_list.elements)
  {
    ST_FIELD_INFO *field_info= &schema_table->fields_info[1];
    String buffer(tmp,sizeof(tmp), system_charset_info);
    LEX_CSTRING field_name= {field_info->field_name,
                             strlen(field_info->field_name) };

    Item_field *field= new (thd->mem_root) Item_field(thd, context,
                                      NullS, NullS, &field_name);
    if (!field || add_item_to_list(thd, field))
      return 1;
    buffer.length(0);
    buffer.append(field_info->old_name);
    if (lex->wild && lex->wild->ptr())
    {
      buffer.append(STRING_WITH_LEN(" ("));
      buffer.append(lex->wild->ptr());
      buffer.append(')');
    }
    field->set_name(thd, buffer.ptr(), buffer.length(), system_charset_info);
  }
  return 0;
}


int make_table_names_old_format(THD *thd, ST_SCHEMA_TABLE *schema_table)
{
  char tmp[128];
  String buffer(tmp,sizeof(tmp), thd->charset());
  LEX *lex= thd->lex;
  Name_resolution_context *context= &lex->select_lex.context;
  ST_FIELD_INFO *field_info= &schema_table->fields_info[2];
  LEX_CSTRING field_name= {field_info->field_name,
                           strlen(field_info->field_name) };

  buffer.length(0);
  buffer.append(field_info->old_name);
  buffer.append(&lex->select_lex.db);
  if (lex->wild && lex->wild->ptr())
  {
    buffer.append(STRING_WITH_LEN(" ("));
    buffer.append(lex->wild->ptr());
    buffer.append(')');
  }
  Item_field *field= new (thd->mem_root) Item_field(thd, context,
                                    NullS, NullS, &field_name);
  if (add_item_to_list(thd, field))
    return 1;
  field->set_name(thd, buffer.ptr(), buffer.length(), system_charset_info);
  if (thd->lex->verbose)
  {
    field_info= &schema_table->fields_info[3];
    LEX_CSTRING field_name2= {field_info->field_name,
                              strlen(field_info->field_name) };
    field= new (thd->mem_root) Item_field(thd, context, NullS, NullS,
                                          &field_name2);
    if (add_item_to_list(thd, field))
      return 1;
    field->set_name(thd, field_info->old_name, strlen(field_info->old_name),
                    system_charset_info);
  }
  return 0;
}


int make_columns_old_format(THD *thd, ST_SCHEMA_TABLE *schema_table)
{
  int fields_arr[]= {3, 15, 14, 6, 16, 5, 17, 18, 19, -1};
  int *field_num= fields_arr;
  ST_FIELD_INFO *field_info;
  Name_resolution_context *context= &thd->lex->select_lex.context;

  for (; *field_num >= 0; field_num++)
  {
    field_info= &schema_table->fields_info[*field_num];
    LEX_CSTRING field_name= {field_info->field_name,
                             strlen(field_info->field_name)};
    if (!thd->lex->verbose && (*field_num == 14 ||
                               *field_num == 18 ||
                               *field_num == 19))
      continue;
    Item_field *field= new (thd->mem_root) Item_field(thd, context,
                                      NullS, NullS, &field_name);
    if (field)
    {
      field->set_name(thd, field_info->old_name,
                      strlen(field_info->old_name),
                      system_charset_info);
      if (add_item_to_list(thd, field))
        return 1;
    }
  }
  return 0;
}


int make_character_sets_old_format(THD *thd, ST_SCHEMA_TABLE *schema_table)
{
  int fields_arr[]= {0, 2, 1, 3, -1};
  int *field_num= fields_arr;
  ST_FIELD_INFO *field_info;
  Name_resolution_context *context= &thd->lex->select_lex.context;

  for (; *field_num >= 0; field_num++)
  {
    field_info= &schema_table->fields_info[*field_num];
    LEX_CSTRING field_name= {field_info->field_name,
                             strlen(field_info->field_name)};
    Item_field *field= new (thd->mem_root) Item_field(thd, context,
                                      NullS, NullS, &field_name);
    if (field)
    {
      field->set_name(thd, field_info->old_name,
                      strlen(field_info->old_name),
                      system_charset_info);
      if (add_item_to_list(thd, field))
        return 1;
    }
  }
  return 0;
}


int make_proc_old_format(THD *thd, ST_SCHEMA_TABLE *schema_table)
{
  int fields_arr[]= {2, 3, 4, 27, 24, 23, 22, 26, 28, 29, 30, -1};
  int *field_num= fields_arr;
  ST_FIELD_INFO *field_info;
  Name_resolution_context *context= &thd->lex->select_lex.context;

  for (; *field_num >= 0; field_num++)
  {
    field_info= &schema_table->fields_info[*field_num];
    LEX_CSTRING field_name= {field_info->field_name,
                             strlen(field_info->field_name)};
    Item_field *field= new (thd->mem_root) Item_field(thd, context,
                                      NullS, NullS, &field_name);
    if (field)
    {
      field->set_name(thd, field_info->old_name,
                      strlen(field_info->old_name),
                      system_charset_info);
      if (add_item_to_list(thd, field))
        return 1;
    }
  }
  return 0;
}


/*
  Create information_schema table

  SYNOPSIS
  mysql_schema_table()
    thd                thread handler
    lex                pointer to LEX
    table_list         pointer to table_list

  RETURN
    0	success
    1   error
*/

int mysql_schema_table(THD *thd, LEX *lex, TABLE_LIST *table_list)
{
  TABLE *table;
  DBUG_ENTER("mysql_schema_table");
  if (!(table= create_schema_table(thd, table_list)))
    DBUG_RETURN(1);
  table->s->tmp_table= SYSTEM_TMP_TABLE;
  table->grant.privilege= SELECT_ACL;
  /*
    This test is necessary to make
    case insensitive file systems +
    upper case table names(information schema tables) +
    views
    working correctly
  */
  if (table_list->schema_table_name.str)
    table->alias_name_used= my_strcasecmp(table_alias_charset,
                                          table_list->schema_table_name.str,
                                          table_list->alias.str);
  table_list->table_name= table->s->table_name;
  table_list->table= table;
  table->next= thd->derived_tables;
  thd->derived_tables= table;
  table_list->select_lex->options |= OPTION_SCHEMA_TABLE;
  lex->safe_to_cache_query= 0;

  if (table_list->schema_table_reformed) // show command
  {
    SELECT_LEX *sel= lex->current_select;
    Item *item;
    Field_translator *transl, *org_transl;

    if (table_list->field_translation)
    {
      Field_translator *end= table_list->field_translation_end;
      for (transl= table_list->field_translation; transl < end; transl++)
      {
        if (!transl->item->fixed &&
            transl->item->fix_fields(thd, &transl->item))
          DBUG_RETURN(1);
      }
      DBUG_RETURN(0);
    }
    List_iterator_fast<Item> it(sel->item_list);
    if (!(transl=
          (Field_translator*)(thd->stmt_arena->
                              alloc(sel->item_list.elements *
                                    sizeof(Field_translator)))))
    {
      DBUG_RETURN(1);
    }
    for (org_transl= transl; (item= it++); transl++)
    {
      transl->item= item;
      transl->name= item->name;
      if (!item->fixed && item->fix_fields(thd, &transl->item))
      {
        DBUG_RETURN(1);
      }
    }
    table_list->field_translation= org_transl;
    table_list->field_translation_end= transl;
  }

  DBUG_RETURN(0);
}


/*
  Generate select from information_schema table

  SYNOPSIS
    make_schema_select()
    thd                  thread handler
    sel                  pointer to SELECT_LEX
    schema_table_idx     index of 'schema_tables' element

  RETURN
    0	success
    1   error
*/

int make_schema_select(THD *thd, SELECT_LEX *sel,
                       ST_SCHEMA_TABLE *schema_table)
{
  LEX_CSTRING db, table;
  DBUG_ENTER("make_schema_select");
  DBUG_PRINT("enter", ("mysql_schema_select: %s", schema_table->table_name));
  /*
     We have to make non const db_name & table_name
     because of lower_case_table_names
  */
  if (!thd->make_lex_string(&db, INFORMATION_SCHEMA_NAME.str,
                            INFORMATION_SCHEMA_NAME.length))
    DBUG_RETURN(1);

  if (!thd->make_lex_string(&table, schema_table->table_name,
                            strlen(schema_table->table_name)))
    DBUG_RETURN(1);

  if (schema_table->old_format(thd, schema_table))
    DBUG_RETURN(1);

  if (!sel->add_table_to_list(thd, new Table_ident(thd, &db, &table, 0),
                              0, 0, TL_READ, MDL_SHARED_READ))
    DBUG_RETURN(1);

  sel->table_list.first->schema_table_reformed= 1;
  DBUG_RETURN(0);
}


/*
  Optimize reading from an I_S table.

  @detail
    This function prepares a plan for populating an I_S table with 
    get_all_tables().

    The plan is in IS_table_read_plan structure, it is saved in
    tables->is_table_read_plan.

  @return
    false - Ok
    true  - Out Of Memory
    
*/

static bool optimize_for_get_all_tables(THD *thd, TABLE_LIST *tables, COND *cond)
{
  SELECT_LEX *lsel= tables->schema_select_lex;
  ST_SCHEMA_TABLE *schema_table= tables->schema_table;
  enum enum_schema_tables schema_table_idx;
  IS_table_read_plan *plan;
  DBUG_ENTER("get_all_tables");

  if (!(plan= new IS_table_read_plan()))
    DBUG_RETURN(1);

  tables->is_table_read_plan= plan;

  schema_table_idx= get_schema_table_idx(schema_table);
  tables->table_open_method= get_table_open_method(tables, schema_table, 
                                                   schema_table_idx);
  DBUG_PRINT("open_method", ("%d", tables->table_open_method));

  /* 
    this branch processes SHOW FIELDS, SHOW INDEXES commands.
    see sql_parse.cc, prepare_schema_table() function where
    this values are initialized
  */
  if (lsel && lsel->table_list.first)
  {
    /* These do not need to have a query plan */
    plan->trivial_show_command= true;
    goto end;
  }

  if (get_lookup_field_values(thd, cond, tables, &plan->lookup_field_vals))
  {
    plan->no_rows= true;
    goto end;
  }

  DBUG_PRINT("info",("db_name='%s', table_name='%s'",
                     plan->lookup_field_vals.db_value.str,
                     plan->lookup_field_vals.table_value.str));

  if (!plan->lookup_field_vals.wild_db_value && 
      !plan->lookup_field_vals.wild_table_value)
  {
    /*
      if lookup value is empty string then
      it's impossible table name or db name
    */
    if ((plan->lookup_field_vals.db_value.str &&
         !plan->lookup_field_vals.db_value.str[0]) ||
        (plan->lookup_field_vals.table_value.str &&
         !plan->lookup_field_vals.table_value.str[0]))
    {
      plan->no_rows= true;
      goto end;
    }
  }

  if (plan->has_db_lookup_value() && plan->has_table_lookup_value())
    plan->partial_cond= 0;
  else
    plan->partial_cond= make_cond_for_info_schema(thd, cond, tables);
  
end:
  DBUG_RETURN(0);
}


/*
  This is the optimizer part of get_schema_tables_result().
*/

bool optimize_schema_tables_reads(JOIN *join)
{
  THD *thd= join->thd;
  bool result= 0;
  DBUG_ENTER("optimize_schema_tables_reads");

  JOIN_TAB *tab;
  for (tab= first_linear_tab(join, WITHOUT_BUSH_ROOTS, WITH_CONST_TABLES);
       tab; 
       tab= next_linear_tab(join, tab, WITH_BUSH_ROOTS))
  {
    if (!tab->table || !tab->table->pos_in_table_list)
      continue;

    TABLE_LIST *table_list= tab->table->pos_in_table_list;
    if (table_list->schema_table && thd->fill_information_schema_tables())
    {
      /* A value of 0 indicates a dummy implementation */
      if (table_list->schema_table->fill_table == 0)
        continue;

      /* skip I_S optimizations specific to get_all_tables */
      if (table_list->schema_table->fill_table != get_all_tables)
        continue;

      Item *cond= tab->select_cond;
      if (tab->cache_select && tab->cache_select->cond)
      {
        /*
          If join buffering is used, we should use the condition that is
          attached to the join cache. Cache condition has a part of WHERE that
          can be checked when we're populating this table.
          join_tab->select_cond is of no interest, because it only has
          conditions that depend on both this table and previous tables in the
          join order.
        */
        cond= tab->cache_select->cond;
      }

      optimize_for_get_all_tables(thd, table_list, cond);
    }
  }
  DBUG_RETURN(result);
}


/*
  Fill temporary schema tables before SELECT

  SYNOPSIS
    get_schema_tables_result()
    join  join which use schema tables
    executed_place place where I_S table processed

  SEE ALSO
    The optimization part is done by get_schema_tables_result(). This function
    is run on query execution.

  RETURN
    FALSE success
    TRUE  error
*/

bool get_schema_tables_result(JOIN *join,
                              enum enum_schema_table_state executed_place)
{
  THD *thd= join->thd;
  LEX *lex= thd->lex;
  bool result= 0;
  PSI_stage_info org_stage;
  DBUG_ENTER("get_schema_tables_result");

  Warnings_only_error_handler err_handler;
  thd->push_internal_handler(&err_handler);
  thd->backup_stage(&org_stage);
  THD_STAGE_INFO(thd, stage_filling_schema_table);

  JOIN_TAB *tab;
  for (tab= first_linear_tab(join, WITHOUT_BUSH_ROOTS, WITH_CONST_TABLES);
       tab; 
       tab= next_linear_tab(join, tab, WITH_BUSH_ROOTS))
  {
    if (!tab->table || !tab->table->pos_in_table_list)
      break;

    TABLE_LIST *table_list= tab->table->pos_in_table_list;
    if (table_list->schema_table && thd->fill_information_schema_tables())
    {
      /*
        I_S tables only need to be re-populated if make_cond_for_info_schema()
        preserves outer fields
      */
      bool is_subselect= &lex->unit != lex->current_select->master_unit() &&
                         lex->current_select->master_unit()->item &&
                         tab->select_cond &&
                         tab->select_cond->used_tables() & OUTER_REF_TABLE_BIT;

      /* A value of 0 indicates a dummy implementation */
      if (table_list->schema_table->fill_table == 0)
        continue;

      /* skip I_S optimizations specific to get_all_tables */
      if (lex->describe &&
          (table_list->schema_table->fill_table != get_all_tables))
        continue;

      /*
        If schema table is already processed and
        the statement is not a subselect then
        we don't need to fill this table again.
        If schema table is already processed and
        schema_table_state != executed_place then
        table is already processed and
        we should skip second data processing.
      */
      if (table_list->schema_table_state &&
          (!is_subselect || table_list->schema_table_state != executed_place))
        continue;

      /*
        if table is used in a subselect and
        table has been processed earlier with the same
        'executed_place' value then we should refresh the table.
      */
      if (table_list->schema_table_state && is_subselect)
      {
        table_list->table->file->extra(HA_EXTRA_NO_CACHE);
        table_list->table->file->extra(HA_EXTRA_RESET_STATE);
        table_list->table->file->ha_delete_all_rows();
        table_list->table->null_row= 0;
      }
      else
        table_list->table->file->stats.records= 0;
  
      Item *cond= tab->select_cond;
      if (tab->cache_select && tab->cache_select->cond)
      {
        /*
          If join buffering is used, we should use the condition that is
          attached to the join cache. Cache condition has a part of WHERE that
          can be checked when we're populating this table.
          join_tab->select_cond is of no interest, because it only has
          conditions that depend on both this table and previous tables in the
          join order.
        */
        cond= tab->cache_select->cond;
      }

      if (table_list->schema_table->fill_table(thd, table_list, cond))
      {
        result= 1;
        join->error= 1;
        tab->read_record.table->file= table_list->table->file;
        table_list->schema_table_state= executed_place;
        break;
      }
      tab->read_record.table->file= table_list->table->file;
      table_list->schema_table_state= executed_place;
    }
  }
  thd->pop_internal_handler();
  if (thd->is_error())
  {
    /*
      This hack is here, because I_S code uses thd->clear_error() a lot.
      Which means, a Warnings_only_error_handler cannot handle the error
      corectly as it does not know whether an error is real (e.g. caused
      by tab->select_cond->val_int()) or will be cleared later.
      Thus it ignores all errors, and the real one (that is, the error
      that was not cleared) is pushed now.

      It also means that an audit plugin cannot process the error correctly
      either. See also thd->clear_error()
    */
    thd->get_stmt_da()->push_warning(thd,
                                     thd->get_stmt_da()->sql_errno(),
                                     thd->get_stmt_da()->get_sqlstate(),
                                     Sql_condition::WARN_LEVEL_ERROR,
                                     thd->get_stmt_da()->message());
  }
  else if (result)
    my_error(ER_UNKNOWN_ERROR, MYF(0));
  THD_STAGE_INFO(thd, org_stage);
  DBUG_RETURN(result);
}

struct run_hton_fill_schema_table_args
{
  TABLE_LIST *tables;
  COND *cond;
};

static my_bool run_hton_fill_schema_table(THD *thd, plugin_ref plugin,
                                          void *arg)
{
  struct run_hton_fill_schema_table_args *args=
    (run_hton_fill_schema_table_args *) arg;
  handlerton *hton= plugin_hton(plugin);
  if (hton->fill_is_table && hton->state == SHOW_OPTION_YES)
      hton->fill_is_table(hton, thd, args->tables, args->cond,
            get_schema_table_idx(args->tables->schema_table));
  return false;
}

int hton_fill_schema_table(THD *thd, TABLE_LIST *tables, COND *cond)
{
  DBUG_ENTER("hton_fill_schema_table");

  struct run_hton_fill_schema_table_args args;
  args.tables= tables;
  args.cond= cond;

  plugin_foreach(thd, run_hton_fill_schema_table,
                 MYSQL_STORAGE_ENGINE_PLUGIN, &args);

  DBUG_RETURN(0);
}


static
int store_key_cache_table_record(THD *thd, TABLE *table,
                                 const char *name, size_t name_length,
                                 KEY_CACHE *key_cache,
                                 uint partitions, uint partition_no)
{
  KEY_CACHE_STATISTICS keycache_stats;
  uint err;
  DBUG_ENTER("store_key_cache_table_record");

  get_key_cache_statistics(key_cache, partition_no, &keycache_stats);

  if (!key_cache->key_cache_inited || keycache_stats.mem_size == 0)
    DBUG_RETURN(0);

  restore_record(table, s->default_values);
  table->field[0]->store(name, name_length, system_charset_info);
  if (partitions == 0)
    table->field[1]->set_null();
  else
  {
    table->field[1]->set_notnull(); 
    table->field[1]->store((long) partitions, TRUE);
  }

  if (partition_no == 0)
    table->field[2]->set_null();
  else
  {
    table->field[2]->set_notnull();
    table->field[2]->store((long) partition_no, TRUE);
  }
  table->field[3]->store(keycache_stats.mem_size, TRUE);
  table->field[4]->store(keycache_stats.block_size, TRUE);
  table->field[5]->store(keycache_stats.blocks_used, TRUE);
  table->field[6]->store(keycache_stats.blocks_unused, TRUE);
  table->field[7]->store(keycache_stats.blocks_changed, TRUE);
  table->field[8]->store(keycache_stats.read_requests, TRUE);
  table->field[9]->store(keycache_stats.reads, TRUE);
  table->field[10]->store(keycache_stats.write_requests, TRUE);
  table->field[11]->store(keycache_stats.writes, TRUE);

  err= schema_table_store_record(thd, table);
  DBUG_RETURN(err);
}

int run_fill_key_cache_tables(const char *name, KEY_CACHE *key_cache, void *p)
{
  DBUG_ENTER("run_fill_key_cache_tables");

  if (!key_cache->key_cache_inited)
    DBUG_RETURN(0);

  TABLE *table= (TABLE *)p;
  THD *thd= table->in_use;
  uint partitions= key_cache->partitions;    
  size_t namelen= strlen(name);
  DBUG_ASSERT(partitions <= MAX_KEY_CACHE_PARTITIONS);

  if (partitions)
  {
    for (uint i= 0; i < partitions; i++)
    {
      if (store_key_cache_table_record(thd, table, name, namelen,
                                       key_cache, partitions, i+1))
        DBUG_RETURN(1);
    }
  }

  if (store_key_cache_table_record(thd, table, name, namelen,
                                   key_cache, partitions, 0))
    DBUG_RETURN(1);
  DBUG_RETURN(0);
}

int fill_key_cache_tables(THD *thd, TABLE_LIST *tables, COND *cond)
{
  DBUG_ENTER("fill_key_cache_tables");

  int res= process_key_caches(run_fill_key_cache_tables, tables->table);

  DBUG_RETURN(res);
}


ST_FIELD_INFO schema_fields_info[]=
{
  {"CATALOG_NAME", FN_REFLEN, MYSQL_TYPE_STRING, 0, 0, 0, SKIP_OPEN_TABLE},
  {"SCHEMA_NAME", NAME_CHAR_LEN, MYSQL_TYPE_STRING, 0, 0, "Database",
   SKIP_OPEN_TABLE},
  {"DEFAULT_CHARACTER_SET_NAME", MY_CS_NAME_SIZE, MYSQL_TYPE_STRING, 0, 0, 0,
   SKIP_OPEN_TABLE},
  {"DEFAULT_COLLATION_NAME", MY_CS_NAME_SIZE, MYSQL_TYPE_STRING, 0, 0, 0,
   SKIP_OPEN_TABLE},
  {"SQL_PATH", FN_REFLEN, MYSQL_TYPE_STRING, 0, 1, 0, SKIP_OPEN_TABLE},
  {0, 0, MYSQL_TYPE_STRING, 0, 0, 0, SKIP_OPEN_TABLE}
};


ST_FIELD_INFO tables_fields_info[]=
{
  {"TABLE_CATALOG", FN_REFLEN, MYSQL_TYPE_STRING, 0, 0, 0, SKIP_OPEN_TABLE},
  {"TABLE_SCHEMA", NAME_CHAR_LEN, MYSQL_TYPE_STRING, 0, 0, 0, SKIP_OPEN_TABLE},
  {"TABLE_NAME", NAME_CHAR_LEN, MYSQL_TYPE_STRING, 0, 0, "Name",
   SKIP_OPEN_TABLE},
  {"TABLE_TYPE", NAME_CHAR_LEN, MYSQL_TYPE_STRING, 0, 0, 0, OPEN_FRM_ONLY},
  {"ENGINE", NAME_CHAR_LEN, MYSQL_TYPE_STRING, 0, 1, "Engine", OPEN_FRM_ONLY},
  {"VERSION", MY_INT64_NUM_DECIMAL_DIGITS, MYSQL_TYPE_LONGLONG, 0,
   (MY_I_S_MAYBE_NULL | MY_I_S_UNSIGNED), "Version", OPEN_FRM_ONLY},
  {"ROW_FORMAT", 10, MYSQL_TYPE_STRING, 0, 1, "Row_format", OPEN_FULL_TABLE},
  {"TABLE_ROWS", MY_INT64_NUM_DECIMAL_DIGITS, MYSQL_TYPE_LONGLONG, 0,
   (MY_I_S_MAYBE_NULL | MY_I_S_UNSIGNED), "Rows", OPEN_FULL_TABLE},
  {"AVG_ROW_LENGTH", MY_INT64_NUM_DECIMAL_DIGITS, MYSQL_TYPE_LONGLONG, 0,
   (MY_I_S_MAYBE_NULL | MY_I_S_UNSIGNED), "Avg_row_length", OPEN_FULL_TABLE},
  {"DATA_LENGTH", MY_INT64_NUM_DECIMAL_DIGITS, MYSQL_TYPE_LONGLONG, 0,
   (MY_I_S_MAYBE_NULL | MY_I_S_UNSIGNED), "Data_length", OPEN_FULL_TABLE},
  {"MAX_DATA_LENGTH", MY_INT64_NUM_DECIMAL_DIGITS, MYSQL_TYPE_LONGLONG, 0,
   (MY_I_S_MAYBE_NULL | MY_I_S_UNSIGNED), "Max_data_length", OPEN_FULL_TABLE},
  {"INDEX_LENGTH", MY_INT64_NUM_DECIMAL_DIGITS, MYSQL_TYPE_LONGLONG, 0,
   (MY_I_S_MAYBE_NULL | MY_I_S_UNSIGNED), "Index_length", OPEN_FULL_TABLE},
  {"DATA_FREE", MY_INT64_NUM_DECIMAL_DIGITS, MYSQL_TYPE_LONGLONG, 0,
   (MY_I_S_MAYBE_NULL | MY_I_S_UNSIGNED), "Data_free", OPEN_FULL_TABLE},
  {"AUTO_INCREMENT", MY_INT64_NUM_DECIMAL_DIGITS , MYSQL_TYPE_LONGLONG, 0,
   (MY_I_S_MAYBE_NULL | MY_I_S_UNSIGNED), "Auto_increment", OPEN_FULL_TABLE},
  {"CREATE_TIME", 0, MYSQL_TYPE_DATETIME, 0, 1, "Create_time", OPEN_FULL_TABLE},
  {"UPDATE_TIME", 0, MYSQL_TYPE_DATETIME, 0, 1, "Update_time", OPEN_FULL_TABLE},
  {"CHECK_TIME", 0, MYSQL_TYPE_DATETIME, 0, 1, "Check_time", OPEN_FULL_TABLE},
  {"TABLE_COLLATION", MY_CS_NAME_SIZE, MYSQL_TYPE_STRING, 0, 1, "Collation",
   OPEN_FRM_ONLY},
  {"CHECKSUM", MY_INT64_NUM_DECIMAL_DIGITS, MYSQL_TYPE_LONGLONG, 0,
   (MY_I_S_MAYBE_NULL | MY_I_S_UNSIGNED), "Checksum", OPEN_FULL_TABLE},
  {"CREATE_OPTIONS", 2048, MYSQL_TYPE_STRING, 0, 1, "Create_options",
   OPEN_FULL_TABLE},
  {"TABLE_COMMENT", TABLE_COMMENT_MAXLEN, MYSQL_TYPE_STRING, 0, 0, 
   "Comment", OPEN_FRM_ONLY},
  {0, 0, MYSQL_TYPE_STRING, 0, 0, 0, SKIP_OPEN_TABLE}
};


ST_FIELD_INFO columns_fields_info[]=
{
  {"TABLE_CATALOG", FN_REFLEN, MYSQL_TYPE_STRING, 0, 0, 0, OPEN_FRM_ONLY},
  {"TABLE_SCHEMA", NAME_CHAR_LEN, MYSQL_TYPE_STRING, 0, 0, 0, OPEN_FRM_ONLY},
  {"TABLE_NAME", NAME_CHAR_LEN, MYSQL_TYPE_STRING, 0, 0, 0, OPEN_FRM_ONLY},
  {"COLUMN_NAME", NAME_CHAR_LEN, MYSQL_TYPE_STRING, 0, 0, "Field",
   OPEN_FRM_ONLY},
  {"ORDINAL_POSITION", MY_INT64_NUM_DECIMAL_DIGITS, MYSQL_TYPE_LONGLONG, 0,
   MY_I_S_UNSIGNED, 0, OPEN_FRM_ONLY},
  {"COLUMN_DEFAULT", MAX_FIELD_VARCHARLENGTH, MYSQL_TYPE_STRING, 0,
   1, "Default", OPEN_FRM_ONLY},
  {"IS_NULLABLE", 3, MYSQL_TYPE_STRING, 0, 0, "Null", OPEN_FRM_ONLY},
  {"DATA_TYPE", NAME_CHAR_LEN, MYSQL_TYPE_STRING, 0, 0, 0, OPEN_FRM_ONLY},
  {"CHARACTER_MAXIMUM_LENGTH", MY_INT64_NUM_DECIMAL_DIGITS, MYSQL_TYPE_LONGLONG,
   0, (MY_I_S_MAYBE_NULL | MY_I_S_UNSIGNED), 0, OPEN_FRM_ONLY},
  {"CHARACTER_OCTET_LENGTH", MY_INT64_NUM_DECIMAL_DIGITS , MYSQL_TYPE_LONGLONG,
   0, (MY_I_S_MAYBE_NULL | MY_I_S_UNSIGNED), 0, OPEN_FRM_ONLY},
  {"NUMERIC_PRECISION", MY_INT64_NUM_DECIMAL_DIGITS, MYSQL_TYPE_LONGLONG,
   0, (MY_I_S_MAYBE_NULL | MY_I_S_UNSIGNED), 0, OPEN_FRM_ONLY},
  {"NUMERIC_SCALE", MY_INT64_NUM_DECIMAL_DIGITS , MYSQL_TYPE_LONGLONG,
   0, (MY_I_S_MAYBE_NULL | MY_I_S_UNSIGNED), 0, OPEN_FRM_ONLY},
  {"DATETIME_PRECISION", MY_INT64_NUM_DECIMAL_DIGITS, MYSQL_TYPE_LONGLONG,
   0, (MY_I_S_MAYBE_NULL | MY_I_S_UNSIGNED), 0, OPEN_FRM_ONLY},
  {"CHARACTER_SET_NAME", MY_CS_NAME_SIZE, MYSQL_TYPE_STRING, 0, 1, 0,
   OPEN_FRM_ONLY},
  {"COLLATION_NAME", MY_CS_NAME_SIZE, MYSQL_TYPE_STRING, 0, 1, "Collation",
   OPEN_FRM_ONLY},
  {"COLUMN_TYPE", 65535, MYSQL_TYPE_STRING, 0, 0, "Type", OPEN_FRM_ONLY},
  {"COLUMN_KEY", 3, MYSQL_TYPE_STRING, 0, 0, "Key", OPEN_FRM_ONLY},
  {"EXTRA", 30, MYSQL_TYPE_STRING, 0, 0, "Extra", OPEN_FRM_ONLY},
  {"PRIVILEGES", 80, MYSQL_TYPE_STRING, 0, 0, "Privileges", OPEN_FRM_ONLY},
  {"COLUMN_COMMENT", COLUMN_COMMENT_MAXLEN, MYSQL_TYPE_STRING, 0, 0, 
   "Comment", OPEN_FRM_ONLY},
  {"IS_GENERATED", 6, MYSQL_TYPE_STRING, 0, 0, 0, OPEN_FRM_ONLY},
  {"GENERATION_EXPRESSION", MAX_FIELD_VARCHARLENGTH, MYSQL_TYPE_STRING, 0, 1,
    0, OPEN_FRM_ONLY},
  {0, 0, MYSQL_TYPE_STRING, 0, 0, 0, SKIP_OPEN_TABLE}
};


ST_FIELD_INFO charsets_fields_info[]=
{
  {"CHARACTER_SET_NAME", MY_CS_NAME_SIZE, MYSQL_TYPE_STRING, 0, 0, "Charset",
   SKIP_OPEN_TABLE},
  {"DEFAULT_COLLATE_NAME", MY_CS_NAME_SIZE, MYSQL_TYPE_STRING, 0, 0,
   "Default collation", SKIP_OPEN_TABLE},
  {"DESCRIPTION", 60, MYSQL_TYPE_STRING, 0, 0, "Description",
   SKIP_OPEN_TABLE},
  {"MAXLEN", 3, MYSQL_TYPE_LONGLONG, 0, 0, "Maxlen", SKIP_OPEN_TABLE},
  {0, 0, MYSQL_TYPE_STRING, 0, 0, 0, SKIP_OPEN_TABLE}
};


ST_FIELD_INFO collation_fields_info[]=
{
  {"COLLATION_NAME", MY_CS_NAME_SIZE, MYSQL_TYPE_STRING, 0, 0, "Collation",
   SKIP_OPEN_TABLE},
  {"CHARACTER_SET_NAME", MY_CS_NAME_SIZE, MYSQL_TYPE_STRING, 0, 0, "Charset",
   SKIP_OPEN_TABLE},
  {"ID", MY_INT32_NUM_DECIMAL_DIGITS, MYSQL_TYPE_LONGLONG, 0, 0, "Id",
   SKIP_OPEN_TABLE},
  {"IS_DEFAULT", 3, MYSQL_TYPE_STRING, 0, 0, "Default", SKIP_OPEN_TABLE},
  {"IS_COMPILED", 3, MYSQL_TYPE_STRING, 0, 0, "Compiled", SKIP_OPEN_TABLE},
  {"SORTLEN", 3, MYSQL_TYPE_LONGLONG, 0, 0, "Sortlen", SKIP_OPEN_TABLE},
  {0, 0, MYSQL_TYPE_STRING, 0, 0, 0, SKIP_OPEN_TABLE}
};


ST_FIELD_INFO applicable_roles_fields_info[]=
{
  {"GRANTEE", USERNAME_WITH_HOST_CHAR_LENGTH, MYSQL_TYPE_STRING, 0, 0, 0, SKIP_OPEN_TABLE},
  {"ROLE_NAME", USERNAME_CHAR_LENGTH, MYSQL_TYPE_STRING, 0, 0, 0, SKIP_OPEN_TABLE},
  {"IS_GRANTABLE", 3, MYSQL_TYPE_STRING, 0, 0, 0, SKIP_OPEN_TABLE},
  {"IS_DEFAULT", 3, MYSQL_TYPE_STRING, 0, MY_I_S_MAYBE_NULL, 0, SKIP_OPEN_TABLE},
  {0, 0, MYSQL_TYPE_STRING, 0, 0, 0, SKIP_OPEN_TABLE}
};


ST_FIELD_INFO enabled_roles_fields_info[]=
{
  {"ROLE_NAME", USERNAME_CHAR_LENGTH, MYSQL_TYPE_STRING, 0, MY_I_S_MAYBE_NULL, 0, SKIP_OPEN_TABLE},
  {0, 0, MYSQL_TYPE_STRING, 0, 0, 0, SKIP_OPEN_TABLE}
};


ST_FIELD_INFO engines_fields_info[]=
{
  {"ENGINE", 64, MYSQL_TYPE_STRING, 0, 0, "Engine", SKIP_OPEN_TABLE},
  {"SUPPORT", 8, MYSQL_TYPE_STRING, 0, 0, "Support", SKIP_OPEN_TABLE},
  {"COMMENT", 160, MYSQL_TYPE_STRING, 0, 0, "Comment", SKIP_OPEN_TABLE},
  {"TRANSACTIONS", 3, MYSQL_TYPE_STRING, 0, 1, "Transactions", SKIP_OPEN_TABLE},
  {"XA", 3, MYSQL_TYPE_STRING, 0, 1, "XA", SKIP_OPEN_TABLE},
  {"SAVEPOINTS", 3 ,MYSQL_TYPE_STRING, 0, 1, "Savepoints", SKIP_OPEN_TABLE},
  {0, 0, MYSQL_TYPE_STRING, 0, 0, 0, SKIP_OPEN_TABLE}
};


ST_FIELD_INFO events_fields_info[]=
{
  {"EVENT_CATALOG", NAME_CHAR_LEN, MYSQL_TYPE_STRING, 0, 0, 0, SKIP_OPEN_TABLE},
  {"EVENT_SCHEMA", NAME_CHAR_LEN, MYSQL_TYPE_STRING, 0, 0, "Db",
   SKIP_OPEN_TABLE},
  {"EVENT_NAME", NAME_CHAR_LEN, MYSQL_TYPE_STRING, 0, 0, "Name",
   SKIP_OPEN_TABLE},
  {"DEFINER", DEFINER_CHAR_LENGTH, MYSQL_TYPE_STRING, 0, 0, "Definer", SKIP_OPEN_TABLE},
  {"TIME_ZONE", 64, MYSQL_TYPE_STRING, 0, 0, "Time zone", SKIP_OPEN_TABLE},
  {"EVENT_BODY", 8, MYSQL_TYPE_STRING, 0, 0, 0, SKIP_OPEN_TABLE},
  {"EVENT_DEFINITION", 65535, MYSQL_TYPE_STRING, 0, 0, 0, SKIP_OPEN_TABLE},
  {"EVENT_TYPE", 9, MYSQL_TYPE_STRING, 0, 0, "Type", SKIP_OPEN_TABLE},
  {"EXECUTE_AT", 0, MYSQL_TYPE_DATETIME, 0, 1, "Execute at", SKIP_OPEN_TABLE},
  {"INTERVAL_VALUE", 256, MYSQL_TYPE_STRING, 0, 1, "Interval value",
   SKIP_OPEN_TABLE},
  {"INTERVAL_FIELD", 18, MYSQL_TYPE_STRING, 0, 1, "Interval field",
   SKIP_OPEN_TABLE},
  {"SQL_MODE", 32*256, MYSQL_TYPE_STRING, 0, 0, 0, SKIP_OPEN_TABLE},
  {"STARTS", 0, MYSQL_TYPE_DATETIME, 0, 1, "Starts", SKIP_OPEN_TABLE},
  {"ENDS", 0, MYSQL_TYPE_DATETIME, 0, 1, "Ends", SKIP_OPEN_TABLE},
  {"STATUS", 18, MYSQL_TYPE_STRING, 0, 0, "Status", SKIP_OPEN_TABLE},
  {"ON_COMPLETION", 12, MYSQL_TYPE_STRING, 0, 0, 0, SKIP_OPEN_TABLE},
  {"CREATED", 0, MYSQL_TYPE_DATETIME, 0, 0, 0, SKIP_OPEN_TABLE},
  {"LAST_ALTERED", 0, MYSQL_TYPE_DATETIME, 0, 0, 0, SKIP_OPEN_TABLE},
  {"LAST_EXECUTED", 0, MYSQL_TYPE_DATETIME, 0, 1, 0, SKIP_OPEN_TABLE},
  {"EVENT_COMMENT", NAME_CHAR_LEN, MYSQL_TYPE_STRING, 0, 0, 0, SKIP_OPEN_TABLE},
  {"ORIGINATOR", 10, MYSQL_TYPE_LONGLONG, 0, 0, "Originator", SKIP_OPEN_TABLE},
  {"CHARACTER_SET_CLIENT", MY_CS_NAME_SIZE, MYSQL_TYPE_STRING, 0, 0,
   "character_set_client", SKIP_OPEN_TABLE},
  {"COLLATION_CONNECTION", MY_CS_NAME_SIZE, MYSQL_TYPE_STRING, 0, 0,
   "collation_connection", SKIP_OPEN_TABLE},
  {"DATABASE_COLLATION", MY_CS_NAME_SIZE, MYSQL_TYPE_STRING, 0, 0,
   "Database Collation", SKIP_OPEN_TABLE},
  {0, 0, MYSQL_TYPE_STRING, 0, 0, 0, SKIP_OPEN_TABLE}
};



ST_FIELD_INFO coll_charset_app_fields_info[]=
{
  {"COLLATION_NAME", MY_CS_NAME_SIZE, MYSQL_TYPE_STRING, 0, 0, 0,
   SKIP_OPEN_TABLE},
  {"CHARACTER_SET_NAME", MY_CS_NAME_SIZE, MYSQL_TYPE_STRING, 0, 0, 0,
   SKIP_OPEN_TABLE},
  {0, 0, MYSQL_TYPE_STRING, 0, 0, 0, SKIP_OPEN_TABLE}
};


ST_FIELD_INFO proc_fields_info[]=
{
  {"SPECIFIC_NAME", NAME_CHAR_LEN, MYSQL_TYPE_STRING, 0, 0, 0, SKIP_OPEN_TABLE},
  {"ROUTINE_CATALOG", FN_REFLEN, MYSQL_TYPE_STRING, 0, 0, 0, SKIP_OPEN_TABLE},
  {"ROUTINE_SCHEMA", NAME_CHAR_LEN, MYSQL_TYPE_STRING, 0, 0, "Db",
   SKIP_OPEN_TABLE},
  {"ROUTINE_NAME", NAME_CHAR_LEN, MYSQL_TYPE_STRING, 0, 0, "Name",
   SKIP_OPEN_TABLE},
  {"ROUTINE_TYPE", 9, MYSQL_TYPE_STRING, 0, 0, "Type", SKIP_OPEN_TABLE},
  {"DATA_TYPE", NAME_CHAR_LEN, MYSQL_TYPE_STRING, 0, 0, 0, SKIP_OPEN_TABLE},
  {"CHARACTER_MAXIMUM_LENGTH", 21 , MYSQL_TYPE_LONG, 0, 1, 0, SKIP_OPEN_TABLE},
  {"CHARACTER_OCTET_LENGTH", 21 , MYSQL_TYPE_LONG, 0, 1, 0, SKIP_OPEN_TABLE},
  {"NUMERIC_PRECISION", 21 , MYSQL_TYPE_LONG, 0, 1, 0, SKIP_OPEN_TABLE},
  {"NUMERIC_SCALE", 21 , MYSQL_TYPE_LONG, 0, 1, 0, SKIP_OPEN_TABLE},
  {"DATETIME_PRECISION", MY_INT64_NUM_DECIMAL_DIGITS, MYSQL_TYPE_LONGLONG,
   0, (MY_I_S_MAYBE_NULL | MY_I_S_UNSIGNED), 0, OPEN_FRM_ONLY},
  {"CHARACTER_SET_NAME", 64, MYSQL_TYPE_STRING, 0, 1, 0, SKIP_OPEN_TABLE},
  {"COLLATION_NAME", 64, MYSQL_TYPE_STRING, 0, 1, 0, SKIP_OPEN_TABLE},
  {"DTD_IDENTIFIER", 65535, MYSQL_TYPE_STRING, 0, 1, 0, SKIP_OPEN_TABLE},
  {"ROUTINE_BODY", 8, MYSQL_TYPE_STRING, 0, 0, 0, SKIP_OPEN_TABLE},
  {"ROUTINE_DEFINITION", 65535, MYSQL_TYPE_STRING, 0, 1, 0, SKIP_OPEN_TABLE},
  {"EXTERNAL_NAME", NAME_CHAR_LEN, MYSQL_TYPE_STRING, 0, 1, 0, SKIP_OPEN_TABLE},
  {"EXTERNAL_LANGUAGE", NAME_CHAR_LEN, MYSQL_TYPE_STRING, 0, 1, 0,
   SKIP_OPEN_TABLE},
  {"PARAMETER_STYLE", 8, MYSQL_TYPE_STRING, 0, 0, 0, SKIP_OPEN_TABLE},
  {"IS_DETERMINISTIC", 3, MYSQL_TYPE_STRING, 0, 0, 0, SKIP_OPEN_TABLE},
  {"SQL_DATA_ACCESS", NAME_CHAR_LEN, MYSQL_TYPE_STRING, 0, 0, 0,
   SKIP_OPEN_TABLE},
  {"SQL_PATH", NAME_CHAR_LEN, MYSQL_TYPE_STRING, 0, 1, 0, SKIP_OPEN_TABLE},
  {"SECURITY_TYPE", 7, MYSQL_TYPE_STRING, 0, 0, "Security_type",
   SKIP_OPEN_TABLE},
  {"CREATED", 0, MYSQL_TYPE_DATETIME, 0, 0, "Created", SKIP_OPEN_TABLE},
  {"LAST_ALTERED", 0, MYSQL_TYPE_DATETIME, 0, 0, "Modified", SKIP_OPEN_TABLE},
  {"SQL_MODE", 32*256, MYSQL_TYPE_STRING, 0, 0, 0, SKIP_OPEN_TABLE},
  {"ROUTINE_COMMENT", 65535, MYSQL_TYPE_STRING, 0, 0, "Comment",
   SKIP_OPEN_TABLE},
  {"DEFINER", DEFINER_CHAR_LENGTH, MYSQL_TYPE_STRING, 0, 0, "Definer", SKIP_OPEN_TABLE},
  {"CHARACTER_SET_CLIENT", MY_CS_NAME_SIZE, MYSQL_TYPE_STRING, 0, 0,
   "character_set_client", SKIP_OPEN_TABLE},
  {"COLLATION_CONNECTION", MY_CS_NAME_SIZE, MYSQL_TYPE_STRING, 0, 0,
   "collation_connection", SKIP_OPEN_TABLE},
  {"DATABASE_COLLATION", MY_CS_NAME_SIZE, MYSQL_TYPE_STRING, 0, 0,
   "Database Collation", SKIP_OPEN_TABLE},
  {0, 0, MYSQL_TYPE_STRING, 0, 0, 0, SKIP_OPEN_TABLE}
};


ST_FIELD_INFO stat_fields_info[]=
{
  {"TABLE_CATALOG", FN_REFLEN, MYSQL_TYPE_STRING, 0, 0, 0, OPEN_FRM_ONLY},
  {"TABLE_SCHEMA", NAME_CHAR_LEN, MYSQL_TYPE_STRING, 0, 0, 0, OPEN_FRM_ONLY},
  {"TABLE_NAME", NAME_CHAR_LEN, MYSQL_TYPE_STRING, 0, 0, "Table", OPEN_FRM_ONLY},
  {"NON_UNIQUE", 1, MYSQL_TYPE_LONGLONG, 0, 0, "Non_unique", OPEN_FRM_ONLY},
  {"INDEX_SCHEMA", NAME_CHAR_LEN, MYSQL_TYPE_STRING, 0, 0, 0, OPEN_FRM_ONLY},
  {"INDEX_NAME", NAME_CHAR_LEN, MYSQL_TYPE_STRING, 0, 0, "Key_name",
   OPEN_FRM_ONLY},
  {"SEQ_IN_INDEX", 2, MYSQL_TYPE_LONGLONG, 0, 0, "Seq_in_index", OPEN_FRM_ONLY},
  {"COLUMN_NAME", NAME_CHAR_LEN, MYSQL_TYPE_STRING, 0, 0, "Column_name",
   OPEN_FRM_ONLY},
  {"COLLATION", 1, MYSQL_TYPE_STRING, 0, 1, "Collation", OPEN_FRM_ONLY},
  {"CARDINALITY", MY_INT64_NUM_DECIMAL_DIGITS, MYSQL_TYPE_LONGLONG, 0, 1,
   "Cardinality", OPEN_FULL_TABLE},
  {"SUB_PART", 3, MYSQL_TYPE_LONGLONG, 0, 1, "Sub_part", OPEN_FRM_ONLY},
  {"PACKED", 10, MYSQL_TYPE_STRING, 0, 1, "Packed", OPEN_FRM_ONLY},
  {"NULLABLE", 3, MYSQL_TYPE_STRING, 0, 0, "Null", OPEN_FRM_ONLY},
  {"INDEX_TYPE", 16, MYSQL_TYPE_STRING, 0, 0, "Index_type", OPEN_FULL_TABLE},
  {"COMMENT", 16, MYSQL_TYPE_STRING, 0, 1, "Comment", OPEN_FRM_ONLY},
  {"INDEX_COMMENT", INDEX_COMMENT_MAXLEN, MYSQL_TYPE_STRING, 0, 0, 
   "Index_comment", OPEN_FRM_ONLY},
  {0, 0, MYSQL_TYPE_STRING, 0, 0, 0, SKIP_OPEN_TABLE}
};


ST_FIELD_INFO view_fields_info[]=
{
  {"TABLE_CATALOG", FN_REFLEN, MYSQL_TYPE_STRING, 0, 0, 0, OPEN_FRM_ONLY},
  {"TABLE_SCHEMA", NAME_CHAR_LEN, MYSQL_TYPE_STRING, 0, 0, 0, OPEN_FRM_ONLY},
  {"TABLE_NAME", NAME_CHAR_LEN, MYSQL_TYPE_STRING, 0, 0, 0, OPEN_FRM_ONLY},
  {"VIEW_DEFINITION", 65535, MYSQL_TYPE_STRING, 0, 0, 0, OPEN_FRM_ONLY},
  {"CHECK_OPTION", 8, MYSQL_TYPE_STRING, 0, 0, 0, OPEN_FRM_ONLY},
  {"IS_UPDATABLE", 3, MYSQL_TYPE_STRING, 0, 0, 0, OPEN_FULL_TABLE},
  {"DEFINER", DEFINER_CHAR_LENGTH, MYSQL_TYPE_STRING, 0, 0, 0, OPEN_FRM_ONLY},
  {"SECURITY_TYPE", 7, MYSQL_TYPE_STRING, 0, 0, 0, OPEN_FRM_ONLY},
  {"CHARACTER_SET_CLIENT", MY_CS_NAME_SIZE, MYSQL_TYPE_STRING, 0, 0, 0,
   OPEN_FRM_ONLY},
  {"COLLATION_CONNECTION", MY_CS_NAME_SIZE, MYSQL_TYPE_STRING, 0, 0, 0,
   OPEN_FRM_ONLY},
  {"ALGORITHM", 10, MYSQL_TYPE_STRING, 0, 0, 0, OPEN_FRM_ONLY},
  {0, 0, MYSQL_TYPE_STRING, 0, 0, 0, SKIP_OPEN_TABLE}
};


ST_FIELD_INFO user_privileges_fields_info[]=
{
  {"GRANTEE", USERNAME_WITH_HOST_CHAR_LENGTH, MYSQL_TYPE_STRING, 0, 0, 0, SKIP_OPEN_TABLE},
  {"TABLE_CATALOG", FN_REFLEN, MYSQL_TYPE_STRING, 0, 0, 0, SKIP_OPEN_TABLE},
  {"PRIVILEGE_TYPE", NAME_CHAR_LEN, MYSQL_TYPE_STRING, 0, 0, 0, SKIP_OPEN_TABLE},
  {"IS_GRANTABLE", 3, MYSQL_TYPE_STRING, 0, 0, 0, SKIP_OPEN_TABLE},
  {0, 0, MYSQL_TYPE_STRING, 0, 0, 0, SKIP_OPEN_TABLE}
};


ST_FIELD_INFO schema_privileges_fields_info[]=
{
  {"GRANTEE", USERNAME_WITH_HOST_CHAR_LENGTH, MYSQL_TYPE_STRING, 0, 0, 0, SKIP_OPEN_TABLE},
  {"TABLE_CATALOG", FN_REFLEN, MYSQL_TYPE_STRING, 0, 0, 0, SKIP_OPEN_TABLE},
  {"TABLE_SCHEMA", NAME_CHAR_LEN, MYSQL_TYPE_STRING, 0, 0, 0, SKIP_OPEN_TABLE},
  {"PRIVILEGE_TYPE", NAME_CHAR_LEN, MYSQL_TYPE_STRING, 0, 0, 0, SKIP_OPEN_TABLE},
  {"IS_GRANTABLE", 3, MYSQL_TYPE_STRING, 0, 0, 0, SKIP_OPEN_TABLE},
  {0, 0, MYSQL_TYPE_STRING, 0, 0, 0, SKIP_OPEN_TABLE}
};


ST_FIELD_INFO table_privileges_fields_info[]=
{
  {"GRANTEE", USERNAME_WITH_HOST_CHAR_LENGTH, MYSQL_TYPE_STRING, 0, 0, 0, SKIP_OPEN_TABLE},
  {"TABLE_CATALOG", FN_REFLEN, MYSQL_TYPE_STRING, 0, 0, 0, SKIP_OPEN_TABLE},
  {"TABLE_SCHEMA", NAME_CHAR_LEN, MYSQL_TYPE_STRING, 0, 0, 0, SKIP_OPEN_TABLE},
  {"TABLE_NAME", NAME_CHAR_LEN, MYSQL_TYPE_STRING, 0, 0, 0, SKIP_OPEN_TABLE},
  {"PRIVILEGE_TYPE", NAME_CHAR_LEN, MYSQL_TYPE_STRING, 0, 0, 0, SKIP_OPEN_TABLE},
  {"IS_GRANTABLE", 3, MYSQL_TYPE_STRING, 0, 0, 0, SKIP_OPEN_TABLE},
  {0, 0, MYSQL_TYPE_STRING, 0, 0, 0, SKIP_OPEN_TABLE}
};


ST_FIELD_INFO column_privileges_fields_info[]=
{
  {"GRANTEE", USERNAME_WITH_HOST_CHAR_LENGTH, MYSQL_TYPE_STRING, 0, 0, 0, SKIP_OPEN_TABLE},
  {"TABLE_CATALOG", FN_REFLEN, MYSQL_TYPE_STRING, 0, 0, 0, SKIP_OPEN_TABLE},
  {"TABLE_SCHEMA", NAME_CHAR_LEN, MYSQL_TYPE_STRING, 0, 0, 0, SKIP_OPEN_TABLE},
  {"TABLE_NAME", NAME_CHAR_LEN, MYSQL_TYPE_STRING, 0, 0, 0, SKIP_OPEN_TABLE},
  {"COLUMN_NAME", NAME_CHAR_LEN, MYSQL_TYPE_STRING, 0, 0, 0, SKIP_OPEN_TABLE},
  {"PRIVILEGE_TYPE", NAME_CHAR_LEN, MYSQL_TYPE_STRING, 0, 0, 0, SKIP_OPEN_TABLE},
  {"IS_GRANTABLE", 3, MYSQL_TYPE_STRING, 0, 0, 0, SKIP_OPEN_TABLE},
  {0, 0, MYSQL_TYPE_STRING, 0, 0, 0, SKIP_OPEN_TABLE}
};


ST_FIELD_INFO table_constraints_fields_info[]=
{
  {"CONSTRAINT_CATALOG", FN_REFLEN, MYSQL_TYPE_STRING, 0, 0, 0, OPEN_FULL_TABLE},
  {"CONSTRAINT_SCHEMA", NAME_CHAR_LEN, MYSQL_TYPE_STRING, 0, 0, 0,
   OPEN_FULL_TABLE},
  {"CONSTRAINT_NAME", NAME_CHAR_LEN, MYSQL_TYPE_STRING, 0, 0, 0,
   OPEN_FULL_TABLE},
  {"TABLE_SCHEMA", NAME_CHAR_LEN, MYSQL_TYPE_STRING, 0, 0, 0, OPEN_FULL_TABLE},
  {"TABLE_NAME", NAME_CHAR_LEN, MYSQL_TYPE_STRING, 0, 0, 0, OPEN_FULL_TABLE},
  {"CONSTRAINT_TYPE", NAME_CHAR_LEN, MYSQL_TYPE_STRING, 0, 0, 0,
   OPEN_FULL_TABLE},
  {0, 0, MYSQL_TYPE_STRING, 0, 0, 0, SKIP_OPEN_TABLE}
};


ST_FIELD_INFO key_column_usage_fields_info[]=
{
  {"CONSTRAINT_CATALOG", FN_REFLEN, MYSQL_TYPE_STRING, 0, 0, 0, OPEN_FULL_TABLE},
  {"CONSTRAINT_SCHEMA", NAME_CHAR_LEN, MYSQL_TYPE_STRING, 0, 0, 0,
   OPEN_FULL_TABLE},
  {"CONSTRAINT_NAME", NAME_CHAR_LEN, MYSQL_TYPE_STRING, 0, 0, 0,
   OPEN_FULL_TABLE},
  {"TABLE_CATALOG", FN_REFLEN, MYSQL_TYPE_STRING, 0, 0, 0, OPEN_FULL_TABLE},
  {"TABLE_SCHEMA", NAME_CHAR_LEN, MYSQL_TYPE_STRING, 0, 0, 0, OPEN_FULL_TABLE},
  {"TABLE_NAME", NAME_CHAR_LEN, MYSQL_TYPE_STRING, 0, 0, 0, OPEN_FULL_TABLE},
  {"COLUMN_NAME", NAME_CHAR_LEN, MYSQL_TYPE_STRING, 0, 0, 0, OPEN_FULL_TABLE},
  {"ORDINAL_POSITION", 10 ,MYSQL_TYPE_LONGLONG, 0, 0, 0, OPEN_FULL_TABLE},
  {"POSITION_IN_UNIQUE_CONSTRAINT", 10 ,MYSQL_TYPE_LONGLONG, 0, 1, 0,
   OPEN_FULL_TABLE},
  {"REFERENCED_TABLE_SCHEMA", NAME_CHAR_LEN, MYSQL_TYPE_STRING, 0, 1, 0,
   OPEN_FULL_TABLE},
  {"REFERENCED_TABLE_NAME", NAME_CHAR_LEN, MYSQL_TYPE_STRING, 0, 1, 0,
   OPEN_FULL_TABLE},
  {"REFERENCED_COLUMN_NAME", NAME_CHAR_LEN, MYSQL_TYPE_STRING, 0, 1, 0,
   OPEN_FULL_TABLE},
  {0, 0, MYSQL_TYPE_STRING, 0, 0, 0, SKIP_OPEN_TABLE}
};


ST_FIELD_INFO table_names_fields_info[]=
{
  {"TABLE_CATALOG", FN_REFLEN, MYSQL_TYPE_STRING, 0, 0, 0, SKIP_OPEN_TABLE},
  {"TABLE_SCHEMA",NAME_CHAR_LEN, MYSQL_TYPE_STRING, 0, 0, 0, SKIP_OPEN_TABLE},
  {"TABLE_NAME", NAME_CHAR_LEN + MYSQL50_TABLE_NAME_PREFIX_LENGTH,
   MYSQL_TYPE_STRING, 0, 0, "Tables_in_", SKIP_OPEN_TABLE},
  {"TABLE_TYPE", NAME_CHAR_LEN, MYSQL_TYPE_STRING, 0, 0, "Table_type",
   OPEN_FRM_ONLY},
  {0, 0, MYSQL_TYPE_STRING, 0, 0, 0, SKIP_OPEN_TABLE}
};


ST_FIELD_INFO open_tables_fields_info[]=
{
  {"Database", NAME_CHAR_LEN, MYSQL_TYPE_STRING, 0, 0, "Database",
   SKIP_OPEN_TABLE},
  {"Table",NAME_CHAR_LEN, MYSQL_TYPE_STRING, 0, 0, "Table", SKIP_OPEN_TABLE},
  {"In_use", 1, MYSQL_TYPE_LONGLONG, 0, 0, "In_use", SKIP_OPEN_TABLE},
  {"Name_locked", 4, MYSQL_TYPE_LONGLONG, 0, 0, "Name_locked", SKIP_OPEN_TABLE},
  {0, 0, MYSQL_TYPE_STRING, 0, 0, 0, SKIP_OPEN_TABLE}
};


ST_FIELD_INFO triggers_fields_info[]=
{
  {"TRIGGER_CATALOG", FN_REFLEN, MYSQL_TYPE_STRING, 0, 0, 0, OPEN_FRM_ONLY},
  {"TRIGGER_SCHEMA",NAME_CHAR_LEN, MYSQL_TYPE_STRING, 0, 0, 0, OPEN_FRM_ONLY},
  {"TRIGGER_NAME", NAME_CHAR_LEN, MYSQL_TYPE_STRING, 0, 0, "Trigger",
   OPEN_FRM_ONLY},
  {"EVENT_MANIPULATION", 6, MYSQL_TYPE_STRING, 0, 0, "Event", OPEN_FRM_ONLY},
  {"EVENT_OBJECT_CATALOG", FN_REFLEN, MYSQL_TYPE_STRING, 0, 0, 0,
   OPEN_FRM_ONLY},
  {"EVENT_OBJECT_SCHEMA",NAME_CHAR_LEN, MYSQL_TYPE_STRING, 0, 0, 0,
   OPEN_FRM_ONLY},
  {"EVENT_OBJECT_TABLE", NAME_CHAR_LEN, MYSQL_TYPE_STRING, 0, 0, "Table",
   OPEN_FRM_ONLY},
  {"ACTION_ORDER", 4, MYSQL_TYPE_LONGLONG, 0, 0, 0, OPEN_FRM_ONLY},
  {"ACTION_CONDITION", 65535, MYSQL_TYPE_STRING, 0, 1, 0, OPEN_FRM_ONLY},
  {"ACTION_STATEMENT", 65535, MYSQL_TYPE_STRING, 0, 0, "Statement",
   OPEN_FRM_ONLY},
  {"ACTION_ORIENTATION", 9, MYSQL_TYPE_STRING, 0, 0, 0, OPEN_FRM_ONLY},
  {"ACTION_TIMING", 6, MYSQL_TYPE_STRING, 0, 0, "Timing", OPEN_FRM_ONLY},
  {"ACTION_REFERENCE_OLD_TABLE", NAME_CHAR_LEN, MYSQL_TYPE_STRING, 0, 1, 0,
   OPEN_FRM_ONLY},
  {"ACTION_REFERENCE_NEW_TABLE", NAME_CHAR_LEN, MYSQL_TYPE_STRING, 0, 1, 0,
   OPEN_FRM_ONLY},
  {"ACTION_REFERENCE_OLD_ROW", 3, MYSQL_TYPE_STRING, 0, 0, 0, OPEN_FRM_ONLY},
  {"ACTION_REFERENCE_NEW_ROW", 3, MYSQL_TYPE_STRING, 0, 0, 0, OPEN_FRM_ONLY},
  /* 2 here indicates 2 decimals */
  {"CREATED", 2, MYSQL_TYPE_DATETIME, 0, 1, "Created", OPEN_FRM_ONLY},
  {"SQL_MODE", 32*256, MYSQL_TYPE_STRING, 0, 0, "sql_mode", OPEN_FRM_ONLY},
  {"DEFINER", DEFINER_CHAR_LENGTH, MYSQL_TYPE_STRING, 0, 0, "Definer", OPEN_FRM_ONLY},
  {"CHARACTER_SET_CLIENT", MY_CS_NAME_SIZE, MYSQL_TYPE_STRING, 0, 0,
   "character_set_client", OPEN_FRM_ONLY},
  {"COLLATION_CONNECTION", MY_CS_NAME_SIZE, MYSQL_TYPE_STRING, 0, 0,
   "collation_connection", OPEN_FRM_ONLY},
  {"DATABASE_COLLATION", MY_CS_NAME_SIZE, MYSQL_TYPE_STRING, 0, 0,
   "Database Collation", OPEN_FRM_ONLY},
  {0, 0, MYSQL_TYPE_STRING, 0, 0, 0, SKIP_OPEN_TABLE}
};


ST_FIELD_INFO partitions_fields_info[]=
{
  {"TABLE_CATALOG", FN_REFLEN, MYSQL_TYPE_STRING, 0, 0, 0, OPEN_FULL_TABLE},
  {"TABLE_SCHEMA",NAME_CHAR_LEN, MYSQL_TYPE_STRING, 0, 0, 0, OPEN_FULL_TABLE},
  {"TABLE_NAME", NAME_CHAR_LEN, MYSQL_TYPE_STRING, 0, 0, 0, OPEN_FULL_TABLE},
  {"PARTITION_NAME", NAME_CHAR_LEN, MYSQL_TYPE_STRING, 0, 1, 0, OPEN_FULL_TABLE},
  {"SUBPARTITION_NAME", NAME_CHAR_LEN, MYSQL_TYPE_STRING, 0, 1, 0,
   OPEN_FULL_TABLE},
  {"PARTITION_ORDINAL_POSITION", 21 , MYSQL_TYPE_LONGLONG, 0,
   (MY_I_S_MAYBE_NULL | MY_I_S_UNSIGNED), 0, OPEN_FULL_TABLE},
  {"SUBPARTITION_ORDINAL_POSITION", 21 , MYSQL_TYPE_LONGLONG, 0,
   (MY_I_S_MAYBE_NULL | MY_I_S_UNSIGNED), 0, OPEN_FULL_TABLE},
  {"PARTITION_METHOD", 18, MYSQL_TYPE_STRING, 0, 1, 0, OPEN_FULL_TABLE},
  {"SUBPARTITION_METHOD", 12, MYSQL_TYPE_STRING, 0, 1, 0, OPEN_FULL_TABLE},
  {"PARTITION_EXPRESSION", 65535, MYSQL_TYPE_STRING, 0, 1, 0, OPEN_FULL_TABLE},
  {"SUBPARTITION_EXPRESSION", 65535, MYSQL_TYPE_STRING, 0, 1, 0,
   OPEN_FULL_TABLE},
  {"PARTITION_DESCRIPTION", 65535, MYSQL_TYPE_STRING, 0, 1, 0, OPEN_FULL_TABLE},
  {"TABLE_ROWS", 21 , MYSQL_TYPE_LONGLONG, 0, MY_I_S_UNSIGNED, 0,
   OPEN_FULL_TABLE},
  {"AVG_ROW_LENGTH", 21 , MYSQL_TYPE_LONGLONG, 0, MY_I_S_UNSIGNED, 0,
   OPEN_FULL_TABLE},
  {"DATA_LENGTH", 21 , MYSQL_TYPE_LONGLONG, 0, MY_I_S_UNSIGNED, 0,
   OPEN_FULL_TABLE},
  {"MAX_DATA_LENGTH", 21 , MYSQL_TYPE_LONGLONG, 0,
   (MY_I_S_MAYBE_NULL | MY_I_S_UNSIGNED), 0, OPEN_FULL_TABLE},
  {"INDEX_LENGTH", 21 , MYSQL_TYPE_LONGLONG, 0, MY_I_S_UNSIGNED, 0,
   OPEN_FULL_TABLE},
  {"DATA_FREE", 21 , MYSQL_TYPE_LONGLONG, 0, MY_I_S_UNSIGNED, 0,
   OPEN_FULL_TABLE},
  {"CREATE_TIME", 0, MYSQL_TYPE_DATETIME, 0, 1, 0, OPEN_FULL_TABLE},
  {"UPDATE_TIME", 0, MYSQL_TYPE_DATETIME, 0, 1, 0, OPEN_FULL_TABLE},
  {"CHECK_TIME", 0, MYSQL_TYPE_DATETIME, 0, 1, 0, OPEN_FULL_TABLE},
  {"CHECKSUM", 21 , MYSQL_TYPE_LONGLONG, 0,
   (MY_I_S_MAYBE_NULL | MY_I_S_UNSIGNED), 0, OPEN_FULL_TABLE},
  {"PARTITION_COMMENT", 80, MYSQL_TYPE_STRING, 0, 0, 0, OPEN_FULL_TABLE},
  {"NODEGROUP", 12 , MYSQL_TYPE_STRING, 0, 0, 0, OPEN_FULL_TABLE},
  {"TABLESPACE_NAME", NAME_CHAR_LEN, MYSQL_TYPE_STRING, 0, 1, 0,
   OPEN_FULL_TABLE},
  {0, 0, MYSQL_TYPE_STRING, 0, 0, 0, SKIP_OPEN_TABLE}
};


ST_FIELD_INFO variables_fields_info[]=
{
  {"VARIABLE_NAME", 64, MYSQL_TYPE_STRING, 0, 0, "Variable_name",
   SKIP_OPEN_TABLE},
  {"VARIABLE_VALUE", 2048, MYSQL_TYPE_STRING, 0, 0, "Value", SKIP_OPEN_TABLE},
  {0, 0, MYSQL_TYPE_STRING, 0, 0, 0, SKIP_OPEN_TABLE}
};


ST_FIELD_INFO sysvars_fields_info[]=
{
  {"VARIABLE_NAME", NAME_CHAR_LEN, MYSQL_TYPE_STRING, 0, 0, 0, 0},
  {"SESSION_VALUE", 2048, MYSQL_TYPE_STRING, 0, MY_I_S_MAYBE_NULL, 0, 0},
  {"GLOBAL_VALUE", 2048, MYSQL_TYPE_STRING, 0, MY_I_S_MAYBE_NULL, 0, 0},
  {"GLOBAL_VALUE_ORIGIN", NAME_CHAR_LEN, MYSQL_TYPE_STRING, 0, 0, 0, 0},
  {"DEFAULT_VALUE", 2048, MYSQL_TYPE_STRING, 0, MY_I_S_MAYBE_NULL, 0, 0},
  {"VARIABLE_SCOPE", NAME_CHAR_LEN, MYSQL_TYPE_STRING, 0, 0, 0, 0},
  {"VARIABLE_TYPE", NAME_CHAR_LEN, MYSQL_TYPE_STRING, 0, 0, 0, 0},
  {"VARIABLE_COMMENT", TABLE_COMMENT_MAXLEN, MYSQL_TYPE_STRING, 0, 0, 0, 0},
  {"NUMERIC_MIN_VALUE", MY_INT64_NUM_DECIMAL_DIGITS, MYSQL_TYPE_STRING, 0, MY_I_S_MAYBE_NULL, 0, 0},
  {"NUMERIC_MAX_VALUE",  MY_INT64_NUM_DECIMAL_DIGITS, MYSQL_TYPE_STRING, 0, MY_I_S_MAYBE_NULL, 0, 0},
  {"NUMERIC_BLOCK_SIZE",  MY_INT64_NUM_DECIMAL_DIGITS, MYSQL_TYPE_STRING, 0, MY_I_S_MAYBE_NULL, 0, 0},
  {"ENUM_VALUE_LIST", 65535, MYSQL_TYPE_STRING, 0, MY_I_S_MAYBE_NULL, 0, 0},
  {"READ_ONLY", 3, MYSQL_TYPE_STRING, 0, 0, 0, 0},
  {"COMMAND_LINE_ARGUMENT", NAME_CHAR_LEN, MYSQL_TYPE_STRING, 0, MY_I_S_MAYBE_NULL, 0, 0},
  {0, 0, MYSQL_TYPE_STRING, 0, 0, 0, 0}
};


ST_FIELD_INFO processlist_fields_info[]=
{
  {"ID", 4, MYSQL_TYPE_LONGLONG, 0, 0, "Id", SKIP_OPEN_TABLE},
  {"USER", USERNAME_CHAR_LENGTH, MYSQL_TYPE_STRING, 0, 0, "User",
   SKIP_OPEN_TABLE},
  {"HOST", LIST_PROCESS_HOST_LEN,  MYSQL_TYPE_STRING, 0, 0, "Host",
   SKIP_OPEN_TABLE},
  {"DB", NAME_CHAR_LEN, MYSQL_TYPE_STRING, 0, 1, "Db", SKIP_OPEN_TABLE},
  {"COMMAND", 16, MYSQL_TYPE_STRING, 0, 0, "Command", SKIP_OPEN_TABLE},
  {"TIME", 7, MYSQL_TYPE_LONG, 0, 0, "Time", SKIP_OPEN_TABLE},
  {"STATE", 64, MYSQL_TYPE_STRING, 0, 1, "State", SKIP_OPEN_TABLE},
  {"INFO", PROCESS_LIST_INFO_WIDTH, MYSQL_TYPE_STRING, 0, 1, "Info",
   SKIP_OPEN_TABLE},
  {"TIME_MS", 100 * (MY_INT64_NUM_DECIMAL_DIGITS + 1) + 3, MYSQL_TYPE_DECIMAL,
   0, 0, "Time_ms", SKIP_OPEN_TABLE},
  {"STAGE", 2, MYSQL_TYPE_TINY,  0, 0, "Stage", SKIP_OPEN_TABLE},
  {"MAX_STAGE", 2, MYSQL_TYPE_TINY,  0, 0, "Max_stage", SKIP_OPEN_TABLE},
  {"PROGRESS", 703, MYSQL_TYPE_DECIMAL,  0, 0, "Progress",
   SKIP_OPEN_TABLE},
  {"MEMORY_USED", 7, MYSQL_TYPE_LONGLONG, 0, 0, "Memory_used", SKIP_OPEN_TABLE},
  {"MAX_MEMORY_USED", 7, MYSQL_TYPE_LONGLONG, 0, 0, "Max_memory_used", SKIP_OPEN_TABLE},
  {"EXAMINED_ROWS", 7, MYSQL_TYPE_LONG, 0, 0, "Examined_rows", SKIP_OPEN_TABLE},
  {"QUERY_ID", 4, MYSQL_TYPE_LONGLONG, 0, 0, 0, SKIP_OPEN_TABLE},
  {"INFO_BINARY", PROCESS_LIST_INFO_WIDTH, MYSQL_TYPE_BLOB, 0, 1,
   "Info_binary", SKIP_OPEN_TABLE},
  {"TID", 4, MYSQL_TYPE_LONGLONG, 0, 0, "Tid", SKIP_OPEN_TABLE},
  {0, 0, MYSQL_TYPE_STRING, 0, 0, 0, SKIP_OPEN_TABLE}
};


ST_FIELD_INFO plugin_fields_info[]=
{
  {"PLUGIN_NAME", NAME_CHAR_LEN, MYSQL_TYPE_STRING, 0, 0, "Name",
   SKIP_OPEN_TABLE},
  {"PLUGIN_VERSION", 20, MYSQL_TYPE_STRING, 0, 0, 0, SKIP_OPEN_TABLE},
  {"PLUGIN_STATUS", 16, MYSQL_TYPE_STRING, 0, 0, "Status", SKIP_OPEN_TABLE},
  {"PLUGIN_TYPE", 80, MYSQL_TYPE_STRING, 0, 0, "Type", SKIP_OPEN_TABLE},
  {"PLUGIN_TYPE_VERSION", 20, MYSQL_TYPE_STRING, 0, 0, 0, SKIP_OPEN_TABLE},
  {"PLUGIN_LIBRARY", NAME_CHAR_LEN, MYSQL_TYPE_STRING, 0, 1, "Library",
   SKIP_OPEN_TABLE},
  {"PLUGIN_LIBRARY_VERSION", 20, MYSQL_TYPE_STRING, 0, 1, 0, SKIP_OPEN_TABLE},
  {"PLUGIN_AUTHOR", NAME_CHAR_LEN, MYSQL_TYPE_STRING, 0, 1, 0, SKIP_OPEN_TABLE},
  {"PLUGIN_DESCRIPTION", 65535, MYSQL_TYPE_STRING, 0, 1, 0, SKIP_OPEN_TABLE},
  {"PLUGIN_LICENSE", 80, MYSQL_TYPE_STRING, 0, 0, "License", SKIP_OPEN_TABLE},
  {"LOAD_OPTION", 64, MYSQL_TYPE_STRING, 0, 0, 0, SKIP_OPEN_TABLE},
  {"PLUGIN_MATURITY", 12, MYSQL_TYPE_STRING, 0, 0, 0, SKIP_OPEN_TABLE},
  {"PLUGIN_AUTH_VERSION", 80, MYSQL_TYPE_STRING, 0, 1, 0, SKIP_OPEN_TABLE},
  {0, 0, MYSQL_TYPE_STRING, 0, 0, 0, SKIP_OPEN_TABLE}
};

ST_FIELD_INFO files_fields_info[]=
{
  {"FILE_ID", 4, MYSQL_TYPE_LONGLONG, 0, 0, 0, SKIP_OPEN_TABLE},
  {"FILE_NAME", FN_REFLEN, MYSQL_TYPE_STRING, 0, 1, 0, SKIP_OPEN_TABLE},
  {"FILE_TYPE", 20, MYSQL_TYPE_STRING, 0, 0, 0, SKIP_OPEN_TABLE},
  {"TABLESPACE_NAME", NAME_CHAR_LEN, MYSQL_TYPE_STRING, 0, 1, 0,
   SKIP_OPEN_TABLE},
  {"TABLE_CATALOG", NAME_CHAR_LEN, MYSQL_TYPE_STRING, 0, 0, 0, SKIP_OPEN_TABLE},
  {"TABLE_SCHEMA", NAME_CHAR_LEN, MYSQL_TYPE_STRING, 0, 1, 0, SKIP_OPEN_TABLE},
  {"TABLE_NAME", NAME_CHAR_LEN, MYSQL_TYPE_STRING, 0, 1, 0, SKIP_OPEN_TABLE},
  {"LOGFILE_GROUP_NAME", NAME_CHAR_LEN, MYSQL_TYPE_STRING, 0, 1, 0,
   SKIP_OPEN_TABLE},
  {"LOGFILE_GROUP_NUMBER", 4, MYSQL_TYPE_LONGLONG, 0, 1, 0, SKIP_OPEN_TABLE},
  {"ENGINE", NAME_CHAR_LEN, MYSQL_TYPE_STRING, 0, 0, 0, SKIP_OPEN_TABLE},
  {"FULLTEXT_KEYS", NAME_CHAR_LEN, MYSQL_TYPE_STRING, 0, 1, 0, SKIP_OPEN_TABLE},
  {"DELETED_ROWS", 4, MYSQL_TYPE_LONGLONG, 0, 1, 0, SKIP_OPEN_TABLE},
  {"UPDATE_COUNT", 4, MYSQL_TYPE_LONGLONG, 0, 1, 0, SKIP_OPEN_TABLE},
  {"FREE_EXTENTS", 4, MYSQL_TYPE_LONGLONG, 0, 1, 0, SKIP_OPEN_TABLE},
  {"TOTAL_EXTENTS", 4, MYSQL_TYPE_LONGLONG, 0, 1, 0, SKIP_OPEN_TABLE},
  {"EXTENT_SIZE", 4, MYSQL_TYPE_LONGLONG, 0, 0, 0, SKIP_OPEN_TABLE},
  {"INITIAL_SIZE", 21, MYSQL_TYPE_LONGLONG, 0,
   (MY_I_S_MAYBE_NULL | MY_I_S_UNSIGNED), 0, SKIP_OPEN_TABLE},
  {"MAXIMUM_SIZE", 21, MYSQL_TYPE_LONGLONG, 0,
   (MY_I_S_MAYBE_NULL | MY_I_S_UNSIGNED), 0, SKIP_OPEN_TABLE},
  {"AUTOEXTEND_SIZE", 21, MYSQL_TYPE_LONGLONG, 0,
   (MY_I_S_MAYBE_NULL | MY_I_S_UNSIGNED), 0, SKIP_OPEN_TABLE},
  {"CREATION_TIME", 0, MYSQL_TYPE_DATETIME, 0, 1, 0, SKIP_OPEN_TABLE},
  {"LAST_UPDATE_TIME", 0, MYSQL_TYPE_DATETIME, 0, 1, 0, SKIP_OPEN_TABLE},
  {"LAST_ACCESS_TIME", 0, MYSQL_TYPE_DATETIME, 0, 1, 0, SKIP_OPEN_TABLE},
  {"RECOVER_TIME", 4, MYSQL_TYPE_LONGLONG, 0, 1, 0, SKIP_OPEN_TABLE},
  {"TRANSACTION_COUNTER", 4, MYSQL_TYPE_LONGLONG, 0, 1, 0, SKIP_OPEN_TABLE},
  {"VERSION", 21 , MYSQL_TYPE_LONGLONG, 0,
   (MY_I_S_MAYBE_NULL | MY_I_S_UNSIGNED), "Version", SKIP_OPEN_TABLE},
  {"ROW_FORMAT", 10, MYSQL_TYPE_STRING, 0, 1, "Row_format", SKIP_OPEN_TABLE},
  {"TABLE_ROWS", 21 , MYSQL_TYPE_LONGLONG, 0,
   (MY_I_S_MAYBE_NULL | MY_I_S_UNSIGNED), "Rows", SKIP_OPEN_TABLE},
  {"AVG_ROW_LENGTH", 21 , MYSQL_TYPE_LONGLONG, 0,
   (MY_I_S_MAYBE_NULL | MY_I_S_UNSIGNED), "Avg_row_length", SKIP_OPEN_TABLE},
  {"DATA_LENGTH", 21 , MYSQL_TYPE_LONGLONG, 0,
   (MY_I_S_MAYBE_NULL | MY_I_S_UNSIGNED), "Data_length", SKIP_OPEN_TABLE},
  {"MAX_DATA_LENGTH", 21 , MYSQL_TYPE_LONGLONG, 0,
   (MY_I_S_MAYBE_NULL | MY_I_S_UNSIGNED), "Max_data_length", SKIP_OPEN_TABLE},
  {"INDEX_LENGTH", 21 , MYSQL_TYPE_LONGLONG, 0,
   (MY_I_S_MAYBE_NULL | MY_I_S_UNSIGNED), "Index_length", SKIP_OPEN_TABLE},
  {"DATA_FREE", 21 , MYSQL_TYPE_LONGLONG, 0,
   (MY_I_S_MAYBE_NULL | MY_I_S_UNSIGNED), "Data_free", SKIP_OPEN_TABLE},
  {"CREATE_TIME", 0, MYSQL_TYPE_DATETIME, 0, 1, "Create_time", SKIP_OPEN_TABLE},
  {"UPDATE_TIME", 0, MYSQL_TYPE_DATETIME, 0, 1, "Update_time", SKIP_OPEN_TABLE},
  {"CHECK_TIME", 0, MYSQL_TYPE_DATETIME, 0, 1, "Check_time", SKIP_OPEN_TABLE},
  {"CHECKSUM", 21 , MYSQL_TYPE_LONGLONG, 0,
   (MY_I_S_MAYBE_NULL | MY_I_S_UNSIGNED), "Checksum", SKIP_OPEN_TABLE},
  {"STATUS", 20, MYSQL_TYPE_STRING, 0, 0, 0, SKIP_OPEN_TABLE},
  {"EXTRA", 255, MYSQL_TYPE_STRING, 0, 1, 0, SKIP_OPEN_TABLE},
  {0, 0, MYSQL_TYPE_STRING, 0, 0, 0, SKIP_OPEN_TABLE}
};

void init_fill_schema_files_row(TABLE* table)
{
  int i;
  for(i=0; files_fields_info[i].field_name!=NULL; i++)
    table->field[i]->set_null();

  table->field[IS_FILES_STATUS]->set_notnull();
  table->field[IS_FILES_STATUS]->store("NORMAL", 6, system_charset_info);
}

ST_FIELD_INFO referential_constraints_fields_info[]=
{
  {"CONSTRAINT_CATALOG", FN_REFLEN, MYSQL_TYPE_STRING, 0, 0, 0, OPEN_FULL_TABLE},
  {"CONSTRAINT_SCHEMA", NAME_CHAR_LEN, MYSQL_TYPE_STRING, 0, 0, 0,
   OPEN_FULL_TABLE},
  {"CONSTRAINT_NAME", NAME_CHAR_LEN, MYSQL_TYPE_STRING, 0, 0, 0,
   OPEN_FULL_TABLE},
  {"UNIQUE_CONSTRAINT_CATALOG", FN_REFLEN, MYSQL_TYPE_STRING, 0, 0, 0,
   OPEN_FULL_TABLE},
  {"UNIQUE_CONSTRAINT_SCHEMA", NAME_CHAR_LEN, MYSQL_TYPE_STRING, 0, 0, 0,
   OPEN_FULL_TABLE},
  {"UNIQUE_CONSTRAINT_NAME", NAME_CHAR_LEN, MYSQL_TYPE_STRING, 0,
   MY_I_S_MAYBE_NULL, 0, OPEN_FULL_TABLE},
  {"MATCH_OPTION", NAME_CHAR_LEN, MYSQL_TYPE_STRING, 0, 0, 0, OPEN_FULL_TABLE},
  {"UPDATE_RULE", NAME_CHAR_LEN, MYSQL_TYPE_STRING, 0, 0, 0, OPEN_FULL_TABLE},
  {"DELETE_RULE", NAME_CHAR_LEN, MYSQL_TYPE_STRING, 0, 0, 0, OPEN_FULL_TABLE},
  {"TABLE_NAME", NAME_CHAR_LEN, MYSQL_TYPE_STRING, 0, 0, 0, OPEN_FULL_TABLE},
  {"REFERENCED_TABLE_NAME", NAME_CHAR_LEN, MYSQL_TYPE_STRING, 0, 0, 0,
   OPEN_FULL_TABLE},
  {0, 0, MYSQL_TYPE_STRING, 0, 0, 0, SKIP_OPEN_TABLE}
};


ST_FIELD_INFO parameters_fields_info[]=
{
  {"SPECIFIC_CATALOG", FN_REFLEN, MYSQL_TYPE_STRING, 0, 0, 0, OPEN_FULL_TABLE},
  {"SPECIFIC_SCHEMA", NAME_CHAR_LEN, MYSQL_TYPE_STRING, 0, 0, 0,
   OPEN_FULL_TABLE},
  {"SPECIFIC_NAME", NAME_CHAR_LEN, MYSQL_TYPE_STRING, 0, 0, 0, OPEN_FULL_TABLE},
  {"ORDINAL_POSITION", 21 , MYSQL_TYPE_LONG, 0, 0, 0, OPEN_FULL_TABLE},
  {"PARAMETER_MODE", 5, MYSQL_TYPE_STRING, 0, 1, 0, OPEN_FULL_TABLE},
  {"PARAMETER_NAME", NAME_CHAR_LEN, MYSQL_TYPE_STRING, 0, 1, 0, OPEN_FULL_TABLE},
  {"DATA_TYPE", NAME_CHAR_LEN, MYSQL_TYPE_STRING, 0, 0, 0, OPEN_FULL_TABLE},
  {"CHARACTER_MAXIMUM_LENGTH", 21 , MYSQL_TYPE_LONG, 0, 1, 0, OPEN_FULL_TABLE},
  {"CHARACTER_OCTET_LENGTH", 21 , MYSQL_TYPE_LONG, 0, 1, 0, OPEN_FULL_TABLE},
  {"NUMERIC_PRECISION", 21 , MYSQL_TYPE_LONG, 0, 1, 0, OPEN_FULL_TABLE},
  {"NUMERIC_SCALE", 21 , MYSQL_TYPE_LONG, 0, 1, 0, OPEN_FULL_TABLE},
  {"DATETIME_PRECISION", MY_INT64_NUM_DECIMAL_DIGITS, MYSQL_TYPE_LONGLONG,
   0, (MY_I_S_MAYBE_NULL | MY_I_S_UNSIGNED), 0, OPEN_FRM_ONLY},
  {"CHARACTER_SET_NAME", 64, MYSQL_TYPE_STRING, 0, 1, 0, OPEN_FULL_TABLE},
  {"COLLATION_NAME", 64, MYSQL_TYPE_STRING, 0, 1, 0, OPEN_FULL_TABLE},
  {"DTD_IDENTIFIER", 65535, MYSQL_TYPE_STRING, 0, 0, 0, OPEN_FULL_TABLE},
  {"ROUTINE_TYPE", 9, MYSQL_TYPE_STRING, 0, 0, 0, OPEN_FULL_TABLE},
  {0, 0, MYSQL_TYPE_STRING, 0, 0, 0, OPEN_FULL_TABLE}
};


ST_FIELD_INFO tablespaces_fields_info[]=
{
  {"TABLESPACE_NAME", NAME_CHAR_LEN, MYSQL_TYPE_STRING, 0, 0, 0,
   SKIP_OPEN_TABLE},
  {"ENGINE", NAME_CHAR_LEN, MYSQL_TYPE_STRING, 0, 0, 0, SKIP_OPEN_TABLE},
  {"TABLESPACE_TYPE", NAME_CHAR_LEN, MYSQL_TYPE_STRING, 0, MY_I_S_MAYBE_NULL,
   0, SKIP_OPEN_TABLE},
  {"LOGFILE_GROUP_NAME", NAME_CHAR_LEN, MYSQL_TYPE_STRING, 0, MY_I_S_MAYBE_NULL,
   0, SKIP_OPEN_TABLE},
  {"EXTENT_SIZE", 21, MYSQL_TYPE_LONGLONG, 0,
   MY_I_S_MAYBE_NULL | MY_I_S_UNSIGNED, 0, SKIP_OPEN_TABLE},
  {"AUTOEXTEND_SIZE", 21, MYSQL_TYPE_LONGLONG, 0,
   MY_I_S_MAYBE_NULL | MY_I_S_UNSIGNED, 0, SKIP_OPEN_TABLE},
  {"MAXIMUM_SIZE", 21, MYSQL_TYPE_LONGLONG, 0,
   MY_I_S_MAYBE_NULL | MY_I_S_UNSIGNED, 0, SKIP_OPEN_TABLE},
  {"NODEGROUP_ID", 21, MYSQL_TYPE_LONGLONG, 0,
   MY_I_S_MAYBE_NULL | MY_I_S_UNSIGNED, 0, SKIP_OPEN_TABLE},
  {"TABLESPACE_COMMENT", 2048, MYSQL_TYPE_STRING, 0, MY_I_S_MAYBE_NULL, 0,
   SKIP_OPEN_TABLE},
  {0, 0, MYSQL_TYPE_STRING, 0, 0, 0, SKIP_OPEN_TABLE}
};


ST_FIELD_INFO keycache_fields_info[]=
{
  {"KEY_CACHE_NAME", NAME_LEN, MYSQL_TYPE_STRING, 0, 0, 0, SKIP_OPEN_TABLE},
  {"SEGMENTS", 3, MYSQL_TYPE_LONG, 0, 
   (MY_I_S_MAYBE_NULL | MY_I_S_UNSIGNED) , 0, SKIP_OPEN_TABLE},
  {"SEGMENT_NUMBER", 3, MYSQL_TYPE_LONG, 0,
   (MY_I_S_MAYBE_NULL | MY_I_S_UNSIGNED), 0, SKIP_OPEN_TABLE},
  {"FULL_SIZE", MY_INT64_NUM_DECIMAL_DIGITS, MYSQL_TYPE_LONGLONG, 0,
   (MY_I_S_UNSIGNED), 0, SKIP_OPEN_TABLE},
  {"BLOCK_SIZE", MY_INT64_NUM_DECIMAL_DIGITS, MYSQL_TYPE_LONGLONG, 0,
   (MY_I_S_UNSIGNED), 0, SKIP_OPEN_TABLE },
  {"USED_BLOCKS", MY_INT64_NUM_DECIMAL_DIGITS, MYSQL_TYPE_LONGLONG, 0,
    (MY_I_S_UNSIGNED), "Key_blocks_used", SKIP_OPEN_TABLE},
  {"UNUSED_BLOCKS", MY_INT64_NUM_DECIMAL_DIGITS, MYSQL_TYPE_LONGLONG, 0,
   (MY_I_S_UNSIGNED), "Key_blocks_unused", SKIP_OPEN_TABLE},
  {"DIRTY_BLOCKS", MY_INT64_NUM_DECIMAL_DIGITS, MYSQL_TYPE_LONGLONG, 0,
   (MY_I_S_UNSIGNED), "Key_blocks_not_flushed", SKIP_OPEN_TABLE},
  {"READ_REQUESTS", MY_INT64_NUM_DECIMAL_DIGITS, MYSQL_TYPE_LONGLONG, 0,
   (MY_I_S_UNSIGNED), "Key_read_requests", SKIP_OPEN_TABLE},
  {"READS", MY_INT64_NUM_DECIMAL_DIGITS, MYSQL_TYPE_LONGLONG, 0,
   (MY_I_S_UNSIGNED), "Key_reads", SKIP_OPEN_TABLE},
  {"WRITE_REQUESTS", MY_INT64_NUM_DECIMAL_DIGITS, MYSQL_TYPE_LONGLONG, 0,
   (MY_I_S_UNSIGNED), "Key_write_requests", SKIP_OPEN_TABLE},
  {"WRITES", MY_INT64_NUM_DECIMAL_DIGITS, MYSQL_TYPE_LONGLONG, 0,
   (MY_I_S_UNSIGNED), "Key_writes", SKIP_OPEN_TABLE},
  {0, 0, MYSQL_TYPE_STRING, 0, 0, 0, SKIP_OPEN_TABLE}
};


ST_FIELD_INFO show_explain_fields_info[]=
{
  /* field_name, length, type, value, field_flags, old_name*/
  {"id", 3, MYSQL_TYPE_LONGLONG, 0 /*value*/, MY_I_S_MAYBE_NULL, "id", 
    SKIP_OPEN_TABLE},
  {"select_type", 19, MYSQL_TYPE_STRING, 0 /*value*/, 0, "select_type", 
    SKIP_OPEN_TABLE},
  {"table", NAME_CHAR_LEN, MYSQL_TYPE_STRING, 0 /*value*/, MY_I_S_MAYBE_NULL,
   "table", SKIP_OPEN_TABLE},
  {"type", 15, MYSQL_TYPE_STRING, 0, MY_I_S_MAYBE_NULL, "type", SKIP_OPEN_TABLE},
  {"possible_keys", NAME_CHAR_LEN*MAX_KEY, MYSQL_TYPE_STRING, 0/*value*/,
    MY_I_S_MAYBE_NULL, "possible_keys", SKIP_OPEN_TABLE},
  {"key", NAME_CHAR_LEN*MAX_KEY, MYSQL_TYPE_STRING, 0/*value*/, 
    MY_I_S_MAYBE_NULL, "key", SKIP_OPEN_TABLE},
  {"key_len", NAME_CHAR_LEN*MAX_KEY, MYSQL_TYPE_STRING, 0/*value*/, 
    MY_I_S_MAYBE_NULL, "key_len", SKIP_OPEN_TABLE},
  {"ref", NAME_CHAR_LEN*MAX_REF_PARTS, MYSQL_TYPE_STRING, 0/*value*/,
    MY_I_S_MAYBE_NULL, "ref", SKIP_OPEN_TABLE},
  {"rows", 10, MYSQL_TYPE_LONGLONG, 0/*value*/, MY_I_S_MAYBE_NULL, "rows", 
    SKIP_OPEN_TABLE},
  {"Extra", 255, MYSQL_TYPE_STRING, 0/*value*/, 0 /*flags*/, "Extra", 
    SKIP_OPEN_TABLE},
  {0, 0, MYSQL_TYPE_STRING, 0, 0, 0, SKIP_OPEN_TABLE}
};


#ifdef HAVE_SPATIAL
ST_FIELD_INFO geometry_columns_fields_info[]=
{
  {"F_TABLE_CATALOG", FN_REFLEN, MYSQL_TYPE_STRING, 0, 0, 0, OPEN_FRM_ONLY},
  {"F_TABLE_SCHEMA", NAME_CHAR_LEN, MYSQL_TYPE_STRING, 0, 0, 0, OPEN_FRM_ONLY},
  {"F_TABLE_NAME", NAME_CHAR_LEN, MYSQL_TYPE_STRING, 0, 0, 0, OPEN_FRM_ONLY},
  {"F_GEOMETRY_COLUMN", NAME_CHAR_LEN, MYSQL_TYPE_STRING, 0, 0, "Field",
   OPEN_FRM_ONLY},
  {"G_TABLE_CATALOG", FN_REFLEN, MYSQL_TYPE_STRING, 0, 0, 0, OPEN_FRM_ONLY},
  {"G_TABLE_SCHEMA", NAME_CHAR_LEN, MYSQL_TYPE_STRING, 0, 0, 0, OPEN_FRM_ONLY},
  {"G_TABLE_NAME", NAME_CHAR_LEN, MYSQL_TYPE_STRING, 0, 0, 0, OPEN_FRM_ONLY},
  {"G_GEOMETRY_COLUMN", NAME_CHAR_LEN, MYSQL_TYPE_STRING, 0, 0, "Field",
   OPEN_FRM_ONLY},
  {"STORAGE_TYPE", 2, MYSQL_TYPE_TINY, 0, 0, 0, OPEN_FRM_ONLY},
  {"GEOMETRY_TYPE", 7, MYSQL_TYPE_LONG, 0, 0, 0, OPEN_FRM_ONLY},
  {"COORD_DIMENSION", 2, MYSQL_TYPE_TINY, 0, 0, 0, OPEN_FRM_ONLY},
  {"MAX_PPR", 2, MYSQL_TYPE_TINY, 0, 0, 0, OPEN_FRM_ONLY},
  {"SRID", 5, MYSQL_TYPE_SHORT, 0, 0, 0, OPEN_FRM_ONLY},
  {0, 0, MYSQL_TYPE_STRING, 0, 0, 0, 0}
};


ST_FIELD_INFO spatial_ref_sys_fields_info[]=
{
  {"SRID", 5, MYSQL_TYPE_SHORT, 0, 0, 0, SKIP_OPEN_TABLE},
  {"AUTH_NAME", FN_REFLEN, MYSQL_TYPE_STRING, 0, 0, 0, SKIP_OPEN_TABLE},
  {"AUTH_SRID", 5, MYSQL_TYPE_LONG, 0, 0, 0, SKIP_OPEN_TABLE},
  {"SRTEXT", 2048, MYSQL_TYPE_STRING, 0, 0, 0, SKIP_OPEN_TABLE},
  {0, 0, MYSQL_TYPE_STRING, 0, 0, 0, 0}
};
#endif /*HAVE_SPATIAL*/


/*
  Description of ST_FIELD_INFO in table.h

  Make sure that the order of schema_tables and enum_schema_tables are the same.

*/

ST_SCHEMA_TABLE schema_tables[]=
{
  {"ALL_PLUGINS", plugin_fields_info, 0,
   fill_all_plugins, make_old_format, 0, 5, -1, 0, 0},
  {"APPLICABLE_ROLES", applicable_roles_fields_info, 0,
   fill_schema_applicable_roles, 0, 0, -1, -1, 0, 0},
  {"CHARACTER_SETS", charsets_fields_info, 0,
   fill_schema_charsets, make_character_sets_old_format, 0, -1, -1, 0, 0},
  {"COLLATIONS", collation_fields_info, 0,
   fill_schema_collation, make_old_format, 0, -1, -1, 0, 0},
  {"COLLATION_CHARACTER_SET_APPLICABILITY", coll_charset_app_fields_info,
   0, fill_schema_coll_charset_app, 0, 0, -1, -1, 0, 0},
  {"COLUMNS", columns_fields_info, 0,
   get_all_tables, make_columns_old_format, get_schema_column_record, 1, 2, 0,
   OPTIMIZE_I_S_TABLE|OPEN_VIEW_FULL},
  {"COLUMN_PRIVILEGES", column_privileges_fields_info, 0,
   fill_schema_column_privileges, 0, 0, -1, -1, 0, 0},
  {"ENABLED_ROLES", enabled_roles_fields_info, 0,
   fill_schema_enabled_roles, 0, 0, -1, -1, 0, 0},
  {"ENGINES", engines_fields_info, 0,
   fill_schema_engines, make_old_format, 0, -1, -1, 0, 0},
#ifdef HAVE_EVENT_SCHEDULER
  {"EVENTS", events_fields_info, 0,
   Events::fill_schema_events, make_old_format, 0, -1, -1, 0, 0},
#else
  {"EVENTS", events_fields_info, 0,
   0, make_old_format, 0, -1, -1, 0, 0},
#endif
  {"EXPLAIN", show_explain_fields_info, 0, fill_show_explain,
  make_old_format, 0, -1, -1, TRUE /*hidden*/ , 0},
  {"FILES", files_fields_info, 0,
   hton_fill_schema_table, 0, 0, -1, -1, 0, 0},
  {"GLOBAL_STATUS", variables_fields_info, 0,
   fill_status, make_old_format, 0, 0, -1, 0, 0},
  {"GLOBAL_VARIABLES", variables_fields_info, 0,
   fill_variables, make_old_format, 0, 0, -1, 0, 0},
  {"KEY_CACHES", keycache_fields_info, 0,
   fill_key_cache_tables, 0, 0, -1,-1, 0, 0},
  {"KEY_COLUMN_USAGE", key_column_usage_fields_info, 0,
   get_all_tables, 0, get_schema_key_column_usage_record, 4, 5, 0,
   OPTIMIZE_I_S_TABLE|OPEN_TABLE_ONLY},
  {"OPEN_TABLES", open_tables_fields_info, 0,
   fill_open_tables, make_old_format, 0, -1, -1, 1, 0},
  {"PARAMETERS", parameters_fields_info, 0,
   fill_schema_proc, 0, 0, -1, -1, 0, 0},
  {"PARTITIONS", partitions_fields_info, 0,
   get_all_tables, 0, get_schema_partitions_record, 1, 2, 0,
   OPTIMIZE_I_S_TABLE|OPEN_TABLE_ONLY},
  {"PLUGINS", plugin_fields_info, 0,
   fill_plugins, make_old_format, 0, -1, -1, 0, 0},
  {"PROCESSLIST", processlist_fields_info, 0,
   fill_schema_processlist, make_old_format, 0, -1, -1, 0, 0},
  {"PROFILING", query_profile_statistics_info, 0,
    fill_query_profile_statistics_info, make_profile_table_for_show,
    NULL, -1, -1, false, 0},
  {"REFERENTIAL_CONSTRAINTS", referential_constraints_fields_info,
   0, get_all_tables, 0, get_referential_constraints_record,
   1, 9, 0, OPTIMIZE_I_S_TABLE|OPEN_TABLE_ONLY},
  {"ROUTINES", proc_fields_info, 0,
   fill_schema_proc, make_proc_old_format, 0, -1, -1, 0, 0},
  {"SCHEMATA", schema_fields_info, 0,
   fill_schema_schemata, make_schemata_old_format, 0, 1, -1, 0, 0},
  {"SCHEMA_PRIVILEGES", schema_privileges_fields_info, 0,
   fill_schema_schema_privileges, 0, 0, -1, -1, 0, 0},
  {"SESSION_STATUS", variables_fields_info, 0,
   fill_status, make_old_format, 0, 0, -1, 0, 0},
  {"SESSION_VARIABLES", variables_fields_info, 0,
   fill_variables, make_old_format, 0, 0, -1, 0, 0},
  {"STATISTICS", stat_fields_info, 0,
   get_all_tables, make_old_format, get_schema_stat_record, 1, 2, 0,
   OPEN_TABLE_ONLY|OPTIMIZE_I_S_TABLE},
  {"SYSTEM_VARIABLES", sysvars_fields_info, 0,
   fill_sysvars, make_old_format, 0, 0, -1, 0, 0},
  {"TABLES", tables_fields_info, 0,
   get_all_tables, make_old_format, get_schema_tables_record, 1, 2, 0,
   OPTIMIZE_I_S_TABLE},
  {"TABLESPACES", tablespaces_fields_info, 0,
   hton_fill_schema_table, 0, 0, -1, -1, 0, 0},
  {"TABLE_CONSTRAINTS", table_constraints_fields_info, 0,
   get_all_tables, 0, get_schema_constraints_record, 3, 4, 0,
   OPTIMIZE_I_S_TABLE|OPEN_TABLE_ONLY},
  {"TABLE_NAMES", table_names_fields_info, 0,
   get_all_tables, make_table_names_old_format, 0, 1, 2, 1, OPTIMIZE_I_S_TABLE},
  {"TABLE_PRIVILEGES", table_privileges_fields_info, 0,
   fill_schema_table_privileges, 0, 0, -1, -1, 0, 0},
  {"TRIGGERS", triggers_fields_info, 0,
   get_all_tables, make_old_format, get_schema_triggers_record, 5, 6, 0,
   OPEN_TRIGGER_ONLY|OPTIMIZE_I_S_TABLE},
  {"USER_PRIVILEGES", user_privileges_fields_info, 0,
   fill_schema_user_privileges, 0, 0, -1, -1, 0, 0},
  {"VIEWS", view_fields_info, 0,
   get_all_tables, 0, get_schema_views_record, 1, 2, 0,
   OPEN_VIEW_ONLY|OPTIMIZE_I_S_TABLE},
#ifdef HAVE_SPATIAL
  {"GEOMETRY_COLUMNS", geometry_columns_fields_info, 0,
   get_all_tables, make_columns_old_format, get_geometry_column_record,
   1, 2, 0, OPTIMIZE_I_S_TABLE|OPEN_VIEW_FULL},
  {"SPATIAL_REF_SYS", spatial_ref_sys_fields_info, 0,
   fill_spatial_ref_sys, make_old_format, 0, -1, -1, 0, 0},
#endif /*HAVE_SPATIAL*/
  {0, 0, 0, 0, 0, 0, 0, 0, 0, 0}
};


int initialize_schema_table(st_plugin_int *plugin)
{
  ST_SCHEMA_TABLE *schema_table;
  DBUG_ENTER("initialize_schema_table");

  if (!(schema_table= (ST_SCHEMA_TABLE *)my_malloc(sizeof(ST_SCHEMA_TABLE),
                                                   MYF(MY_WME | MY_ZEROFILL))))
      DBUG_RETURN(1);
  /* Historical Requirement */
  plugin->data= schema_table; // shortcut for the future
  if (plugin->plugin->init)
  {
    schema_table->idx_field1= -1,
    schema_table->idx_field2= -1;

    /* Make the name available to the init() function. */
    schema_table->table_name= plugin->name.str;

    if (plugin->plugin->init(schema_table))
    {
      sql_print_error("Plugin '%s' init function returned error.",
                      plugin->name.str);
      plugin->data= NULL;
      my_free(schema_table);
      DBUG_RETURN(1);
    }

    if (!schema_table->old_format)
      for (ST_FIELD_INFO *f= schema_table->fields_info; f->field_name; f++)
        if (f->old_name && f->old_name[0])
        {
          schema_table->old_format= make_old_format;
          break;
        }

    /* Make sure the plugin name is not set inside the init() function. */
    schema_table->table_name= plugin->name.str;
  }
  DBUG_RETURN(0);
}

int finalize_schema_table(st_plugin_int *plugin)
{
  ST_SCHEMA_TABLE *schema_table= (ST_SCHEMA_TABLE *)plugin->data;
  DBUG_ENTER("finalize_schema_table");

  if (schema_table)
  {
    if (plugin->plugin->deinit)
    {
      DBUG_PRINT("info", ("Deinitializing plugin: '%s'", plugin->name.str));
      if (plugin->plugin->deinit(NULL))
      {
        DBUG_PRINT("warning", ("Plugin '%s' deinit function returned error.",
                               plugin->name.str));
      }
    }
    my_free(schema_table);
  }
  DBUG_RETURN(0);
}

/*
  This is used to create a timestamp field
*/

MYSQL_TIME zero_time={ 0,0,0,0,0,0,0,0, MYSQL_TIMESTAMP_TIME };

/**
  Output trigger information (SHOW CREATE TRIGGER) to the client.

  @param thd          Thread context.
  @param trigger      Trigger to dump

  @return Operation status
    @retval TRUE Error.
    @retval FALSE Success.
*/

static bool show_create_trigger_impl(THD *thd, Trigger *trigger)
{
  int ret_code;
  Protocol *p= thd->protocol;
  List<Item> fields;
  LEX_CSTRING trg_sql_mode_str, trg_body;
  LEX_CSTRING trg_sql_original_stmt;
  LEX_STRING trg_definer;
  CHARSET_INFO *trg_client_cs;
  MEM_ROOT *mem_root= thd->mem_root;
  char definer_holder[USER_HOST_BUFF_SIZE];
  trg_definer.str= definer_holder;

  /*
    TODO: Check privileges here. This functionality will be added by
    implementation of the following WL items:
      - WL#2227: New privileges for new objects
      - WL#3482: Protect SHOW CREATE PROCEDURE | FUNCTION | VIEW | TRIGGER
        properly

    SHOW TRIGGERS and I_S.TRIGGERS will be affected too.
  */

  /* Prepare trigger "object". */

  trigger->get_trigger_info(&trg_sql_original_stmt, &trg_body, &trg_definer);
  sql_mode_string_representation(thd, trigger->sql_mode, &trg_sql_mode_str);

  /* Resolve trigger client character set. */

  if (resolve_charset(trigger->client_cs_name.str, NULL, &trg_client_cs))
    return TRUE;

  /* Send header. */

  fields.push_back(new (mem_root) Item_empty_string(thd, "Trigger", NAME_LEN),
                   mem_root);
  fields.push_back(new (mem_root)
                   Item_empty_string(thd, "sql_mode", (uint)trg_sql_mode_str.length),
                   mem_root);

  {
    /*
      NOTE: SQL statement field must be not less than 1024 in order not to
      confuse old clients.
    */

    Item_empty_string *stmt_fld=
      new (mem_root) Item_empty_string(thd, "SQL Original Statement",
                                       (uint)MY_MAX(trg_sql_original_stmt.length,
                                              1024));

    stmt_fld->maybe_null= TRUE;

    fields.push_back(stmt_fld, mem_root);
  }

  fields.push_back(new (mem_root)
                   Item_empty_string(thd, "character_set_client",
                                     MY_CS_NAME_SIZE),
                   mem_root);

  fields.push_back(new (mem_root)
                   Item_empty_string(thd, "collation_connection",
                                     MY_CS_NAME_SIZE),
                   mem_root);

  fields.push_back(new (mem_root)
                   Item_empty_string(thd, "Database Collation",
                                     MY_CS_NAME_SIZE),
                   mem_root);

  Item_datetime_literal *tmp= (new (mem_root) 
                               Item_datetime_literal(thd, &zero_time, 2));
  tmp->set_name(thd, STRING_WITH_LEN("Created"), system_charset_info);
  fields.push_back(tmp, mem_root);

  if (p->send_result_set_metadata(&fields,
                                  Protocol::SEND_NUM_ROWS |
                                  Protocol::SEND_EOF))
    return TRUE;

  /* Send data. */

  p->prepare_for_resend();

  p->store(trigger->name.str,
           trigger->name.length,
           system_charset_info);

  p->store(trg_sql_mode_str.str,
           trg_sql_mode_str.length,
           system_charset_info);

  p->store(trg_sql_original_stmt.str,
           trg_sql_original_stmt.length,
           trg_client_cs);

  p->store(trigger->client_cs_name.str,
           trigger->client_cs_name.length,
           system_charset_info);

  p->store(trigger->connection_cl_name.str,
           trigger->connection_cl_name.length,
           system_charset_info);

  p->store(trigger->db_cl_name.str,
           trigger->db_cl_name.length,
           system_charset_info);

  if (trigger->create_time)
  {
    MYSQL_TIME timestamp;
    thd->variables.time_zone->gmt_sec_to_TIME(&timestamp,
                                              (my_time_t)(trigger->create_time/100));
    timestamp.second_part= (trigger->create_time % 100) * 10000;
    p->store(&timestamp, 2);
  }
  else
    p->store_null();


  ret_code= p->write();

  if (!ret_code)
    my_eof(thd);

  return ret_code != 0;
}


/**
  Read TRN and TRG files to obtain base table name for the specified
  trigger name and construct TABE_LIST object for the base table.

  @param thd      Thread context.
  @param trg_name Trigger name.

  @return TABLE_LIST object corresponding to the base table.

  TODO: This function is a copy&paste from add_table_to_list() and
  sp_add_to_query_tables(). The problem is that in order to be compatible
  with Stored Programs (Prepared Statements), we should not touch thd->lex.
  The "source" functions also add created TABLE_LIST object to the
  thd->lex->query_tables.

  The plan to eliminate this copy&paste is to:

    - get rid of sp_add_to_query_tables() and use Lex::add_table_to_list().
      Only add_table_to_list() must be used to add tables from the parser
      into Lex::query_tables list.

    - do not update Lex::query_tables in add_table_to_list().
*/

static
TABLE_LIST *get_trigger_table(THD *thd, const sp_name *trg_name)
{
  char trn_path_buff[FN_REFLEN];
  LEX_CSTRING trn_path= { trn_path_buff, 0 };
  LEX_CSTRING db;
  LEX_CSTRING tbl_name;
  TABLE_LIST *table;

  build_trn_path(thd, trg_name, (LEX_STRING*) &trn_path);

  if (check_trn_exists(&trn_path))
  {
    my_error(ER_TRG_DOES_NOT_EXIST, MYF(0));
    return NULL;
  }

  if (load_table_name_for_trigger(thd, trg_name, &trn_path, &tbl_name))
    return NULL;

  /* We need to reset statement table list to be PS/SP friendly. */
  if (!(table= (TABLE_LIST*) thd->alloc(sizeof(TABLE_LIST))))
    return NULL;

  db= trg_name->m_db;

  db.str= thd->strmake(db.str, db.length);
  if (lower_case_table_names)
    db.length= my_casedn_str(files_charset_info, (char*) db.str);

  tbl_name.str= thd->strmake(tbl_name.str, tbl_name.length);

  if (db.str == NULL || tbl_name.str == NULL)
    return NULL;

  table->init_one_table(&db, &tbl_name, 0, TL_IGNORE);

  return table;
}


/**
  SHOW CREATE TRIGGER high-level implementation.

  @param thd      Thread context.
  @param trg_name Trigger name.

  @return Operation status
    @retval TRUE Error.
    @retval FALSE Success.
*/

bool show_create_trigger(THD *thd, const sp_name *trg_name)
{
  TABLE_LIST *lst= get_trigger_table(thd, trg_name);
  uint num_tables; /* NOTE: unused, only to pass to open_tables(). */
  Table_triggers_list *triggers;
  Trigger *trigger;
  bool error= TRUE;

  if (!lst)
    return TRUE;

  if (check_table_access(thd, TRIGGER_ACL, lst, FALSE, 1, TRUE))
  {
    my_error(ER_SPECIFIC_ACCESS_DENIED_ERROR, MYF(0), "TRIGGER");
    return TRUE;
  }

  /*
    Metadata locks taken during SHOW CREATE TRIGGER should be released when
    the statement completes as it is an information statement.
  */
  MDL_savepoint mdl_savepoint= thd->mdl_context.mdl_savepoint();

  /*
    Open the table by name in order to load Table_triggers_list object.
  */
  if (open_tables(thd, &lst, &num_tables,
                  MYSQL_OPEN_FORCE_SHARED_HIGH_PRIO_MDL))
  {
    my_error(ER_TRG_CANT_OPEN_TABLE, MYF(0),
             (const char *) trg_name->m_db.str,
             (const char *) lst->table_name.str);

    goto exit;

    /* Perform closing actions and return error status. */
  }

  triggers= lst->table->triggers;

  if (!triggers)
  {
    my_error(ER_TRG_DOES_NOT_EXIST, MYF(0));
    goto exit;
  }

  trigger= triggers->find_trigger(&trg_name->m_name, 0);

  if (!trigger)
  {
    my_error(ER_TRG_CORRUPTED_FILE, MYF(0),
             (const char *) trg_name->m_db.str,
             (const char *) lst->table_name.str);
    goto exit;
  }

  error= show_create_trigger_impl(thd, trigger);

  /*
    NOTE: if show_create_trigger_impl() failed, that means we could not
    send data to the client. In this case we simply raise the error
    status and client connection will be closed.
  */

exit:
  close_thread_tables(thd);
  /* Release any metadata locks taken during SHOW CREATE TRIGGER. */
  thd->mdl_context.rollback_to_savepoint(mdl_savepoint);
  return error;
}

class IS_internal_schema_access : public ACL_internal_schema_access
{
public:
  IS_internal_schema_access()
  {}

  ~IS_internal_schema_access()
  {}

  ACL_internal_access_result check(ulong want_access,
                                   ulong *save_priv) const;

  const ACL_internal_table_access *lookup(const char *name) const;
};

ACL_internal_access_result
IS_internal_schema_access::check(ulong want_access,
                                 ulong *save_priv) const
{
  want_access &= ~SELECT_ACL;

  /*
    We don't allow any simple privileges but SELECT_ACL on
    the information_schema database.
  */
  if (unlikely(want_access & DB_ACLS))
    return ACL_INTERNAL_ACCESS_DENIED;

  /* Always grant SELECT for the information schema. */
  *save_priv|= SELECT_ACL;

  return want_access ? ACL_INTERNAL_ACCESS_CHECK_GRANT :
                       ACL_INTERNAL_ACCESS_GRANTED;
}

const ACL_internal_table_access *
IS_internal_schema_access::lookup(const char *name) const
{
  /* There are no per table rules for the information schema. */
  return NULL;
}

static IS_internal_schema_access is_internal_schema_access;

void initialize_information_schema_acl()
{
  ACL_internal_schema_registry::register_schema(&INFORMATION_SCHEMA_NAME,
                                                &is_internal_schema_access);
}

#ifdef WITH_PARTITION_STORAGE_ENGINE
/*
  Convert a string in character set in column character set format
  to utf8 character set if possible, the utf8 character set string
  will later possibly be converted to character set used by client.
  Thus we attempt conversion from column character set to both
  utf8 and to character set client.

  Examples of strings that should fail conversion to utf8 are unassigned
  characters as e.g. 0x81 in cp1250 (Windows character set for for countries
  like Czech and Poland). Example of string that should fail conversion to
  character set on client (e.g. if this is latin1) is 0x2020 (daggger) in
  ucs2.

  If the conversion fails we will as a fall back convert the string to
  hex encoded format. The caller of the function can also ask for hex
  encoded format of output string unconditionally.

  SYNOPSIS
    get_cs_converted_string_value()
    thd                             Thread object
    input_str                       Input string in cs character set
    output_str                      Output string to be produced in utf8
    cs                              Character set of input string
    use_hex                         Use hex string unconditionally
 

  RETURN VALUES
    No return value
*/

static void get_cs_converted_string_value(THD *thd,
                                          String *input_str,
                                          String *output_str,
                                          CHARSET_INFO *cs,
                                          bool use_hex)
{

  output_str->length(0);
  if (input_str->length() == 0)
  {
    output_str->append("''");
    return;
  }
  if (!use_hex)
  {
    String try_val;
    uint try_conv_error= 0;

    try_val.copy(input_str->ptr(), input_str->length(), cs,
                 thd->variables.character_set_client, &try_conv_error);
    if (!try_conv_error)
    {
      String val;
      uint conv_error= 0;

      val.copy(input_str->ptr(), input_str->length(), cs,
               system_charset_info, &conv_error);
      if (!conv_error)
      {
        append_unescaped(output_str, val.ptr(), val.length());
        return;
      }
    }
    /* We had a conversion error, use hex encoded string for safety */
  }
  {
    const uchar *ptr;
    uint i, len;
    char buf[3];

    output_str->append("_");
    output_str->append(cs->csname);
    output_str->append(" ");
    output_str->append("0x");
    len= input_str->length();
    ptr= (uchar*)input_str->ptr();
    for (i= 0; i < len; i++)
    {
      uint high, low;

      high= (*ptr) >> 4;
      low= (*ptr) & 0x0F;
      buf[0]= _dig_vec_upper[high];
      buf[1]= _dig_vec_upper[low];
      buf[2]= 0;
      output_str->append((const char*)buf);
      ptr++;
    }
  }
  return;
}
#endif<|MERGE_RESOLUTION|>--- conflicted
+++ resolved
@@ -2698,12 +2698,8 @@
   { return alloc_root(mem_root, size); }
   static void operator delete(void *ptr __attribute__((unused)),
                               size_t size __attribute__((unused)))
-<<<<<<< HEAD
-  { TRASH(ptr, size); }
+  { TRASH_FREE(ptr, size); }
   static void operator delete(void *, MEM_ROOT *){}
-=======
-  { TRASH_FREE(ptr, size); }
->>>>>>> 5559905d
 
   my_thread_id thread_id;
   uint32 os_thread_id;

/* Copyright (c) 2000, 2015, Oracle and/or its affiliates.
   Copyright (c) 2008, 2016, MariaDB

   This program is free software; you can redistribute it and/or modify
   it under the terms of the GNU General Public License as published by
   the Free Software Foundation; version 2 of the License.

   This program is distributed in the hope that it will be useful,
   but WITHOUT ANY WARRANTY; without even the implied warranty of
   MERCHANTABILITY or FITNESS FOR A PARTICULAR PURPOSE.  See the
   GNU General Public License for more details.

   You should have received a copy of the GNU General Public License
   along with this program; if not, write to the Free Software
   Foundation, Inc., 51 Franklin Street, Fifth Floor, Boston, MA  02110-1301, USA */


/* Some general useful functions */

#include "mariadb.h"                 /* NO_EMBEDDED_ACCESS_CHECKS */
#include "sql_priv.h"
#include "table.h"
#include "key.h"                                // find_ref_key
#include "sql_table.h"                          // build_table_filename,
                                                // primary_key_name
#include "sql_parse.h"                          // free_items
#include "strfunc.h"                            // unhex_type2
#include "sql_partition.h"       // mysql_unpack_partition,
                                 // fix_partition_func, partition_info
#include "sql_acl.h"             // *_ACL, acl_getroot_no_password
#include "sql_base.h"
#include "create_options.h"
#include "sql_trigger.h"
#include <m_ctype.h>
#include "my_md5.h"
#include "my_bit.h"
#include "sql_select.h"
#include "sql_derived.h"
#include "sql_statistics.h"
#include "discover.h"
#include "mdl.h"                 // MDL_wait_for_graph_visitor
#include "sql_view.h"
#include "rpl_filter.h"
#include "sql_cte.h"
#include "ha_sequence.h"
#include "sql_show.h"

/* For MySQL 5.7 virtual fields */
#define MYSQL57_GENERATED_FIELD 128
#define MYSQL57_GCOL_HEADER_SIZE 4

static Virtual_column_info * unpack_vcol_info_from_frm(THD *, MEM_ROOT *,
              TABLE *, String *, Virtual_column_info **, bool *);
static bool check_vcol_forward_refs(Field *, Virtual_column_info *);

/* INFORMATION_SCHEMA name */
LEX_CSTRING INFORMATION_SCHEMA_NAME= {STRING_WITH_LEN("information_schema")};

/* PERFORMANCE_SCHEMA name */
LEX_CSTRING PERFORMANCE_SCHEMA_DB_NAME= {STRING_WITH_LEN("performance_schema")};

/* MYSQL_SCHEMA name */
LEX_CSTRING MYSQL_SCHEMA_NAME= {STRING_WITH_LEN("mysql")};

/* GENERAL_LOG name */
LEX_CSTRING GENERAL_LOG_NAME= {STRING_WITH_LEN("general_log")};

/* SLOW_LOG name */
LEX_CSTRING SLOW_LOG_NAME= {STRING_WITH_LEN("slow_log")};

LEX_CSTRING TRANSACTION_REG_NAME= {STRING_WITH_LEN("transaction_registry")};
LEX_CSTRING MYSQL_USER_NAME= {STRING_WITH_LEN("user")};
LEX_CSTRING MYSQL_DB_NAME= {STRING_WITH_LEN("db")};
LEX_CSTRING MYSQL_PROC_NAME= {STRING_WITH_LEN("proc")};

/* 
  Keyword added as a prefix when parsing the defining expression for a
  virtual column read from the column definition saved in the frm file
*/
static LEX_CSTRING parse_vcol_keyword= { STRING_WITH_LEN("PARSE_VCOL_EXPR ") };

static int64 last_table_id;

	/* Functions defined in this file */

static void fix_type_pointers(const char ***array, TYPELIB *point_to_type,
			      uint types, char **names);
static uint find_field(Field **fields, uchar *record, uint start, uint length);

inline bool is_system_table_name(const char *name, size_t length);

/**************************************************************************
  Object_creation_ctx implementation.
**************************************************************************/

Object_creation_ctx *Object_creation_ctx::set_n_backup(THD *thd)
{
  Object_creation_ctx *backup_ctx;
  DBUG_ENTER("Object_creation_ctx::set_n_backup");

  backup_ctx= create_backup_ctx(thd);
  change_env(thd);

  DBUG_RETURN(backup_ctx);
}

void Object_creation_ctx::restore_env(THD *thd, Object_creation_ctx *backup_ctx)
{
  if (!backup_ctx)
    return;

  backup_ctx->change_env(thd);

  delete backup_ctx;
}

/**************************************************************************
  Default_object_creation_ctx implementation.
**************************************************************************/

Default_object_creation_ctx::Default_object_creation_ctx(THD *thd)
  : m_client_cs(thd->variables.character_set_client),
    m_connection_cl(thd->variables.collation_connection)
{ }

Default_object_creation_ctx::Default_object_creation_ctx(
  CHARSET_INFO *client_cs, CHARSET_INFO *connection_cl)
  : m_client_cs(client_cs),
    m_connection_cl(connection_cl)
{ }

Object_creation_ctx *
Default_object_creation_ctx::create_backup_ctx(THD *thd) const
{
  return new Default_object_creation_ctx(thd);
}

void Default_object_creation_ctx::change_env(THD *thd) const
{
  thd->update_charset(m_client_cs, m_connection_cl);
}

/**************************************************************************
  View_creation_ctx implementation.
**************************************************************************/

View_creation_ctx *View_creation_ctx::create(THD *thd)
{
  View_creation_ctx *ctx= new (thd->mem_root) View_creation_ctx(thd);

  return ctx;
}

/*************************************************************************/

View_creation_ctx * View_creation_ctx::create(THD *thd,
                                              TABLE_LIST *view)
{
  View_creation_ctx *ctx= new (thd->mem_root) View_creation_ctx(thd);

  /* Throw a warning if there is NULL cs name. */

  if (!view->view_client_cs_name.str ||
      !view->view_connection_cl_name.str)
  {
    push_warning_printf(thd, Sql_condition::WARN_LEVEL_NOTE,
                        ER_VIEW_NO_CREATION_CTX,
                        ER_THD(thd, ER_VIEW_NO_CREATION_CTX),
                        view->db.str,
                        view->table_name.str);

    ctx->m_client_cs= system_charset_info;
    ctx->m_connection_cl= system_charset_info;

    return ctx;
  }

  /* Resolve cs names. Throw a warning if there is unknown cs name. */

  bool invalid_creation_ctx;

  invalid_creation_ctx= resolve_charset(view->view_client_cs_name.str,
                                        system_charset_info,
                                        &ctx->m_client_cs);

  invalid_creation_ctx= resolve_collation(view->view_connection_cl_name.str,
                                          system_charset_info,
                                          &ctx->m_connection_cl) ||
                        invalid_creation_ctx;

  if (invalid_creation_ctx)
  {
    sql_print_warning("View '%s'.'%s': there is unknown charset/collation "
                      "names (client: '%s'; connection: '%s').",
                      view->db.str,
                      view->table_name.str,
                      (const char *) view->view_client_cs_name.str,
                      (const char *) view->view_connection_cl_name.str);

    push_warning_printf(thd, Sql_condition::WARN_LEVEL_NOTE,
                        ER_VIEW_INVALID_CREATION_CTX,
                        ER_THD(thd, ER_VIEW_INVALID_CREATION_CTX),
                        view->db.str,
                        view->table_name.str);
  }

  return ctx;
}

/*************************************************************************/

/* Get column name from column hash */

static uchar *get_field_name(Field **buff, size_t *length,
                             my_bool not_used __attribute__((unused)))
{
  *length= (uint) (*buff)->field_name.length;
  return (uchar*) (*buff)->field_name.str;
}


/*
  Returns pointer to '.frm' extension of the file name.

  SYNOPSIS
    fn_frm_ext()
    name       file name

  DESCRIPTION
    Checks file name part starting with the rightmost '.' character,
    and returns it if it is equal to '.frm'. 

  RETURN VALUES
    Pointer to the '.frm' extension or NULL if not a .frm file
*/

const char *fn_frm_ext(const char *name)
{
  const char *res= strrchr(name, '.');
  if (res && !strcmp(res, reg_ext))
    return res;
  return 0;
}


TABLE_CATEGORY get_table_category(const LEX_CSTRING *db,
                                  const LEX_CSTRING *name)
{
  DBUG_ASSERT(db != NULL);
  DBUG_ASSERT(name != NULL);

  if (is_infoschema_db(db))
    return TABLE_CATEGORY_INFORMATION;

  if (lex_string_eq(&PERFORMANCE_SCHEMA_DB_NAME, db) == 0)
    return TABLE_CATEGORY_PERFORMANCE;

  if (lex_string_eq(&MYSQL_SCHEMA_NAME, db) == 0)
  {
    if (is_system_table_name(name->str, name->length))
      return TABLE_CATEGORY_SYSTEM;

    if (lex_string_eq(&GENERAL_LOG_NAME, name) == 0)
      return TABLE_CATEGORY_LOG;

    if (lex_string_eq(&SLOW_LOG_NAME, name) == 0)
      return TABLE_CATEGORY_LOG;

    if (lex_string_eq(&TRANSACTION_REG_NAME, name) == 0)
      return TABLE_CATEGORY_LOG;
  }

  return TABLE_CATEGORY_USER;
}


/*
  Allocate and setup a TABLE_SHARE structure

  SYNOPSIS
    alloc_table_share()
    db                  Database name
    table_name          Table name
    key			Table cache key (db \0 table_name \0...)
    key_length		Length of key

  RETURN
    0  Error (out of memory)
    #  Share
*/

TABLE_SHARE *alloc_table_share(const char *db, const char *table_name,
                               const char *key, uint key_length)
{
  MEM_ROOT mem_root;
  TABLE_SHARE *share;
  char *key_buff, *path_buff;
  char path[FN_REFLEN];
  uint path_length;
  DBUG_ENTER("alloc_table_share");
  DBUG_PRINT("enter", ("table: '%s'.'%s'", db, table_name));

  path_length= build_table_filename(path, sizeof(path) - 1,
                                    db, table_name, "", 0);
  init_sql_alloc(&mem_root, "table_share", TABLE_ALLOC_BLOCK_SIZE, 0, MYF(0));
  if (multi_alloc_root(&mem_root,
                       &share, sizeof(*share),
                       &key_buff, key_length,
                       &path_buff, path_length + 1,
                       NULL))
  {
    bzero((char*) share, sizeof(*share));

    share->set_table_cache_key(key_buff, key, key_length);

    share->path.str= path_buff;
    share->path.length= path_length;
    strmov(path_buff, path);
    share->normalized_path.str=    share->path.str;
    share->normalized_path.length= path_length;
    share->table_category= get_table_category(& share->db, & share->table_name);
    share->open_errno= ENOENT;
    /* The following will be updated in open_table_from_share */
    share->can_do_row_logging= 1;
    if (share->table_category == TABLE_CATEGORY_LOG)
      share->no_replicate= 1;
    if (my_strnncoll(table_alias_charset, (uchar*) db, 6,
                     (const uchar*) "mysql", 6) == 0)
      share->not_usable_by_query_cache= 1;

    init_sql_alloc(&share->stats_cb.mem_root, "share_stats",
                   TABLE_ALLOC_BLOCK_SIZE, 0, MYF(0));

    memcpy((char*) &share->mem_root, (char*) &mem_root, sizeof(mem_root));
    mysql_mutex_init(key_TABLE_SHARE_LOCK_share,
                     &share->LOCK_share, MY_MUTEX_INIT_SLOW);
    mysql_mutex_init(key_TABLE_SHARE_LOCK_ha_data,
                     &share->LOCK_ha_data, MY_MUTEX_INIT_FAST);

    /*
      There is one reserved number that cannot be used. Remember to
      change this when 6-byte global table id's are introduced.
    */
    do
    {
      share->table_map_id=(ulong) my_atomic_add64_explicit(&last_table_id, 1,
                                                    MY_MEMORY_ORDER_RELAXED);
    } while (unlikely(share->table_map_id == ~0UL));
  }
  DBUG_RETURN(share);
}


/*
  Initialize share for temporary tables

  SYNOPSIS
    init_tmp_table_share()
    thd         thread handle
    share	Share to fill
    key		Table_cache_key, as generated from tdc_create_key.
		must start with db name.
    key_length	Length of key
    table_name	Table name
    path	Path to file (possible in lower case) without .frm

  NOTES
    This is different from alloc_table_share() because temporary tables
    don't have to be shared between threads or put into the table def
    cache, so we can do some things notable simpler and faster

    If table is not put in thd->temporary_tables (happens only when
    one uses OPEN TEMPORARY) then one can specify 'db' as key and
    use key_length= 0 as neither table_cache_key or key_length will be used).
*/

void init_tmp_table_share(THD *thd, TABLE_SHARE *share, const char *key,
                          uint key_length, const char *table_name,
                          const char *path)
{
  DBUG_ENTER("init_tmp_table_share");
  DBUG_PRINT("enter", ("table: '%s'.'%s'", key, table_name));

  bzero((char*) share, sizeof(*share));
  /*
    This can't be MY_THREAD_SPECIFIC for slaves as they are freed
    during cleanup() from Relay_log_info::close_temporary_tables()
  */
  init_sql_alloc(&share->mem_root, "tmp_table_share", TABLE_ALLOC_BLOCK_SIZE,
                 0, MYF(thd->slave_thread ? 0 : MY_THREAD_SPECIFIC));
  share->table_category=         TABLE_CATEGORY_TEMPORARY;
  share->tmp_table=              INTERNAL_TMP_TABLE;
  share->db.str=                 (char*) key;
  share->db.length=		 strlen(key);
  share->table_cache_key.str=    (char*) key;
  share->table_cache_key.length= key_length;
  share->table_name.str=         (char*) table_name;
  share->table_name.length=      strlen(table_name);
  share->path.str=               (char*) path;
  share->normalized_path.str=    (char*) path;
  share->path.length= share->normalized_path.length= strlen(path);
  share->frm_version= 		 FRM_VER_CURRENT;
  share->not_usable_by_query_cache= 1;
  share->can_do_row_logging= 0;           // No row logging

  /*
    table_map_id is also used for MERGE tables to suppress repeated
    compatibility checks.
  */
  share->table_map_id= (ulong) thd->query_id;
  DBUG_VOID_RETURN;
}


/**
  Release resources (plugins) used by the share and free its memory.
  TABLE_SHARE is self-contained -- it's stored in its own MEM_ROOT.
  Free this MEM_ROOT.
*/

void TABLE_SHARE::destroy()
{
  uint idx;
  KEY *info_it;
  DBUG_ENTER("TABLE_SHARE::destroy");
  DBUG_PRINT("info", ("db: %s table: %s", db.str, table_name.str));

  if (versioned)
    vers_destroy();

  if (ha_share)
  {
    delete ha_share;
    ha_share= NULL;                             // Safety
  }

  delete sequence;
  free_root(&stats_cb.mem_root, MYF(0));
  stats_cb.stats_can_be_read= FALSE;
  stats_cb.stats_is_read= FALSE;
  stats_cb.histograms_can_be_read= FALSE;
  stats_cb.histograms_are_read= FALSE;

  /* The mutexes are initialized only for shares that are part of the TDC */
  if (tmp_table == NO_TMP_TABLE)
  {
    mysql_mutex_destroy(&LOCK_share);
    mysql_mutex_destroy(&LOCK_ha_data);
  }
  my_hash_free(&name_hash);

  plugin_unlock(NULL, db_plugin);
  db_plugin= NULL;

  /* Release fulltext parsers */
  info_it= key_info;
  for (idx= keys; idx; idx--, info_it++)
  {
    if (info_it->flags & HA_USES_PARSER)
    {
      plugin_unlock(NULL, info_it->parser);
      info_it->flags= 0;
    }
  }

#ifdef WITH_PARTITION_STORAGE_ENGINE
  plugin_unlock(NULL, default_part_plugin);
#endif /* WITH_PARTITION_STORAGE_ENGINE */

  PSI_CALL_release_table_share(m_psi);

  /*
    Make a copy since the share is allocated in its own root,
    and free_root() updates its argument after freeing the memory.
  */
  MEM_ROOT own_root= mem_root;
  free_root(&own_root, MYF(0));
  DBUG_VOID_RETURN;
}

/*
  Free table share and memory used by it

  SYNOPSIS
    free_table_share()
    share		Table share
*/

void free_table_share(TABLE_SHARE *share)
{
  DBUG_ENTER("free_table_share");
  DBUG_PRINT("enter", ("table: %s.%s", share->db.str, share->table_name.str));
  share->destroy();
  DBUG_VOID_RETURN;
}


/**
  Return TRUE if a table name matches one of the system table names.
  Currently these are:

  help_category, help_keyword, help_relation, help_topic,
  proc, event
  time_zone, time_zone_leap_second, time_zone_name, time_zone_transition,
  time_zone_transition_type

  This function trades accuracy for speed, so may return false
  positives. Presumably mysql.* database is for internal purposes only
  and should not contain user tables.
*/

inline bool is_system_table_name(const char *name, size_t length)
{
  CHARSET_INFO *ci= system_charset_info;

  return (
          /* mysql.proc table */
          (length == 4 &&
           my_tolower(ci, name[0]) == 'p' && 
           my_tolower(ci, name[1]) == 'r' &&
           my_tolower(ci, name[2]) == 'o' &&
           my_tolower(ci, name[3]) == 'c') ||

          (length > 4 &&
           (
            /* one of mysql.help* tables */
            (my_tolower(ci, name[0]) == 'h' &&
             my_tolower(ci, name[1]) == 'e' &&
             my_tolower(ci, name[2]) == 'l' &&
             my_tolower(ci, name[3]) == 'p') ||

            /* one of mysql.time_zone* tables */
            (my_tolower(ci, name[0]) == 't' &&
             my_tolower(ci, name[1]) == 'i' &&
             my_tolower(ci, name[2]) == 'm' &&
             my_tolower(ci, name[3]) == 'e') ||

            /* one of mysql.*_stat tables, but not mysql.innodb* tables*/
            ((my_tolower(ci, name[length-5]) == 's' &&
              my_tolower(ci, name[length-4]) == 't' &&
              my_tolower(ci, name[length-3]) == 'a' &&
              my_tolower(ci, name[length-2]) == 't' &&
              my_tolower(ci, name[length-1]) == 's') &&
             !(my_tolower(ci, name[0]) == 'i' &&
               my_tolower(ci, name[1]) == 'n' &&
               my_tolower(ci, name[2]) == 'n' &&
               my_tolower(ci, name[3]) == 'o')) ||

            /* mysql.event table */
            (my_tolower(ci, name[0]) == 'e' &&
             my_tolower(ci, name[1]) == 'v' &&
             my_tolower(ci, name[2]) == 'e' &&
             my_tolower(ci, name[3]) == 'n' &&
             my_tolower(ci, name[4]) == 't')
            )
           )
         );
}


/*
  Read table definition from a binary / text based .frm file
  
  SYNOPSIS
  open_table_def()
  thd		Thread handler
  share		Fill this with table definition
  db_flags	Bit mask of the following flags: OPEN_VIEW

  NOTES
    This function is called when the table definition is not cached in
    table definition cache
    The data is returned in 'share', which is alloced by
    alloc_table_share().. The code assumes that share is initialized.
*/

enum open_frm_error open_table_def(THD *thd, TABLE_SHARE *share, uint flags)
{
  bool error_given= false;
  File file;
  uchar *buf;
  uchar head[FRM_HEADER_SIZE];
  char	path[FN_REFLEN];
  size_t frmlen, read_length;
  uint length;
  DBUG_ENTER("open_table_def");
  DBUG_PRINT("enter", ("table: '%s'.'%s'  path: '%s'", share->db.str,
                       share->table_name.str, share->normalized_path.str));

  share->error= OPEN_FRM_OPEN_ERROR;

  length=(uint) (strxmov(path, share->normalized_path.str, reg_ext, NullS) -
                 path);
  if (flags & GTS_FORCE_DISCOVERY)
  {
    DBUG_ASSERT(flags & GTS_TABLE);
    DBUG_ASSERT(flags & GTS_USE_DISCOVERY);
    mysql_file_delete_with_symlink(key_file_frm, path, "", MYF(0));
    file= -1;
  }
  else
    file= mysql_file_open(key_file_frm, path, O_RDONLY | O_SHARE, MYF(0));

  if (file < 0)
  {
    if ((flags & GTS_TABLE) && (flags & GTS_USE_DISCOVERY))
    {
      ha_discover_table(thd, share);
      error_given= true;
    }
    goto err_not_open;
  }

  if (mysql_file_read(file, head, sizeof(head), MYF(MY_NABP)))
  {
    share->error = my_errno == HA_ERR_FILE_TOO_SHORT
                      ? OPEN_FRM_CORRUPTED : OPEN_FRM_READ_ERROR;
    goto err;
  }

  if (memcmp(head, STRING_WITH_LEN("TYPE=VIEW\n")) == 0)
  {
    share->is_view= 1;
    if (flags & GTS_VIEW)
    {
      LEX_CSTRING pathstr= { path, length };
      /*
        Create view file parser and hold it in TABLE_SHARE member
        view_def.
      */
      share->view_def= sql_parse_prepare(&pathstr, &share->mem_root, true);
      if (!share->view_def)
        share->error= OPEN_FRM_ERROR_ALREADY_ISSUED;
      else
        share->error= OPEN_FRM_OK;
    }
    else
      share->error= OPEN_FRM_NOT_A_TABLE;
    goto err;
  }
  if (!is_binary_frm_header(head))
  {
    /* No handling of text based files yet */
    share->error = OPEN_FRM_CORRUPTED;
    goto err;
  }
  if (!(flags & GTS_TABLE))
  {
    share->error = OPEN_FRM_NOT_A_VIEW;
    goto err;
  }

  frmlen= uint4korr(head+10);
  set_if_smaller(frmlen, FRM_MAX_SIZE); // safety

  if (!(buf= (uchar*)my_malloc(frmlen, MYF(MY_THREAD_SPECIFIC|MY_WME))))
    goto err;

  memcpy(buf, head, sizeof(head));

  read_length= mysql_file_read(file, buf + sizeof(head),
                               frmlen - sizeof(head), MYF(MY_WME));
  if (read_length == 0 || read_length == (size_t)-1)
  {
    share->error = OPEN_FRM_READ_ERROR;
    my_free(buf);
    goto err;
  }
  mysql_file_close(file, MYF(MY_WME));

  frmlen= read_length + sizeof(head);

  share->init_from_binary_frm_image(thd, false, buf, frmlen);
  error_given= true; // init_from_binary_frm_image has already called my_error()
  my_free(buf);

  goto err_not_open;

err:
  mysql_file_close(file, MYF(MY_WME));

err_not_open:
  if (share->error && !error_given)
  {
    share->open_errno= my_errno;
    open_table_error(share, share->error, share->open_errno);
  }

  DBUG_RETURN(share->error);
}

static bool create_key_infos(const uchar *strpos, const uchar *frm_image_end,
                             uint keys, KEY *keyinfo,
                             uint new_frm_ver, uint &ext_key_parts,
                             TABLE_SHARE *share, uint len,
                             KEY *first_keyinfo, char* &keynames)
{
  uint i, j, n_length;
  KEY_PART_INFO *key_part= NULL;
  ulong *rec_per_key= NULL;
  KEY_PART_INFO *first_key_part= NULL;
  uint first_key_parts= 0;

  if (!keys)
  {  
    if (!(keyinfo = (KEY*) alloc_root(&share->mem_root, len)))
      return 1;
    bzero((char*) keyinfo, len);
    key_part= reinterpret_cast<KEY_PART_INFO*> (keyinfo);
  }

  /*
    If share->use_ext_keys is set to TRUE we assume that any key
    can be extended by the components of the primary key whose
    definition is read first from the frm file.
    For each key only those fields of the assumed primary key are
    added that are not included in the proper key definition. 
    If after all it turns out that there is no primary key the
    added components are removed from each key.

    When in the future we support others schemes of extending of
    secondary keys with components of the primary key we'll have
    to change the type of this flag for an enumeration type.
  */

  for (i=0 ; i < keys ; i++, keyinfo++)
  {
    if (new_frm_ver >= 3)
    {
      if (strpos + 8 >= frm_image_end)
        return 1;
      keyinfo->flags=	   (uint) uint2korr(strpos) ^ HA_NOSAME;
      keyinfo->key_length= (uint) uint2korr(strpos+2);
      keyinfo->user_defined_key_parts=  (uint) strpos[4];
      keyinfo->algorithm=  (enum ha_key_alg) strpos[5];
      keyinfo->block_size= uint2korr(strpos+6);
      strpos+=8;
    }
    else
    {
      if (strpos + 4 >= frm_image_end)
        return 1;
      keyinfo->flags=	 ((uint) strpos[0]) ^ HA_NOSAME;
      keyinfo->key_length= (uint) uint2korr(strpos+1);
      keyinfo->user_defined_key_parts=  (uint) strpos[3];
      keyinfo->algorithm= HA_KEY_ALG_UNDEF;
      strpos+=4;
    }

    if (i == 0)
    {
      ext_key_parts+= (share->use_ext_keys ? first_keyinfo->user_defined_key_parts*(keys-1) : 0); 
      n_length=keys * sizeof(KEY) + ext_key_parts * sizeof(KEY_PART_INFO);
      if (!(keyinfo= (KEY*) alloc_root(&share->mem_root,
				       n_length + len)))
        return 1;
      bzero((char*) keyinfo,n_length);
      share->key_info= keyinfo;
      key_part= reinterpret_cast<KEY_PART_INFO*> (keyinfo + keys);

      if (!(rec_per_key= (ulong*) alloc_root(&share->mem_root,
                                             sizeof(ulong) * ext_key_parts)))
        return 1;
      first_key_part= key_part;
      first_key_parts= first_keyinfo->user_defined_key_parts;
      keyinfo->flags= first_keyinfo->flags;
      keyinfo->key_length= first_keyinfo->key_length;
      keyinfo->user_defined_key_parts= first_keyinfo->user_defined_key_parts;
      keyinfo->algorithm= first_keyinfo->algorithm;
      if (new_frm_ver >= 3)
        keyinfo->block_size= first_keyinfo->block_size;
    }

    keyinfo->key_part=	 key_part;
    keyinfo->rec_per_key= rec_per_key;
    for (j=keyinfo->user_defined_key_parts ; j-- ; key_part++)
    {
      if (strpos + (new_frm_ver >= 1 ? 9 : 7) >= frm_image_end)
        return 1;
      *rec_per_key++=0;
      key_part->fieldnr=	(uint16) (uint2korr(strpos) & FIELD_NR_MASK);
      key_part->offset= (uint) uint2korr(strpos+2)-1;
      key_part->key_type=	(uint) uint2korr(strpos+5);
      // key_part->field=	(Field*) 0;	// Will be fixed later
      if (new_frm_ver >= 1)
      {
	key_part->key_part_flag= *(strpos+4);
	key_part->length=	(uint) uint2korr(strpos+7);
	strpos+=9;
      }
      else
      {
	key_part->length=	*(strpos+4);
	key_part->key_part_flag=0;
	if (key_part->length > 128)
	{
	  key_part->length&=127;		/* purecov: inspected */
	  key_part->key_part_flag=HA_REVERSE_SORT; /* purecov: inspected */
	}
	strpos+=7;
      }
      key_part->store_length=key_part->length;
    }

    /*
      Add primary key to end of extended keys for non unique keys for
      storage engines that supports it.
    */
    keyinfo->ext_key_parts= keyinfo->user_defined_key_parts;
    keyinfo->ext_key_flags= keyinfo->flags;
    keyinfo->ext_key_part_map= 0;
    if (share->use_ext_keys && i && !(keyinfo->flags & HA_NOSAME))
    {
      for (j= 0; 
           j < first_key_parts && keyinfo->ext_key_parts < MAX_REF_PARTS;
           j++)
      {
        uint key_parts= keyinfo->user_defined_key_parts;
        KEY_PART_INFO* curr_key_part= keyinfo->key_part;
        KEY_PART_INFO* curr_key_part_end= curr_key_part+key_parts;
        for ( ; curr_key_part < curr_key_part_end; curr_key_part++)
        {
          if (curr_key_part->fieldnr == first_key_part[j].fieldnr)
            break;
        }
        if (curr_key_part == curr_key_part_end)
        {
          *key_part++= first_key_part[j];
          *rec_per_key++= 0;
          keyinfo->ext_key_parts++;
          keyinfo->ext_key_part_map|= 1 << j;
        }
      }
      if (j == first_key_parts)
        keyinfo->ext_key_flags= keyinfo->flags | HA_EXT_NOSAME;
    }
    share->ext_key_parts+= keyinfo->ext_key_parts;  
  }
  keynames=(char*) key_part;
  strpos+= strnmov(keynames, (char *) strpos, frm_image_end - strpos) - keynames;
  if (*strpos++) // key names are \0-terminated
    return 1;

  //reading index comments
  for (keyinfo= share->key_info, i=0; i < keys; i++, keyinfo++)
  {
    if (keyinfo->flags & HA_USES_COMMENT)
    {
      if (strpos + 2 >= frm_image_end)
        return 1;
      keyinfo->comment.length= uint2korr(strpos);
      strpos+= 2;

      if (strpos + keyinfo->comment.length >= frm_image_end)
        return 1;
      keyinfo->comment.str= strmake_root(&share->mem_root, (char*) strpos,
                                         keyinfo->comment.length);
      strpos+= keyinfo->comment.length;
    } 
    DBUG_ASSERT(MY_TEST(keyinfo->flags & HA_USES_COMMENT) ==
                (keyinfo->comment.length > 0));
  }

  share->keys= keys; // do it *after* all key_info's are initialized

  return 0;
}


/** ensures that the enum value (read from frm) is within limits

    if not - issues a warning and resets the value to 0
    (that is, 0 is assumed to be a default value)
*/

static uint enum_value_with_check(THD *thd, TABLE_SHARE *share,
                                  const char *name, uint value, uint limit)
{
  if (value < limit)
    return value;

  sql_print_warning("%s.frm: invalid value %d for the field %s",
                share->normalized_path.str, value, name);
  return 0;
}


/**
   Check if a collation has changed number

   @param mysql_version
   @param current collation number

   @retval new collation number (same as current collation number of no change)
*/

static uint upgrade_collation(ulong mysql_version, uint cs_number)
{
  if (mysql_version >= 50300 && mysql_version <= 50399)
  {
    switch (cs_number) {
    case 149: return MY_PAGE2_COLLATION_ID_UCS2;   // ucs2_crotian_ci
    case 213: return MY_PAGE2_COLLATION_ID_UTF8;   // utf8_crotian_ci
    }
  }
  if ((mysql_version >= 50500 && mysql_version <= 50599) ||
      (mysql_version >= 100000 && mysql_version <= 100005))
  {
    switch (cs_number) {
    case 149: return MY_PAGE2_COLLATION_ID_UCS2;   // ucs2_crotian_ci
    case 213: return MY_PAGE2_COLLATION_ID_UTF8;   // utf8_crotian_ci
    case 214: return MY_PAGE2_COLLATION_ID_UTF32;  // utf32_croatian_ci
    case 215: return MY_PAGE2_COLLATION_ID_UTF16;  // utf16_croatian_ci
    case 245: return MY_PAGE2_COLLATION_ID_UTF8MB4;// utf8mb4_croatian_ci
    }
  }
  return cs_number;
}


/*
  In MySQL 5.7 the null bits for not stored virtual fields are last.
  Calculate the position for these bits
*/

static void mysql57_calculate_null_position(TABLE_SHARE *share,
                                            uchar **null_pos,
                                            uint *null_bit_pos,
                                            const uchar *strpos,
                                            const uchar *vcol_screen_pos)
{
  uint field_pack_length= 17;

  for (uint i=0 ; i < share->fields; i++, strpos+= field_pack_length)
  {
    uint field_length, pack_flag;
    enum_field_types field_type;

    if ((strpos[10] & MYSQL57_GENERATED_FIELD))
    {
      /* Skip virtual (not stored) generated field */
      bool stored_in_db= vcol_screen_pos[3];
      vcol_screen_pos+= (uint2korr(vcol_screen_pos + 1) +
                         MYSQL57_GCOL_HEADER_SIZE);
      if (! stored_in_db)
        continue;
    }
    field_length= uint2korr(strpos+3);
    pack_flag=    uint2korr(strpos+8);
    field_type=   (enum_field_types) (uint) strpos[13];
    if (field_type == MYSQL_TYPE_BIT && !f_bit_as_char(pack_flag))
    {
      if (((*null_bit_pos)+= field_length & 7) > 7)
      {
        (*null_pos)++;
        (*null_bit_pos)-= 8;
      }
    }
    if (f_maybe_null(pack_flag))
    {
      if (!((*null_bit_pos)= ((*null_bit_pos) + 1) & 7))
        (*null_pos)++;
    }
  }
}


/** Parse TABLE_SHARE::vcol_defs

  unpack_vcol_info_from_frm
  5.7
    byte 1      = 1
    byte 2,3    = expr length
    byte 4      = stored_in_db
    expression
  10.1-
    byte 1     = 1 | 2
    byte 2     = sql_type       ; but  TABLE::init_from_binary_frm_image()
    byte 3     = stored_in_db   ; has put expr_length here
    [byte 4]   = optional interval_id for sql_type (if byte 1 == 2)
    expression
  10.2+
    byte 1     = type
    byte 2,3   = field_number
    byte 4,5   = length of expression
    byte 6     = length of name
    name
    expression
*/
bool parse_vcol_defs(THD *thd, MEM_ROOT *mem_root, TABLE *table,
                     bool *error_reported)
{
  CHARSET_INFO *save_character_set_client= thd->variables.character_set_client;
  CHARSET_INFO *save_collation= thd->variables.collation_connection;
  Query_arena  *backup_stmt_arena_ptr= thd->stmt_arena;
  const uchar *pos= table->s->vcol_defs.str;
  const uchar *end= pos + table->s->vcol_defs.length;
  Field **field_ptr= table->field - 1;
  Field **vfield_ptr= table->vfield;
  Field **dfield_ptr= table->default_field;
  Virtual_column_info **check_constraint_ptr= table->check_constraints;
  sql_mode_t saved_mode= thd->variables.sql_mode;
  Query_arena backup_arena;
  Virtual_column_info *vcol= 0;
  StringBuffer<MAX_FIELD_WIDTH> expr_str;
  bool res= 1;
  DBUG_ENTER("parse_vcol_defs");

  if (check_constraint_ptr)
    memcpy(table->check_constraints + table->s->field_check_constraints,
           table->s->check_constraints,
           table->s->table_check_constraints * sizeof(Virtual_column_info*));

  DBUG_ASSERT(table->expr_arena == NULL);
  /*
    We need to use CONVENTIONAL_EXECUTION here to ensure that
    any new items created by fix_fields() are not reverted.
  */
  table->expr_arena= new (alloc_root(mem_root, sizeof(Query_arena)))
                        Query_arena(mem_root, Query_arena::STMT_CONVENTIONAL_EXECUTION);
  if (!table->expr_arena)
    DBUG_RETURN(1);

  thd->set_n_backup_active_arena(table->expr_arena, &backup_arena);
  thd->stmt_arena= table->expr_arena;
  thd->update_charset(&my_charset_utf8mb4_general_ci, table->s->table_charset);
  expr_str.append(&parse_vcol_keyword);
  thd->variables.sql_mode &= ~MODE_NO_BACKSLASH_ESCAPES;

  while (pos < end)
  {
    uint type, expr_length;
    if (table->s->mysql_version >= 100202)
    {
      uint field_nr, name_length;
      /* see pack_expression() for how data is stored */
      type= pos[0];
      field_nr= uint2korr(pos+1);
      expr_length= uint2korr(pos+3);
      name_length= pos[5];
      pos+= FRM_VCOL_NEW_HEADER_SIZE + name_length;
      field_ptr= table->field + field_nr;
    }
    else
    {
      /*
        see below in ::init_from_binary_frm_image for how data is stored
        in versions below 10.2 (that includes 5.7 too)
      */
      while (*++field_ptr && !(*field_ptr)->vcol_info) /* no-op */;
      if (!*field_ptr)
      {
        open_table_error(table->s, OPEN_FRM_CORRUPTED, 1);
        goto end;
      }
      type= (*field_ptr)->vcol_info->stored_in_db
            ? VCOL_GENERATED_STORED : VCOL_GENERATED_VIRTUAL;
      expr_length= uint2korr(pos+1);
      if (table->s->mysql_version > 50700 && table->s->mysql_version < 100000)
        pos+= 4;                        // MySQL from 5.7
      else
        pos+= pos[0] == 2 ? 4 : 3;      // MariaDB from 5.2 to 10.1
    }

    expr_str.length(parse_vcol_keyword.length);
    expr_str.append((char*)pos, expr_length);
    thd->where= vcol_type_name(static_cast<enum_vcol_info_type>(type));

    switch (type) {
    case VCOL_GENERATED_VIRTUAL:
    case VCOL_GENERATED_STORED:
      vcol= unpack_vcol_info_from_frm(thd, mem_root, table, &expr_str,
                                    &((*field_ptr)->vcol_info), error_reported);
      *(vfield_ptr++)= *field_ptr;
      break;
    case VCOL_DEFAULT:
      vcol= unpack_vcol_info_from_frm(thd, mem_root, table, &expr_str,
                                      &((*field_ptr)->default_value),
                                      error_reported);
      *(dfield_ptr++)= *field_ptr;
      if (vcol && (vcol->flags & (VCOL_NON_DETERMINISTIC | VCOL_SESSION_FUNC)))
        table->s->non_determinstic_insert= true;
      break;
    case VCOL_CHECK_FIELD:
      vcol= unpack_vcol_info_from_frm(thd, mem_root, table, &expr_str,
                                      &((*field_ptr)->check_constraint),
                                      error_reported);
      *check_constraint_ptr++= (*field_ptr)->check_constraint;
      break;
    case VCOL_CHECK_TABLE:
      vcol= unpack_vcol_info_from_frm(thd, mem_root, table, &expr_str,
                                      check_constraint_ptr, error_reported);
      check_constraint_ptr++;
      break;
    }
    if (!vcol)
      goto end;
    pos+= expr_length;
  }

  /* Now, initialize CURRENT_TIMESTAMP fields */
  for (field_ptr= table->field; *field_ptr; field_ptr++)
  {
    Field *field= *field_ptr;
    if (field->has_default_now_unireg_check())
    {
      expr_str.length(parse_vcol_keyword.length);
      expr_str.append(STRING_WITH_LEN("current_timestamp("));
      expr_str.append_ulonglong(field->decimals());
      expr_str.append(')');
      vcol= unpack_vcol_info_from_frm(thd, mem_root, table, &expr_str,
                                      &((*field_ptr)->default_value),
                                      error_reported);
      *(dfield_ptr++)= *field_ptr;
      if (!field->default_value->expr)
        goto end;
    }
    else if (field->has_update_default_function() && !field->default_value)
      *(dfield_ptr++)= *field_ptr;
  }

  if (vfield_ptr)
    *vfield_ptr= 0;

  if (dfield_ptr)
    *dfield_ptr= 0;

  if (check_constraint_ptr)
    *check_constraint_ptr= 0;

  /* Check that expressions aren't refering to not yet initialized fields */
  for (field_ptr= table->field; *field_ptr; field_ptr++)
  {
    Field *field= *field_ptr;
    if (check_vcol_forward_refs(field, field->vcol_info) ||
        check_vcol_forward_refs(field, field->check_constraint) ||
        check_vcol_forward_refs(field, field->default_value))
      goto end;
  }

  res=0;
end:
  thd->restore_active_arena(table->expr_arena, &backup_arena);
  thd->stmt_arena= backup_stmt_arena_ptr;
  if (save_character_set_client)
    thd->update_charset(save_character_set_client, save_collation);
  thd->variables.sql_mode= saved_mode;
  DBUG_RETURN(res);
}

/**
  Read data from a binary .frm file image into a TABLE_SHARE

  @note
  frm bytes at the following offsets are unused in MariaDB 10.0:

  8..9    (used to be the number of "form names")
  28..29  (used to be key_info_length)

  They're still set, for compatibility reasons, but never read.

  42..46 are unused since 5.0 (were for RAID support)
  Also, there're few unused bytes in forminfo.

*/

int TABLE_SHARE::init_from_binary_frm_image(THD *thd, bool write,
                                            const uchar *frm_image,
                                            size_t frm_length)
{
  TABLE_SHARE *share= this;
  uint new_frm_ver, field_pack_length, new_field_pack_flag;
  uint interval_count, interval_parts, read_length, int_length;
  uint db_create_options, keys, key_parts, n_length;
  uint com_length, null_bit_pos, UNINIT_VAR(mysql57_vcol_null_bit_pos), bitmap_count;
  uint i;
  bool use_hash, mysql57_null_bits= 0;
  char *keynames, *names, *comment_pos;
  const uchar *forminfo, *extra2;
  const uchar *frm_image_end = frm_image + frm_length;
  uchar *record, *null_flags, *null_pos, *UNINIT_VAR(mysql57_vcol_null_pos);
  const uchar *disk_buff, *strpos;
  ulong pos, record_offset;
  ulong rec_buff_length;
  handler *handler_file= 0;
  KEY	*keyinfo;
  KEY_PART_INFO *key_part= NULL;
  Field  **field_ptr, *reg_field;
  const char **interval_array;
  enum legacy_db_type legacy_db_type;
  my_bitmap_map *bitmaps;
  bool null_bits_are_used;
  uint vcol_screen_length;
  size_t UNINIT_VAR(options_len);
  uchar *vcol_screen_pos;
  const uchar *options= 0;
  size_t UNINIT_VAR(gis_options_len);
  const uchar *gis_options= 0;
  KEY first_keyinfo;
  uint len;
  uint ext_key_parts= 0;
  plugin_ref se_plugin= 0;
  const uchar *system_period= 0;
  bool vtmd_used= false;
  share->vtmd= false;
  bool vers_can_native= false;
  const uchar *extra2_field_flags= 0;
  size_t extra2_field_flags_length= 0;

  MEM_ROOT *old_root= thd->mem_root;
  Virtual_column_info **table_check_constraints;
  DBUG_ENTER("TABLE_SHARE::init_from_binary_frm_image");

  keyinfo= &first_keyinfo;
  share->ext_key_parts= 0;
  thd->mem_root= &share->mem_root;

  if (write && write_frm_image(frm_image, frm_length))
    goto err;

  if (frm_length < FRM_HEADER_SIZE + FRM_FORMINFO_SIZE)
    goto err;

  share->frm_version= frm_image[2];
  /*
    Check if .frm file created by MySQL 5.0. In this case we want to
    display CHAR fields as CHAR and not as VARCHAR.
    We do it this way as we want to keep the old frm version to enable
    MySQL 4.1 to read these files.
  */
  if (share->frm_version == FRM_VER_TRUE_VARCHAR -1 && frm_image[33] == 5)
    share->frm_version= FRM_VER_TRUE_VARCHAR;

  new_field_pack_flag= frm_image[27];
  new_frm_ver= (frm_image[2] - FRM_VER);
  field_pack_length= new_frm_ver < 2 ? 11 : 17;

  /* Length of the MariaDB extra2 segment in the form file. */
  len = uint2korr(frm_image+4);
  extra2= frm_image + 64;

  if (*extra2 != '/')   // old frm had '/' there
  {
    const uchar *e2end= extra2 + len;
    while (extra2 + 3 <= e2end)
    {
      uchar type= *extra2++;
      size_t length= *extra2++;
      if (!length)
      {
        if (extra2 + 2 >= e2end)
          goto err;
        length= uint2korr(extra2);
        extra2+= 2;
        if (length < 256)
          goto err;
      }
      if (extra2 + length > e2end)
        goto err;
      switch (type) {
      case EXTRA2_TABLEDEF_VERSION:
        if (tabledef_version.str) // see init_from_sql_statement_string()
        {
          if (length != tabledef_version.length ||
              memcmp(extra2, tabledef_version.str, length))
            goto err;
        }
        else
        {
          tabledef_version.length= length;
          tabledef_version.str= (uchar*)memdup_root(&mem_root, extra2, length);
          if (!tabledef_version.str)
            goto err;
        }
        break;
      case EXTRA2_ENGINE_TABLEOPTS:
        if (options)
          goto err;
        /* remember but delay parsing until we have read fields and keys */
        options= extra2;
        options_len= length;
        break;
      case EXTRA2_DEFAULT_PART_ENGINE:
#ifdef WITH_PARTITION_STORAGE_ENGINE
        {
          LEX_CSTRING name= { (char*)extra2, length };
          share->default_part_plugin= ha_resolve_by_name(NULL, &name, false);
          if (!share->default_part_plugin)
            goto err;
        }
#endif
        break;
      case EXTRA2_GIS:
#ifdef HAVE_SPATIAL
        {
          if (gis_options)
            goto err;
          gis_options= extra2;
          gis_options_len= length;
        }
#endif /*HAVE_SPATIAL*/
        break;
      case EXTRA2_PERIOD_FOR_SYSTEM_TIME:
        if (system_period || length != 2 * sizeof(uint16))
          goto err;
        system_period = extra2;
        break;
      case EXTRA2_VTMD:
        if (vtmd_used)
          goto err;
        share->vtmd= *extra2;
        if (share->vtmd)
        {
          share->table_category= TABLE_CATEGORY_LOG;
          share->no_replicate= true;
        }
        vtmd_used= true;
        break;
      case EXTRA2_FIELD_FLAGS:
        if (extra2_field_flags)
          goto err;
        extra2_field_flags= extra2;
        extra2_field_flags_length= length;
        break;
      default:
        /* abort frm parsing if it's an unknown but important extra2 value */
        if (type >= EXTRA2_ENGINE_IMPORTANT)
          goto err;
      }
      extra2+= length;
    }
    if (extra2 != e2end)
      goto err;
  }

  if (frm_length < FRM_HEADER_SIZE + len ||
      !(pos= uint4korr(frm_image + FRM_HEADER_SIZE + len)))
    goto err;

  forminfo= frm_image + pos;
  if (forminfo + FRM_FORMINFO_SIZE >= frm_image_end)
    goto err;

#ifdef WITH_PARTITION_STORAGE_ENGINE
  if (frm_image[61] && !share->default_part_plugin)
  {
    enum legacy_db_type db_type= (enum legacy_db_type) (uint) frm_image[61];
    share->default_part_plugin= ha_lock_engine(NULL, ha_checktype(thd, db_type));
    if (!share->default_part_plugin)
      goto err;
  }
#endif
  legacy_db_type= (enum legacy_db_type) (uint) frm_image[3];
  /*
    if the storage engine is dynamic, no point in resolving it by its
    dynamically allocated legacy_db_type. We will resolve it later by name.
  */
  if (legacy_db_type > DB_TYPE_UNKNOWN && 
      legacy_db_type < DB_TYPE_FIRST_DYNAMIC)
    se_plugin= ha_lock_engine(NULL, ha_checktype(thd, legacy_db_type));
  share->db_create_options= db_create_options= uint2korr(frm_image+30);
  share->db_options_in_use= share->db_create_options;
  share->mysql_version= uint4korr(frm_image+51);
  share->table_type= TABLE_TYPE_NORMAL;
  share->null_field_first= 0;
  if (!frm_image[32])				// New frm file in 3.23
  {
    uint cs_org= (((uint) frm_image[41]) << 8) + (uint) frm_image[38];
    uint cs_new= upgrade_collation(share->mysql_version, cs_org);
    if (cs_org != cs_new)
      share->incompatible_version|= HA_CREATE_USED_CHARSET;

    share->avg_row_length= uint4korr(frm_image+34);
    share->transactional= (ha_choice)
      enum_value_with_check(thd, share, "transactional", frm_image[39] & 3, HA_CHOICE_MAX);
    share->page_checksum= (ha_choice)
      enum_value_with_check(thd, share, "page_checksum", (frm_image[39] >> 2) & 3, HA_CHOICE_MAX);
    if (((ha_choice) enum_value_with_check(thd, share, "sequence",
                                           (frm_image[39] >> 4) & 3,
                                           HA_CHOICE_MAX)) == HA_CHOICE_YES)
    {
      share->table_type= TABLE_TYPE_SEQUENCE;
      share->sequence= new (&share->mem_root) SEQUENCE();
      share->non_determinstic_insert= true;
    }
    share->row_type= (enum row_type)
      enum_value_with_check(thd, share, "row_format", frm_image[40], ROW_TYPE_MAX);

    if (cs_new && !(share->table_charset= get_charset(cs_new, MYF(MY_WME))))
      goto err;
    share->null_field_first= 1;
    share->stats_sample_pages= uint2korr(frm_image+42);
    share->stats_auto_recalc= (enum_stats_auto_recalc)(frm_image[44]);
    share->table_check_constraints= uint2korr(frm_image+45);
  }
  if (!share->table_charset)
  {
    /* unknown charset in frm_image[38] or pre-3.23 frm */
    if (use_mb(default_charset_info))
    {
      /* Warn that we may be changing the size of character columns */
      sql_print_warning("'%s' had no or invalid character set, "
                        "and default character set is multi-byte, "
                        "so character column sizes may have changed",
                        share->path.str);
    }
    share->table_charset= default_charset_info;
  }

  share->db_record_offset= 1;
  share->max_rows= uint4korr(frm_image+18);
  share->min_rows= uint4korr(frm_image+22);

  /* Read keyinformation */
  disk_buff= frm_image + uint2korr(frm_image+6);

  if (disk_buff + 6 >= frm_image_end)
    goto err;

  if (disk_buff[0] & 0x80)
  {
    keys=      (disk_buff[1] << 7) | (disk_buff[0] & 0x7f);
    share->key_parts= key_parts= uint2korr(disk_buff+2);
  }
  else
  {
    keys=      disk_buff[0];
    share->key_parts= key_parts= disk_buff[1];
  }
  share->keys_for_keyread.init(0);
  share->keys_in_use.init(keys);
  ext_key_parts= key_parts;

  len= (uint) uint2korr(disk_buff+4);

  share->reclength = uint2korr(frm_image+16);
  share->stored_rec_length= share->reclength;
  if (frm_image[26] == 1)
    share->system= 1;				/* one-record-database */

  record_offset= (ulong) (uint2korr(frm_image+6)+
                          ((uint2korr(frm_image+14) == 0xffff ?
                            uint4korr(frm_image+47) : uint2korr(frm_image+14))));

  if (record_offset + share->reclength >= frm_length)
    goto err;
 
  if ((n_length= uint4korr(frm_image+55)))
  {
    /* Read extra data segment */
    const uchar *next_chunk, *buff_end;
    DBUG_PRINT("info", ("extra segment size is %u bytes", n_length));
    next_chunk= frm_image + record_offset + share->reclength;
    buff_end= next_chunk + n_length;

    if (buff_end >= frm_image_end)
      goto err;

    share->connect_string.length= uint2korr(next_chunk);
    if (!(share->connect_string.str= strmake_root(&share->mem_root,
                                                  (char*) next_chunk + 2,
                                                  share->connect_string.
                                                  length)))
    {
      goto err;
    }
    next_chunk+= share->connect_string.length + 2;
    if (next_chunk + 2 < buff_end)
    {
      uint str_db_type_length= uint2korr(next_chunk);
      LEX_CSTRING name;
      name.str= (char*) next_chunk + 2;
      name.length= str_db_type_length;

      plugin_ref tmp_plugin= ha_resolve_by_name(thd, &name, false);
      if (tmp_plugin != NULL && !plugin_equals(tmp_plugin, se_plugin))
      {
        if (se_plugin)
        {
          /* bad file, legacy_db_type did not match the name */
          sql_print_warning("%s.frm is inconsistent: engine typecode %d, engine name %s (%d)",
                        share->normalized_path.str, legacy_db_type,
                        plugin_name(tmp_plugin)->str,
                        ha_legacy_type(plugin_data(tmp_plugin, handlerton *)));
        }
        /*
          tmp_plugin is locked with a local lock.
          we unlock the old value of se_plugin before
          replacing it with a globally locked version of tmp_plugin
        */
        plugin_unlock(NULL, se_plugin);
        se_plugin= plugin_lock(NULL, tmp_plugin);
      }
#ifdef WITH_PARTITION_STORAGE_ENGINE
      else if (str_db_type_length == 9 &&
               !strncmp((char *) next_chunk + 2, "partition", 9))
      {
        /*
          Use partition handler
          tmp_plugin is locked with a local lock.
          we unlock the old value of se_plugin before
          replacing it with a globally locked version of tmp_plugin
        */
        /* Check if the partitioning engine is ready */
        if (!plugin_is_ready(&name, MYSQL_STORAGE_ENGINE_PLUGIN))
        {
          my_error(ER_OPTION_PREVENTS_STATEMENT, MYF(0),
                   "--skip-partition");
          goto err;
        }
        plugin_unlock(NULL, se_plugin);
        se_plugin= ha_lock_engine(NULL, partition_hton);
      }
#endif
      else if (!tmp_plugin)
      {
        /* purecov: begin inspected */
        ((char*) name.str)[name.length]=0;
        my_error(ER_UNKNOWN_STORAGE_ENGINE, MYF(0), name.str);
        goto err;
        /* purecov: end */
      }
      next_chunk+= str_db_type_length + 2;
    }

    share->set_use_ext_keys_flag(plugin_hton(se_plugin)->flags & HTON_SUPPORTS_EXTENDED_KEYS);

    if (create_key_infos(disk_buff + 6, frm_image_end, keys, keyinfo,
                         new_frm_ver, ext_key_parts,
                         share, len, &first_keyinfo, keynames))
      goto err;

    if (next_chunk + 5 < buff_end)
    {
      uint32 partition_info_str_len = uint4korr(next_chunk);
#ifdef WITH_PARTITION_STORAGE_ENGINE
      if ((share->partition_info_buffer_size=
             share->partition_info_str_len= partition_info_str_len))
      {
        if (!(share->partition_info_str= (char*)
              memdup_root(&share->mem_root, next_chunk + 4,
                          partition_info_str_len + 1)))
        {
          goto err;
        }
      }
#else
      if (partition_info_str_len)
      {
        DBUG_PRINT("info", ("WITH_PARTITION_STORAGE_ENGINE is not defined"));
        goto err;
      }
#endif
      next_chunk+= 5 + partition_info_str_len;
    }
    if (share->mysql_version >= 50110 && next_chunk < buff_end)
    {
      /* New auto_partitioned indicator introduced in 5.1.11 */
#ifdef WITH_PARTITION_STORAGE_ENGINE
      share->auto_partitioned= *next_chunk;
#endif
      next_chunk++;
    }
    keyinfo= share->key_info;
    for (i= 0; i < keys; i++, keyinfo++)
    {
      if (keyinfo->flags & HA_USES_PARSER)
      {
        LEX_CSTRING parser_name;
        if (next_chunk >= buff_end)
        {
          DBUG_PRINT("error",
                     ("fulltext key uses parser that is not defined in .frm"));
          goto err;
        }
        parser_name.str= (char*) next_chunk;
        parser_name.length= strlen((char*) next_chunk);
        next_chunk+= parser_name.length + 1;
        keyinfo->parser= my_plugin_lock_by_name(NULL, &parser_name,
                                                MYSQL_FTPARSER_PLUGIN);
        if (! keyinfo->parser)
        {
          my_error(ER_PLUGIN_IS_NOT_LOADED, MYF(0), parser_name.str);
          goto err;
        }
      }
    }

    if (forminfo[46] == (uchar)255)
    {
      //reading long table comment
      if (next_chunk + 2 > buff_end)
      {
          DBUG_PRINT("error",
                     ("long table comment is not defined in .frm"));
          goto err;
      }
      share->comment.length = uint2korr(next_chunk);
      if (! (share->comment.str= strmake_root(&share->mem_root,
             (char*)next_chunk + 2, share->comment.length)))
      {
          goto err;
      }
      next_chunk+= 2 + share->comment.length;
    }

    DBUG_ASSERT(next_chunk <= buff_end);

    if (share->db_create_options & HA_OPTION_TEXT_CREATE_OPTIONS_legacy)
    {
      if (options)
        goto err;
      options_len= uint4korr(next_chunk);
      options= next_chunk + 4;
      next_chunk+= options_len + 4;
    }
    DBUG_ASSERT(next_chunk <= buff_end);
  }
  else
  {
    if (create_key_infos(disk_buff + 6, frm_image_end, keys, keyinfo,
                         new_frm_ver, ext_key_parts,
                         share, len, &first_keyinfo, keynames))
      goto err;
  }

  share->key_block_size= uint2korr(frm_image+62);

  if (share->db_plugin && !plugin_equals(share->db_plugin, se_plugin))
    goto err; // wrong engine (someone changed the frm under our feet?)

  rec_buff_length= ALIGN_SIZE(share->reclength + 1);
  share->rec_buff_length= rec_buff_length;
  if (!(record= (uchar *) alloc_root(&share->mem_root, rec_buff_length)))
    goto err;                          /* purecov: inspected */
  MEM_NOACCESS(record, rec_buff_length);
  MEM_UNDEFINED(record, share->reclength);
  share->default_values= record;
  memcpy(record, frm_image + record_offset, share->reclength);

  disk_buff= frm_image + pos + FRM_FORMINFO_SIZE;
  share->fields= uint2korr(forminfo+258);
  if (extra2_field_flags && extra2_field_flags_length != share->fields)
    goto err;
  pos= uint2korr(forminfo+260);   /* Length of all screens */
  n_length= uint2korr(forminfo+268);
  interval_count= uint2korr(forminfo+270);
  interval_parts= uint2korr(forminfo+272);
  int_length= uint2korr(forminfo+274);
  share->null_fields= uint2korr(forminfo+282);
  com_length= uint2korr(forminfo+284);
  vcol_screen_length= uint2korr(forminfo+286);
  share->virtual_fields= share->default_expressions=
    share->field_check_constraints= share->default_fields= 0;
  share->visible_fields= 0;
  share->stored_fields= share->fields;
  if (forminfo[46] != (uchar)255)
  {
    share->comment.length=  (int) (forminfo[46]);
    share->comment.str= strmake_root(&share->mem_root, (char*) forminfo+47,
                                     share->comment.length);
  }

  DBUG_PRINT("info",("i_count: %d  i_parts: %d  index: %d  n_length: %d  int_length: %d  com_length: %d  vcol_screen_length: %d", interval_count,interval_parts, keys,n_length,int_length, com_length, vcol_screen_length));

  if (!multi_alloc_root(&share->mem_root,
                        &share->field, (uint)(share->fields+1)*sizeof(Field*),
                        &share->intervals, (uint)interval_count*sizeof(TYPELIB),
                        &share->check_constraints, (uint) share->table_check_constraints * sizeof(Virtual_column_info*),
                        &interval_array, (uint) (share->fields+interval_parts+ keys+3)*sizeof(char *),
                        &names, (uint) (n_length+int_length),
                        &comment_pos, (uint) com_length,
                        &vcol_screen_pos, vcol_screen_length,
                        NullS))

    goto err;

  field_ptr= share->field;
  table_check_constraints= share->check_constraints;
  read_length=(uint) (share->fields * field_pack_length +
		      pos+ (uint) (n_length+int_length+com_length+
		                   vcol_screen_length));
  strpos= disk_buff+pos;

  if (!interval_count)
    share->intervals= 0;			// For better debugging

  share->vcol_defs.str= vcol_screen_pos;
  share->vcol_defs.length= vcol_screen_length;

  memcpy(names, strpos+(share->fields*field_pack_length), n_length+int_length);
  memcpy(comment_pos, disk_buff+read_length-com_length-vcol_screen_length, 
         com_length);
  memcpy(vcol_screen_pos, disk_buff+read_length-vcol_screen_length, 
         vcol_screen_length);

  fix_type_pointers(&interval_array, &share->fieldnames, 1, &names);
  if (share->fieldnames.count != share->fields)
    goto err;
  fix_type_pointers(&interval_array, share->intervals, interval_count, &names);

  {
    /* Set ENUM and SET lengths */
    TYPELIB *interval;
    for (interval= share->intervals;
         interval < share->intervals + interval_count;
         interval++)
    {
      uint count= (uint) (interval->count + 1) * sizeof(uint);
      if (!(interval->type_lengths= (uint *) alloc_root(&share->mem_root,
                                                        count)))
        goto err;
      for (count= 0; count < interval->count; count++)
      {
        char *val= (char*) interval->type_names[count];
        interval->type_lengths[count]= (uint)strlen(val);
      }
      interval->type_lengths[count]= 0;
    }
  }

  if (keynames)
    fix_type_pointers(&interval_array, &share->keynames, 1, &keynames);

 /* Allocate handler */
  if (!(handler_file= get_new_handler(share, thd->mem_root,
                                      plugin_hton(se_plugin))))
    goto err;

  if (handler_file->set_ha_share_ref(&share->ha_share))
    goto err;

  record= share->default_values-1;              /* Fieldstart = 1 */
  null_bits_are_used= share->null_fields != 0;
  if (share->null_field_first)
  {
    null_flags= null_pos= record+1;
    null_bit_pos= (db_create_options & HA_OPTION_PACK_RECORD) ? 0 : 1;
    /*
      null_bytes below is only correct under the condition that
      there are no bit fields.  Correct values is set below after the
      table struct is initialized
    */
    share->null_bytes= (share->null_fields + null_bit_pos + 7) / 8;
  }
#ifndef WE_WANT_TO_SUPPORT_VERY_OLD_FRM_FILES
  else
  {
    share->null_bytes= (share->null_fields+7)/8;
    null_flags= null_pos= record + 1 + share->reclength - share->null_bytes;
    null_bit_pos= 0;
  }
#endif

  use_hash= share->fields >= MAX_FIELDS_BEFORE_HASH;
  if (use_hash)
    use_hash= !my_hash_init(&share->name_hash,
                            system_charset_info,
                            share->fields,0,0,
                            (my_hash_get_key) get_field_name,0,0);

  if (share->mysql_version >= 50700 && share->mysql_version < 100000 &&
      vcol_screen_length)
  {
    /*
      MySQL 5.7 stores the null bits for not stored fields last.
      Calculate the position for them.
    */
    mysql57_null_bits= 1;
    mysql57_vcol_null_pos= null_pos;
    mysql57_vcol_null_bit_pos= null_bit_pos;
    mysql57_calculate_null_position(share, &mysql57_vcol_null_pos,
                                    &mysql57_vcol_null_bit_pos,
                                    strpos, vcol_screen_pos);
  }

  /* Set system versioning information. */
  if (system_period == NULL)
  {
    versioned= VERS_UNDEFINED;
    row_start_field= 0;
    row_end_field= 0;
  }
  else
  {
    DBUG_PRINT("info", ("Setting system versioning informations"));
    uint16 row_start= uint2korr(system_period);
    uint16 row_end= uint2korr(system_period + sizeof(uint16));
    if (row_start >= share->fields || row_end >= share->fields)
      goto err;
    DBUG_PRINT("info", ("Columns with system versioning: [%d, %d]", row_start, row_end));
    versioned= VERS_TIMESTAMP;
    vers_can_native= plugin_hton(se_plugin)->flags & HTON_NATIVE_SYS_VERSIONING;
    vers_init();
    row_start_field= row_start;
    row_end_field= row_end;
  } // if (system_period == NULL)

  for (i=0 ; i < share->fields; i++, strpos+=field_pack_length, field_ptr++)
  {
    uint pack_flag, interval_nr, unireg_type, recpos, field_length;
    uint vcol_info_length=0;
    uint vcol_expr_length=0;
    enum_field_types field_type;
    CHARSET_INFO *charset=NULL;
    Field::geometry_type geom_type= Field::GEOM_GEOMETRY;
    LEX_CSTRING comment;
    LEX_CSTRING name;
    Virtual_column_info *vcol_info= 0;
    uint gis_length, gis_decimals, srid= 0;
    Field::utype unireg_check;
    const Type_handler *handler;
    uint32 flags= 0;

    if (new_frm_ver >= 3)
    {
      /* new frm file in 4.1 */
      field_length= uint2korr(strpos+3);
      recpos=	    uint3korr(strpos+5);
      pack_flag=    uint2korr(strpos+8);
      unireg_type=  (uint) strpos[10];
      interval_nr=  (uint) strpos[12];
      uint comment_length=uint2korr(strpos+15);
      field_type=(enum_field_types) (uint) strpos[13];

      /* charset and geometry_type share the same byte in frm */
      if (field_type == MYSQL_TYPE_GEOMETRY)
      {
#ifdef HAVE_SPATIAL
        uint gis_opt_read;
        Field_geom::storage_type st_type;
	geom_type= (Field::geometry_type) strpos[14];
	charset= &my_charset_bin;
        gis_opt_read= gis_field_options_read(gis_options, gis_options_len,
            &st_type, &gis_length, &gis_decimals, &srid);
        gis_options+= gis_opt_read;
        gis_options_len-= gis_opt_read;
#else
	goto err;
#endif
      }
      else
      {
        uint cs_org= strpos[14] + (((uint) strpos[11]) << 8);
        uint cs_new= upgrade_collation(share->mysql_version, cs_org);
        if (cs_org != cs_new)
          share->incompatible_version|= HA_CREATE_USED_CHARSET;
        if (!cs_new)
          charset= &my_charset_bin;
        else if (!(charset= get_charset(cs_new, MYF(0))))
        {
          const char *csname= get_charset_name((uint) cs_new);
          char tmp[10];
          if (!csname || csname[0] =='?')
          {
            my_snprintf(tmp, sizeof(tmp), "#%u", cs_new);
            csname= tmp;
          }
          my_printf_error(ER_UNKNOWN_COLLATION,
                          "Unknown collation '%s' in table '%-.64s' definition", 
                          MYF(0), csname, share->table_name.str);
          goto err;
        }
      }

      if ((uchar)field_type == (uchar)MYSQL_TYPE_VIRTUAL)
      {
        DBUG_ASSERT(interval_nr); // Expect non-null expression
        /*
          MariaDB version 10.0 version.
          The interval_id byte in the .frm file stores the length of the
          expression statement for a virtual column.
        */
        vcol_info_length= interval_nr;
        interval_nr= 0;
      }

      if (!comment_length)
      {
	comment.str= (char*) "";
	comment.length=0;
      }
      else
      {
	comment.str=    (char*) comment_pos;
	comment.length= comment_length;
	comment_pos+=   comment_length;
      }

      if (unireg_type & MYSQL57_GENERATED_FIELD)
      {
        unireg_type&= MYSQL57_GENERATED_FIELD;

        /*
          MySQL 5.7 generated fields

          byte 1        = 1
          byte 2,3      = expr length
          byte 4        = stored_in_db
          byte 5..      = expr
        */
        if ((uint)(vcol_screen_pos)[0] != 1)
          goto err;
        vcol_info= new (&share->mem_root) Virtual_column_info();
        vcol_info_length= uint2korr(vcol_screen_pos + 1);
        DBUG_ASSERT(vcol_info_length);
        vcol_info->stored_in_db= vcol_screen_pos[3];
        vcol_info->utf8= 0;
        vcol_screen_pos+= vcol_info_length + MYSQL57_GCOL_HEADER_SIZE;;
        share->virtual_fields++;
        vcol_info_length= 0;
      }

      if (vcol_info_length)
      {
        /*
          Old virtual field information before 10.2

          Get virtual column data stored in the .frm file as follows:
          byte 1      = 1 | 2
          byte 2      = sql_type
          byte 3      = flags. 1 for stored_in_db
          [byte 4]    = optional interval_id for sql_type (if byte 1 == 2)
          next byte ...  = virtual column expression (text data)
        */

        vcol_info= new (&share->mem_root) Virtual_column_info();
        bool opt_interval_id= (uint)vcol_screen_pos[0] == 2;
        field_type= (enum_field_types) (uchar) vcol_screen_pos[1];
        if (opt_interval_id)
          interval_nr= (uint)vcol_screen_pos[3];
        else if ((uint)vcol_screen_pos[0] != 1)
          goto err;
        bool stored= vcol_screen_pos[2] & 1;
        vcol_info->stored_in_db= stored;
        vcol_info->set_vcol_type(stored ? VCOL_GENERATED_STORED : VCOL_GENERATED_VIRTUAL);
        vcol_expr_length= vcol_info_length -
                          (uint)(FRM_VCOL_OLD_HEADER_SIZE(opt_interval_id));
        vcol_info->utf8= 0; // before 10.2.1 the charset was unknown
        int2store(vcol_screen_pos+1, vcol_expr_length); // for parse_vcol_defs()
        vcol_screen_pos+= vcol_info_length;
        share->virtual_fields++;
      }
    }
    else
    {
      field_length= (uint) strpos[3];
      recpos=	    uint2korr(strpos+4),
      pack_flag=    uint2korr(strpos+6);
      pack_flag&=   ~FIELDFLAG_NO_DEFAULT;     // Safety for old files
      unireg_type=  (uint) strpos[8];
      interval_nr=  (uint) strpos[10];

      /* old frm file */
      field_type= (enum_field_types) f_packtype(pack_flag);
      if (f_is_binary(pack_flag))
      {
        /*
          Try to choose the best 4.1 type:
          - for 4.0 "CHAR(N) BINARY" or "VARCHAR(N) BINARY" 
           try to find a binary collation for character set.
          - for other types (e.g. BLOB) just use my_charset_bin. 
        */
        if (!f_is_blob(pack_flag))
        {
          // 3.23 or 4.0 string
          if (!(charset= get_charset_by_csname(share->table_charset->csname,
                                               MY_CS_BINSORT, MYF(0))))
            charset= &my_charset_bin;
        }
        else
          charset= &my_charset_bin;
      }
      else
        charset= share->table_charset;
      bzero((char*) &comment, sizeof(comment));
    }

    /* Remove >32 decimals from old files */
    if (share->mysql_version < 100200)
      pack_flag&= ~FIELDFLAG_LONG_DECIMAL;

    if (interval_nr && charset->mbminlen > 1)
    {
      /* Unescape UCS2 intervals from HEX notation */
      TYPELIB *interval= share->intervals + interval_nr - 1;
      unhex_type2(interval);
    }

#ifndef TO_BE_DELETED_ON_PRODUCTION
    if (field_type == MYSQL_TYPE_NEWDECIMAL && !share->mysql_version)
    {
      /*
        Fix pack length of old decimal values from 5.0.3 -> 5.0.4
        The difference is that in the old version we stored precision
        in the .frm table while we now store the display_length
      */
      uint decimals= f_decimals(pack_flag);
      field_length= my_decimal_precision_to_length(field_length,
                                                   decimals,
                                                   f_is_dec(pack_flag) == 0);
      sql_print_error("Found incompatible DECIMAL field '%s' in %s; "
                      "Please do \"ALTER TABLE '%s' FORCE\" to fix it!",
                      share->fieldnames.type_names[i], share->table_name.str,
                      share->table_name.str);
      push_warning_printf(thd, Sql_condition::WARN_LEVEL_WARN,
                          ER_CRASHED_ON_USAGE,
                          "Found incompatible DECIMAL field '%s' in %s; "
                          "Please do \"ALTER TABLE '%s' FORCE\" to fix it!",
                          share->fieldnames.type_names[i],
                          share->table_name.str,
                          share->table_name.str);
      share->crashed= 1;                        // Marker for CHECK TABLE
    }
#endif

    if (mysql57_null_bits && vcol_info && !vcol_info->stored_in_db)
    {
      swap_variables(uchar*, null_pos, mysql57_vcol_null_pos);
      swap_variables(uint, null_bit_pos, mysql57_vcol_null_bit_pos);
    }

    if (versioned)
    {
      if (i == row_start_field)
        flags|= VERS_SYS_START_FLAG;
      else if (i == row_end_field)
        flags|= VERS_SYS_END_FLAG;

      if (flags & VERS_SYSTEM_FIELD)
      {
        switch (field_type)
        {
        case MYSQL_TYPE_TIMESTAMP2:
        case MYSQL_TYPE_DATETIME2:
          break;
        case MYSQL_TYPE_LONGLONG:
          if (vers_can_native)
          {
            versioned= VERS_TRX_ID;
            break;
          }
          /* Fallthrough */
        default:
          my_error(ER_VERS_FIELD_WRONG_TYPE, MYF(0), fieldnames.type_names[i],
            versioned == VERS_TIMESTAMP ? "TIMESTAMP(6)" : "BIGINT(20) UNSIGNED",
            table_name.str);
          goto err;
        }
      }
    }

    /* Convert pre-10.2.2 timestamps to use Field::default_value */
    unireg_check= (Field::utype) MTYP_TYPENR(unireg_type);
    name.str= fieldnames.type_names[i];
    name.length= strlen(name.str);
    if (!(handler= Type_handler::get_handler_by_real_type(field_type)))
      goto err; // Not supported field type
    *field_ptr= reg_field=
      make_field(share, &share->mem_root, record+recpos, (uint32) field_length,
		 null_pos, null_bit_pos, pack_flag, handler, charset,
		 geom_type, srid, unireg_check,
		 (interval_nr ? share->intervals+interval_nr-1 : NULL),
		 &name, flags);
    if (!reg_field)				// Not supported field type
      goto err;

    if (unireg_check == Field::TIMESTAMP_DNUN_FIELD ||
        unireg_check == Field::TIMESTAMP_DN_FIELD)
    {
      reg_field->default_value= new (&share->mem_root) Virtual_column_info();
      reg_field->default_value->set_vcol_type(VCOL_DEFAULT);
      reg_field->default_value->stored_in_db= 1;
      share->default_expressions++;
    }

    reg_field->field_index= i;
    reg_field->comment=comment;
    reg_field->vcol_info= vcol_info;
    reg_field->flags|= flags;
    if (extra2_field_flags)
    {
      uchar flags= *extra2_field_flags++;
      if (flags & VERS_OPTIMIZED_UPDATE)
        reg_field->flags|= VERS_UPDATE_UNVERSIONED_FLAG;

      reg_field->invisible= f_visibility(flags);
    }
    if (reg_field->invisible == INVISIBLE_USER)
      status_var_increment(thd->status_var.feature_invisible_columns);
    if (!reg_field->invisible)
      share->visible_fields++;
    if (field_type == MYSQL_TYPE_BIT && !f_bit_as_char(pack_flag))
    {
      null_bits_are_used= 1;
      if ((null_bit_pos+= field_length & 7) > 7)
      {
        null_pos++;
        null_bit_pos-= 8;
      }
    }
    if (!(reg_field->flags & NOT_NULL_FLAG))
    {
      if (!(null_bit_pos= (null_bit_pos + 1) & 7))
        null_pos++;
    }

    if (vcol_info)
    {
      vcol_info->name= reg_field->field_name;
      if (mysql57_null_bits && !vcol_info->stored_in_db)
      {
        /* MySQL 5.7 has null bits last */
        swap_variables(uchar*, null_pos, mysql57_vcol_null_pos);
        swap_variables(uint, null_bit_pos, mysql57_vcol_null_bit_pos);
      }
    }

    if (f_no_default(pack_flag))
      reg_field->flags|= NO_DEFAULT_VALUE_FLAG;

    if (reg_field->unireg_check == Field::NEXT_NUMBER)
      share->found_next_number_field= field_ptr;

    if (use_hash && my_hash_insert(&share->name_hash, (uchar*) field_ptr))
      goto err;
    if (!reg_field->stored_in_db())
    {
      share->stored_fields--;
      if (share->stored_rec_length>=recpos)
        share->stored_rec_length= recpos-1;
    }
    if (reg_field->has_update_default_function())
    {
      has_update_default_function= 1;
      if (!reg_field->default_value)
        share->default_fields++;
    }
  }
  *field_ptr=0;					// End marker
  /* Sanity checks: */
  DBUG_ASSERT(share->fields>=share->stored_fields);
  DBUG_ASSERT(share->reclength>=share->stored_rec_length);

  if (mysql57_null_bits)
  {
    /* We want to store the value for the last bits */
    swap_variables(uchar*, null_pos, mysql57_vcol_null_pos);
    swap_variables(uint, null_bit_pos, mysql57_vcol_null_bit_pos);
    DBUG_ASSERT((null_pos + (null_bit_pos + 7) / 8) <= share->field[0]->ptr);
  }

  /* Fix key->name and key_part->field */
  if (key_parts)
  {
    uint add_first_key_parts= 0;
    longlong ha_option= handler_file->ha_table_flags();
    keyinfo= share->key_info;
    uint primary_key= my_strcasecmp(system_charset_info, share->keynames.type_names[0],
                                    primary_key_name) ? MAX_KEY : 0;
    KEY* key_first_info;

    if (primary_key >= MAX_KEY && keyinfo->flags & HA_NOSAME)
    {
      /*
        If the UNIQUE key doesn't have NULL columns and is not a part key
        declare this as a primary key.
      */
      primary_key= 0;
      key_part= keyinfo->key_part;
      for (i=0 ; i < keyinfo->user_defined_key_parts ;i++)
      {
        DBUG_ASSERT(key_part[i].fieldnr > 0);
        // Table field corresponding to the i'th key part.
        Field *table_field= share->field[key_part[i].fieldnr - 1];

        /*
          If the key column is of NOT NULL BLOB type, then it
          will definitly have key prefix. And if key part prefix size
          is equal to the BLOB column max size, then we can promote
          it to primary key.
        */
        if (!table_field->real_maybe_null() &&
            table_field->type() == MYSQL_TYPE_BLOB &&
            table_field->field_length == key_part[i].length)
          continue;

        if (table_field->real_maybe_null() ||
            table_field->key_length() != key_part[i].length)
        {
          primary_key= MAX_KEY;		// Can't be used
          break;
        }
      }
    }

    if (share->use_ext_keys)
    { 
      if (primary_key >= MAX_KEY)
      {
        add_first_key_parts= 0;
        share->set_use_ext_keys_flag(FALSE);
      }
      else
      {
        add_first_key_parts= first_keyinfo.user_defined_key_parts;
        /* 
          Do not add components of the primary key starting from
          the major component defined over the beginning of a field.
	*/
	for (i= 0; i < first_keyinfo.user_defined_key_parts; i++)
	{
          uint fieldnr= keyinfo[0].key_part[i].fieldnr;
          if (share->field[fieldnr-1]->key_length() !=
              keyinfo[0].key_part[i].length)
	  {
            add_first_key_parts= i;
            break;
          }
        }
      }   
    }

    key_first_info= keyinfo;
    for (uint key=0 ; key < keys ; key++,keyinfo++)
    {
      uint usable_parts= 0;
      keyinfo->name.str=    share->keynames.type_names[key];
      keyinfo->name.length= strlen(keyinfo->name.str);
      keyinfo->cache_name=
        (uchar*) alloc_root(&share->mem_root,
                            share->table_cache_key.length+
                            keyinfo->name.length + 1);
      if (keyinfo->cache_name)           // If not out of memory
      {
        uchar *pos= keyinfo->cache_name;
        memcpy(pos, share->table_cache_key.str, share->table_cache_key.length);
        memcpy(pos + share->table_cache_key.length, keyinfo->name.str,
               keyinfo->name.length+1);
      }

      if (ext_key_parts > share->key_parts && key)
      {
        KEY_PART_INFO *new_key_part= (keyinfo-1)->key_part +
                                     (keyinfo-1)->ext_key_parts;
        uint add_keyparts_for_this_key= add_first_key_parts;
        uint length_bytes= 0, len_null_byte= 0, ext_key_length= 0;
        Field *field;

        /* 
          Do not extend the key that contains a component
          defined over the beginning of a field.
	*/ 
        for (i= 0; i < keyinfo->user_defined_key_parts; i++)
        {
          uint fieldnr= keyinfo->key_part[i].fieldnr;
          field= share->field[keyinfo->key_part[i].fieldnr-1];

          if (field->null_ptr)
            len_null_byte= HA_KEY_NULL_LENGTH;

          if (field->type() == MYSQL_TYPE_BLOB ||
             field->real_type() == MYSQL_TYPE_VARCHAR ||
             field->type() == MYSQL_TYPE_GEOMETRY)
          {
            length_bytes= HA_KEY_BLOB_LENGTH;
          }

          ext_key_length+= keyinfo->key_part[i].length + len_null_byte
                            + length_bytes;
          if (share->field[fieldnr-1]->key_length() !=
              keyinfo->key_part[i].length)
	  {
            add_keyparts_for_this_key= 0;
            break;
          }
        }

        if (add_keyparts_for_this_key)
        {
          for (i= 0; i < add_keyparts_for_this_key; i++)
          {
            uint pk_part_length= key_first_info->key_part[i].store_length;
            if (keyinfo->ext_key_part_map & 1<<i)
            {
              if (ext_key_length + pk_part_length > MAX_KEY_LENGTH)
              {
                add_keyparts_for_this_key= i;
                break;
              }
              ext_key_length+= pk_part_length;
            }
          }
        }

        if (add_keyparts_for_this_key < (keyinfo->ext_key_parts -
                                        keyinfo->user_defined_key_parts))
	{
          share->ext_key_parts-= keyinfo->ext_key_parts;
          key_part_map ext_key_part_map= keyinfo->ext_key_part_map;
          keyinfo->ext_key_parts= keyinfo->user_defined_key_parts;
          keyinfo->ext_key_flags= keyinfo->flags;
	  keyinfo->ext_key_part_map= 0; 
          for (i= 0; i < add_keyparts_for_this_key; i++)
	  {
            if (ext_key_part_map & 1<<i)
	    {
              keyinfo->ext_key_part_map|= 1<<i;
	      keyinfo->ext_key_parts++;
            }
          }
          share->ext_key_parts+= keyinfo->ext_key_parts;
        }
        if (new_key_part != keyinfo->key_part)
	{
          memmove(new_key_part, keyinfo->key_part,
                  sizeof(KEY_PART_INFO) * keyinfo->ext_key_parts);
          keyinfo->key_part= new_key_part;
        }
      }
 
      /* Fix fulltext keys for old .frm files */
      if (share->key_info[key].flags & HA_FULLTEXT)
	share->key_info[key].algorithm= HA_KEY_ALG_FULLTEXT;

      key_part= keyinfo->key_part;
      uint key_parts= share->use_ext_keys ? keyinfo->ext_key_parts :
	                                    keyinfo->user_defined_key_parts;
      for (i=0; i < key_parts; key_part++, i++)
      {
        Field *field;
	if (new_field_pack_flag <= 1)
	  key_part->fieldnr= (uint16) find_field(share->field,
                                                 share->default_values,
                                                 (uint) key_part->offset,
                                                 (uint) key_part->length);
	if (!key_part->fieldnr)
          goto err;

        field= key_part->field= share->field[key_part->fieldnr-1];
        key_part->type= field->key_type();
        if (field->invisible > INVISIBLE_USER && !field->vers_sys_field())
          keyinfo->flags |= HA_INVISIBLE_KEY;
        if (field->null_ptr)
        {
          key_part->null_offset=(uint) ((uchar*) field->null_ptr -
                                        share->default_values);
          key_part->null_bit= field->null_bit;
          key_part->store_length+=HA_KEY_NULL_LENGTH;
          keyinfo->flags|=HA_NULL_PART_KEY;
          keyinfo->key_length+= HA_KEY_NULL_LENGTH;
        }
        if (field->type() == MYSQL_TYPE_BLOB ||
            field->real_type() == MYSQL_TYPE_VARCHAR ||
            field->type() == MYSQL_TYPE_GEOMETRY)
        {
          if (field->type() == MYSQL_TYPE_BLOB ||
              field->type() == MYSQL_TYPE_GEOMETRY)
            key_part->key_part_flag|= HA_BLOB_PART;
          else
            key_part->key_part_flag|= HA_VAR_LENGTH_PART;
          key_part->store_length+=HA_KEY_BLOB_LENGTH;
          keyinfo->key_length+= HA_KEY_BLOB_LENGTH;
        }
        if (field->type() == MYSQL_TYPE_BIT)
          key_part->key_part_flag|= HA_BIT_PART;

        if (i == 0 && key != primary_key)
          field->flags |= (((keyinfo->flags & HA_NOSAME) &&
                           (keyinfo->user_defined_key_parts == 1)) ?
                           UNIQUE_KEY_FLAG : MULTIPLE_KEY_FLAG);
        if (i == 0)
          field->key_start.set_bit(key);
        if (field->key_length() == key_part->length &&
            !(field->flags & BLOB_FLAG))
        {
          if (handler_file->index_flags(key, i, 0) & HA_KEYREAD_ONLY)
          {
            share->keys_for_keyread.set_bit(key);
            field->part_of_key.set_bit(key);
            if (i < keyinfo->user_defined_key_parts)
              field->part_of_key_not_clustered.set_bit(key);
          }
          if (handler_file->index_flags(key, i, 1) & HA_READ_ORDER)
            field->part_of_sortkey.set_bit(key);
        }
        if (!(key_part->key_part_flag & HA_REVERSE_SORT) &&
            usable_parts == i)
          usable_parts++;			// For FILESORT
        field->flags|= PART_KEY_FLAG;
        if (key == primary_key)
        {
          field->flags|= PRI_KEY_FLAG;
          /*
            If this field is part of the primary key and all keys contains
            the primary key, then we can use any key to find this column
          */
          if (ha_option & HA_PRIMARY_KEY_IN_READ_INDEX)
          {
            if (field->key_length() == key_part->length &&
                !(field->flags & BLOB_FLAG))
              field->part_of_key= share->keys_in_use;
            if (field->part_of_sortkey.is_set(key))
              field->part_of_sortkey= share->keys_in_use;
          }
        }
        if (field->key_length() != key_part->length)
        {
#ifndef TO_BE_DELETED_ON_PRODUCTION
          if (field->type() == MYSQL_TYPE_NEWDECIMAL)
          {
            /*
              Fix a fatal error in decimal key handling that causes crashes
              on Innodb. We fix it by reducing the key length so that
              InnoDB never gets a too big key when searching.
              This allows the end user to do an ALTER TABLE to fix the
              error.
            */
            keyinfo->key_length-= (key_part->length - field->key_length());
            key_part->store_length-= (uint16)(key_part->length -
                                              field->key_length());
            key_part->length= (uint16)field->key_length();
            sql_print_error("Found wrong key definition in %s; "
                            "Please do \"ALTER TABLE '%s' FORCE \" to fix it!",
                            share->table_name.str,
                            share->table_name.str);
            push_warning_printf(thd, Sql_condition::WARN_LEVEL_WARN,
                                ER_CRASHED_ON_USAGE,
                                "Found wrong key definition in %s; "
                                "Please do \"ALTER TABLE '%s' FORCE\" to fix "
                                "it!",
                                share->table_name.str,
                                share->table_name.str);
            share->crashed= 1;                // Marker for CHECK TABLE
            continue;
          }
#endif
          key_part->key_part_flag|= HA_PART_KEY_SEG;
        }
        if (field->real_maybe_null())
          key_part->key_part_flag|= HA_NULL_PART;
        /*
          Sometimes we can compare key parts for equality with memcmp.
          But not always.
        */
        if (!(key_part->key_part_flag & (HA_BLOB_PART | HA_VAR_LENGTH_PART |
                                         HA_BIT_PART)) &&
            key_part->type != HA_KEYTYPE_FLOAT &&
            key_part->type == HA_KEYTYPE_DOUBLE)
          key_part->key_part_flag|= HA_CAN_MEMCMP;
      }
      keyinfo->usable_key_parts= usable_parts; // Filesort

      set_if_bigger(share->max_key_length,keyinfo->key_length+
                    keyinfo->user_defined_key_parts);
      share->total_key_length+= keyinfo->key_length;
      /*
        MERGE tables do not have unique indexes. But every key could be
        an unique index on the underlying MyISAM table. (Bug #10400)
      */
      if ((keyinfo->flags & HA_NOSAME) ||
          (ha_option & HA_ANY_INDEX_MAY_BE_UNIQUE))
        set_if_bigger(share->max_unique_length,keyinfo->key_length);
    }
    if (primary_key < MAX_KEY &&
	(share->keys_in_use.is_set(primary_key)))
    {
      share->primary_key= primary_key;
      /*
	If we are using an integer as the primary key then allow the user to
	refer to it as '_rowid'
      */
      if (share->key_info[primary_key].user_defined_key_parts == 1)
      {
	Field *field= share->key_info[primary_key].key_part[0].field;
	if (field && field->result_type() == INT_RESULT)
        {
          /* note that fieldnr here (and rowid_field_offset) starts from 1 */
	  share->rowid_field_offset= (share->key_info[primary_key].key_part[0].
                                      fieldnr);
        }
      }
    }
    else
      share->primary_key = MAX_KEY; // we do not have a primary key
  }
  else
    share->primary_key= MAX_KEY;
  if (new_field_pack_flag <= 1)
  {
    /* Old file format with default as not null */
    uint null_length= (share->null_fields+7)/8;
    bfill(share->default_values + (null_flags - (uchar*) record),
          null_length, 255);
  }

  /* Handle virtual expressions */
  if (vcol_screen_length && share->frm_version >= FRM_VER_EXPRESSSIONS)
  {
    uchar *vcol_screen_end= vcol_screen_pos + vcol_screen_length;

    /* Skip header */
    vcol_screen_pos+= FRM_VCOL_NEW_BASE_SIZE;
    share->vcol_defs.str+= FRM_VCOL_NEW_BASE_SIZE;
    share->vcol_defs.length-= FRM_VCOL_NEW_BASE_SIZE;

    /*
      Read virtual columns, default values and check constraints
      See pack_expression() for how data is stored
    */
    while (vcol_screen_pos < vcol_screen_end)
    {
      Virtual_column_info *vcol_info;
      uint type=         (uint) vcol_screen_pos[0];
      uint field_nr=     uint2korr(vcol_screen_pos+1);
      uint expr_length=  uint2korr(vcol_screen_pos+3);
      uint name_length=  (uint) vcol_screen_pos[5];

      if (!(vcol_info=   new (&share->mem_root) Virtual_column_info()))
        goto err;

      /* The following can only be true for check_constraints */

      if (field_nr != UINT_MAX16)
      {
        DBUG_ASSERT(field_nr < share->fields);
        reg_field= share->field[field_nr];
      }
      else
      {
        reg_field= 0;
        DBUG_ASSERT(name_length);
      }

      vcol_screen_pos+= FRM_VCOL_NEW_HEADER_SIZE;
      vcol_info->set_vcol_type((enum_vcol_info_type) type);
      if (name_length)
      {
        vcol_info->name.str= strmake_root(&share->mem_root,
                                          (char*)vcol_screen_pos, name_length);
        vcol_info->name.length= name_length;
      }
      else
        vcol_info->name= reg_field->field_name;
      vcol_screen_pos+= name_length + expr_length;

      switch (type) {
      case VCOL_GENERATED_VIRTUAL:
      {
        uint recpos;
        reg_field->vcol_info= vcol_info;
        share->virtual_fields++;
        share->stored_fields--;
        /* Correct stored_rec_length as non stored fields are last */
        recpos= (uint) (reg_field->ptr - record);
        if (share->stored_rec_length >= recpos)
          share->stored_rec_length= recpos-1;
        break;
      }
      case VCOL_GENERATED_STORED:
        vcol_info->stored_in_db= 1;
        DBUG_ASSERT(!reg_field->vcol_info);
        reg_field->vcol_info= vcol_info;
        share->virtual_fields++;
        break;
      case VCOL_DEFAULT:
        vcol_info->stored_in_db= 1;
        DBUG_ASSERT(!reg_field->default_value);
        reg_field->default_value=    vcol_info;
        share->default_expressions++;
        break;
      case VCOL_CHECK_FIELD:
        DBUG_ASSERT(!reg_field->check_constraint);
        reg_field->check_constraint= vcol_info;
        share->field_check_constraints++;
        break;
      case VCOL_CHECK_TABLE:
        *(table_check_constraints++)= vcol_info;
        break;
      }
    }
  }
  DBUG_ASSERT((uint) (table_check_constraints - share->check_constraints) ==
              (uint) (share->table_check_constraints -
                      share->field_check_constraints));

  if (options)
  {
    DBUG_ASSERT(options_len);
    if (engine_table_options_frm_read(options, options_len, share))
      goto err;
  }
  if (parse_engine_table_options(thd, handler_file->partition_ht(), share))
    goto err;

  if (share->found_next_number_field)
  {
    reg_field= *share->found_next_number_field;
    if ((int) (share->next_number_index= (uint)
	       find_ref_key(share->key_info, keys,
                            share->default_values, reg_field,
			    &share->next_number_key_offset,
                            &share->next_number_keypart)) < 0)
      goto err; // Wrong field definition
    reg_field->flags |= AUTO_INCREMENT_FLAG;
  }

  if (share->blob_fields)
  {
    Field **ptr;
    uint k, *save;

    /* Store offsets to blob fields to find them fast */
    if (!(share->blob_field= save=
	  (uint*) alloc_root(&share->mem_root,
                             (uint) (share->blob_fields* sizeof(uint)))))
      goto err;
    for (k=0, ptr= share->field ; *ptr ; ptr++, k++)
    {
      if ((*ptr)->flags & BLOB_FLAG)
	(*save++)= k;
    }
  }

  /*
    the correct null_bytes can now be set, since bitfields have been taken
    into account
  */
  share->null_bytes= (uint)(null_pos - (uchar*) null_flags +
                      (null_bit_pos + 7) / 8);
  share->last_null_bit_pos= null_bit_pos;
  share->null_bytes_for_compare= null_bits_are_used ? share->null_bytes : 0;
  share->can_cmp_whole_record= (share->blob_fields == 0 &&
                                share->varchar_fields == 0);

  share->column_bitmap_size= bitmap_buffer_size(share->fields);

  bitmap_count= 1;
  if (share->table_check_constraints)
  {
    feature_check_constraint++;
    if (!(share->check_set= (MY_BITMAP*)
          alloc_root(&share->mem_root, sizeof(*share->check_set))))
      goto err;
    bitmap_count++;
  }
  if (!(bitmaps= (my_bitmap_map*) alloc_root(&share->mem_root,
                                             share->column_bitmap_size *
                                             bitmap_count)))
    goto err;
  my_bitmap_init(&share->all_set, bitmaps, share->fields, FALSE);
  bitmap_set_all(&share->all_set);
  if (share->check_set)
  {
    /*
      Bitmap for fields used by CHECK constraint. Will be filled up
      at first usage of table.
    */
    my_bitmap_init(share->check_set,
                   (my_bitmap_map*) ((uchar*) bitmaps +
                                     share->column_bitmap_size),
                   share->fields, FALSE);
    bitmap_clear_all(share->check_set);
  }

#ifndef DBUG_OFF
  if (use_hash)
    (void) my_hash_check(&share->name_hash);
#endif

  share->db_plugin= se_plugin;
  delete handler_file;

  share->error= OPEN_FRM_OK;
  thd->status_var.opened_shares++;
  thd->mem_root= old_root;
  DBUG_RETURN(0);

err:
  share->db_plugin= NULL;
  share->error= OPEN_FRM_CORRUPTED;
  share->open_errno= my_errno;
  delete handler_file;
  plugin_unlock(0, se_plugin);
  my_hash_free(&share->name_hash);

  if (!thd->is_error())
    open_table_error(share, OPEN_FRM_CORRUPTED, share->open_errno);

  thd->mem_root= old_root;
  DBUG_RETURN(HA_ERR_NOT_A_TABLE);
}


static bool sql_unusable_for_discovery(THD *thd, handlerton *engine,
                                       const char *sql)
{
  LEX *lex= thd->lex;
  HA_CREATE_INFO *create_info= &lex->create_info;

  // ... not CREATE TABLE
  if (lex->sql_command != SQLCOM_CREATE_TABLE &&
      lex->sql_command != SQLCOM_CREATE_SEQUENCE)
    return 1;
  // ... create like
  if (lex->create_info.like())
    return 1;
  // ... create select
  if (lex->select_lex.item_list.elements)
    return 1;
  // ... temporary
  if (create_info->tmp_table())
    return 1;
  // ... if exists
  if (lex->create_info.if_not_exists())
    return 1;

  // XXX error out or rather ignore the following:
  // ... partitioning
  if (lex->part_info)
    return 1;
  // ... union
  if (create_info->used_fields & HA_CREATE_USED_UNION)
    return 1;
  // ... index/data directory
  if (create_info->data_file_name || create_info->index_file_name)
    return 1;
  // ... engine
  if (create_info->db_type && create_info->db_type != engine)
    return 1;

  return 0;
}

int TABLE_SHARE::init_from_sql_statement_string(THD *thd, bool write,
                                        const char *sql, size_t sql_length)
{
  sql_mode_t saved_mode= thd->variables.sql_mode;
  CHARSET_INFO *old_cs= thd->variables.character_set_client;
  Parser_state parser_state;
  bool error;
  char *sql_copy;
  handler *file;
  LEX *old_lex;
  Query_arena *arena, backup;
  LEX tmp_lex;
  KEY *unused1;
  uint unused2;
  handlerton *hton= plugin_hton(db_plugin);
  LEX_CUSTRING frm= {0,0};
  LEX_CSTRING db_backup= thd->db;
  DBUG_ENTER("TABLE_SHARE::init_from_sql_statement_string");

  /*
    Ouch. Parser may *change* the string it's working on.
    Currently (2013-02-26) it is used to permanently disable
    conditional comments.
    Anyway, let's copy the caller's string...
  */
  if (!(sql_copy= thd->strmake(sql, sql_length)))
    DBUG_RETURN(HA_ERR_OUT_OF_MEM);

  if (parser_state.init(thd, sql_copy, sql_length))
    DBUG_RETURN(HA_ERR_OUT_OF_MEM);

  thd->variables.sql_mode= MODE_NO_ENGINE_SUBSTITUTION | MODE_NO_DIR_IN_CREATE;
  thd->variables.character_set_client= system_charset_info;
  tmp_disable_binlog(thd);
  old_lex= thd->lex;
  thd->lex= &tmp_lex;

  arena= thd->stmt_arena;
  if (arena->is_conventional())
    arena= 0;
  else
    thd->set_n_backup_active_arena(arena, &backup);

  thd->reset_db(&db);
  lex_start(thd);

  if ((error= parse_sql(thd, & parser_state, NULL) || 
              sql_unusable_for_discovery(thd, hton, sql_copy)))
    goto ret;

  thd->lex->create_info.db_type= hton;

  if (tabledef_version.str)
    thd->lex->create_info.tabledef_version= tabledef_version;

  promote_first_timestamp_column(&thd->lex->alter_info.create_list);
  file= mysql_create_frm_image(thd, &db, &table_name,
                               &thd->lex->create_info, &thd->lex->alter_info,
                               C_ORDINARY_CREATE, &unused1, &unused2, &frm);
  error|= file == 0;
  delete file;

  if (frm.str)
  {
    option_list= 0;             // cleanup existing options ...
    option_struct= 0;           // ... if it's an assisted discovery
    error= init_from_binary_frm_image(thd, write, frm.str, frm.length);
  }

ret:
  my_free(const_cast<uchar*>(frm.str));
  lex_end(thd->lex);
  thd->reset_db(&db_backup);
  thd->lex= old_lex;
  if (arena)
    thd->restore_active_arena(arena, &backup);
  reenable_binlog(thd);
  thd->variables.sql_mode= saved_mode;
  thd->variables.character_set_client= old_cs;
  if (thd->is_error() || error)
  {
    thd->clear_error();
    my_error(ER_SQL_DISCOVER_ERROR, MYF(0),
             plugin_name(db_plugin)->str, db.str, table_name.str,
             sql_copy);
    DBUG_RETURN(HA_ERR_GENERIC);
  }
  DBUG_RETURN(0);
}

bool TABLE_SHARE::write_frm_image(const uchar *frm, size_t len)
{
  return writefrm(normalized_path.str, db.str, table_name.str, false, frm, len);
}


bool TABLE_SHARE::read_frm_image(const uchar **frm, size_t *len)
{
  if (IF_PARTITIONING(partition_info_str, 0))   // cannot discover a partition
  {
    DBUG_ASSERT(db_type()->discover_table == 0);
    return 1;
  }

  if (frm_image)
  {
    *frm= frm_image->str;
    *len= frm_image->length;
    frm_image->str= 0; // pass the ownership to the caller
    frm_image= 0;
    return 0;
  }
  return readfrm(normalized_path.str, frm, len);
}


void TABLE_SHARE::free_frm_image(const uchar *frm)
{
  if (frm)
    my_free(const_cast<uchar*>(frm));
}


static bool fix_vcol_expr(THD *thd, Virtual_column_info *vcol)
{
  DBUG_ENTER("fix_vcol_expr");

  const enum enum_mark_columns save_mark_used_columns= thd->mark_used_columns;
  thd->mark_used_columns= MARK_COLUMNS_NONE;

  int error= vcol->expr->fix_fields(thd, &vcol->expr);

  thd->mark_used_columns= save_mark_used_columns;

  if (unlikely(error))
  {
    StringBuffer<MAX_FIELD_WIDTH> str;
    vcol->print(&str);
    my_error(ER_ERROR_EVALUATING_EXPRESSION, MYF(0), str.c_ptr_safe());
    DBUG_RETURN(1);
  }

  DBUG_RETURN(0);
}

/** rerun fix_fields for vcols that returns time- or session- dependent values

    @note this is done for all vcols for INSERT/UPDATE/DELETE,
    and only as needed for SELECTs.
*/
bool fix_session_vcol_expr(THD *thd, Virtual_column_info *vcol)
{
  DBUG_ENTER("fix_session_vcol_expr");
  if (!(vcol->flags & (VCOL_TIME_FUNC|VCOL_SESSION_FUNC)))
    DBUG_RETURN(0);

  vcol->expr->walk(&Item::cleanup_excluding_fields_processor, 0, 0);
  DBUG_ASSERT(!vcol->expr->fixed);
  DBUG_RETURN(fix_vcol_expr(thd, vcol));
}


/** invoke fix_session_vcol_expr for a vcol

    @note this is called for generated column or a DEFAULT expression from
    their corresponding fix_fields on SELECT.
*/
bool fix_session_vcol_expr_for_read(THD *thd, Field *field,
                                    Virtual_column_info *vcol)
{
  DBUG_ENTER("fix_session_vcol_expr_for_read");
  TABLE_LIST *tl= field->table->pos_in_table_list;
  if (!tl || tl->lock_type >= TL_WRITE_ALLOW_WRITE)
    DBUG_RETURN(0);
  Security_context *save_security_ctx= thd->security_ctx;
  if (tl->security_ctx)
    thd->security_ctx= tl->security_ctx;
  bool res= fix_session_vcol_expr(thd, vcol);
  thd->security_ctx= save_security_ctx;
  DBUG_RETURN(res);
}


/*
  @brief 
    Perform semantic analysis of the defining expression for a virtual column

  @param thd        The thread object
  @param table      The table containing the virtual column
  @param field	    Field if this is a DEFAULT or AS, otherwise NULL
  @param vcol       The Virtual_column object


  @details
    The function performs semantic analysis of the defining expression for
    the virtual column vcol_field. The expression is used to compute the
    values of this column.

  @retval
    TRUE           An error occurred, something was wrong with the function
  @retval
    FALSE          Otherwise
*/

static bool fix_and_check_vcol_expr(THD *thd, TABLE *table,
                                    Virtual_column_info *vcol)
{
  Item* func_expr= vcol->expr;
  DBUG_ENTER("fix_and_check_vcol_expr");
  DBUG_PRINT("info", ("vcol: %p", vcol));
  DBUG_ASSERT(func_expr);

  if (func_expr->fixed)
    DBUG_RETURN(0); // nothing to do

  if (fix_vcol_expr(thd, vcol))
    DBUG_RETURN(1);

  if (vcol->flags)
    DBUG_RETURN(0); // already checked, no need to do it again

  /* fix_fields could've changed the expression */
  func_expr= vcol->expr;

  /* this was checked in check_expression(), but the frm could be mangled... */
  if (unlikely(func_expr->result_type() == ROW_RESULT))
  {
    my_error(ER_OPERAND_COLUMNS, MYF(0), 1);
    DBUG_RETURN(1);
  }

  /*
    Walk through the Item tree checking if all items are valid
    to be part of the virtual column
  */
  Item::vcol_func_processor_result res;
  res.errors= 0;

  int error= func_expr->walk(&Item::check_vcol_func_processor, 0, &res);
  if (error || (res.errors & VCOL_IMPOSSIBLE))
  {
    // this can only happen if the frm was corrupted
    my_error(ER_VIRTUAL_COLUMN_FUNCTION_IS_NOT_ALLOWED, MYF(0), res.name,
             vcol->get_vcol_type_name(), vcol->name.str);
    DBUG_RETURN(1);
  }
  else if (res.errors & VCOL_AUTO_INC)
  {
    /*
      An auto_increment field may not be used in an expression for
      a check constraint, a default value or a generated column

      Note that this error condition is not detected during parsing
      of the statement because the field item does not have a field
      pointer at that time
    */
    myf warn= table->s->frm_version < FRM_VER_EXPRESSSIONS ? ME_JUST_WARNING : 0;
    my_error(ER_VIRTUAL_COLUMN_FUNCTION_IS_NOT_ALLOWED, MYF(warn),
             "AUTO_INCREMENT", vcol->get_vcol_type_name(), res.name);
    if (!warn)
      DBUG_RETURN(1);
  }
  vcol->flags= res.errors;

  if (vcol->flags & VCOL_SESSION_FUNC)
    table->s->vcols_need_refixing= true;

  DBUG_RETURN(0);
}


/*
  @brief
    Unpack the definition of a virtual column from its linear representation

  @param thd             The thread object
  @param mem_root        Where to allocate memory
  @param table           The table containing the virtual column
  @param field           Field if this is a DEFAULT or AS, otherwise NULL
  @param vcol            The Virtual_column object
  @param[out] error_reported   Flag to inform the caller that no
                               other error messages are to be generated

  @details

    The function takes string expression from the 'vcol' object of the
    table 'table' and parses it, building an item object for it. The
    pointer to this item is placed into in a Virtual_column_info object
    that is created. After this the function performs
    semantic analysis of the item by calling the the function
    fix_and_check_vcol_expr().  Since the defining expression is part of the table
    definition the item for it is created in table->memroot within the
    special arena TABLE::expr_arena or in the thd memroot for INSERT DELAYED

  @note
    Before passing 'vcol_expr' to the parser the function wraps it in
    parentheses and prepends a special keyword.
  
   @retval Virtual_column_info*   Success
   @retval NULL                   Error
*/

static Virtual_column_info *
unpack_vcol_info_from_frm(THD *thd, MEM_ROOT *mem_root, TABLE *table,
                          String *expr_str, Virtual_column_info **vcol_ptr,
                          bool *error_reported)
{
  Create_field vcol_storage; // placeholder for vcol_info
  Parser_state parser_state;
  Virtual_column_info *vcol= *vcol_ptr, *vcol_info= 0;
  LEX *old_lex= thd->lex;
  LEX lex;
  bool error;
  DBUG_ENTER("unpack_vcol_info_from_frm");

  DBUG_ASSERT(vcol->expr == NULL);
  
  if (parser_state.init(thd, expr_str->c_ptr_safe(), expr_str->length()))
    goto end;

  if (init_lex_with_single_table(thd, table, &lex))
    goto end;

  lex.parse_vcol_expr= true;
  lex.last_field= &vcol_storage;

  error= parse_sql(thd, &parser_state, NULL);
  if (error)
    goto end;

  if (lex.current_select->table_list.first[0].next_global)
  {
    /* We are using NEXT VALUE FOR sequence. Remember table name for open */
    TABLE_LIST *sequence= lex.current_select->table_list.first[0].next_global;
    sequence->next_global= table->internal_tables;
    table->internal_tables= sequence;
  }

  vcol_storage.vcol_info->set_vcol_type(vcol->get_vcol_type());
  vcol_storage.vcol_info->stored_in_db=      vcol->stored_in_db;
  vcol_storage.vcol_info->name=              vcol->name;
  vcol_storage.vcol_info->utf8=              vcol->utf8;
  if (!fix_and_check_vcol_expr(thd, table, vcol_storage.vcol_info))
  {
    *vcol_ptr= vcol_info= vcol_storage.vcol_info;   // Expression ok
    DBUG_ASSERT(vcol_info->expr);
    goto end;
  }
  *error_reported= TRUE;

end:
  end_lex_with_single_table(thd, table, old_lex);

  DBUG_RETURN(vcol_info);
}

static bool check_vcol_forward_refs(Field *field, Virtual_column_info *vcol)
{
  bool res= vcol &&
            vcol->expr->walk(&Item::check_field_expression_processor, 0,
                                  field);
  return res;
}

/*
  Open a table based on a TABLE_SHARE

  SYNOPSIS
    open_table_from_share()
    thd			Thread handler
    share		Table definition
    alias       	Alias for table
    db_stat		open flags (for example HA_OPEN_KEYFILE|
    			HA_OPEN_RNDFILE..) can be 0 (example in
                        ha_example_table)
    prgflag   		READ_ALL etc..
    ha_open_flags	HA_OPEN_ABORT_IF_LOCKED etc..
    outparam       	result table
    partitions_to_open  open only these partitions.

  RETURN VALUES
   0	ok
   1	Error (see open_table_error)
   2    Error (see open_table_error)
   3    Wrong data in .frm file
   4    Error (see open_table_error)
   5    Error (see open_table_error: charset unavailable)
   7    Table definition has changed in engine
*/

enum open_frm_error open_table_from_share(THD *thd, TABLE_SHARE *share,
                       const LEX_CSTRING *alias, uint db_stat, uint prgflag,
                       uint ha_open_flags, TABLE *outparam,
                       bool is_create_table, List<String> *partitions_to_open)
{
  enum open_frm_error error;
  uint records, i, bitmap_size, bitmap_count;
  bool error_reported= FALSE;
  uchar *record, *bitmaps;
  Field **field_ptr;
  uint8 save_context_analysis_only= thd->lex->context_analysis_only;
  DBUG_ENTER("open_table_from_share");
  DBUG_PRINT("enter",("name: '%s.%s'  form: %p", share->db.str,
                      share->table_name.str, outparam));

  thd->lex->context_analysis_only&= ~CONTEXT_ANALYSIS_ONLY_VIEW; // not a view

  error= OPEN_FRM_ERROR_ALREADY_ISSUED; // for OOM errors below
  bzero((char*) outparam, sizeof(*outparam));
  outparam->in_use= thd;
  outparam->s= share;
  outparam->db_stat= db_stat;
  outparam->write_row_record= NULL;

  if (share->incompatible_version &&
      !(ha_open_flags & (HA_OPEN_FOR_ALTER | HA_OPEN_FOR_REPAIR)))
  {
    /* one needs to run mysql_upgrade on the table */
    error= OPEN_FRM_NEEDS_REBUILD;
    goto err;
  }
  init_sql_alloc(&outparam->mem_root, "table", TABLE_ALLOC_BLOCK_SIZE, 0,
                 MYF(0));

  if (outparam->alias.copy(alias->str, alias->length, table_alias_charset))
    goto err;
  outparam->quick_keys.init();
  outparam->covering_keys.init();
  outparam->intersect_keys.init();
  outparam->keys_in_use_for_query.init();

  /* Allocate handler */
  outparam->file= 0;
  if (!(prgflag & OPEN_FRM_FILE_ONLY))
  {
    if (!(outparam->file= get_new_handler(share, &outparam->mem_root,
                                          share->db_type())))
      goto err;

    if (outparam->file->set_ha_share_ref(&share->ha_share))
      goto err;
  }
  else
  {
    DBUG_ASSERT(!db_stat);
  }

  if (share->sequence && outparam->file)
  {
    ha_sequence *file;
    /* SEQUENCE table. Create a sequence handler over the original handler */
    if (!(file= (ha_sequence*) sql_sequence_hton->create(sql_sequence_hton, share,
                                                     &outparam->mem_root)))
      goto err;
    file->register_original_handler(outparam->file);
    outparam->file= file;
  }

  outparam->reginfo.lock_type= TL_UNLOCK;
  outparam->current_lock= F_UNLCK;
  records=0;
  if ((db_stat & HA_OPEN_KEYFILE) || (prgflag & DELAYED_OPEN))
    records=1;
  if (prgflag & (READ_ALL + EXTRA_RECORD))
  {
    records++;
<<<<<<< HEAD
    if (share->versioned)
      records++;
  }
=======

  if (!(record= (uchar*) alloc_root(&outparam->mem_root,
                                    share->rec_buff_length * records)))
    goto err;                                   /* purecov: inspected */
  MEM_NOACCESS(record, share->rec_buff_length * records);
>>>>>>> 5559905d

  if (records == 0)
  {
    /* We are probably in hard repair, and the buffers should not be used */
    record= share->default_values;
  }
  else
  {
    if (!(record= (uchar*) alloc_root(&outparam->mem_root,
                                      share->rec_buff_length * records)))
      goto err;                                   /* purecov: inspected */
  }

  for (i= 0; i < 3;)
  {
    outparam->record[i]= record;
    if (++i < records)
      record+= share->rec_buff_length;
  }
  MEM_UNDEFINED(outparam->record[0], share->reclength);
  MEM_UNDEFINED(outparam->record[1], share->reclength);

  if (!(field_ptr = (Field **) alloc_root(&outparam->mem_root,
                                          (uint) ((share->fields+1)*
                                                  sizeof(Field*)))))
    goto err;                                   /* purecov: inspected */

  outparam->field= field_ptr;

  record= (uchar*) outparam->record[0]-1;	/* Fieldstart = 1 */
  if (share->null_field_first)
    outparam->null_flags= (uchar*) record+1;
  else
    outparam->null_flags= (uchar*) (record+ 1+ share->reclength -
                                    share->null_bytes);

  /* Setup copy of fields from share, but use the right alias and record */
  for (i=0 ; i < share->fields; i++, field_ptr++)
  {
    if (!((*field_ptr)= share->field[i]->clone(&outparam->mem_root, outparam)))
      goto err;
  }
  (*field_ptr)= 0;                              // End marker

  outparam->vers_write= share->versioned;

  if (share->found_next_number_field)
    outparam->found_next_number_field=
      outparam->field[(uint) (share->found_next_number_field - share->field)];

  /* Fix key->name and key_part->field */
  if (share->key_parts)
  {
    KEY	*key_info, *key_info_end;
    KEY_PART_INFO *key_part;
    uint n_length;
    n_length= share->keys*sizeof(KEY) + share->ext_key_parts*sizeof(KEY_PART_INFO);
    if (!(key_info= (KEY*) alloc_root(&outparam->mem_root, n_length)))
      goto err;
    outparam->key_info= key_info;
    key_part= (reinterpret_cast<KEY_PART_INFO*>(key_info+share->keys));

    memcpy(key_info, share->key_info, sizeof(*key_info)*share->keys);
    memcpy(key_part, share->key_info[0].key_part, (sizeof(*key_part) *
                                                   share->ext_key_parts));

    for (key_info_end= key_info + share->keys ;
         key_info < key_info_end ;
         key_info++)
    {
      KEY_PART_INFO *key_part_end;

      key_info->table= outparam;
      key_info->key_part= key_part;

      key_part_end= key_part + (share->use_ext_keys ? key_info->ext_key_parts :
			                              key_info->user_defined_key_parts) ;
      for ( ; key_part < key_part_end; key_part++)
      {
        Field *field= key_part->field= outparam->field[key_part->fieldnr - 1];

        if (field->key_length() != key_part->length &&
            !(field->flags & BLOB_FLAG))
        {
          /*
            We are using only a prefix of the column as a key:
            Create a new field for the key part that matches the index
          */
          field= key_part->field=field->make_new_field(&outparam->mem_root,
                                                       outparam, 0);
          field->field_length= key_part->length;
        }
      }
      if (!share->use_ext_keys)
	key_part+= key_info->ext_key_parts - key_info->user_defined_key_parts;
    }
  }

  /*
    Process virtual and default columns, if any.
  */
  if (share->virtual_fields || share->default_fields ||
      share->default_expressions || share->table_check_constraints)
  {
    Field **vfield_ptr, **dfield_ptr;
    Virtual_column_info **check_constraint_ptr;

    if (!multi_alloc_root(&outparam->mem_root,
                          &vfield_ptr, (uint) ((share->virtual_fields + 1)*
                                               sizeof(Field*)),
                          &dfield_ptr, (uint) ((share->default_fields +
                                                share->default_expressions +1)*
                                               sizeof(Field*)),
                          &check_constraint_ptr,
                          (uint) ((share->table_check_constraints +
                                   share->field_check_constraints + 1)*
                                  sizeof(Virtual_column_info*)),
                          NullS))
      goto err;
    if (share->virtual_fields)
      outparam->vfield= vfield_ptr;
    if (share->default_fields + share->default_expressions)
      outparam->default_field= dfield_ptr;
    if (share->table_check_constraints || share->field_check_constraints)
      outparam->check_constraints= check_constraint_ptr;

    if (parse_vcol_defs(thd, &outparam->mem_root, outparam, &error_reported))
    {
      error= OPEN_FRM_CORRUPTED;
      goto err;
    }

    /* Update to use trigger fields */
    switch_defaults_to_nullable_trigger_fields(outparam);
  }

#ifdef WITH_PARTITION_STORAGE_ENGINE
  bool work_part_info_used;
  if (share->partition_info_str_len && outparam->file)
  {
  /*
    In this execution we must avoid calling thd->change_item_tree since
    we might release memory before statement is completed. We do this
    by changing to a new statement arena. As part of this arena we also
    set the memory root to be the memory root of the table since we
    call the parser and fix_fields which both can allocate memory for
    item objects. We keep the arena to ensure that we can release the
    free_list when closing the table object.
    SEE Bug #21658
  */

    Query_arena *backup_stmt_arena_ptr= thd->stmt_arena;
    Query_arena backup_arena;
    Query_arena part_func_arena(&outparam->mem_root,
                                Query_arena::STMT_INITIALIZED);
    thd->set_n_backup_active_arena(&part_func_arena, &backup_arena);
    thd->stmt_arena= &part_func_arena;
    bool tmp;

    tmp= mysql_unpack_partition(thd, share->partition_info_str,
                                share->partition_info_str_len,
                                outparam, is_create_table,
                                plugin_hton(share->default_part_plugin),
                                &work_part_info_used);
    if (tmp)
    {
      thd->stmt_arena= backup_stmt_arena_ptr;
      thd->restore_active_arena(&part_func_arena, &backup_arena);
      goto partititon_err;
    }
    outparam->part_info->is_auto_partitioned= share->auto_partitioned;
    DBUG_PRINT("info", ("autopartitioned: %u", share->auto_partitioned));
    /* 
      We should perform the fix_partition_func in either local or
      caller's arena depending on work_part_info_used value.
    */
    if (!work_part_info_used)
      tmp= fix_partition_func(thd, outparam, is_create_table);
    thd->stmt_arena= backup_stmt_arena_ptr;
    thd->restore_active_arena(&part_func_arena, &backup_arena);
    if (!tmp)
    {
      if (work_part_info_used)
        tmp= fix_partition_func(thd, outparam, is_create_table);
    }
    outparam->part_info->item_free_list= part_func_arena.free_list;
partititon_err:
    if (tmp)
    {
      if (is_create_table)
      {
        /*
          During CREATE/ALTER TABLE it is ok to receive errors here.
          It is not ok if it happens during the opening of an frm
          file as part of a normal query.
        */
        error_reported= TRUE;
      }
      goto err;
    }
  }
#endif

  /* Check virtual columns against table's storage engine. */
  if (share->virtual_fields &&
        (outparam->file && 
          !(outparam->file->ha_table_flags() & HA_CAN_VIRTUAL_COLUMNS)))
  {
    my_error(ER_UNSUPPORTED_ENGINE_FOR_VIRTUAL_COLUMNS, MYF(0),
             plugin_name(share->db_plugin)->str);
    error_reported= TRUE;
    goto err;
  }

  /* Allocate bitmaps */

  bitmap_size= share->column_bitmap_size;
  bitmap_count= 7;
  if (share->virtual_fields)
    bitmap_count++;

  if (!(bitmaps= (uchar*) alloc_root(&outparam->mem_root,
                                     bitmap_size * bitmap_count)))
    goto err;

  my_bitmap_init(&outparam->def_read_set,
                 (my_bitmap_map*) bitmaps, share->fields, FALSE);
  bitmaps+= bitmap_size;
  my_bitmap_init(&outparam->def_write_set,
                 (my_bitmap_map*) bitmaps, share->fields, FALSE);
  bitmaps+= bitmap_size;

  /* Don't allocate vcol_bitmap if we don't need it */
  if (share->virtual_fields)
  {
    if (!(outparam->def_vcol_set= (MY_BITMAP*)
          alloc_root(&outparam->mem_root, sizeof(*outparam->def_vcol_set))))
      goto err;
    my_bitmap_init(outparam->def_vcol_set,
                   (my_bitmap_map*) bitmaps, share->fields, FALSE);
    bitmaps+= bitmap_size;
  }

  my_bitmap_init(&outparam->has_value_set,
                 (my_bitmap_map*) bitmaps, share->fields, FALSE);
  bitmaps+= bitmap_size;
  my_bitmap_init(&outparam->tmp_set,
                 (my_bitmap_map*) bitmaps, share->fields, FALSE);
  bitmaps+= bitmap_size;
  my_bitmap_init(&outparam->eq_join_set,
                 (my_bitmap_map*) bitmaps, share->fields, FALSE);
  bitmaps+= bitmap_size;
  my_bitmap_init(&outparam->cond_set,
                 (my_bitmap_map*) bitmaps, share->fields, FALSE);
  bitmaps+= bitmap_size;
  my_bitmap_init(&outparam->def_rpl_write_set,
                 (my_bitmap_map*) bitmaps, share->fields, FALSE);
  outparam->default_column_bitmaps();

  outparam->cond_selectivity= 1.0;

  /* The table struct is now initialized;  Open the table */
  if (db_stat)
  {
    if (specialflag & SPECIAL_WAIT_IF_LOCKED)
      ha_open_flags|= HA_OPEN_WAIT_IF_LOCKED;
    else
      ha_open_flags|= HA_OPEN_IGNORE_IF_LOCKED;

    int ha_err= outparam->file->ha_open(outparam, share->normalized_path.str,
                                 (db_stat & HA_READ_ONLY ? O_RDONLY : O_RDWR),
                                 ha_open_flags, 0, partitions_to_open);
    if (ha_err)
    {
      share->open_errno= ha_err;
      /* Set a flag if the table is crashed and it can be auto. repaired */
      share->crashed= (outparam->file->auto_repair(ha_err) &&
                       !(ha_open_flags & HA_OPEN_FOR_REPAIR));
      outparam->file->print_error(ha_err, MYF(0));
      error_reported= TRUE;

      if (ha_err == HA_ERR_TABLE_DEF_CHANGED)
        error= OPEN_FRM_DISCOVER;

      /*
        We're here, because .frm file was successfully opened.

        But if the table doesn't exist in the engine and the engine
        supports discovery, we force rediscover to discover
        the fact that table doesn't in fact exist and remove
        the stray .frm file.
      */
      if (share->db_type()->discover_table &&
          (ha_err == ENOENT || ha_err == HA_ERR_NO_SUCH_TABLE))
        error= OPEN_FRM_DISCOVER;

      goto err;
    }
  }

  outparam->mark_columns_used_by_check_constraints();

  if (db_stat)
  {
    /* Set some flags in share on first open of the table */
    handler::Table_flags flags= outparam->file->ha_table_flags();
    if (! MY_TEST(flags & (HA_BINLOG_STMT_CAPABLE |
                           HA_BINLOG_ROW_CAPABLE)) ||
        MY_TEST(flags & HA_HAS_OWN_BINLOGGING))
      share->no_replicate= TRUE;
    if (outparam->file->table_cache_type() & HA_CACHE_TBL_NOCACHE)
      share->not_usable_by_query_cache= TRUE;
  }

  if (share->no_replicate || !binlog_filter->db_ok(share->db.str))
    share->can_do_row_logging= 0;   // No row based replication

#ifdef WITH_PARTITION_STORAGE_ENGINE
  if (outparam->part_info &&
    outparam->part_info->part_type == VERSIONING_PARTITION)
  {
    Query_arena *backup_stmt_arena_ptr= thd->stmt_arena;
    Query_arena backup_arena;
    Query_arena part_func_arena(&outparam->mem_root,
                                Query_arena::STMT_INITIALIZED);
    if (!work_part_info_used)
    {
      thd->set_n_backup_active_arena(&part_func_arena, &backup_arena);
      thd->stmt_arena= &part_func_arena;
    }

    bool err= outparam->part_info->vers_setup_stats(thd, is_create_table);

    if (!work_part_info_used)
    {
      thd->stmt_arena= backup_stmt_arena_ptr;
      thd->restore_active_arena(&part_func_arena, &backup_arena);
    }

    if (err)
    {
      outparam->file->ha_close();
      error= OPEN_FRM_OPEN_ERROR;
      error_reported= true;
      goto err;
    }
  }
#endif

  /* Increment the opened_tables counter, only when open flags set. */
  if (db_stat)
    thd->status_var.opened_tables++;

  thd->lex->context_analysis_only= save_context_analysis_only;
  DBUG_RETURN (OPEN_FRM_OK);

 err:
  if (! error_reported)
    open_table_error(share, error, my_errno);
  delete outparam->file;
#ifdef WITH_PARTITION_STORAGE_ENGINE
  if (outparam->part_info)
    free_items(outparam->part_info->item_free_list);
#endif
  outparam->file= 0;				// For easier error checking
  outparam->db_stat=0;
  thd->lex->context_analysis_only= save_context_analysis_only;
  if (outparam->expr_arena)
    outparam->expr_arena->free_items();
  free_root(&outparam->mem_root, MYF(0));       // Safe to call on bzero'd root
  outparam->alias.free();
  DBUG_RETURN (error);
}


/*
  Free information allocated by openfrm

  SYNOPSIS
    closefrm()
    table		TABLE object to free
*/

int closefrm(register TABLE *table)
{
  int error=0;
  DBUG_ENTER("closefrm");
  DBUG_PRINT("enter", ("table: %p", table));

  if (table->db_stat)
    error=table->file->ha_close();
  table->alias.free();
  if (table->expr_arena)
    table->expr_arena->free_items();
  if (table->field)
  {
    for (Field **ptr=table->field ; *ptr ; ptr++)
    {
      delete *ptr;
    }
    table->field= 0;
  }
  delete table->file;
  table->file= 0;				/* For easier errorchecking */
#ifdef WITH_PARTITION_STORAGE_ENGINE
  if (table->part_info)
  {
    /* Allocated through table->mem_root, freed below */
    free_items(table->part_info->item_free_list);
    table->part_info->item_free_list= 0;
    table->part_info= 0;
  }
#endif
  free_root(&table->mem_root, MYF(0));
  DBUG_RETURN(error);
}


/* Deallocate temporary blob storage */

void free_blobs(register TABLE *table)
{
  uint *ptr, *end;
  for (ptr= table->s->blob_field, end=ptr + table->s->blob_fields ;
       ptr != end ;
       ptr++)
  {
    /*
      Reduced TABLE objects which are used by row-based replication for
      type conversion might have some fields missing. Skip freeing BLOB
      buffers for such missing fields.
    */
    if (table->field[*ptr])
      ((Field_blob*) table->field[*ptr])->free();
  }
}


/**
  Reclaim temporary blob storage which is bigger than 
  a threshold.
 
  @param table A handle to the TABLE object containing blob fields
  @param size The threshold value.
 
*/

void free_field_buffers_larger_than(TABLE *table, uint32 size)
{
  uint *ptr, *end;
  for (ptr= table->s->blob_field, end=ptr + table->s->blob_fields ;
       ptr != end ;
       ptr++)
  {
    Field_blob *blob= (Field_blob*) table->field[*ptr];
    if (blob->get_field_buffer_size() > size)
        blob->free();
  }
}

/* error message when opening a form file */

void open_table_error(TABLE_SHARE *share, enum open_frm_error error,
                      int db_errno)
{
  char buff[FN_REFLEN];
  const myf errortype= ME_ERROR+ME_WAITTANG;  // Write fatals error to log
  DBUG_ENTER("open_table_error");
  DBUG_PRINT("info", ("error: %d  db_errno: %d", error, db_errno));

  switch (error) {
  case OPEN_FRM_OPEN_ERROR:
    /*
      Test if file didn't exists. We have to also test for EINVAL as this
      may happen on windows when opening a file with a not legal file name
    */
    if (db_errno == ENOENT || db_errno == EINVAL)
      my_error(ER_NO_SUCH_TABLE, MYF(0), share->db.str, share->table_name.str);
    else
    {
      strxmov(buff, share->normalized_path.str, reg_ext, NullS);
      my_error((db_errno == EMFILE) ? ER_CANT_OPEN_FILE : ER_FILE_NOT_FOUND,
               errortype, buff, db_errno);
    }
    break;
  case OPEN_FRM_OK:
    DBUG_ASSERT(0); // open_table_error() is never called for this one
    break;
  case OPEN_FRM_ERROR_ALREADY_ISSUED:
    break;
  case OPEN_FRM_NOT_A_VIEW:
    my_error(ER_WRONG_OBJECT, MYF(0), share->db.str,
             share->table_name.str, "VIEW");
    break;
  case OPEN_FRM_NOT_A_TABLE:
    my_error(ER_WRONG_OBJECT, MYF(0), share->db.str,
             share->table_name.str, "TABLE");
    break;
  case OPEN_FRM_DISCOVER:
    DBUG_ASSERT(0); // open_table_error() is never called for this one
    break;
  case OPEN_FRM_CORRUPTED:
    strxmov(buff, share->normalized_path.str, reg_ext, NullS);
    my_error(ER_NOT_FORM_FILE, errortype, buff);
    break;
  case OPEN_FRM_READ_ERROR:
    strxmov(buff, share->normalized_path.str, reg_ext, NullS);
    my_error(ER_ERROR_ON_READ, errortype, buff, db_errno);
    break;
  case OPEN_FRM_NEEDS_REBUILD:
    strxnmov(buff, sizeof(buff)-1,
             share->db.str, ".", share->table_name.str, NullS);
    my_error(ER_TABLE_NEEDS_REBUILD, errortype, buff);
    break;
  }
  DBUG_VOID_RETURN;
} /* open_table_error */


	/*
	** fix a str_type to a array type
	** typeparts separated with some char. differents types are separated
	** with a '\0'
	*/

static void
fix_type_pointers(const char ***array, TYPELIB *point_to_type, uint types,
		  char **names)
{
  char *type_name, *ptr;
  char chr;

  ptr= *names;
  while (types--)
  {
    point_to_type->name=0;
    point_to_type->type_names= *array;

    if ((chr= *ptr))			/* Test if empty type */
    {
      while ((type_name=strchr(ptr+1,chr)) != NullS)
      {
	*((*array)++) = ptr+1;
	*type_name= '\0';		/* End string */
	ptr=type_name;
      }
      ptr+=2;				/* Skip end mark and last 0 */
    }
    else
      ptr++;
    point_to_type->count= (uint) (*array - point_to_type->type_names);
    point_to_type++;
    *((*array)++)= NullS;		/* End of type */
  }
  *names=ptr;				/* Update end */
  return;
} /* fix_type_pointers */


/*
 Search after a field with given start & length
 If an exact field isn't found, return longest field with starts
 at right position.
 
 NOTES
   This is needed because in some .frm fields 'fieldnr' was saved wrong

 RETURN
   0  error
   #  field number +1
*/

static uint find_field(Field **fields, uchar *record, uint start, uint length)
{
  Field **field;
  uint i, pos;

  pos= 0;
  for (field= fields, i=1 ; *field ; i++,field++)
  {
    if ((*field)->offset(record) == start)
    {
      if ((*field)->key_length() == length)
	return (i);
      if (!pos || fields[pos-1]->pack_length() <
	  (*field)->pack_length())
	pos= i;
    }
  }
  return (pos);
}


/*
  Store an SQL quoted string.

  SYNOPSIS  
    append_unescaped()
    res		result String
    pos		string to be quoted
    length	it's length

  NOTE
    This function works correctly with utf8 or single-byte charset strings.
    May fail with some multibyte charsets though.
*/

void append_unescaped(String *res, const char *pos, size_t length)
{
  const char *end= pos+length;
  res->append('\'');

  for (; pos != end ; pos++)
  {
#if defined(USE_MB) && MYSQL_VERSION_ID < 40100
    uint mblen;
    if (use_mb(default_charset_info) &&
        (mblen= my_ismbchar(default_charset_info, pos, end)))
    {
      res->append(pos, mblen);
      pos+= mblen;
      continue;
    }
#endif

    switch (*pos) {
    case 0:				/* Must be escaped for 'mysql' */
      res->append('\\');
      res->append('0');
      break;
    case '\n':				/* Must be escaped for logs */
      res->append('\\');
      res->append('n');
      break;
    case '\r':
      res->append('\\');		/* This gives better readability */
      res->append('r');
      break;
    case '\\':
      res->append('\\');		/* Because of the sql syntax */
      res->append('\\');
      break;
    case '\'':
      res->append('\'');		/* Because of the sql syntax */
      res->append('\'');
      break;
    default:
      res->append(*pos);
      break;
    }
  }
  res->append('\'');
}


void prepare_frm_header(THD *thd, uint reclength, uchar *fileinfo,
                        HA_CREATE_INFO *create_info, uint keys, KEY *key_info)
{
  size_t key_comment_total_bytes= 0;
  uint i;
  DBUG_ENTER("prepare_frm_header");

  /* Fix this when we have new .frm files;  Current limit is 4G rows (TODO) */
  if (create_info->max_rows > UINT_MAX32)
    create_info->max_rows= UINT_MAX32;
  if (create_info->min_rows > UINT_MAX32)
    create_info->min_rows= UINT_MAX32;

  size_t key_length, tmp_key_length, tmp, csid;
  bzero((char*) fileinfo, FRM_HEADER_SIZE);
  /* header */
  fileinfo[0]=(uchar) 254;
  fileinfo[1]= 1;
  fileinfo[2]= (create_info->expression_length == 0 ? FRM_VER_TRUE_VARCHAR :
                FRM_VER_EXPRESSSIONS);

  DBUG_ASSERT(ha_storage_engine_is_enabled(create_info->db_type));
  fileinfo[3]= (uchar) ha_legacy_type(create_info->db_type);

  /*
    Keep in sync with pack_keys() in unireg.cc
    For each key:
    8 bytes for the key header
    9 bytes for each key-part (MAX_REF_PARTS)
    NAME_LEN bytes for the name
    1 byte for the NAMES_SEP_CHAR (before the name)
    For all keys:
    6 bytes for the header
    1 byte for the NAMES_SEP_CHAR (after the last name)
    9 extra bytes (padding for safety? alignment?)
  */
  for (i= 0; i < keys; i++)
  {
    DBUG_ASSERT(MY_TEST(key_info[i].flags & HA_USES_COMMENT) ==
                (key_info[i].comment.length > 0));
    if (key_info[i].flags & HA_USES_COMMENT)
      key_comment_total_bytes += 2 + key_info[i].comment.length;
  }

  key_length= keys * (8 + MAX_REF_PARTS * 9 + NAME_LEN + 1) + 16
              + key_comment_total_bytes;

  int2store(fileinfo+8,1);
  tmp_key_length= (key_length < 0xffff) ? key_length : 0xffff;
  int2store(fileinfo+14,tmp_key_length);
  int2store(fileinfo+16,reclength);
  int4store(fileinfo+18,create_info->max_rows);
  int4store(fileinfo+22,create_info->min_rows);
  /* fileinfo[26] is set in mysql_create_frm() */
  fileinfo[27]=2;				// Use long pack-fields
  /* fileinfo[28 & 29] is set to key_info_length in mysql_create_frm() */
  create_info->table_options|=HA_OPTION_LONG_BLOB_PTR; // Use portable blob pointers
  int2store(fileinfo+30,create_info->table_options);
  fileinfo[32]=0;				// No filename anymore
  fileinfo[33]=5;                             // Mark for 5.0 frm file
  int4store(fileinfo+34,create_info->avg_row_length);
  csid= (create_info->default_table_charset ?
         create_info->default_table_charset->number : 0);
  fileinfo[38]= (uchar) csid;
  fileinfo[39]= (uchar) ((uint) create_info->transactional |
                         ((uint) create_info->page_checksum << 2) |
                         ((create_info->sequence ? HA_CHOICE_YES : 0) << 4));
  fileinfo[40]= (uchar) create_info->row_type;
  /* Bytes 41-46 were for RAID support; now reused for other purposes */
  fileinfo[41]= (uchar) (csid >> 8);
  int2store(fileinfo+42, create_info->stats_sample_pages & 0xffff);
  fileinfo[44]= (uchar)  create_info->stats_auto_recalc;
  int2store(fileinfo+45, (create_info->check_constraint_list->elements+
                          create_info->field_check_constraints));
  int4store(fileinfo+47, key_length);
  tmp= MYSQL_VERSION_ID;          // Store to avoid warning from int4store
  int4store(fileinfo+51, tmp);
  int4store(fileinfo+55, create_info->extra_size);
  /*
    59-60 is unused since 10.2.4
    61 for default_part_db_type
  */
  int2store(fileinfo+62, create_info->key_block_size);
  DBUG_VOID_RETURN;
} /* prepare_fileinfo */


void update_create_info_from_table(HA_CREATE_INFO *create_info, TABLE *table)
{
  TABLE_SHARE *share= table->s;
  DBUG_ENTER("update_create_info_from_table");

  create_info->max_rows= share->max_rows;
  create_info->min_rows= share->min_rows;
  create_info->table_options= share->db_create_options;
  create_info->avg_row_length= share->avg_row_length;
  create_info->row_type= share->row_type;
  create_info->default_table_charset= share->table_charset;
  create_info->table_charset= 0;
  create_info->comment= share->comment;
  create_info->transactional= share->transactional;
  create_info->page_checksum= share->page_checksum;
  create_info->option_list= share->option_list;
  create_info->sequence= MY_TEST(share->sequence);

  DBUG_VOID_RETURN;
}

int
rename_file_ext(const char * from,const char * to,const char * ext)
{
  char from_b[FN_REFLEN],to_b[FN_REFLEN];
  (void) strxmov(from_b,from,ext,NullS);
  (void) strxmov(to_b,to,ext,NullS);
  return mysql_file_rename(key_file_frm, from_b, to_b, MYF(0));
}


/*
  Allocate string field in MEM_ROOT and return it as String

  SYNOPSIS
    get_field()
    mem   	MEM_ROOT for allocating
    field 	Field for retrieving of string
    res         result String

  RETURN VALUES
    1   string is empty
    0	all ok
*/

bool get_field(MEM_ROOT *mem, Field *field, String *res)
{
  char *to;
  StringBuffer<MAX_FIELD_WIDTH> str;
  bool rc;
  THD *thd= field->get_thd();
  sql_mode_t sql_mode_backup= thd->variables.sql_mode;
  thd->variables.sql_mode&= ~MODE_PAD_CHAR_TO_FULL_LENGTH;

  field->val_str(&str);
  if ((rc= !str.length() ||
           !(to= strmake_root(mem, str.ptr(), str.length()))))
  {
    res->length(0);
    goto ex;
  }
  res->set(to, str.length(), field->charset());

ex:
  thd->variables.sql_mode= sql_mode_backup;
  return rc;
}


/*
  Allocate string field in MEM_ROOT and return it as NULL-terminated string

  SYNOPSIS
    get_field()
    mem   	MEM_ROOT for allocating
    field 	Field for retrieving of string

  RETURN VALUES
    NullS  string is empty
    #      pointer to NULL-terminated string value of field
*/

char *get_field(MEM_ROOT *mem, Field *field)
{
  String str;
  bool rc= get_field(mem, field, &str);
  DBUG_ASSERT(rc || str.ptr()[str.length()] == '\0');
  return  rc ? NullS : (char *) str.ptr();
}

/*
  DESCRIPTION
    given a buffer with a key value, and a map of keyparts
    that are present in this value, returns the length of the value
*/
uint calculate_key_len(TABLE *table, uint key, const uchar *buf,
                       key_part_map keypart_map)
{
  /* works only with key prefixes */
  DBUG_ASSERT(((keypart_map + 1) & keypart_map) == 0);

  KEY *key_info= table->s->key_info+key;
  KEY_PART_INFO *key_part= key_info->key_part;
  KEY_PART_INFO *end_key_part= key_part + table->actual_n_key_parts(key_info);
  uint length= 0;

  while (key_part < end_key_part && keypart_map)
  {
    length+= key_part->store_length;
    keypart_map >>= 1;
    key_part++;
  }
  return length;
}

#ifndef DBUG_OFF
/**
  Verifies that database/table name is in lowercase, when it should be

  This is supposed to be used only inside DBUG_ASSERT()
*/
bool ok_for_lower_case_names(const char *name)
{
  if (!lower_case_table_names || !name)
    return true;

  char buf[SAFE_NAME_LEN];
  strmake_buf(buf, name);
  my_casedn_str(files_charset_info, buf);
  return strcmp(name, buf) == 0;
}
#endif

/*
  Check if database name is valid

  SYNPOSIS
    check_db_name()
    org_name		Name of database

  NOTES
    If lower_case_table_names is set to 1 then database name is converted
    to lower case

  RETURN
    0	ok
    1   error
*/

bool check_db_name(LEX_STRING *org_name)
{
  char *name= org_name->str;
  size_t name_length= org_name->length;
  bool check_for_path_chars;

  if ((check_for_path_chars= check_mysql50_prefix(name)))
  {
    name+= MYSQL50_TABLE_NAME_PREFIX_LENGTH;
    name_length-= MYSQL50_TABLE_NAME_PREFIX_LENGTH;
  }

  if (!name_length || name_length > NAME_LEN)
    return 1;

  if (lower_case_table_names == 1 && name != any_db)
  {
    org_name->length= name_length= my_casedn_str(files_charset_info, name);
    if (check_for_path_chars)
      org_name->length+= MYSQL50_TABLE_NAME_PREFIX_LENGTH;
  }
  if (db_name_is_in_ignore_db_dirs_list(name))
    return 1;

  return check_table_name(name, name_length, check_for_path_chars);
}


/*
  Allow anything as a table name, as long as it doesn't contain an
  ' ' at the end
  returns 1 on error
*/

bool check_table_name(const char *name, size_t length, bool check_for_path_chars)
{
  // name length in symbols
  size_t name_length= 0;
  const char *end= name+length;

  if (!check_for_path_chars &&
      (check_for_path_chars= check_mysql50_prefix(name)))
  {
    name+= MYSQL50_TABLE_NAME_PREFIX_LENGTH;
    length-= MYSQL50_TABLE_NAME_PREFIX_LENGTH;
  }

  if (!length || length > NAME_LEN)
    return 1;
#if defined(USE_MB) && defined(USE_MB_IDENT)
  bool last_char_is_space= FALSE;
#else
  if (name[length-1]==' ')
    return 1;
#endif

  while (name != end)
  {
#if defined(USE_MB) && defined(USE_MB_IDENT)
    last_char_is_space= my_isspace(system_charset_info, *name);
    if (use_mb(system_charset_info))
    {
      int len=my_ismbchar(system_charset_info, name, end);
      if (len)
      {
        name+= len;
        name_length++;
        continue;
      }
    }
#endif
    if (check_for_path_chars &&
        (*name == '/' || *name == '\\' || *name == '~' || *name == FN_EXTCHAR))
      return 1;
    name++;
    name_length++;
  }
#if defined(USE_MB) && defined(USE_MB_IDENT)
  return last_char_is_space || (name_length > NAME_CHAR_LEN);
#else
  return FALSE;
#endif
}


bool check_column_name(const char *name)
{
  // name length in symbols
  size_t name_length= 0;
  bool last_char_is_space= TRUE;

  while (*name)
  {
#if defined(USE_MB) && defined(USE_MB_IDENT)
    last_char_is_space= my_isspace(system_charset_info, *name);
    if (use_mb(system_charset_info))
    {
      int len=my_ismbchar(system_charset_info, name, 
                          name+system_charset_info->mbmaxlen);
      if (len)
      {
        name += len;
        name_length++;
        continue;
      }
    }
#else
    last_char_is_space= *name==' ';
    if (*name == '\377')
      return 1;
#endif
    name++;
    name_length++;
  }
  /* Error if empty or too long column name */
  return last_char_is_space || (name_length > NAME_CHAR_LEN);
}


/**
  Checks whether a table is intact. Should be done *just* after the table has
  been opened.

  @param[in] table             The table to check
  @param[in] table_f_count     Expected number of columns in the table
  @param[in] table_def         Expected structure of the table (column name
                               and type)

  @retval  FALSE  OK
  @retval  TRUE   There was an error. An error message is output
                  to the error log.  We do not push an error
                  message into the error stack because this
                  function is currently only called at start up,
                  and such errors never reach the user.
*/

bool
Table_check_intact::check(TABLE *table, const TABLE_FIELD_DEF *table_def)
{
  uint i;
  my_bool error= FALSE;
  const TABLE_FIELD_TYPE *field_def= table_def->field;
  DBUG_ENTER("table_check_intact");
  DBUG_PRINT("info",("table: %s  expected_count: %d",
                     table->alias.c_ptr(), table_def->count));

  /* Whether the table definition has already been validated. */
  if (table->s->table_field_def_cache == table_def)
    DBUG_RETURN(FALSE);

  if (table->s->fields != table_def->count)
  {
    THD *thd= current_thd;
    DBUG_PRINT("info", ("Column count has changed, checking the definition"));

    /* previous MySQL version */
    if (MYSQL_VERSION_ID > table->s->mysql_version)
    {
      report_error(ER_COL_COUNT_DOESNT_MATCH_PLEASE_UPDATE,
                   ER_THD(thd, ER_COL_COUNT_DOESNT_MATCH_PLEASE_UPDATE),
                   table->alias.c_ptr(), table_def->count, table->s->fields,
                   static_cast<int>(table->s->mysql_version),
                   MYSQL_VERSION_ID);
      DBUG_RETURN(TRUE);
    }
    else if (MYSQL_VERSION_ID == table->s->mysql_version)
    {
      report_error(ER_COL_COUNT_DOESNT_MATCH_CORRUPTED_V2,
                   ER_THD(thd, ER_COL_COUNT_DOESNT_MATCH_CORRUPTED_V2),
                   table->s->db.str, table->s->table_name.str,
                   table_def->count, table->s->fields);
      DBUG_RETURN(TRUE);
    }
    /*
      Something has definitely changed, but we're running an older
      version of MySQL with new system tables.
      Let's check column definitions. If a column was added at
      the end of the table, then we don't care much since such change
      is backward compatible.
    */
  }
  StringBuffer<1024> sql_type(system_charset_info);
  sql_type.extra_allocation(256); // Allocate min 256 characters at once
  for (i=0 ; i < table_def->count; i++, field_def++)
  {
    sql_type.length(0);
    if (i < table->s->fields)
    {
      Field *field= table->field[i];

      if (strncmp(field->field_name.str, field_def->name.str,
                  field_def->name.length))
      {
        /*
          Name changes are not fatal, we use ordinal numbers to access columns.
          Still this can be a sign of a tampered table, output an error
          to the error log.
        */
        report_error(0, "Incorrect definition of table %s.%s: "
                     "expected column '%s' at position %d, found '%s'.",
                     table->s->db.str, table->alias.c_ptr(),
                     field_def->name.str, i,
                     field->field_name.str);
      }
      field->sql_type(sql_type);
      /*
        Generally, if column types don't match, then something is
        wrong.

        However, we only compare column definitions up to the
        length of the original definition, since we consider the
        following definitions compatible:

        1. DATETIME and DATETIM
        2. INT(11) and INT(11
        3. SET('one', 'two') and SET('one', 'two', 'more')

        For SETs or ENUMs, if the same prefix is there it's OK to
        add more elements - they will get higher ordinal numbers and
        the new table definition is backward compatible with the
        original one.
       */
      if (strncmp(sql_type.c_ptr_safe(), field_def->type.str,
                  field_def->type.length - 1))
      {
        report_error(0, "Incorrect definition of table %s.%s: "
                     "expected column '%s' at position %d to have type "
                     "%s, found type %s.", table->s->db.str,
                     table->alias.c_ptr(),
                     field_def->name.str, i, field_def->type.str,
                     sql_type.c_ptr_safe());
        error= TRUE;
      }
      else if (field_def->cset.str && !field->has_charset())
      {
        report_error(0, "Incorrect definition of table %s.%s: "
                     "expected the type of column '%s' at position %d "
                     "to have character set '%s' but the type has no "
                     "character set.", table->s->db.str,
                     table->alias.c_ptr(),
                     field_def->name.str, i, field_def->cset.str);
        error= TRUE;
      }
      else if (field_def->cset.str &&
               strcmp(field->charset()->csname, field_def->cset.str))
      {
        report_error(0, "Incorrect definition of table %s.%s: "
                     "expected the type of column '%s' at position %d "
                     "to have character set '%s' but found "
                     "character set '%s'.", table->s->db.str,
                     table->alias.c_ptr(),
                     field_def->name.str, i, field_def->cset.str,
                     field->charset()->csname);
        error= TRUE;
      }
    }
    else
    {
      report_error(0, "Incorrect definition of table %s.%s: "
                   "expected column '%s' at position %d to have type %s "
                   " but the column is not found.",
                   table->s->db.str, table->alias.c_ptr(),
                   field_def->name.str, i, field_def->type.str);
      error= TRUE;
    }
  }

  if (table_def->primary_key_parts)
  {
    if (table->s->primary_key == MAX_KEY)
    {
      report_error(0, "Incorrect definition of table %s.%s: "
                   "missing primary key.", table->s->db.str,
                   table->alias.c_ptr());
      error= TRUE;
    }
    else
    {
      KEY *pk= &table->s->key_info[table->s->primary_key];
      if (pk->user_defined_key_parts != table_def->primary_key_parts)
      {
        report_error(0, "Incorrect definition of table %s.%s: "
                     "Expected primary key to have %u columns, but instead "
                     "found %u columns.", table->s->db.str,
                     table->alias.c_ptr(), table_def->primary_key_parts,
                     pk->user_defined_key_parts);
        error= TRUE;
      }
      else
      {
        for (i= 0; i < pk->user_defined_key_parts; ++i)
        {
          if (table_def->primary_key_columns[i] + 1 != pk->key_part[i].fieldnr)
          {
            report_error(0, "Incorrect definition of table %s.%s: Expected "
                         "primary key part %u to refer to column %u, but "
                         "instead found column %u.", table->s->db.str,
                         table->alias.c_ptr(), i + 1,
                         table_def->primary_key_columns[i] + 1,
                         pk->key_part[i].fieldnr);
            error= TRUE;
          }
        }
      }
    }
  }

  if (! error)
    table->s->table_field_def_cache= table_def;

  DBUG_RETURN(error);
}


void Table_check_intact_log_error::report_error(uint, const char *fmt, ...)
{
  va_list args;
  va_start(args, fmt);
  error_log_print(ERROR_LEVEL, fmt, args);
  va_end(args);
}


/**
  Traverse portion of wait-for graph which is reachable through edge
  represented by this flush ticket in search for deadlocks.

  @retval TRUE  A deadlock is found. A victim is remembered
                by the visitor.
  @retval FALSE Success, no deadlocks.
*/

bool Wait_for_flush::accept_visitor(MDL_wait_for_graph_visitor *gvisitor)
{
  return m_share->visit_subgraph(this, gvisitor);
}


uint Wait_for_flush::get_deadlock_weight() const
{
  return m_deadlock_weight;
}


/**
  Traverse portion of wait-for graph which is reachable through this
  table share in search for deadlocks.

  @param waiting_ticket  Ticket representing wait for this share.
  @param dvisitor        Deadlock detection visitor.

  @retval TRUE  A deadlock is found. A victim is remembered
                by the visitor.
  @retval FALSE No deadlocks, it's OK to begin wait.
*/

bool TABLE_SHARE::visit_subgraph(Wait_for_flush *wait_for_flush,
                                 MDL_wait_for_graph_visitor *gvisitor)
{
  TABLE *table;
  MDL_context *src_ctx= wait_for_flush->get_ctx();
  bool result= TRUE;

  /*
    To protect all_tables list from being concurrently modified
    while we are iterating through it we increment tdc.all_tables_refs.
    This does not introduce deadlocks in the deadlock detector
    because we won't try to acquire tdc.LOCK_table_share while
    holding a write-lock on MDL_lock::m_rwlock.
  */
  mysql_mutex_lock(&tdc->LOCK_table_share);
  tdc->all_tables_refs++;
  mysql_mutex_unlock(&tdc->LOCK_table_share);

  All_share_tables_list::Iterator tables_it(tdc->all_tables);

  /*
    In case of multiple searches running in parallel, avoid going
    over the same loop twice and shortcut the search.
    Do it after taking the lock to weed out unnecessary races.
  */
  if (src_ctx->m_wait.get_status() != MDL_wait::EMPTY)
  {
    result= FALSE;
    goto end;
  }

  if (gvisitor->enter_node(src_ctx))
    goto end;

  while ((table= tables_it++))
  {
    DBUG_ASSERT(table->in_use && tdc->flushed);
    if (gvisitor->inspect_edge(&table->in_use->mdl_context))
    {
      goto end_leave_node;
    }
  }

  tables_it.rewind();
  while ((table= tables_it++))
  {
    DBUG_ASSERT(table->in_use && tdc->flushed);
    if (table->in_use->mdl_context.visit_subgraph(gvisitor))
    {
      goto end_leave_node;
    }
  }

  result= FALSE;

end_leave_node:
  gvisitor->leave_node(src_ctx);

end:
  mysql_mutex_lock(&tdc->LOCK_table_share);
  if (!--tdc->all_tables_refs)
    mysql_cond_broadcast(&tdc->COND_release);
  mysql_mutex_unlock(&tdc->LOCK_table_share);

  return result;
}


/**
  Wait until the subject share is removed from the table
  definition cache and make sure it's destroyed.

  @param mdl_context     MDL context for thread which is going to wait.
  @param abstime         Timeout for waiting as absolute time value.
  @param deadlock_weight Weight of this wait for deadlock detector.

  @pre LOCK_table_share is locked, the share is marked for flush and
       this connection does not reference the share.
       LOCK_table_share will be unlocked temporarily during execution.

  It may happen that another FLUSH TABLES thread marked this share
  for flush, but didn't yet purge it from table definition cache.
  In this case we may start waiting for a table share that has no
  references (ref_count == 0). We do this with assumption that this
  another FLUSH TABLES thread is about to purge this share.

  @retval FALSE - Success.
  @retval TRUE  - Error (OOM, deadlock, timeout, etc...).
*/

bool TABLE_SHARE::wait_for_old_version(THD *thd, struct timespec *abstime,
                                       uint deadlock_weight)
{
  MDL_context *mdl_context= &thd->mdl_context;
  Wait_for_flush ticket(mdl_context, this, deadlock_weight);
  MDL_wait::enum_wait_status wait_status;

  mysql_mutex_assert_owner(&tdc->LOCK_table_share);
  DBUG_ASSERT(tdc->flushed);

  tdc->m_flush_tickets.push_front(&ticket);

  mdl_context->m_wait.reset_status();

  mysql_mutex_unlock(&tdc->LOCK_table_share);

  mdl_context->will_wait_for(&ticket);

  mdl_context->find_deadlock();

  wait_status= mdl_context->m_wait.timed_wait(thd, abstime, TRUE,
                                              &stage_waiting_for_table_flush);

  mdl_context->done_waiting_for();

  mysql_mutex_lock(&tdc->LOCK_table_share);
  tdc->m_flush_tickets.remove(&ticket);
  mysql_cond_broadcast(&tdc->COND_release);
  mysql_mutex_unlock(&tdc->LOCK_table_share);


  /*
    In cases when our wait was aborted by KILL statement,
    a deadlock or a timeout, the share might still be referenced,
    so we don't delete it. Note, that we can't determine this
    condition by checking wait_status alone, since, for example,
    a timeout can happen after all references to the table share
    were released, but before the share is removed from the
    cache and we receive the notification. This is why
    we first destroy the share, and then look at
    wait_status.
  */
  switch (wait_status)
  {
  case MDL_wait::GRANTED:
    return FALSE;
  case MDL_wait::VICTIM:
    my_error(ER_LOCK_DEADLOCK, MYF(0));
    return TRUE;
  case MDL_wait::TIMEOUT:
    my_error(ER_LOCK_WAIT_TIMEOUT, MYF(0));
    return TRUE;
  case MDL_wait::KILLED:
    return TRUE;
  default:
    DBUG_ASSERT(0);
    return TRUE;
  }
}


/**
  Initialize TABLE instance (newly created, or coming either from table
  cache or THD::temporary_tables list) and prepare it for further use
  during statement execution. Set the 'alias' attribute from the specified
  TABLE_LIST element. Remember the TABLE_LIST element in the
  TABLE::pos_in_table_list member.

  @param thd  Thread context.
  @param tl   TABLE_LIST element.
*/

void TABLE::init(THD *thd, TABLE_LIST *tl)
{
  DBUG_ASSERT(s->tmp_table != NO_TMP_TABLE || s->tdc->ref_count > 0);

  if (thd->lex->need_correct_ident())
    alias_name_used= my_strcasecmp(table_alias_charset,
                                   s->table_name.str,
                                   tl->alias.str);
  /* Fix alias if table name changes. */
  if (strcmp(alias.c_ptr(), tl->alias.str))
    alias.copy(tl->alias.str, tl->alias.length, alias.charset());

  tablenr= thd->current_tablenr++;
  used_fields= 0;
  const_table= 0;
  null_row= 0;
  maybe_null= 0;
  force_index= 0;
  force_index_order= 0;
  force_index_group= 0;
  status= STATUS_NO_RECORD;
  insert_values= 0;
  fulltext_searched= 0;
  file->ft_handler= 0;
  reginfo.impossible_range= 0;
  created= TRUE;
  cond_selectivity= 1.0;
  cond_selectivity_sampling_explain= NULL;
#ifdef HAVE_REPLICATION
  /* used in RBR Triggers */
  master_had_triggers= 0;
#endif

  /* Catch wrong handling of the auto_increment_field_not_null. */
  DBUG_ASSERT(!auto_increment_field_not_null);
  auto_increment_field_not_null= FALSE;

  pos_in_table_list= tl;

  clear_column_bitmaps();
  for (Field **f_ptr= field ; *f_ptr ; f_ptr++)
  {
    (*f_ptr)->next_equal_field= NULL;
    (*f_ptr)->cond_selectivity= 1.0;
  }

  DBUG_ASSERT(!file->keyread_enabled());

  restore_record(this, s->default_values);

  /* Tables may be reused in a sub statement. */
  DBUG_ASSERT(!file->extra(HA_EXTRA_IS_ATTACHED_CHILDREN));
}


/*
  Create Item_field for each column in the table.

  SYNPOSIS
    TABLE::fill_item_list()
      item_list          a pointer to an empty list used to store items

  DESCRIPTION
    Create Item_field object for each column in the table and
    initialize it with the corresponding Field. New items are
    created in the current THD memory root.

  RETURN VALUE
    0                    success
    1                    out of memory
*/

bool TABLE::fill_item_list(List<Item> *item_list) const
{
  /*
    All Item_field's created using a direct pointer to a field
    are fixed in Item_field constructor.
  */
  for (Field **ptr= field; *ptr; ptr++)
  {
    Item_field *item= new (in_use->mem_root) Item_field(in_use, *ptr);
    if (!item || item_list->push_back(item))
      return TRUE;
  }
  return FALSE;
}

/*
  Reset an existing list of Item_field items to point to the
  Fields of this table.

  SYNPOSIS
    TABLE::fill_item_list()
      item_list          a non-empty list with Item_fields

  DESCRIPTION
    This is a counterpart of fill_item_list used to redirect
    Item_fields to the fields of a newly created table.
    The caller must ensure that number of items in the item_list
    is the same as the number of columns in the table.
*/

void TABLE::reset_item_list(List<Item> *item_list, uint skip) const
{
  List_iterator_fast<Item> it(*item_list);
  Field **ptr= field;
  for ( ; skip && *ptr; skip--)
    ptr++;
  for (; *ptr; ptr++)
  {
    Item_field *item_field= (Item_field*) it++;
    DBUG_ASSERT(item_field != 0);
    item_field->reset_field(*ptr);
  }
}

/*
  calculate md5 of query

  SYNOPSIS
    TABLE_LIST::calc_md5()
    buffer	buffer for md5 writing
*/

void  TABLE_LIST::calc_md5(const char *buffer)
{
  uchar digest[16];
  compute_md5_hash(digest, select_stmt.str,
                   select_stmt.length);
  sprintf((char *) buffer,
	    "%02x%02x%02x%02x%02x%02x%02x%02x%02x%02x%02x%02x%02x%02x%02x%02x",
	    digest[0], digest[1], digest[2], digest[3],
	    digest[4], digest[5], digest[6], digest[7],
	    digest[8], digest[9], digest[10], digest[11],
	    digest[12], digest[13], digest[14], digest[15]);
}


/**
  @brief
  Create field translation for mergeable derived table/view.

  @param thd  Thread handle

  @details
  Create field translation for mergeable derived table/view.

  @return FALSE ok.
  @return TRUE an error occur.
*/

bool TABLE_LIST::create_field_translation(THD *thd)
{
  Item *item;
  Field_translator *transl;
  SELECT_LEX *select= get_single_select();
  List_iterator_fast<Item> it(select->item_list);
  uint field_count= 0;
  Query_arena *arena, backup;
  bool res= FALSE;
  DBUG_ENTER("TABLE_LIST::create_field_translation");
  DBUG_PRINT("enter", ("Alias: '%s'  Unit: %p",
                      (alias.str ? alias.str : "<NULL>"),
                       get_unit()));

  if (thd->stmt_arena->is_conventional() ||
      thd->stmt_arena->is_stmt_prepare_or_first_sp_execute())
  {
    /* initialize lists */
    used_items.empty();
    persistent_used_items.empty();
  }
  else
  {
    /*
      Copy the list created by natural join procedure because the procedure
      will not be repeated.
    */
    used_items= persistent_used_items;
  }

  if (field_translation)
  {
    /*
      Update items in the field translation after view have been prepared.
      It's needed because some items in the select list, like IN subselects,
      might be substituted for optimized ones.
    */
    if (is_view() && get_unit()->prepared && !field_translation_updated)
    {
      field_translation_updated= TRUE;
      if (static_cast<uint>(field_translation_end - field_translation) <
          select->item_list.elements)
        goto allocate;
      while ((item= it++))
      {
        field_translation[field_count++].item= item;
      }
    }

    DBUG_RETURN(FALSE);
  }

allocate:
  arena= thd->activate_stmt_arena_if_needed(&backup);

  /* Create view fields translation table */

  if (!(transl=
        (Field_translator*)(thd->stmt_arena->
                            alloc(select->item_list.elements *
                                  sizeof(Field_translator)))))
  {
    res= TRUE;
    goto exit;
  }

  while ((item= it++))
  {
    DBUG_ASSERT(item->name.str && item->name.str[0]);
    transl[field_count].name.str=    thd->strmake(item->name.str, item->name.length);
    transl[field_count].name.length= item->name.length;
    transl[field_count++].item= item;
  }
  field_translation= transl;
  field_translation_end= transl + field_count;
  /* It's safe to cache this table for prepared statements */
  cacheable_table= 1;

exit:
  if (arena)
    thd->restore_active_arena(arena, &backup);

  DBUG_RETURN(res);
}


/**
  @brief
  Create field translation for mergeable derived table/view.

  @param thd  Thread handle

  @details
  Create field translation for mergeable derived table/view.

  @return FALSE ok.
  @return TRUE an error occur.
*/

bool TABLE_LIST::setup_underlying(THD *thd)
{
  DBUG_ENTER("TABLE_LIST::setup_underlying");

  if (!view || (!field_translation && merge_underlying_list))
  {
    SELECT_LEX *select= get_single_select();

    if (create_field_translation(thd))
      DBUG_RETURN(TRUE);

    /* full text function moving to current select */
    if (select->ftfunc_list->elements)
    {
      Item_func_match *ifm;
      SELECT_LEX *current_select= thd->lex->current_select;
      List_iterator_fast<Item_func_match>
        li(*(select_lex->ftfunc_list));
      while ((ifm= li++))
        current_select->ftfunc_list->push_front(ifm);
    }
  }
  DBUG_RETURN(FALSE);
}


/*
   Prepare where expression of derived table/view

  SYNOPSIS
    TABLE_LIST::prep_where()
    thd             - thread handler
    conds           - condition of this JOIN
    no_where_clause - do not build WHERE or ON outer qwery do not need it
                      (it is INSERT), we do not need conds if this flag is set

  NOTE: have to be called befor CHECK OPTION preparation, because it makes
  fix_fields for view WHERE clause

  RETURN
    FALSE - OK
    TRUE  - error
*/

bool TABLE_LIST::prep_where(THD *thd, Item **conds,
                               bool no_where_clause)
{
  DBUG_ENTER("TABLE_LIST::prep_where");
  bool res= FALSE;

  for (TABLE_LIST *tbl= merge_underlying_list; tbl; tbl= tbl->next_local)
  {
    if (tbl->is_view_or_derived() &&
        tbl->prep_where(thd, conds, no_where_clause))
    {
      DBUG_RETURN(TRUE);
    }
  }

  if (where)
  {
    if (where->fixed)
      where->update_used_tables();
    if (!where->fixed && where->fix_fields(thd, &where))
    {
      DBUG_RETURN(TRUE);
    }

    /*
      check that it is not VIEW in which we insert with INSERT SELECT
      (in this case we can't add view WHERE condition to main SELECT_LEX)
    */
    if (!no_where_clause && !where_processed)
    {
      TABLE_LIST *tbl= this;
      Query_arena *arena= thd->stmt_arena, backup;
      arena= thd->activate_stmt_arena_if_needed(&backup);  // For easier test

      /* Go up to join tree and try to find left join */
      for (; tbl; tbl= tbl->embedding)
      {
        if (tbl->outer_join)
        {
          /*
            Store WHERE condition to ON expression for outer join, because
            we can't use WHERE to correctly execute left joins on VIEWs and
            this expression will not be moved to WHERE condition (i.e. will
            be clean correctly for PS/SP)
          */
          tbl->on_expr= and_conds(thd, tbl->on_expr,
                                  where->copy_andor_structure(thd));
          break;
        }
      }
      if (tbl == 0)
      {
        if (*conds && !(*conds)->fixed)
          res= (*conds)->fix_fields(thd, conds);
        if (!res)
          *conds= and_conds(thd, *conds, where->copy_andor_structure(thd));
        if (*conds && !(*conds)->fixed && !res)
          res= (*conds)->fix_fields(thd, conds);
      }
      if (arena)
        thd->restore_active_arena(arena, &backup);
      where_processed= TRUE;
    }
  }

  DBUG_RETURN(res);
}

/**
  Check that table/view is updatable and if it has single
  underlying tables/views it is also updatable

  @return Result of the check.
*/

bool TABLE_LIST::single_table_updatable()
{
  if (!updatable)
    return false;
  if (view && view->select_lex.table_list.elements == 1)
  {
    /*
      We need to check deeply only single table views. Multi-table views
      will be turned to multi-table updates and then checked by leaf tables
    */
    return (((TABLE_LIST *)view->select_lex.table_list.first)->
            single_table_updatable());
  }
  return true;
}


/*
  Merge ON expressions for a view

  SYNOPSIS
    merge_on_conds()
    thd             thread handle
    table           table for the VIEW
    is_cascaded     TRUE <=> merge ON expressions from underlying views

  DESCRIPTION
    This function returns the result of ANDing the ON expressions
    of the given view and all underlying views. The ON expressions
    of the underlying views are added only if is_cascaded is TRUE.

  RETURN
    Pointer to the built expression if there is any.
    Otherwise and in the case of a failure NULL is returned.
*/

static Item *
merge_on_conds(THD *thd, TABLE_LIST *table, bool is_cascaded)
{
  DBUG_ENTER("merge_on_conds");

  Item *cond= NULL;
  DBUG_PRINT("info", ("alias: %s", table->alias.str));
  if (table->on_expr)
    cond= table->on_expr->copy_andor_structure(thd);
  if (!table->view)
    DBUG_RETURN(cond);
  for (TABLE_LIST *tbl= (TABLE_LIST*)table->view->select_lex.table_list.first;
       tbl;
       tbl= tbl->next_local)
  {
    if (tbl->view && !is_cascaded)
      continue;
    cond= and_conds(thd, cond, merge_on_conds(thd, tbl, is_cascaded));
  }
  DBUG_RETURN(cond);
}


/*
  Prepare check option expression of table

  SYNOPSIS
    TABLE_LIST::prep_check_option()
    thd             - thread handler
    check_opt_type  - WITH CHECK OPTION type (VIEW_CHECK_NONE,
                      VIEW_CHECK_LOCAL, VIEW_CHECK_CASCADED)
                      we use this parameter instead of direct check of
                      effective_with_check to change type of underlying
                      views to VIEW_CHECK_CASCADED if outer view have
                      such option and prevent processing of underlying
                      view check options if outer view have just
                      VIEW_CHECK_LOCAL option.

  NOTE
    This method builds check option condition to use it later on
    every call (usual execution or every SP/PS call).
    This method have to be called after WHERE preparation
    (TABLE_LIST::prep_where)

  RETURN
    FALSE - OK
    TRUE  - error
*/

bool TABLE_LIST::prep_check_option(THD *thd, uint8 check_opt_type)
{
  DBUG_ENTER("TABLE_LIST::prep_check_option");
  bool is_cascaded= check_opt_type == VIEW_CHECK_CASCADED;
  TABLE_LIST *merge_underlying_list= view->select_lex.get_table_list();
  for (TABLE_LIST *tbl= merge_underlying_list; tbl; tbl= tbl->next_local)
  {
    /* see comment of check_opt_type parameter */
    if (tbl->view && tbl->prep_check_option(thd, (is_cascaded ?
                                                  VIEW_CHECK_CASCADED :
                                                  VIEW_CHECK_NONE)))
      DBUG_RETURN(TRUE);
  }

  if (check_opt_type && !check_option_processed)
  {
    Query_arena *arena= thd->stmt_arena, backup;
    arena= thd->activate_stmt_arena_if_needed(&backup);  // For easier test

    if (where)
    {
      check_option= where->copy_andor_structure(thd);
    }
    if (is_cascaded)
    {
      for (TABLE_LIST *tbl= merge_underlying_list; tbl; tbl= tbl->next_local)
      {
        if (tbl->check_option)
          check_option= and_conds(thd, check_option, tbl->check_option);
      }
    }
    check_option= and_conds(thd, check_option,
                            merge_on_conds(thd, this, is_cascaded));

    if (arena)
      thd->restore_active_arena(arena, &backup);
    check_option_processed= TRUE;

  }

  if (check_option)
  {
    const char *save_where= thd->where;
    thd->where= "check option";
    if ((!check_option->fixed &&
         check_option->fix_fields(thd, &check_option)) ||
        check_option->check_cols(1))
    {
      DBUG_RETURN(TRUE);
    }
    thd->where= save_where;
  }
  DBUG_RETURN(FALSE);
}


/**
  Hide errors which show view underlying table information. 
  There are currently two mechanisms at work that handle errors for views,
  this one and a more general mechanism based on an Internal_error_handler,
  see Show_create_error_handler. The latter handles errors encountered during
  execution of SHOW CREATE VIEW, while the mechanism using this method is
  handles SELECT from views. The two methods should not clash.

  @param[in,out]  thd     thread handler

  @pre This method can be called only if there is an error.
*/

void TABLE_LIST::hide_view_error(THD *thd)
{
  if ((thd->killed && !thd->is_error())|| thd->get_internal_handler())
    return;
  /* Hide "Unknown column" or "Unknown function" error */
  DBUG_ASSERT(thd->is_error());
  switch (thd->get_stmt_da()->sql_errno()) {
    case ER_BAD_FIELD_ERROR:
    case ER_SP_DOES_NOT_EXIST:
    case ER_FUNC_INEXISTENT_NAME_COLLISION:
    case ER_PROCACCESS_DENIED_ERROR:
    case ER_COLUMNACCESS_DENIED_ERROR:
    case ER_TABLEACCESS_DENIED_ERROR:
    case ER_TABLE_NOT_LOCKED:
    case ER_NO_SUCH_TABLE:
    {
      TABLE_LIST *top= top_table();
      thd->clear_error();
      my_error(ER_VIEW_INVALID, MYF(0),
               top->view_db.str, top->view_name.str);
      break;
    }

    case ER_NO_DEFAULT_FOR_FIELD:
    {
      TABLE_LIST *top= top_table();
      thd->clear_error();
      // TODO: make correct error message
      my_error(ER_NO_DEFAULT_FOR_VIEW_FIELD, MYF(0),
               top->view_db.str, top->view_name.str);
      break;
    }
  }
}


/*
  Find underlying base tables (TABLE_LIST) which represent given
  table_to_find (TABLE)

  SYNOPSIS
    TABLE_LIST::find_underlying_table()
    table_to_find table to find

  RETURN
    0  table is not found
    found table reference
*/

TABLE_LIST *TABLE_LIST::find_underlying_table(TABLE *table_to_find)
{
  /* is this real table and table which we are looking for? */
  if (table == table_to_find && view == 0)
    return this;
  if (!view)
    return 0;

  for (TABLE_LIST *tbl= view->select_lex.get_table_list();
       tbl;
       tbl= tbl->next_local)
  {
    TABLE_LIST *result;
    if ((result= tbl->find_underlying_table(table_to_find)))
      return result;
  }
  return 0;
}

/*
  cleanup items belonged to view fields translation table

  SYNOPSIS
    TABLE_LIST::cleanup_items()
*/

void TABLE_LIST::cleanup_items()
{
  if (!field_translation)
    return;

  for (Field_translator *transl= field_translation;
       transl < field_translation_end;
       transl++)
    transl->item->walk(&Item::cleanup_processor, 0, 0);
}


/*
  check CHECK OPTION condition both for view and underlying table

  SYNOPSIS
    TABLE_LIST::view_check_option()
    ignore_failure ignore check option fail

  RETURN
    VIEW_CHECK_OK     OK
    VIEW_CHECK_ERROR  FAILED
    VIEW_CHECK_SKIP   FAILED, but continue
*/


int TABLE_LIST::view_check_option(THD *thd, bool ignore_failure)
{
  if (check_option)
  {
    /* VIEW's CHECK OPTION CLAUSE */
    Counting_error_handler ceh;
    thd->push_internal_handler(&ceh);
    bool res= check_option->val_int() == 0;
    thd->pop_internal_handler();
    if (ceh.errors)
      return(VIEW_CHECK_ERROR);
    if (res)
    {
      TABLE_LIST *main_view= top_table();
      const char *name_db= (main_view->view ? main_view->view_db.str :
                            main_view->db.str);
      const char *name_table= (main_view->view ? main_view->view_name.str :
                               main_view->table_name.str);
      my_error(ER_VIEW_CHECK_FAILED, MYF(ignore_failure ? ME_JUST_WARNING : 0),
               name_db, name_table);
      return ignore_failure ? VIEW_CHECK_SKIP : VIEW_CHECK_ERROR;
    }
  }
  return table->verify_constraints(ignore_failure);
}


int TABLE::verify_constraints(bool ignore_failure)
{
  /* go trough check option clauses for fields and table */
  if (check_constraints &&
      !(in_use->variables.option_bits & OPTION_NO_CHECK_CONSTRAINT_CHECKS))
  {
    for (Virtual_column_info **chk= check_constraints ; *chk ; chk++)
    {
      /* yes! NULL is ok, see 4.23.3.4 Table check constraints, part 2, SQL:2016 */
      if ((*chk)->expr->val_int() == 0 && !(*chk)->expr->null_value)
      {
        my_error(ER_CONSTRAINT_FAILED,
                 MYF(ignore_failure ? ME_JUST_WARNING : 0), (*chk)->name.str,
                 s->db.str, s->table_name.str);
        return ignore_failure ? VIEW_CHECK_SKIP : VIEW_CHECK_ERROR;
      }
    }
  }
  return(VIEW_CHECK_OK);
}

/*
  Find table in underlying tables by mask and check that only this
  table belong to given mask

  SYNOPSIS
    TABLE_LIST::check_single_table()
    table_arg	reference on variable where to store found table
		(should be 0 on call, to find table, or point to table for
		unique test)
    map         bit mask of tables
    view_arg    view for which we are looking table

  RETURN
    FALSE table not found or found only one
    TRUE  found several tables
*/

bool TABLE_LIST::check_single_table(TABLE_LIST **table_arg,
                                       table_map map,
                                       TABLE_LIST *view_arg)
{
  if (!select_lex)
    return FALSE;
  DBUG_ASSERT(is_merged_derived());
  for (TABLE_LIST *tbl= get_single_select()->get_table_list();
       tbl;
       tbl= tbl->next_local)
  {
    /*
      Merged view has also temporary table attached (in 5.2 if it has table
      then it was real table), so we have filter such temporary tables out
      by checking that it is not merged view
    */
    if (tbl->table &&
        !(tbl->is_view() &&
          tbl->is_merged_derived()))
    {
      if (tbl->table->map & map)
      {
	if (*table_arg)
	  return TRUE;
        *table_arg= tbl;
        tbl->check_option= view_arg->check_option;
      }
    }
    else if (tbl->check_single_table(table_arg, map, view_arg))
      return TRUE;
  }
  return FALSE;
}


/*
  Set insert_values buffer

  SYNOPSIS
    set_insert_values()
    mem_root   memory pool for allocating

  RETURN
    FALSE - OK
    TRUE  - out of memory
*/

bool TABLE_LIST::set_insert_values(MEM_ROOT *mem_root)
{
  DBUG_ENTER("set_insert_values");
  if (table)
  {
    DBUG_PRINT("info", ("setting insert_value for table"));
    if (!table->insert_values &&
        !(table->insert_values= (uchar *)alloc_root(mem_root,
                                                   table->s->rec_buff_length)))
      DBUG_RETURN(TRUE);
  }
  else
  {
    DBUG_PRINT("info", ("setting insert_value for view"));
    DBUG_ASSERT(is_view_or_derived() && is_merged_derived());
    for (TABLE_LIST *tbl= (TABLE_LIST*)view->select_lex.table_list.first;
         tbl;
         tbl= tbl->next_local)
      if (tbl->set_insert_values(mem_root))
        DBUG_RETURN(TRUE);
  }
  DBUG_RETURN(FALSE);
}


/*
  Test if this is a leaf with respect to name resolution.

  SYNOPSIS
    TABLE_LIST::is_leaf_for_name_resolution()

  DESCRIPTION
    A table reference is a leaf with respect to name resolution if
    it is either a leaf node in a nested join tree (table, view,
    schema table, subquery), or an inner node that represents a
    NATURAL/USING join, or a nested join with materialized join
    columns.

  RETURN
    TRUE if a leaf, FALSE otherwise.
*/
bool TABLE_LIST::is_leaf_for_name_resolution()
{
  return (is_merged_derived() || is_natural_join || is_join_columns_complete ||
          !nested_join);
}


/*
  Retrieve the first (left-most) leaf in a nested join tree with
  respect to name resolution.

  SYNOPSIS
    TABLE_LIST::first_leaf_for_name_resolution()

  DESCRIPTION
    Given that 'this' is a nested table reference, recursively walk
    down the left-most children of 'this' until we reach a leaf
    table reference with respect to name resolution.

  IMPLEMENTATION
    The left-most child of a nested table reference is the last element
    in the list of children because the children are inserted in
    reverse order.

  RETURN
    If 'this' is a nested table reference - the left-most child of
      the tree rooted in 'this',
    else return 'this'
*/

TABLE_LIST *TABLE_LIST::first_leaf_for_name_resolution()
{
  TABLE_LIST *UNINIT_VAR(cur_table_ref);
  NESTED_JOIN *cur_nested_join;

  if (is_leaf_for_name_resolution())
    return this;
  DBUG_ASSERT(nested_join);

  for (cur_nested_join= nested_join;
       cur_nested_join;
       cur_nested_join= cur_table_ref->nested_join)
  {
    List_iterator_fast<TABLE_LIST> it(cur_nested_join->join_list);
    cur_table_ref= it++;
    /*
      If the current nested join is a RIGHT JOIN, the operands in
      'join_list' are in reverse order, thus the first operand is
      already at the front of the list. Otherwise the first operand
      is in the end of the list of join operands.
    */
    if (!(cur_table_ref->outer_join & JOIN_TYPE_RIGHT))
    {
      TABLE_LIST *next;
      while ((next= it++))
        cur_table_ref= next;
    }
    if (cur_table_ref->is_leaf_for_name_resolution())
      break;
  }
  return cur_table_ref;
}


/*
  Retrieve the last (right-most) leaf in a nested join tree with
  respect to name resolution.

  SYNOPSIS
    TABLE_LIST::last_leaf_for_name_resolution()

  DESCRIPTION
    Given that 'this' is a nested table reference, recursively walk
    down the right-most children of 'this' until we reach a leaf
    table reference with respect to name resolution.

  IMPLEMENTATION
    The right-most child of a nested table reference is the first
    element in the list of children because the children are inserted
    in reverse order.

  RETURN
    - If 'this' is a nested table reference - the right-most child of
      the tree rooted in 'this',
    - else - 'this'
*/

TABLE_LIST *TABLE_LIST::last_leaf_for_name_resolution()
{
  TABLE_LIST *cur_table_ref= this;
  NESTED_JOIN *cur_nested_join;

  if (is_leaf_for_name_resolution())
    return this;
  DBUG_ASSERT(nested_join);

  for (cur_nested_join= nested_join;
       cur_nested_join;
       cur_nested_join= cur_table_ref->nested_join)
  {
    cur_table_ref= cur_nested_join->join_list.head();
    /*
      If the current nested is a RIGHT JOIN, the operands in
      'join_list' are in reverse order, thus the last operand is in the
      end of the list.
    */
    if ((cur_table_ref->outer_join & JOIN_TYPE_RIGHT))
    {
      List_iterator_fast<TABLE_LIST> it(cur_nested_join->join_list);
      TABLE_LIST *next;
      cur_table_ref= it++;
      while ((next= it++))
        cur_table_ref= next;
    }
    if (cur_table_ref->is_leaf_for_name_resolution())
      break;
  }
  return cur_table_ref;
}


/*
  Register access mode which we need for underlying tables

  SYNOPSIS
    register_want_access()
    want_access          Acess which we require
*/

void TABLE_LIST::register_want_access(ulong want_access)
{
  /* Remove SHOW_VIEW_ACL, because it will be checked during making view */
  want_access&= ~SHOW_VIEW_ACL;
  if (belong_to_view)
  {
    grant.want_privilege= want_access;
    if (table)
      table->grant.want_privilege= want_access;
  }
  if (!view)
    return;
  for (TABLE_LIST *tbl= view->select_lex.get_table_list();
       tbl;
       tbl= tbl->next_local)
    tbl->register_want_access(want_access);
}


/*
  Load security context information for this view

  SYNOPSIS
    TABLE_LIST::prepare_view_security_context()
    thd                  [in] thread handler

  RETURN
    FALSE  OK
    TRUE   Error
*/

#ifndef NO_EMBEDDED_ACCESS_CHECKS
bool TABLE_LIST::prepare_view_security_context(THD *thd)
{
  DBUG_ENTER("TABLE_LIST::prepare_view_security_context");
  DBUG_PRINT("enter", ("table: %s", alias.str));

  DBUG_ASSERT(!prelocking_placeholder && view);
  if (view_suid)
  {
    DBUG_PRINT("info", ("This table is suid view => load contest"));
    DBUG_ASSERT(view && view_sctx);
    if (acl_getroot(view_sctx, definer.user.str, definer.host.str,
                                definer.host.str, thd->db.str))
    {
      if ((thd->lex->sql_command == SQLCOM_SHOW_CREATE) ||
          (thd->lex->sql_command == SQLCOM_SHOW_FIELDS))
      {
        push_warning_printf(thd, Sql_condition::WARN_LEVEL_NOTE, 
                            ER_NO_SUCH_USER, 
                            ER_THD(thd, ER_NO_SUCH_USER),
                            definer.user.str, definer.host.str);
      }
      else
      {
        if (thd->security_ctx->master_access & SUPER_ACL)
        {
          my_error(ER_NO_SUCH_USER, MYF(0), definer.user.str, definer.host.str);

        }
        else
        {
          if (thd->password == 2)
            my_error(ER_ACCESS_DENIED_NO_PASSWORD_ERROR, MYF(0),
                     thd->security_ctx->priv_user,
                     thd->security_ctx->priv_host);
          else
            my_error(ER_ACCESS_DENIED_ERROR, MYF(0),
                     thd->security_ctx->priv_user,
                     thd->security_ctx->priv_host,
                     (thd->password ?  ER_THD(thd, ER_YES) :
                      ER_THD(thd, ER_NO)));
        }
        DBUG_RETURN(TRUE);
      }
    }
  }
  DBUG_RETURN(FALSE);

}
#endif


/*
  Find security context of current view

  SYNOPSIS
    TABLE_LIST::find_view_security_context()
    thd                  [in] thread handler

*/

#ifndef NO_EMBEDDED_ACCESS_CHECKS
Security_context *TABLE_LIST::find_view_security_context(THD *thd)
{
  Security_context *sctx;
  TABLE_LIST *upper_view= this;
  DBUG_ENTER("TABLE_LIST::find_view_security_context");

  DBUG_ASSERT(view);
  while (upper_view && !upper_view->view_suid)
  {
    DBUG_ASSERT(!upper_view->prelocking_placeholder);
    upper_view= upper_view->referencing_view;
  }
  if (upper_view)
  {
    DBUG_PRINT("info", ("Securety context of view %s will be used",
                        upper_view->alias.str));
    sctx= upper_view->view_sctx;
    DBUG_ASSERT(sctx);
  }
  else
  {
    DBUG_PRINT("info", ("Current global context will be used"));
    sctx= thd->security_ctx;
  }
  DBUG_RETURN(sctx);
}
#endif


/*
  Prepare security context and load underlying tables priveleges for view

  SYNOPSIS
    TABLE_LIST::prepare_security()
    thd                  [in] thread handler

  RETURN
    FALSE  OK
    TRUE   Error
*/

bool TABLE_LIST::prepare_security(THD *thd)
{
  List_iterator_fast<TABLE_LIST> tb(*view_tables);
  TABLE_LIST *tbl;
  DBUG_ENTER("TABLE_LIST::prepare_security");
#ifndef NO_EMBEDDED_ACCESS_CHECKS
  Security_context *save_security_ctx= thd->security_ctx;

  DBUG_ASSERT(!prelocking_placeholder);
  if (prepare_view_security_context(thd))
    DBUG_RETURN(TRUE);
  thd->security_ctx= find_view_security_context(thd);
  while ((tbl= tb++))
  {
    DBUG_ASSERT(tbl->referencing_view);
    const char *local_db, *local_table_name;
    if (tbl->view)
    {
      local_db= tbl->view_db.str;
      local_table_name= tbl->view_name.str;
    }
    else
    {
      local_db= tbl->db.str;
      local_table_name= tbl->table_name.str;
    }
    fill_effective_table_privileges(thd, &tbl->grant, local_db,
                                    local_table_name);
    if (tbl->table)
      tbl->table->grant= grant;
  }
  thd->security_ctx= save_security_ctx;
#else
  while ((tbl= tb++))
    tbl->grant.privilege= ~NO_ACCESS;
#endif
  DBUG_RETURN(FALSE);
}

#ifndef DBUG_OFF
void TABLE_LIST::set_check_merged()
{
  DBUG_ASSERT(derived);
  /*
    It is not simple to check all, but at least this should be checked:
    this select is not excluded or the exclusion came from above.
  */
  DBUG_ASSERT(derived->is_excluded() ||
              !derived->first_select()->exclude_from_table_unique_test ||
              derived->outer_select()->
              exclude_from_table_unique_test);
}
#endif

void TABLE_LIST::set_check_materialized()
{
  DBUG_ENTER("TABLE_LIST::set_check_materialized");
  SELECT_LEX_UNIT *derived= this->derived;
  if (view)
    derived= &view->unit;
  DBUG_ASSERT(derived);
  DBUG_ASSERT(!derived->is_excluded());
  if (!derived->first_select()->exclude_from_table_unique_test)
    derived->set_unique_exclude();
  else
  {
    /*
      The subtree should be already excluded
    */
    DBUG_ASSERT(!derived->first_select()->first_inner_unit() ||
                derived->first_select()->first_inner_unit()->first_select()->
                exclude_from_table_unique_test);
  }
  DBUG_VOID_RETURN;
}

TABLE *TABLE_LIST::get_real_join_table()
{
  TABLE_LIST *tbl= this;
  while (tbl->table == NULL || tbl->table->reginfo.join_tab == NULL)
  {
    if ((tbl->view == NULL && tbl->derived == NULL) ||
        tbl->is_materialized_derived())
      break;
    /* we do not support merging of union yet */
    DBUG_ASSERT(tbl->view == NULL ||
               tbl->view->select_lex.next_select() == NULL);
    DBUG_ASSERT(tbl->derived == NULL ||
               tbl->derived->first_select()->next_select() == NULL);

    {
      List_iterator_fast<TABLE_LIST>
        ti(tbl->view != NULL ?
           tbl->view->select_lex.top_join_list :
           tbl->derived->first_select()->top_join_list);
      for (;;)
      {
        tbl= NULL;
        /*
          Find left table in outer join on this level
          (the list is reverted).
        */
        for (TABLE_LIST *t= ti++; t; t= ti++)
          tbl= t;
        if (!tbl)
          return NULL; // view/derived with no tables
        if (!tbl->nested_join)
          break;
        /* go deeper if we've found nested join */
        ti= tbl->nested_join->join_list;
      }
    }
  }

  return tbl->table;
}


Natural_join_column::Natural_join_column(Field_translator *field_param,
                                         TABLE_LIST *tab)
{
  DBUG_ASSERT(tab->field_translation);
  view_field= field_param;
  table_field= NULL;
  table_ref= tab;
  is_common= FALSE;
}


Natural_join_column::Natural_join_column(Item_field *field_param,
                                         TABLE_LIST *tab)
{
  DBUG_ASSERT(tab->table == field_param->field->table);
  table_field= field_param;
  view_field= NULL;
  table_ref= tab;
  is_common= FALSE;
}


LEX_CSTRING *Natural_join_column::name()
{
  if (view_field)
  {
    DBUG_ASSERT(table_field == NULL);
    return &view_field->name;
  }

  return &table_field->field_name;
}


Item *Natural_join_column::create_item(THD *thd)
{
  if (view_field)
  {
    DBUG_ASSERT(table_field == NULL);
    return create_view_field(thd, table_ref, &view_field->item,
                             &view_field->name);
  }
  return table_field;
}


Field *Natural_join_column::field()
{
  if (view_field)
  {
    DBUG_ASSERT(table_field == NULL);
    return NULL;
  }
  return table_field->field;
}


const char *Natural_join_column::safe_table_name()
{
  DBUG_ASSERT(table_ref);
  return table_ref->alias.str ? table_ref->alias.str : "";
}


const char *Natural_join_column::safe_db_name()
{
  if (view_field)
    return table_ref->view_db.str ? table_ref->view_db.str : "";

  /*
    Test that TABLE_LIST::db is the same as TABLE_SHARE::db to
    ensure consistency. An exception are I_S schema tables, which
    are inconsistent in this respect.
  */
  DBUG_ASSERT(!cmp(&table_ref->db,
                   &table_ref->table->s->db) ||
              (table_ref->schema_table &&
               is_infoschema_db(&table_ref->table->s->db)) ||
              table_ref->is_materialized_derived());
  return table_ref->db.str ? table_ref->db.str : "";
}


GRANT_INFO *Natural_join_column::grant()
{
/*  if (view_field)
    return &(table_ref->grant);
  return &(table_ref->table->grant);*/
  /*
    Have to check algorithm because merged derived also has
    field_translation.
  */
//if (table_ref->effective_algorithm == DTYPE_ALGORITHM_MERGE)
  if (table_ref->is_merged_derived())
    return &(table_ref->grant);
  return &(table_ref->table->grant);
}


void Field_iterator_view::set(TABLE_LIST *table)
{
  DBUG_ASSERT(table->field_translation);
  view= table;
  ptr= table->field_translation;
  array_end= table->field_translation_end;
}


LEX_CSTRING *Field_iterator_table::name()
{
  return &(*ptr)->field_name;
}


Item *Field_iterator_table::create_item(THD *thd)
{
  SELECT_LEX *select= thd->lex->current_select;

  Item_field *item= new (thd->mem_root) Item_field(thd, &select->context, *ptr);
  DBUG_ASSERT(strlen(item->name.str) == item->name.length);
  if (item && thd->variables.sql_mode & MODE_ONLY_FULL_GROUP_BY &&
      !thd->lex->in_sum_func && select->cur_pos_in_select_list != UNDEF_POS &&
      select->join)
  {
    select->join->non_agg_fields.push_back(item);
    item->marker= select->cur_pos_in_select_list;
    select->set_non_agg_field_used(true);
  }
  return item;
}


LEX_CSTRING *Field_iterator_view::name()
{
  return &ptr->name;
}


Item *Field_iterator_view::create_item(THD *thd)
{
  return create_view_field(thd, view, &ptr->item, &ptr->name);
}

Item *create_view_field(THD *thd, TABLE_LIST *view, Item **field_ref,
                        LEX_CSTRING *name)
{
  bool save_wrapper= thd->lex->select_lex.no_wrap_view_item;
  Item *field= *field_ref;
  DBUG_ENTER("create_view_field");

  if (view->schema_table_reformed)
  {
    /*
      Translation table items are always Item_fields and already fixed
      ('mysql_schema_table' function). So we can return directly the
      field. This case happens only for 'show & where' commands.
    */
    DBUG_ASSERT(field && field->fixed);
    DBUG_RETURN(field);
  }

  DBUG_ASSERT(field);
  thd->lex->current_select->no_wrap_view_item= TRUE;
  if (!field->fixed)
  {
    if (field->fix_fields(thd, field_ref))
    {
      thd->lex->current_select->no_wrap_view_item= save_wrapper;
      DBUG_RETURN(0);
    }
    field= *field_ref;
  }
  thd->lex->current_select->no_wrap_view_item= save_wrapper;
  if (save_wrapper)
  {
    DBUG_RETURN(field);
  }
  Name_resolution_context *context= view->view ? &view->view->select_lex.context :
                                    &thd->lex->select_lex.context;
  Item *item= (new (thd->mem_root)
               Item_direct_view_ref(thd, context, field_ref, view->alias.str,
                                    name, view));
  /*
    Force creation of nullable item for the result tmp table for outer joined
    views/derived tables.
  */
  if (view->table && view->table->maybe_null)
    item->maybe_null= TRUE;
  /* Save item in case we will need to fall back to materialization. */
  view->used_items.push_front(item, thd->mem_root);
  /*
    If we create this reference on persistent memory then it should be
    present in persistent list
  */
  if (thd->mem_root == thd->stmt_arena->mem_root)
    view->persistent_used_items.push_front(item, thd->mem_root);
  DBUG_RETURN(item);
}


void Field_iterator_natural_join::set(TABLE_LIST *table_ref)
{
  DBUG_ASSERT(table_ref->join_columns);
  column_ref_it.init(*(table_ref->join_columns));
  cur_column_ref= column_ref_it++;
}


void Field_iterator_natural_join::next()
{
  cur_column_ref= column_ref_it++;
  DBUG_ASSERT(!cur_column_ref || ! cur_column_ref->table_field ||
              cur_column_ref->table_ref->table ==
              cur_column_ref->table_field->field->table);
}


void Field_iterator_table_ref::set_field_iterator()
{
  DBUG_ENTER("Field_iterator_table_ref::set_field_iterator");
  /*
    If the table reference we are iterating over is a natural join, or it is
    an operand of a natural join, and TABLE_LIST::join_columns contains all
    the columns of the join operand, then we pick the columns from
    TABLE_LIST::join_columns, instead of the  orginial container of the
    columns of the join operator.
  */
  if (table_ref->is_join_columns_complete)
  {
    /* Necesary, but insufficient conditions. */
    DBUG_ASSERT(table_ref->is_natural_join ||
                table_ref->nested_join ||
                (table_ref->join_columns &&
                 /* This is a merge view. */
                 ((table_ref->field_translation &&
                   table_ref->join_columns->elements ==
                   (ulong)(table_ref->field_translation_end -
                           table_ref->field_translation)) ||
                  /* This is stored table or a tmptable view. */
                  (!table_ref->field_translation &&
                   table_ref->join_columns->elements ==
                   table_ref->table->s->fields))));
    field_it= &natural_join_it;
    DBUG_PRINT("info",("field_it for '%s' is Field_iterator_natural_join",
                       table_ref->alias.str));
  }
  /* This is a merge view, so use field_translation. */
  else if (table_ref->field_translation)
  {
    DBUG_ASSERT(table_ref->is_merged_derived());
    field_it= &view_field_it;
    DBUG_PRINT("info", ("field_it for '%s' is Field_iterator_view",
                        table_ref->alias.str));
  }
  /* This is a base table or stored view. */
  else
  {
    DBUG_ASSERT(table_ref->table || table_ref->view);
    field_it= &table_field_it;
    DBUG_PRINT("info", ("field_it for '%s' is Field_iterator_table",
                        table_ref->alias.str));
  }
  field_it->set(table_ref);
  DBUG_VOID_RETURN;
}


void Field_iterator_table_ref::set(TABLE_LIST *table)
{
  DBUG_ASSERT(table);
  first_leaf= table->first_leaf_for_name_resolution();
  last_leaf=  table->last_leaf_for_name_resolution();
  DBUG_ASSERT(first_leaf && last_leaf);
  table_ref= first_leaf;
  set_field_iterator();
}


void Field_iterator_table_ref::next()
{
  /* Move to the next field in the current table reference. */
  field_it->next();
  /*
    If all fields of the current table reference are exhausted, move to
    the next leaf table reference.
  */
  if (field_it->end_of_fields() && table_ref != last_leaf)
  {
    table_ref= table_ref->next_name_resolution_table;
    DBUG_ASSERT(table_ref);
    set_field_iterator();
  }
}


const char *Field_iterator_table_ref::get_table_name()
{
  if (table_ref->view)
    return table_ref->view_name.str;
  if (table_ref->is_derived())
    return table_ref->table->s->table_name.str;
  else if (table_ref->is_natural_join)
    return natural_join_it.column_ref()->safe_table_name();

  DBUG_ASSERT(!strcmp(table_ref->table_name.str,
                      table_ref->table->s->table_name.str));
  return table_ref->table_name.str;
}


const char *Field_iterator_table_ref::get_db_name()
{
  if (table_ref->view)
    return table_ref->view_db.str;
  else if (table_ref->is_natural_join)
    return natural_join_it.column_ref()->safe_db_name();

  /*
    Test that TABLE_LIST::db is the same as TABLE_SHARE::db to
    ensure consistency. An exception are I_S schema tables, which
    are inconsistent in this respect.
  */
  DBUG_ASSERT(!cmp(&table_ref->db, &table_ref->table->s->db) ||
              (table_ref->schema_table &&
               is_infoschema_db(&table_ref->table->s->db)));

  return table_ref->db.str;
}


GRANT_INFO *Field_iterator_table_ref::grant()
{
  if (table_ref->view)
    return &(table_ref->grant);
  else if (table_ref->is_natural_join)
    return natural_join_it.column_ref()->grant();
  return &(table_ref->table->grant);
}


/*
  Create new or return existing column reference to a column of a
  natural/using join.

  SYNOPSIS
    Field_iterator_table_ref::get_or_create_column_ref()
    parent_table_ref  the parent table reference over which the
                      iterator is iterating

  DESCRIPTION
    Create a new natural join column for the current field of the
    iterator if no such column was created, or return an already
    created natural join column. The former happens for base tables or
    views, and the latter for natural/using joins. If a new field is
    created, then the field is added to 'parent_table_ref' if it is
    given, or to the original table referene of the field if
    parent_table_ref == NULL.

  NOTES
    This method is designed so that when a Field_iterator_table_ref
    walks through the fields of a table reference, all its fields
    are created and stored as follows:
    - If the table reference being iterated is a stored table, view or
      natural/using join, store all natural join columns in a list
      attached to that table reference.
    - If the table reference being iterated is a nested join that is
      not natural/using join, then do not materialize its result
      fields. This is OK because for such table references
      Field_iterator_table_ref iterates over the fields of the nested
      table references (recursively). In this way we avoid the storage
      of unnecessay copies of result columns of nested joins.

  RETURN
    #     Pointer to a column of a natural join (or its operand)
    NULL  No memory to allocate the column
*/

Natural_join_column *
Field_iterator_table_ref::get_or_create_column_ref(THD *thd, TABLE_LIST *parent_table_ref)
{
  Natural_join_column *nj_col;
  bool is_created= TRUE;
  uint UNINIT_VAR(field_count);
  TABLE_LIST *add_table_ref= parent_table_ref ?
                             parent_table_ref : table_ref;

  if (field_it == &table_field_it)
  {
    /* The field belongs to a stored table. */
    Field *tmp_field= table_field_it.field();
    Item_field *tmp_item=
      new (thd->mem_root) Item_field(thd, &thd->lex->current_select->context, tmp_field);
    if (!tmp_item)
      return NULL;
    nj_col= new Natural_join_column(tmp_item, table_ref);
    field_count= table_ref->table->s->fields;
  }
  else if (field_it == &view_field_it)
  {
    /* The field belongs to a merge view or information schema table. */
    Field_translator *translated_field= view_field_it.field_translator();
    nj_col= new Natural_join_column(translated_field, table_ref);
    field_count= (uint)(table_ref->field_translation_end -
                 table_ref->field_translation);
  }
  else
  {
    /*
      The field belongs to a NATURAL join, therefore the column reference was
      already created via one of the two constructor calls above. In this case
      we just return the already created column reference.
    */
    DBUG_ASSERT(table_ref->is_join_columns_complete);
    is_created= FALSE;
    nj_col= natural_join_it.column_ref();
    DBUG_ASSERT(nj_col);
  }
  DBUG_ASSERT(!nj_col->table_field ||
              nj_col->table_ref->table == nj_col->table_field->field->table);

  /*
    If the natural join column was just created add it to the list of
    natural join columns of either 'parent_table_ref' or to the table
    reference that directly contains the original field.
  */
  if (is_created)
  {
    /* Make sure not all columns were materialized. */
    DBUG_ASSERT(!add_table_ref->is_join_columns_complete);
    if (!add_table_ref->join_columns)
    {
      /* Create a list of natural join columns on demand. */
      if (!(add_table_ref->join_columns= new List<Natural_join_column>))
        return NULL;
      add_table_ref->is_join_columns_complete= FALSE;
    }
    add_table_ref->join_columns->push_back(nj_col);
    /*
      If new fields are added to their original table reference, mark if
      all fields were added. We do it here as the caller has no easy way
      of knowing when to do it.
      If the fields are being added to parent_table_ref, then the caller
      must take care to mark when all fields are created/added.
    */
    if (!parent_table_ref &&
        add_table_ref->join_columns->elements == field_count)
      add_table_ref->is_join_columns_complete= TRUE;
  }

  return nj_col;
}


/*
  Return an existing reference to a column of a natural/using join.

  SYNOPSIS
    Field_iterator_table_ref::get_natural_column_ref()

  DESCRIPTION
    The method should be called in contexts where it is expected that
    all natural join columns are already created, and that the column
    being retrieved is a Natural_join_column.

  RETURN
    #     Pointer to a column of a natural join (or its operand)
    NULL  No memory to allocate the column
*/

Natural_join_column *
Field_iterator_table_ref::get_natural_column_ref()
{
  Natural_join_column *nj_col;

  DBUG_ASSERT(field_it == &natural_join_it);
  /*
    The field belongs to a NATURAL join, therefore the column reference was
    already created via one of the two constructor calls above. In this case
    we just return the already created column reference.
  */
  nj_col= natural_join_it.column_ref();
  DBUG_ASSERT(nj_col &&
              (!nj_col->table_field ||
               nj_col->table_ref->table == nj_col->table_field->field->table));
  return nj_col;
}

/*****************************************************************************
  Functions to handle column usage bitmaps (read_set, write_set etc...)
*****************************************************************************/

/* Reset all columns bitmaps */

void TABLE::clear_column_bitmaps()
{
  /*
    Reset column read/write usage. It's identical to:
    bitmap_clear_all(&table->def_read_set);
    bitmap_clear_all(&table->def_write_set);
    if (s->virtual_fields) bitmap_clear_all(table->def_vcol_set);
    The code assumes that the bitmaps are allocated after each other, as
    guaranteed by open_table_from_share()
  */
  bzero((char*) def_read_set.bitmap,
        s->column_bitmap_size * (s->virtual_fields ? 3 : 2));
  column_bitmaps_set(&def_read_set, &def_write_set, def_vcol_set);
  rpl_write_set= 0;                             // Safety
}


/*
  Tell handler we are going to call position() and rnd_pos() later.
  
  NOTES:
  This is needed for handlers that uses the primary key to find the
  row. In this case we have to extend the read bitmap with the primary
  key fields.
*/

void TABLE::prepare_for_position()
{
  DBUG_ENTER("TABLE::prepare_for_position");

  if ((file->ha_table_flags() & HA_PRIMARY_KEY_IN_READ_INDEX) &&
      s->primary_key < MAX_KEY)
  {
    mark_columns_used_by_index_no_reset(s->primary_key, read_set);
    /* signal change */
    file->column_bitmaps_signal();
  }
  DBUG_VOID_RETURN;
}


MY_BITMAP *TABLE::prepare_for_keyread(uint index, MY_BITMAP *map)
{
  MY_BITMAP *backup= read_set;
  DBUG_ENTER("TABLE::prepare_for_keyread");
  if (!no_keyread)
    file->ha_start_keyread(index);
  if (map != read_set || !(file->index_flags(index, 0, 1) & HA_CLUSTERED_INDEX))
  {
    mark_columns_used_by_index(index, map);
    column_bitmaps_set(map);
  }
  DBUG_RETURN(backup);
}


/*
  Mark that only fields from one key is used. Useful before keyread.
*/

void TABLE::mark_columns_used_by_index(uint index, MY_BITMAP *bitmap)
{
  DBUG_ENTER("TABLE::mark_columns_used_by_index");

  bitmap_clear_all(bitmap);
  mark_columns_used_by_index_no_reset(index, bitmap);
  DBUG_VOID_RETURN;
}

/*
  Restore to use normal column maps after key read

  NOTES
    This reverse the change done by mark_columns_used_by_index

  WARNING
    For this to work, one must have the normal table maps in place
    when calling mark_columns_used_by_index
*/

void TABLE::restore_column_maps_after_keyread(MY_BITMAP *backup)
{
  DBUG_ENTER("TABLE::restore_column_maps_after_mark_index");
  file->ha_end_keyread();
  read_set= backup;
  file->column_bitmaps_signal();
  DBUG_VOID_RETURN;
}


/*
  mark columns used by key, but don't reset other fields
*/

void TABLE::mark_columns_used_by_index_no_reset(uint index, MY_BITMAP *bitmap)
{
  KEY_PART_INFO *key_part= key_info[index].key_part;
  KEY_PART_INFO *key_part_end= (key_part + key_info[index].user_defined_key_parts);
  for (;key_part != key_part_end; key_part++)
    bitmap_set_bit(bitmap, key_part->fieldnr-1);
  if (file->ha_table_flags() & HA_PRIMARY_KEY_IN_READ_INDEX &&
      s->primary_key != MAX_KEY && s->primary_key != index)
    mark_columns_used_by_index_no_reset(s->primary_key, bitmap);
}


/*
  Mark auto-increment fields as used fields in both read and write maps

  NOTES
    This is needed in insert & update as the auto-increment field is
    always set and sometimes read.
*/

void TABLE::mark_auto_increment_column()
{
  DBUG_ASSERT(found_next_number_field);
  /*
    We must set bit in read set as update_auto_increment() is using the
    store() to check overflow of auto_increment values
  */
  bitmap_set_bit(read_set, found_next_number_field->field_index);
  bitmap_set_bit(write_set, found_next_number_field->field_index);
  if (s->next_number_keypart)
    mark_columns_used_by_index_no_reset(s->next_number_index, read_set);
  file->column_bitmaps_signal();
}


/*
  Mark columns needed for doing an delete of a row

  DESCRIPTON
    Some table engines don't have a cursor on the retrieve rows
    so they need either to use the primary key or all columns to
    be able to delete a row.

    If the engine needs this, the function works as follows:
    - If primary key exits, mark the primary key columns to be read.
    - If not, mark all columns to be read

    If the engine has HA_REQUIRES_KEY_COLUMNS_FOR_DELETE, we will
    mark all key columns as 'to-be-read'. This allows the engine to
    loop over the given record to find all keys and doesn't have to
    retrieve the row again.
*/

void TABLE::mark_columns_needed_for_delete()
{
  bool need_signal= false;
  mark_columns_per_binlog_row_image();

  if (triggers)
    triggers->mark_fields_used(TRG_EVENT_DELETE);
  if (file->ha_table_flags() & HA_REQUIRES_KEY_COLUMNS_FOR_DELETE)
  {
    Field **reg_field;
    for (reg_field= field ; *reg_field ; reg_field++)
    {
      if ((*reg_field)->flags & PART_KEY_FLAG)
      {
        bitmap_set_bit(read_set, (*reg_field)->field_index);
        if ((*reg_field)->vcol_info)
          mark_virtual_col(*reg_field);
      }
    }
    need_signal= true;
  }
  if (file->ha_table_flags() & HA_PRIMARY_KEY_REQUIRED_FOR_DELETE)
  {
    /*
      If the handler has no cursor capabilites, we have to read either
      the primary key, the hidden primary key or all columns to be
      able to do an delete
    */
    if (s->primary_key == MAX_KEY)
      file->use_hidden_primary_key();
    else
    {
      mark_columns_used_by_index_no_reset(s->primary_key, read_set);
      need_signal= true;
    }
  }

  if (need_signal)
    file->column_bitmaps_signal();

  /*
     For System Versioning we have to write and read Sys_end.
  */
  if (s->versioned)
  {
    bitmap_set_bit(read_set, s->vers_end_field()->field_index);
    bitmap_set_bit(write_set, s->vers_end_field()->field_index);
  }
}


/*
  Mark columns needed for doing an update of a row

  DESCRIPTON
    Some engines needs to have all columns in an update (to be able to
    build a complete row). If this is the case, we mark all not
    updated columns to be read.

    If this is no the case, we do like in the delete case and mark
    if neeed, either the primary key column or all columns to be read.
    (see mark_columns_needed_for_delete() for details)

    If the engine has HA_REQUIRES_KEY_COLUMNS_FOR_DELETE, we will
    mark all USED key columns as 'to-be-read'. This allows the engine to
    loop over the given record to find all changed keys and doesn't have to
    retrieve the row again.
*/

void TABLE::mark_columns_needed_for_update()
{
  DBUG_ENTER("TABLE::mark_columns_needed_for_update");
  bool need_signal= false;

  mark_columns_per_binlog_row_image();

  if (triggers)
    triggers->mark_fields_used(TRG_EVENT_UPDATE);
  if (default_field)
    mark_default_fields_for_write(FALSE);
  if (vfield)
    need_signal|= mark_virtual_columns_for_write(FALSE);
  if (file->ha_table_flags() & HA_REQUIRES_KEY_COLUMNS_FOR_DELETE)
  {
    KEY *end= key_info + s->keys;
    for (KEY *k= key_info; k < end; k++)
    {
      KEY_PART_INFO *kpend= k->key_part + k->ext_key_parts;
      int any_written= 0, all_read= 1;
      for (KEY_PART_INFO *kp= k->key_part; kp < kpend; kp++)
      {
        int idx= kp->fieldnr - 1;
        any_written|= bitmap_is_set(write_set, idx);
        all_read&= bitmap_is_set(read_set, idx);
      }
      if (any_written && !all_read)
      {
        for (KEY_PART_INFO *kp= k->key_part; kp < kpend; kp++)
        {
          int idx= kp->fieldnr - 1;
          if (bitmap_fast_test_and_set(read_set, idx))
            continue;
          if (field[idx]->vcol_info)
            mark_virtual_col(field[idx]);
        }
      }
    }
    need_signal= true;
  }
  if (file->ha_table_flags() & HA_PRIMARY_KEY_REQUIRED_FOR_DELETE)
  {
    /*
      If the handler has no cursor capabilites, we have to read either
      the primary key, the hidden primary key or all columns to be
      able to do an update
    */
    if (s->primary_key == MAX_KEY)
      file->use_hidden_primary_key();
    else
    {
      mark_columns_used_by_index_no_reset(s->primary_key, read_set);
      need_signal= true;
    }
  }
  /*
     For System Versioning we have to read all columns since we will store
     a copy of previous row with modified Sys_end column back to a table.
  */
  if (s->versioned)
  {
    // We will copy old columns to a new row.
    use_all_columns();
  }
  if (check_constraints)
  {
    mark_check_constraint_columns_for_read();
    need_signal= true;
  }

  /*
    If a timestamp field settable on UPDATE is present then to avoid wrong
    update force the table handler to retrieve write-only fields to be able
    to compare records and detect data change.
  */
  if ((file->ha_table_flags() & HA_PARTIAL_COLUMN_READ) &&
      default_field && s->has_update_default_function)
  {
    bitmap_union(read_set, write_set);
    need_signal= true;
  }
  if (need_signal)
    file->column_bitmaps_signal();
  DBUG_VOID_RETURN;
}


/*
  Mark columns the handler needs for doing an insert

  For now, this is used to mark fields used by the trigger
  as changed.
*/

void TABLE::mark_columns_needed_for_insert()
{
  DBUG_ENTER("mark_columns_needed_for_insert");
  mark_columns_per_binlog_row_image();

  if (triggers)
  {
    /*
      We don't need to mark columns which are used by ON DELETE and
      ON UPDATE triggers, which may be invoked in case of REPLACE or
      INSERT ... ON DUPLICATE KEY UPDATE, since before doing actual
      row replacement or update write_record() will mark all table
      fields as used.
    */
    triggers->mark_fields_used(TRG_EVENT_INSERT);
  }
  if (found_next_number_field)
    mark_auto_increment_column();
  if (default_field)
    mark_default_fields_for_write(TRUE);
  /* Mark virtual columns for insert */
  if (vfield)
    mark_virtual_columns_for_write(TRUE);
  if (check_constraints)
    mark_check_constraint_columns_for_read();
  DBUG_VOID_RETURN;
}

/*
  Mark columns according the binlog row image option.

  Columns to be written are stored in 'rpl_write_set'

  When logging in RBR, the user can select whether to
  log partial or full rows, depending on the table
  definition, and the value of binlog_row_image.

  Semantics of the binlog_row_image are the following
  (PKE - primary key equivalent, ie, PK fields if PK
  exists, all fields otherwise):

  binlog_row_image= MINIMAL
    - This marks the PKE fields in the read_set
    - This marks all fields where a value was specified
      in the rpl_write_set

  binlog_row_image= NOBLOB
    - This marks PKE + all non-blob fields in the read_set
    - This marks all fields where a value was specified
      and all non-blob fields in the rpl_write_set

  binlog_row_image= FULL
    - all columns in the read_set
    - all columns in the rpl_write_set

  This marking is done without resetting the original
  bitmaps. This means that we will strip extra fields in
  the read_set at binlogging time (for those cases that
  we only want to log a PK and we needed other fields for
  execution).
*/

void TABLE::mark_columns_per_binlog_row_image()
{
  THD *thd= in_use;
  DBUG_ENTER("mark_columns_per_binlog_row_image");
  DBUG_ASSERT(read_set->bitmap);
  DBUG_ASSERT(write_set->bitmap);

  /* If not using row format */
  rpl_write_set= write_set;

  /**
    If in RBR we may need to mark some extra columns,
    depending on the binlog-row-image command line argument.
   */
  if ((WSREP_EMULATE_BINLOG(thd) || mysql_bin_log.is_open()) &&
      thd->is_current_stmt_binlog_format_row() &&
      !ha_check_storage_engine_flag(s->db_type(), HTON_NO_BINLOG_ROW_OPT))
  {
    /* if there is no PK, then mark all columns for the BI. */
    if (s->primary_key >= MAX_KEY)
    {
      bitmap_set_all(read_set);
      rpl_write_set= read_set;
    }
    else
    {
      switch (thd->variables.binlog_row_image) {
      case BINLOG_ROW_IMAGE_FULL:
        bitmap_set_all(read_set);
        /* Set of columns that should be written (all) */
        rpl_write_set= read_set;
        break;
      case BINLOG_ROW_IMAGE_NOBLOB:
        /* Only write changed columns + not blobs */
        rpl_write_set= &def_rpl_write_set;
        bitmap_copy(rpl_write_set, write_set);

        /*
          for every field that is not set, mark it unless it is a blob or
          part of a primary key
        */
        for (Field **ptr=field ; *ptr ; ptr++)
        {
          Field *my_field= *ptr;
          /*
            bypass blob fields. These can be set or not set, we don't care.
            Later, at binlogging time, if we don't need them in the before
            image, we will discard them.

            If set in the AI, then the blob is really needed, there is
            nothing we can do about it.
          */
          if ((my_field->flags & PRI_KEY_FLAG) ||
              (my_field->type() != MYSQL_TYPE_BLOB))
          {
            bitmap_set_bit(read_set, my_field->field_index);
            bitmap_set_bit(rpl_write_set, my_field->field_index);
          }
        }
        break;
      case BINLOG_ROW_IMAGE_MINIMAL:
        /*
          mark the primary key in the read set so that we can find the row
          that is updated / deleted.
          We don't need to mark the primary key in the rpl_write_set as the
          binary log will include all columns read anyway.
        */
        mark_columns_used_by_index_no_reset(s->primary_key, read_set);
        /* Only write columns that have changed */
        rpl_write_set= write_set;
        break;

      default:
        DBUG_ASSERT(FALSE);
      }
    }
    file->column_bitmaps_signal();
  }

  DBUG_VOID_RETURN;
}

/*
   @brief Mark a column as virtual used by the query

   @param field           the field for the column to be marked

   @details
     The function marks the column for 'field' as virtual (computed)
     in the bitmap vcol_set.
     If the column is marked for the first time the expression to compute
     the column is traversed and all columns that are occurred there are
     marked in the read_set of the table.

   @retval
     TRUE       if column is marked for the first time
   @retval
     FALSE      otherwise
*/

bool TABLE::mark_virtual_col(Field *field)
{
  bool res;
  DBUG_ASSERT(field->vcol_info);
  if (!(res= bitmap_fast_test_and_set(vcol_set, field->field_index)))
  {
    Item *vcol_item= field->vcol_info->expr;
    DBUG_ASSERT(vcol_item);
    vcol_item->walk(&Item::register_field_in_read_map, 1, 0);
  }
  return res;
}


/* 
  @brief Mark virtual columns for update/insert commands

  @param insert_fl    <-> virtual columns are marked for insert command 

  @details
    The function marks virtual columns used in a update/insert commands
    in the vcol_set bitmap.
    For an insert command a virtual column is always marked in write_set if
    it is a stored column.
    If a virtual column is from write_set it is always marked in vcol_set.
    If a stored virtual column is not from write_set but it is computed
    through columns from write_set it is also marked in vcol_set, and,
    besides, it is added to write_set. 

  @return whether a bitmap was updated

  @note
    Let table t1 have columns a,b,c and let column c be a stored virtual 
    column computed through columns a and b. Then for the query
      UPDATE t1 SET a=1
    column c will be placed into vcol_set and into write_set while
    column b will be placed into read_set.
    If column c was a virtual column, but not a stored virtual column
    then it would not be added to any of the sets. Column b would not
    be added to read_set either.
*/

bool TABLE::mark_virtual_columns_for_write(bool insert_fl)
{
  Field **vfield_ptr, *tmp_vfield;
  bool bitmap_updated= false;
  DBUG_ENTER("mark_virtual_columns_for_write");

  for (vfield_ptr= vfield; *vfield_ptr; vfield_ptr++)
  {
    tmp_vfield= *vfield_ptr;
    if (bitmap_is_set(write_set, tmp_vfield->field_index))
      bitmap_updated= mark_virtual_col(tmp_vfield);
    else if (tmp_vfield->vcol_info->stored_in_db ||
             (tmp_vfield->flags & PART_KEY_FLAG))
    {
      if (insert_fl)
      {
        bitmap_set_bit(write_set, tmp_vfield->field_index);
        mark_virtual_col(tmp_vfield);
        bitmap_updated= true;
      }
      else
      {
        MY_BITMAP *save_read_set= read_set, *save_vcol_set= vcol_set;
        Item *vcol_item= tmp_vfield->vcol_info->expr;
        DBUG_ASSERT(vcol_item);
        bitmap_clear_all(&tmp_set);
        read_set= vcol_set= &tmp_set;
        vcol_item->walk(&Item::register_field_in_read_map, 1, 0);
        read_set= save_read_set;
        vcol_set= save_vcol_set;
        if (bitmap_is_overlapping(&tmp_set, write_set))
        {
          bitmap_set_bit(write_set, tmp_vfield->field_index);
          bitmap_set_bit(vcol_set, tmp_vfield->field_index);
          bitmap_union(read_set, &tmp_set);
          bitmap_union(vcol_set, &tmp_set);
          bitmap_updated= true;
        }
      }
    }
  }
  if (bitmap_updated)
    file->column_bitmaps_signal();
  DBUG_RETURN(bitmap_updated);
}


/**
   Check if a virtual not stored column field is in read set

   @retval FALSE  No virtual not stored column is used
   @retval TRUE   At least one virtual not stored column is used
*/

bool TABLE::check_virtual_columns_marked_for_read()
{
  if (vfield)
  {
    Field **vfield_ptr;
    for (vfield_ptr= vfield; *vfield_ptr; vfield_ptr++)
    {
      Field *tmp_vfield= *vfield_ptr;
      if (bitmap_is_set(read_set, tmp_vfield->field_index) &&
          !tmp_vfield->vcol_info->stored_in_db)
        return TRUE;
    }
  }
  return FALSE;
}


/**
   Check if a stored virtual column field is marked for write

   This can be used to check if any column that is part of a virtual
   stored column is changed

   @retval FALSE  No stored virtual column is used
   @retval TRUE   At least one stored virtual column is used
*/

bool TABLE::check_virtual_columns_marked_for_write()
{
  if (vfield)
  {
    Field **vfield_ptr;
    for (vfield_ptr= vfield; *vfield_ptr; vfield_ptr++)
    {
      Field *tmp_vfield= *vfield_ptr;
      if (bitmap_is_set(write_set, tmp_vfield->field_index) &&
                        tmp_vfield->vcol_info->stored_in_db)
        return TRUE;
    }
  }
  return FALSE;
}


/*
  Mark fields used by check constraints.
  This is done once for the TABLE_SHARE the first time the table is opened.
  The marking must be done non-destructively to handle the case when
  this could be run in parallely by two threads
*/

void TABLE::mark_columns_used_by_check_constraints(void)
{
  MY_BITMAP *save_read_set;
  /* If there is no check constraints or if check_set is already initialized */
  if (!s->check_set || s->check_set_initialized)
    return;

  save_read_set= read_set;
  read_set= s->check_set;

  for (Virtual_column_info **chk= check_constraints ; *chk ; chk++)
    (*chk)->expr->walk(&Item::register_field_in_read_map, 1, 0);

  read_set= save_read_set;
  s->check_set_initialized= 1;
}

/* Add fields used by CHECK CONSTRAINT to read map */

void TABLE::mark_check_constraint_columns_for_read(void)
{
  bitmap_union(read_set, s->check_set);
  if (vcol_set)
    bitmap_union(vcol_set, s->check_set);
}


/**
  Add all fields that have a default function to the table write set.
*/

void TABLE::mark_default_fields_for_write(bool is_insert)
{
  DBUG_ENTER("mark_default_fields_for_write");
  Field **field_ptr, *field;
  for (field_ptr= default_field; *field_ptr; field_ptr++)
  {
    field= (*field_ptr);
    if (is_insert && field->default_value)
    {
      bitmap_set_bit(write_set, field->field_index);
      field->default_value->expr->
        walk(&Item::register_field_in_read_map, 1, 0);
    }
    else if (!is_insert && field->has_update_default_function())
      bitmap_set_bit(write_set, field->field_index);
  }
  DBUG_VOID_RETURN;
}


void TABLE::move_fields(Field **ptr, const uchar *to, const uchar *from)
{
  my_ptrdiff_t diff= to - from;
  if (diff)
  {
    do
    {
      (*ptr)->move_field_offset(diff);
    } while (*(++ptr));
  }
}


/**
  @brief
  Allocate space for keys

  @param key_count  number of keys to allocate additionally

  @details
  The function allocates memory  to fit additionally 'key_count' keys 
  for this table.

  @return FALSE   space was successfully allocated
  @return TRUE    an error occur
*/

bool TABLE::alloc_keys(uint key_count)
{
  key_info= (KEY*) alloc_root(&mem_root, sizeof(KEY)*(s->keys+key_count));
  if (s->keys)
    memmove(key_info, s->key_info, sizeof(KEY)*s->keys);
  s->key_info= key_info;
  max_keys= s->keys+key_count;
  return !(key_info);
}


/**
  @brief
  Populate a KEY_PART_INFO structure with the data related to a field entry.

  @param key_part_info  The structure to fill.
  @param field          The field entry that represents the key part.
  @param fleldnr        The number of the field, count starting from 1.

  TODO: This method does not make use of any table specific fields. It
  could be refactored to act as a constructor for KEY_PART_INFO instead.
*/

void TABLE::create_key_part_by_field(KEY_PART_INFO *key_part_info,
                                     Field *field, uint fieldnr)
{
  DBUG_ASSERT(field->field_index + 1 == (int)fieldnr);
  key_part_info->null_bit= field->null_bit;
  key_part_info->null_offset= (uint) (field->null_ptr -
                                      (uchar*) record[0]);
  key_part_info->field= field;
  key_part_info->fieldnr= fieldnr;
  key_part_info->offset= field->offset(record[0]);
  /*
     field->key_length() accounts for the raw length of the field, excluding
     any metadata such as length of field or the NULL flag.
  */
  key_part_info->length= (uint16) field->key_length();
  key_part_info->key_part_flag= 0;
  /* TODO:
    The below method of computing the key format length of the
    key part is a copy/paste from opt_range.cc, and table.cc.
    This should be factored out, e.g. as a method of Field.
    In addition it is not clear if any of the Field::*_length
    methods is supposed to compute the same length. If so, it
    might be reused.
  */
  key_part_info->store_length= key_part_info->length;
  /*
    For BIT fields null_bit is not set to 0 even if the field is defined
    as NOT NULL, look at Field_bit::Field_bit
  */
  if (!field->real_maybe_null())
  {
    key_part_info->null_bit= 0;
  }

  /*
     The total store length of the key part is the raw length of the field +
     any metadata information, such as its length for strings and/or the null
     flag.
  */
  if (field->real_maybe_null())
  {
    key_part_info->store_length+= HA_KEY_NULL_LENGTH;
  }
  if (field->type() == MYSQL_TYPE_BLOB || 
      field->type() == MYSQL_TYPE_GEOMETRY ||
      field->real_type() == MYSQL_TYPE_VARCHAR)
  {
    key_part_info->store_length+= HA_KEY_BLOB_LENGTH;
    key_part_info->key_part_flag|=
      field->type() == MYSQL_TYPE_BLOB ? HA_BLOB_PART: HA_VAR_LENGTH_PART;
  }

  key_part_info->type=     (uint8) field->key_type();
  key_part_info->key_type =
    ((ha_base_keytype) key_part_info->type == HA_KEYTYPE_TEXT ||
    (ha_base_keytype) key_part_info->type == HA_KEYTYPE_VARTEXT1 ||
    (ha_base_keytype) key_part_info->type == HA_KEYTYPE_VARTEXT2) ?
    0 : FIELDFLAG_BINARY;
}


/**
  @brief
  Check validity of a possible key for the derived table

  @param key            the number of the key
  @param key_parts      number of components of the key
  @param next_field_no  the call-back function that returns the number of
                        the field used as the next component of the key
  @param arg            the argument for the above function

  @details
  The function checks whether a possible key satisfies the constraints
  imposed on the keys of any temporary table.

  @return TRUE if the key is valid
  @return FALSE otherwise
*/

bool TABLE::check_tmp_key(uint key, uint key_parts,
                          uint (*next_field_no) (uchar *), uchar *arg)
{
  Field **reg_field;
  uint i;
  uint key_len= 0;

  for (i= 0; i < key_parts; i++)
  {
    uint fld_idx= next_field_no(arg);
    reg_field= field + fld_idx;
    uint fld_store_len= (uint16) (*reg_field)->key_length();
    if ((*reg_field)->real_maybe_null())
      fld_store_len+= HA_KEY_NULL_LENGTH;
    if ((*reg_field)->type() == MYSQL_TYPE_BLOB ||
        (*reg_field)->real_type() == MYSQL_TYPE_VARCHAR ||
        (*reg_field)->type() == MYSQL_TYPE_GEOMETRY)
      fld_store_len+= HA_KEY_BLOB_LENGTH;
    key_len+= fld_store_len;
  }
  /*
    We use MI_MAX_KEY_LENGTH (myisam's default) below because it is
    smaller than MAX_KEY_LENGTH (heap's default) and it's unknown whether
    myisam or heap will be used for the temporary table.
  */
  return key_len <= MI_MAX_KEY_LENGTH;
}

/**
  @brief
  Add one key to a temporary table

  @param key            the number of the key
  @param key_parts      number of components of the key
  @param next_field_no  the call-back function that returns the number of
                        the field used as the next component of the key
  @param arg            the argument for the above function
  @param unique         TRUE <=> it is a unique index

  @details
  The function adds a new key to the table that is assumed to be a temporary
  table. At each its invocation the call-back function must return
  the number of the field that is used as the next component of this key.

  @return FALSE is a success
  @return TRUE if a failure

*/

bool TABLE::add_tmp_key(uint key, uint key_parts,
                        uint (*next_field_no) (uchar *), uchar *arg,
                        bool unique)
{
  DBUG_ASSERT(key < max_keys);

  char buf[NAME_CHAR_LEN];
  KEY* keyinfo;
  Field **reg_field;
  uint i;

  bool key_start= TRUE;
  KEY_PART_INFO* key_part_info=
      (KEY_PART_INFO*) alloc_root(&mem_root, sizeof(KEY_PART_INFO)*key_parts);
  if (!key_part_info)
    return TRUE;
  keyinfo= key_info + key;
  keyinfo->key_part= key_part_info;
  keyinfo->usable_key_parts= keyinfo->user_defined_key_parts = key_parts;
  keyinfo->ext_key_parts= keyinfo->user_defined_key_parts;
  keyinfo->key_length=0;
  keyinfo->algorithm= HA_KEY_ALG_UNDEF;
  keyinfo->flags= HA_GENERATED_KEY;
  keyinfo->ext_key_flags= keyinfo->flags;
  keyinfo->is_statistics_from_stat_tables= FALSE;
  if (unique)
    keyinfo->flags|= HA_NOSAME;
  sprintf(buf, "key%i", key);
  keyinfo->name.length= strlen(buf);
  if (!(keyinfo->name.str= strmake_root(&mem_root, buf, keyinfo->name.length)))
    return TRUE;
  keyinfo->rec_per_key= (ulong*) alloc_root(&mem_root,
                                            sizeof(ulong)*key_parts);
  if (!keyinfo->rec_per_key)
    return TRUE;
  bzero(keyinfo->rec_per_key, sizeof(ulong)*key_parts);
  keyinfo->read_stats= NULL;
  keyinfo->collected_stats= NULL;

  for (i= 0; i < key_parts; i++)
  {
    uint fld_idx= next_field_no(arg); 
    reg_field= field + fld_idx;
    if (key_start)
      (*reg_field)->key_start.set_bit(key);
    (*reg_field)->part_of_key.set_bit(key);
    create_key_part_by_field(key_part_info, *reg_field, fld_idx+1);
    keyinfo->key_length += key_part_info->store_length;
    (*reg_field)->flags|= PART_KEY_FLAG;
    key_start= FALSE;
    key_part_info++;
  }

  set_if_bigger(s->max_key_length, keyinfo->key_length);
  s->keys++;
  return FALSE;
}

/*
  @brief
  Drop all indexes except specified one.

  @param key_to_save the key to save

  @details
  Drop all indexes on this table except 'key_to_save'. The saved key becomes
  key #0. Memory occupied by key parts of dropped keys are freed.
  If the 'key_to_save' is negative then all keys are freed.
*/

void TABLE::use_index(int key_to_save)
{
  uint i= 1;
  DBUG_ASSERT(!created && key_to_save < (int)s->keys);
  if (key_to_save >= 0)
    /* Save the given key. */
    memmove(key_info, key_info + key_to_save, sizeof(KEY));
  else
    /* Drop all keys; */
    i= 0;

  s->keys= i;
}

/*
  Return TRUE if the table is filled at execution phase 
  
  (and so, the optimizer must not do anything that depends on the contents of
   the table, like range analysis or constant table detection)
*/

bool TABLE::is_filled_at_execution()
{ 
  /*
    pos_in_table_list == NULL for internal temporary tables because they
    do not have a corresponding table reference. Such tables are filled
    during execution.
  */
  return MY_TEST(!pos_in_table_list ||
                 pos_in_table_list->jtbm_subselect ||
                 pos_in_table_list->is_active_sjm());
}


/**
  @brief
  Get actual number of key components

  @param keyinfo

  @details
  The function calculates actual number of key components, possibly including
  components of extended keys, taken into consideration by the optimizer for the
  key described by the parameter keyinfo.

  @return number of considered key components
*/ 

uint TABLE::actual_n_key_parts(KEY *keyinfo)
{
  return optimizer_flag(in_use, OPTIMIZER_SWITCH_EXTENDED_KEYS) ?
           keyinfo->ext_key_parts : keyinfo->user_defined_key_parts;
}

 
/**
  @brief
  Get actual key flags for a table key 

  @param keyinfo

  @details
  The function finds out actual key flags taken into consideration by the
  optimizer for the key described by the parameter keyinfo.

  @return actual key flags
*/ 

ulong TABLE::actual_key_flags(KEY *keyinfo)
{
  return optimizer_flag(in_use, OPTIMIZER_SWITCH_EXTENDED_KEYS) ?
           keyinfo->ext_key_flags : keyinfo->flags;
} 


/*
  Cleanup this table for re-execution.

  SYNOPSIS
    TABLE_LIST::reinit_before_use()
*/

void TABLE_LIST::reinit_before_use(THD *thd)
{
  /*
    Reset old pointers to TABLEs: they are not valid since the tables
    were closed in the end of previous prepare or execute call.
  */
  table= 0;
  /* Reset is_schema_table_processed value(needed for I_S tables */
  schema_table_state= NOT_PROCESSED;

  TABLE_LIST *embedded; /* The table at the current level of nesting. */
  TABLE_LIST *parent_embedding= this; /* The parent nested table reference. */
  do
  {
    embedded= parent_embedding;
    if (embedded->prep_on_expr)
      embedded->on_expr= embedded->prep_on_expr->copy_andor_structure(thd);
    parent_embedding= embedded->embedding;
  }
  while (parent_embedding &&
         parent_embedding->nested_join->join_list.head() == embedded);

  mdl_request.ticket= NULL;
}


/*
  Return subselect that contains the FROM list this table is taken from

  SYNOPSIS
    TABLE_LIST::containing_subselect()
 
  RETURN
    Subselect item for the subquery that contains the FROM list
    this table is taken from if there is any
    0 - otherwise

*/

Item_subselect *TABLE_LIST::containing_subselect()
{
  return (select_lex ? select_lex->master_unit()->item : 0);
}

/*
  Compiles the tagged hints list and fills up the bitmasks.

  SYNOPSIS
    process_index_hints()
      table         the TABLE to operate on.

  DESCRIPTION
    The parser collects the index hints for each table in a "tagged list" 
    (TABLE_LIST::index_hints). Using the information in this tagged list
    this function sets the members TABLE::keys_in_use_for_query,
    TABLE::keys_in_use_for_group_by, TABLE::keys_in_use_for_order_by,
    TABLE::force_index, TABLE::force_index_order,
    TABLE::force_index_group and TABLE::covering_keys.

    Current implementation of the runtime does not allow mixing FORCE INDEX
    and USE INDEX, so this is checked here. Then the FORCE INDEX list 
    (if non-empty) is appended to the USE INDEX list and a flag is set.

    Multiple hints of the same kind are processed so that each clause 
    is applied to what is computed in the previous clause.
    For example:
        USE INDEX (i1) USE INDEX (i2)
    is equivalent to
        USE INDEX (i1,i2)
    and means "consider only i1 and i2".

    Similarly
        USE INDEX () USE INDEX (i1)
    is equivalent to
        USE INDEX (i1)
    and means "consider only the index i1"

    It is OK to have the same index several times, e.g. "USE INDEX (i1,i1)" is
    not an error.

    Different kind of hints (USE/FORCE/IGNORE) are processed in the following
    order:
      1. All indexes in USE (or FORCE) INDEX are added to the mask.
      2. All IGNORE INDEX

    e.g. "USE INDEX i1, IGNORE INDEX i1, USE INDEX i1" will not use i1 at all
    as if we had "USE INDEX i1, USE INDEX i1, IGNORE INDEX i1".

    As an optimization if there is a covering index, and we have 
    IGNORE INDEX FOR GROUP/ORDER, and this index is used for the JOIN part, 
    then we have to ignore the IGNORE INDEX FROM GROUP/ORDER.

  RETURN VALUE
    FALSE                no errors found
    TRUE                 found and reported an error.
*/
bool TABLE_LIST::process_index_hints(TABLE *tbl)
{
  /* initialize the result variables */
  tbl->keys_in_use_for_query= tbl->keys_in_use_for_group_by= 
    tbl->keys_in_use_for_order_by= tbl->s->keys_in_use;

  /* index hint list processing */
  if (index_hints)
  {
    key_map index_join[INDEX_HINT_FORCE + 1];
    key_map index_order[INDEX_HINT_FORCE + 1];
    key_map index_group[INDEX_HINT_FORCE + 1];
    Index_hint *hint;
    int type;
    bool have_empty_use_join= FALSE, have_empty_use_order= FALSE, 
         have_empty_use_group= FALSE;
    List_iterator <Index_hint> iter(*index_hints);

    /* initialize temporary variables used to collect hints of each kind */
    for (type= INDEX_HINT_IGNORE; type <= INDEX_HINT_FORCE; type++)
    {
      index_join[type].clear_all();
      index_order[type].clear_all();
      index_group[type].clear_all();
    }

    /* iterate over the hints list */
    while ((hint= iter++))
    {
      uint pos;

      /* process empty USE INDEX () */
      if (hint->type == INDEX_HINT_USE && !hint->key_name.str)
      {
        if (hint->clause & INDEX_HINT_MASK_JOIN)
        {
          index_join[hint->type].clear_all();
          have_empty_use_join= TRUE;
        }
        if (hint->clause & INDEX_HINT_MASK_ORDER)
        {
          index_order[hint->type].clear_all();
          have_empty_use_order= TRUE;
        }
        if (hint->clause & INDEX_HINT_MASK_GROUP)
        {
          index_group[hint->type].clear_all();
          have_empty_use_group= TRUE;
        }
        continue;
      }

      /* 
        Check if an index with the given name exists and get his offset in 
        the keys bitmask for the table 
      */
      if (tbl->s->keynames.type_names == 0 ||
          (pos= find_type(&tbl->s->keynames, hint->key_name.str,
                          hint->key_name.length, 1)) <= 0)
      {
        my_error(ER_KEY_DOES_NOT_EXITS, MYF(0), hint->key_name.str, alias.str);
        return 1;
      }

      pos--;

      /* add to the appropriate clause mask */
      if (hint->clause & INDEX_HINT_MASK_JOIN)
        index_join[hint->type].set_bit (pos);
      if (hint->clause & INDEX_HINT_MASK_ORDER)
        index_order[hint->type].set_bit (pos);
      if (hint->clause & INDEX_HINT_MASK_GROUP)
        index_group[hint->type].set_bit (pos);
    }

    /* cannot mix USE INDEX and FORCE INDEX */
    if ((!index_join[INDEX_HINT_FORCE].is_clear_all() ||
         !index_order[INDEX_HINT_FORCE].is_clear_all() ||
         !index_group[INDEX_HINT_FORCE].is_clear_all()) &&
        (!index_join[INDEX_HINT_USE].is_clear_all() ||  have_empty_use_join ||
         !index_order[INDEX_HINT_USE].is_clear_all() || have_empty_use_order ||
         !index_group[INDEX_HINT_USE].is_clear_all() || have_empty_use_group))
    {
      my_error(ER_WRONG_USAGE, MYF(0), index_hint_type_name[INDEX_HINT_USE],
               index_hint_type_name[INDEX_HINT_FORCE]);
      return 1;
    }

    /* process FORCE INDEX as USE INDEX with a flag */
    if (!index_order[INDEX_HINT_FORCE].is_clear_all())
    {
      tbl->force_index_order= TRUE;
      index_order[INDEX_HINT_USE].merge(index_order[INDEX_HINT_FORCE]);
    }

    if (!index_group[INDEX_HINT_FORCE].is_clear_all())
    {
      tbl->force_index_group= TRUE;
      index_group[INDEX_HINT_USE].merge(index_group[INDEX_HINT_FORCE]);
    }

    /*
      TODO: get rid of tbl->force_index (on if any FORCE INDEX is specified) and
      create tbl->force_index_join instead.
      Then use the correct force_index_XX instead of the global one.
    */
    if (!index_join[INDEX_HINT_FORCE].is_clear_all() ||
        tbl->force_index_group || tbl->force_index_order)
    {
      tbl->force_index= TRUE;
      index_join[INDEX_HINT_USE].merge(index_join[INDEX_HINT_FORCE]);
    }

    /* apply USE INDEX */
    if (!index_join[INDEX_HINT_USE].is_clear_all() || have_empty_use_join)
      tbl->keys_in_use_for_query.intersect(index_join[INDEX_HINT_USE]);
    if (!index_order[INDEX_HINT_USE].is_clear_all() || have_empty_use_order)
      tbl->keys_in_use_for_order_by.intersect (index_order[INDEX_HINT_USE]);
    if (!index_group[INDEX_HINT_USE].is_clear_all() || have_empty_use_group)
      tbl->keys_in_use_for_group_by.intersect (index_group[INDEX_HINT_USE]);

    /* apply IGNORE INDEX */
    tbl->keys_in_use_for_query.subtract (index_join[INDEX_HINT_IGNORE]);
    tbl->keys_in_use_for_order_by.subtract (index_order[INDEX_HINT_IGNORE]);
    tbl->keys_in_use_for_group_by.subtract (index_group[INDEX_HINT_IGNORE]);
  }

  /* make sure covering_keys don't include indexes disabled with a hint */
  tbl->covering_keys.intersect(tbl->keys_in_use_for_query);
  return 0;
}


size_t max_row_length(TABLE *table, const uchar *data)
{
  TABLE_SHARE *table_s= table->s;
  size_t length= table_s->reclength + 2 * table_s->fields;
  uint *const beg= table_s->blob_field;
  uint *const end= beg + table_s->blob_fields;

  for (uint *ptr= beg ; ptr != end ; ++ptr)
  {
    Field_blob* const blob= (Field_blob*) table->field[*ptr];
    length+= blob->get_length((const uchar*)
                              (data + blob->offset(table->record[0]))) +
      HA_KEY_BLOB_LENGTH;
  }
  return length;
}


/**
   Helper function which allows to allocate metadata lock request
   objects for all elements of table list.
*/

void init_mdl_requests(TABLE_LIST *table_list)
{
  for ( ; table_list ; table_list= table_list->next_global)
    table_list->mdl_request.init(MDL_key::TABLE,
                                 table_list->db.str, table_list->table_name.str,
                                 table_list->lock_type >= TL_WRITE_ALLOW_WRITE ?
                                 MDL_SHARED_WRITE : MDL_SHARED_READ,
                                 MDL_TRANSACTION);
}


/**
  Update TABLE::const_key_parts for single table UPDATE/DELETE query

  @param conds               WHERE clause expression

  @retval TRUE   error (OOM)
  @retval FALSE  success

  @note
    Set const_key_parts bits if key fields are equal to constants in
    the WHERE expression.
*/

bool TABLE::update_const_key_parts(COND *conds)
{
  bzero((char*) const_key_parts, sizeof(key_part_map) * s->keys);

  if (conds == NULL)
    return FALSE;

  for (uint index= 0; index < s->keys; index++)
  {
    KEY_PART_INFO *keyinfo= key_info[index].key_part;
    KEY_PART_INFO *keyinfo_end= keyinfo + key_info[index].user_defined_key_parts;

    for (key_part_map part_map= (key_part_map)1; 
        keyinfo < keyinfo_end;
        keyinfo++, part_map<<= 1)
    {
      if (const_expression_in_where(conds, NULL, keyinfo->field))
        const_key_parts[index]|= part_map;
    }
  }
  return FALSE;
}

/**
  Test if the order list consists of simple field expressions

  @param order                Linked list of ORDER BY arguments

  @return TRUE if @a order is empty or consist of simple field expressions
*/

bool is_simple_order(ORDER *order)
{
  for (ORDER *ord= order; ord; ord= ord->next)
  {
    if (ord->item[0]->real_item()->type() != Item::FIELD_ITEM)
      return FALSE;
  }
  return TRUE;
}

class Turn_errors_to_warnings_handler : public Internal_error_handler
{
public:
  Turn_errors_to_warnings_handler() {}
  bool handle_condition(THD *thd,
                        uint sql_errno,
                        const char* sqlstate,
                        Sql_condition::enum_warning_level *level,
                        const char* msg,
                        Sql_condition ** cond_hdl)
  {
    *cond_hdl= NULL;
    if (*level == Sql_condition::WARN_LEVEL_ERROR)
      *level= Sql_condition::WARN_LEVEL_WARN;
    return(0);
  }
};

/*
  @brief Compute values for virtual columns used in query

  @param  update_mode Specifies what virtual column are computed
  
  @details
    The function computes the values of the virtual columns of the table and
    stores them in the table record buffer.

  @retval
    0    Success
  @retval
    >0   Error occurred when storing a virtual field value
*/

int TABLE::update_virtual_fields(handler *h, enum_vcol_update_mode update_mode)
{
  DBUG_ENTER("TABLE::update_virtual_fields");
  DBUG_PRINT("enter", ("update_mode: %d", update_mode));
  Field **vfield_ptr, *vf;
  Query_arena backup_arena;
  Turn_errors_to_warnings_handler Suppress_errors;
  int error;
  bool handler_pushed= 0;
  DBUG_ASSERT(vfield);

  if (h->keyread_enabled())
    DBUG_RETURN(0);

  error= 0;
  in_use->set_n_backup_active_arena(expr_arena, &backup_arena);

  /* When reading or deleting row, ignore errors from virtual columns */
  if (update_mode == VCOL_UPDATE_FOR_READ ||
      update_mode == VCOL_UPDATE_FOR_DELETE ||
      update_mode == VCOL_UPDATE_INDEXED)
  {
    in_use->push_internal_handler(&Suppress_errors);
    handler_pushed= 1;
  }

  /* Iterate over virtual fields in the table */
  for (vfield_ptr= vfield; *vfield_ptr; vfield_ptr++)
  {
    vf= (*vfield_ptr);
    Virtual_column_info *vcol_info= vf->vcol_info;
    DBUG_ASSERT(vcol_info);
    DBUG_ASSERT(vcol_info->expr);

    bool update= 0, swap_values= 0;
    switch (update_mode) {
    case VCOL_UPDATE_FOR_READ:
      update= !vcol_info->stored_in_db
           && bitmap_is_set(vcol_set, vf->field_index);
      swap_values= 1;
      break;
    case VCOL_UPDATE_FOR_DELETE:
    case VCOL_UPDATE_FOR_WRITE:
      update= bitmap_is_set(vcol_set, vf->field_index);
      break;
    case VCOL_UPDATE_FOR_REPLACE:
      update= !vcol_info->stored_in_db && (vf->flags & PART_KEY_FLAG)
           && bitmap_is_set(vcol_set, vf->field_index);
      if (update && (vf->flags & BLOB_FLAG))
      {
        /*
          The row has been read into record[1] and Field_blob::value
          contains the value for record[0].  Swap value and read_value
          to ensure that the virtual column data for the read row will
          be in read_value at the end of this function
        */
        ((Field_blob*) vf)->swap_value_and_read_value();
        /* Ensure we call swap_value_and_read_value() after update */
        swap_values= 1;
      }
      break;
    case VCOL_UPDATE_INDEXED:
    case VCOL_UPDATE_INDEXED_FOR_UPDATE:
      /* Read indexed fields that was not updated in VCOL_UPDATE_FOR_READ */
      update= !vcol_info->stored_in_db && (vf->flags & PART_KEY_FLAG) &&
               bitmap_is_set(vcol_set, vf->field_index);
      swap_values= 1;
      break;
    }

    if (update)
    {
      int field_error __attribute__((unused)) = 0;
      /* Compute the actual value of the virtual fields */
      if (vcol_info->expr->save_in_field(vf, 0))
        field_error= error= 1;
      DBUG_PRINT("info", ("field '%s' - updated  error: %d",
                          vf->field_name.str, field_error));
      if (swap_values && (vf->flags & BLOB_FLAG))
      {
        /*
          Remember the read value to allow other update_virtual_field() calls
          for the same blob field for the row to be updated.
          Field_blob->read_value always contains the virtual column data for
          any read row.
        */
        ((Field_blob*) vf)->swap_value_and_read_value();
      }
    }
    else
    {
      DBUG_PRINT("info", ("field '%s' - skipped", vf->field_name.str));
    }
  }
  if (handler_pushed)
    in_use->pop_internal_handler();
  in_use->restore_active_arena(expr_arena, &backup_arena);
  
  /* Return 1 only of we got a fatal error, not a warning */
  DBUG_RETURN(in_use->is_error());
}

int TABLE::update_virtual_field(Field *vf)
{
  Query_arena backup_arena;
  DBUG_ENTER("TABLE::update_virtual_field");
  in_use->set_n_backup_active_arena(expr_arena, &backup_arena);
  bitmap_clear_all(&tmp_set);
  vf->vcol_info->expr->walk(&Item::update_vcol_processor, 0, &tmp_set);
  vf->vcol_info->expr->save_in_field(vf, 0);
  in_use->restore_active_arena(expr_arena, &backup_arena);
  DBUG_RETURN(in_use->is_error());
}


/**
  Update all DEFAULT and/or ON INSERT fields.

  @details
    Compute and set the default value of all fields with a default function.
    There are two kinds of default functions - one is used for INSERT-like
    operations, the other for UPDATE-like operations. Depending on the field
    definition and the current operation one or the other kind of update
    function is evaluated.

  @param update_command   True if command was an update else insert
  @param ignore_errors    True if we should ignore errors

  @retval
    0    Success
  @retval
    >0   Error occurred when storing a virtual field value and
         ignore_errors == 0. If set then an error was generated.
*/

int TABLE::update_default_fields(bool update_command, bool ignore_errors)
{
  Query_arena backup_arena;
  Field **field_ptr;
  int res= 0;
  DBUG_ENTER("TABLE::update_default_fields");
  DBUG_ASSERT(default_field);

  in_use->set_n_backup_active_arena(expr_arena, &backup_arena);

  /* Iterate over fields with default functions in the table */
  for (field_ptr= default_field; *field_ptr ; field_ptr++)
  {
    Field *field= (*field_ptr);
    /*
      If an explicit default value for a field overrides the default,
      do not update the field with its automatic default value.
    */
    if (!field->has_explicit_value())
    {
      if (!update_command)
      {
        if (field->default_value &&
            (field->default_value->flags || field->flags & BLOB_FLAG))
          res|= (field->default_value->expr->save_in_field(field, 0) < 0);
      }
      else
        res|= field->evaluate_update_default_function();
      if (!ignore_errors && res)
      {
        my_error(ER_CALCULATING_DEFAULT_VALUE, MYF(0), field->field_name.str);
        break;
      }
      res= 0;
    }
  }
  in_use->restore_active_arena(expr_arena, &backup_arena);
  DBUG_RETURN(res);
}


void TABLE::vers_update_fields()
{
  bitmap_set_bit(write_set, vers_start_field()->field_index);
  bitmap_set_bit(write_set, vers_end_field()->field_index);

  if (versioned(VERS_TIMESTAMP))
  {
    if (!vers_write)
      return;
    vers_start_field()->set_notnull();
    if (vers_start_field()->store_timestamp(in_use->system_time,
                                            in_use->system_time_sec_part))
      DBUG_ASSERT(0);
  }
  else
  {
    vers_start_field()->set_notnull();
    if (!vers_write)
      return;
  }

  vers_end_field()->set_max();
}


void TABLE::vers_update_end()
{
  vers_end_field()->set_notnull();
  if (vers_end_field()->store_timestamp(in_use->system_time,
                                        in_use->system_time_sec_part))
    DBUG_ASSERT(0);
}


bool TABLE_LIST::vers_vtmd_name(String& out) const
{
  static const char *vtmd_suffix= "_vtmd";
  static const size_t vtmd_suffix_len= strlen(vtmd_suffix);
  if (table_name.length > NAME_CHAR_LEN - vtmd_suffix_len)
  {
    my_printf_error(ER_VERS_VTMD_ERROR, "Table name is longer than %d characters", MYF(0),
                    int(NAME_CHAR_LEN - vtmd_suffix_len));
    return true;
  }
  out.set(table_name.str, table_name.length, table_alias_charset);
  if (out.append(vtmd_suffix, vtmd_suffix_len + 1))
  {
    my_message(ER_VERS_VTMD_ERROR, "Failed allocate VTMD name", MYF(0));
    return true;
  }
  out.length(out.length() - 1);
  return false;
}


/**
   Reset markers that fields are being updated
*/

void TABLE::reset_default_fields()
{
  DBUG_ENTER("reset_default_fields");
  bitmap_clear_all(&has_value_set);
  DBUG_VOID_RETURN;
}

/*
  Prepare triggers  for INSERT-like statement.

  SYNOPSIS
    prepare_triggers_for_insert_stmt_or_event()

  NOTE
    Prepare triggers for INSERT-like statement by marking fields
    used by triggers and inform handlers that batching of UPDATE/DELETE 
    cannot be done if there are BEFORE UPDATE/DELETE triggers.
*/

void TABLE::prepare_triggers_for_insert_stmt_or_event()
{
  if (triggers)
  {
    if (triggers->has_triggers(TRG_EVENT_DELETE,
                               TRG_ACTION_AFTER))
    {
      /*
        The table has AFTER DELETE triggers that might access to
        subject table and therefore might need delete to be done
        immediately. So we turn-off the batching.
      */
      (void) file->extra(HA_EXTRA_DELETE_CANNOT_BATCH);
    }
    if (triggers->has_triggers(TRG_EVENT_UPDATE,
                               TRG_ACTION_AFTER))
    {
      /*
        The table has AFTER UPDATE triggers that might access to subject
        table and therefore might need update to be done immediately.
        So we turn-off the batching.
      */
      (void) file->extra(HA_EXTRA_UPDATE_CANNOT_BATCH);
    }
  }
}


bool TABLE::prepare_triggers_for_delete_stmt_or_event()
{
  if (triggers &&
      triggers->has_triggers(TRG_EVENT_DELETE,
                             TRG_ACTION_AFTER))
  {
    /*
      The table has AFTER DELETE triggers that might access to subject table
      and therefore might need delete to be done immediately. So we turn-off
      the batching.
    */
    (void) file->extra(HA_EXTRA_DELETE_CANNOT_BATCH);
    return TRUE;
  }
  return FALSE;
}


bool TABLE::prepare_triggers_for_update_stmt_or_event()
{
  if (triggers &&
      triggers->has_triggers(TRG_EVENT_UPDATE,
                             TRG_ACTION_AFTER))
  {
    /*
      The table has AFTER UPDATE triggers that might access to subject
      table and therefore might need update to be done immediately.
      So we turn-off the batching.
    */ 
    (void) file->extra(HA_EXTRA_UPDATE_CANNOT_BATCH);
    return TRUE;
  }
  return FALSE;
}


/**
  Validates default value of fields which are not specified in
  the column list of INSERT/LOAD statement.

  @Note s->default_values should be properly populated
        before calling this function.

  @param thd              thread context
  @param record           the record to check values in

  @return
    @retval false Success.
    @retval true  Failure.
*/

bool TABLE::validate_default_values_of_unset_fields(THD *thd) const
{
  DBUG_ENTER("TABLE::validate_default_values_of_unset_fields");
  for (Field **fld= field; *fld; fld++)
  {
    if (!bitmap_is_set(write_set, (*fld)->field_index) &&
        !((*fld)->flags & NO_DEFAULT_VALUE_FLAG))
    {
      if (!(*fld)->is_null_in_record(s->default_values) &&
          (*fld)->validate_value_in_record_with_warn(thd, s->default_values) &&
          thd->is_error())
      {
        /*
          We're here if:
          - validate_value_in_record_with_warn() failed and
            strict mo validate_default_values_of_unset_fieldsde converted WARN to ERROR
          - or the connection was killed, or closed unexpectedly
        */
        DBUG_RETURN(true);
      }
    }
  }
  DBUG_RETURN(false);
}


bool TABLE::insert_all_rows_into_tmp_table(THD *thd,
                                           TABLE *tmp_table,
                                           TMP_TABLE_PARAM *tmp_table_param,
                                           bool with_cleanup)
{
  int write_err= 0;

  DBUG_ENTER("TABLE::insert_all_rows_into_tmp_table");

  if (with_cleanup)
  {
   if ((write_err= tmp_table->file->ha_delete_all_rows()))
      goto err;
  }
   
  if (file->indexes_are_disabled())
    tmp_table->file->ha_disable_indexes(HA_KEY_SWITCH_ALL);
  file->ha_index_or_rnd_end();

  if (file->ha_rnd_init_with_error(1))
    DBUG_RETURN(1);

  if (tmp_table->no_rows)
    tmp_table->file->extra(HA_EXTRA_NO_ROWS);
  else
  {
    /* update table->file->stats.records */
    file->info(HA_STATUS_VARIABLE);
    tmp_table->file->ha_start_bulk_insert(file->stats.records);
  }

  while (!file->ha_rnd_next(tmp_table->record[0]))
  {
    write_err= tmp_table->file->ha_write_tmp_row(tmp_table->record[0]);
    if (write_err)
    {
      bool is_duplicate;
      if (tmp_table->file->is_fatal_error(write_err, HA_CHECK_DUP) &&
          create_internal_tmp_table_from_heap(thd, tmp_table,
                                              tmp_table_param->start_recinfo, 
                                              &tmp_table_param->recinfo,
                                              write_err, 1, &is_duplicate))
	DBUG_RETURN(1);
       
    }  
    if (thd->check_killed())
    {
      thd->send_kill_message();
      goto err_killed;
    }
  }
  if (!tmp_table->no_rows && tmp_table->file->ha_end_bulk_insert())
    goto err;
  DBUG_RETURN(0);

err:
  DBUG_PRINT("error",("Got error: %d",write_err));
  file->print_error(write_err, MYF(0));
err_killed:
  (void) file->ha_rnd_end();
  DBUG_RETURN(1);
}



/*
  @brief Reset const_table flag

  @detail
  Reset const_table flag for this table. If this table is a merged derived
  table/view the flag is recursively reseted for all tables of the underlying
  select.
*/

void TABLE_LIST::reset_const_table()
{
  table->const_table= 0;
  if (is_merged_derived())
  {
    SELECT_LEX *select_lex= get_unit()->first_select();
    TABLE_LIST *tl;
    List_iterator<TABLE_LIST> ti(select_lex->leaf_tables);
    while ((tl= ti++))
      tl->reset_const_table();
  }
}


/*
  @brief Run derived tables/view handling phases on underlying select_lex.

  @param lex    LEX for this thread
  @param phases derived tables/views handling phases to run
                (set of DT_XXX constants)
  @details
  This function runs this derived table through specified 'phases'.
  Underlying tables of this select are handled prior to this derived.
  'lex' is passed as an argument to called functions.

  @return TRUE on error
  @return FALSE ok
*/

bool TABLE_LIST::handle_derived(LEX *lex, uint phases)
{
  SELECT_LEX_UNIT *unit= get_unit();
  DBUG_ENTER("handle_derived");
  DBUG_PRINT("enter", ("phases: 0x%x", phases));

  if (unit)
  {
    if (!is_with_table_recursive_reference())
    {
      for (SELECT_LEX *sl= unit->first_select(); sl; sl= sl->next_select())
        if (sl->handle_derived(lex, phases))
          DBUG_RETURN(TRUE);
    }
    if (mysql_handle_single_derived(lex, this, phases))
      DBUG_RETURN(TRUE);
  }
  DBUG_RETURN(FALSE);
}

/**
  @brief
  Return unit of this derived table/view

  @return reference to a unit  if it's a derived table/view.
  @return 0                    when it's not a derived table/view.
*/

st_select_lex_unit *TABLE_LIST::get_unit()
{
  return (view ? &view->unit : derived);
}


/**
  @brief
  Return select_lex of this derived table/view

  @return select_lex of this derived table/view.
  @return 0          when it's not a derived table.
*/

st_select_lex *TABLE_LIST::get_single_select()
{
  SELECT_LEX_UNIT *unit= get_unit();
  return (unit ? unit->first_select() : 0);
}


/**
  @brief
  Attach a join table list as a nested join to this TABLE_LIST.

  @param join_list join table list to attach

  @details
  This function wraps 'join_list' into a nested_join of this table, thus
  turning it to a nested join leaf.
*/

void TABLE_LIST::wrap_into_nested_join(List<TABLE_LIST> &join_list)
{
  TABLE_LIST *tl;
  /*
    Walk through derived table top list and set 'embedding' to point to
    the nesting table.
  */
  nested_join->join_list.empty();
  List_iterator_fast<TABLE_LIST> li(join_list);
  nested_join->join_list= join_list;
  while ((tl= li++))
  {
    tl->embedding= this;
    tl->join_list= &nested_join->join_list;
  }
}


/**
  @brief
  Initialize this derived table/view

  @param thd  Thread handle

  @details
  This function makes initial preparations of this derived table/view for
  further processing:
    if it's a derived table this function marks it either as mergeable or
      materializable
    creates temporary table for name resolution purposes
    creates field translation for mergeable derived table/view

  @return TRUE  an error occur
  @return FALSE ok
*/

bool TABLE_LIST::init_derived(THD *thd, bool init_view)
{
  SELECT_LEX *first_select= get_single_select();
  SELECT_LEX_UNIT *unit= get_unit();

  if (!unit)
    return FALSE;
  /*
    Check whether we can merge this derived table into main select.
    Depending on the result field translation will or will not
    be created.
  */
  TABLE_LIST *first_table= (TABLE_LIST *) first_select->table_list.first;
  if (first_select->table_list.elements > 1 ||
      (first_table && first_table->is_multitable()))
    set_multitable();

  unit->derived= this;
  if (init_view && !view)
  {
    /* This is all what we can do for a derived table for now. */
    set_derived();
  }

  if (!is_view())
  {
    /* A subquery might be forced to be materialized due to a side-effect. */
    if (!is_materialized_derived() && first_select->is_mergeable() &&
        optimizer_flag(thd, OPTIMIZER_SWITCH_DERIVED_MERGE) &&
        !thd->lex->can_not_use_merged() &&
        !(thd->lex->sql_command == SQLCOM_UPDATE_MULTI ||
          thd->lex->sql_command == SQLCOM_DELETE_MULTI) &&
        !is_recursive_with_table())
      set_merged_derived();
    else
      set_materialized_derived();
  }
  /*
    Derived tables/view are materialized prior to UPDATE, thus we can skip
    them from table uniqueness check
  */
  if (is_materialized_derived())
  {
    set_check_materialized();
  }

  /*
    Create field translation for mergeable derived tables/views.
    For derived tables field translation can be created only after
    unit is prepared so all '*' are get unrolled.
  */
  if (is_merged_derived())
  {
    if (is_view() ||
        (unit->prepared &&
	!(thd->lex->context_analysis_only & CONTEXT_ANALYSIS_ONLY_VIEW)))
      create_field_translation(thd);
  }

  return FALSE;
}


/**
  @brief
  Retrieve number of rows in the table

  @details
  Retrieve number of rows in the table referred by this TABLE_LIST and
  store it in the table's stats.records variable. If this TABLE_LIST refers
  to a materialized derived table/view then the estimated number of rows of
  the derived table/view is used instead.

  @return 0          ok
  @return non zero   error
*/

int TABLE_LIST::fetch_number_of_rows()
{
  int error= 0;
  if (jtbm_subselect)
    return 0;
  if (is_materialized_derived() && !fill_me)
  {
    table->file->stats.records= ((select_unit*)(get_unit()->result))->records;
    set_if_bigger(table->file->stats.records, 2);
    table->used_stat_records= table->file->stats.records;
  }
  else
    error= table->file->info(HA_STATUS_VARIABLE | HA_STATUS_NO_LOCK);
  return error;
}

/*
  Procedure of keys generation for result tables of materialized derived
  tables/views.

  A key is generated for each equi-join pair derived table-another table.
  Each generated key consists of fields of derived table used in equi-join.
  Example:

    SELECT * FROM (SELECT * FROM t1 GROUP BY 1) tt JOIN
                  t1 ON tt.f1=t1.f3 and tt.f2.=t1.f4;
  In this case for the derived table tt one key will be generated. It will
  consist of two parts f1 and f2.
  Example:

    SELECT * FROM (SELECT * FROM t1 GROUP BY 1) tt JOIN
                  t1 ON tt.f1=t1.f3 JOIN
                  t2 ON tt.f2=t2.f4;
  In this case for the derived table tt two keys will be generated.
  One key over f1 field, and another key over f2 field.
  Currently optimizer may choose to use only one such key, thus the second
  one will be dropped after range optimizer is finished.
  See also JOIN::drop_unused_derived_keys function.
  Example:

    SELECT * FROM (SELECT * FROM t1 GROUP BY 1) tt JOIN
                  t1 ON tt.f1=a_function(t1.f3);
  In this case for the derived table tt one key will be generated. It will
  consist of one field - f1.
*/



/*
  @brief
  Change references to underlying items of a merged derived table/view
  for fields in derived table's result table.

  @return FALSE ok
  @return TRUE  Out of memory
*/
bool TABLE_LIST::change_refs_to_fields()
{
  List_iterator<Item> li(used_items);
  Item_direct_ref *ref;
  Field_iterator_view field_it;
  THD *thd= table->in_use;
  DBUG_ASSERT(is_merged_derived());

  if (!used_items.elements)
    return FALSE;

  materialized_items= (Item**)thd->calloc(sizeof(void*) * table->s->fields);

  while ((ref= (Item_direct_ref*)li++))
  {
    uint idx;
    Item *orig_item= *ref->ref;
    field_it.set(this);
    for (idx= 0; !field_it.end_of_fields(); field_it.next(), idx++)
    {
      if (field_it.item() == orig_item)
        break;
    }
    DBUG_ASSERT(!field_it.end_of_fields());
    if (!materialized_items[idx])
    {
      materialized_items[idx]= new (thd->mem_root) Item_field(thd, table->field[idx]);
      if (!materialized_items[idx])
        return TRUE;
    }
    /*
      We need to restore the pointers after the execution of the
      prepared statement.
    */
    thd->change_item_tree((Item **)&ref->ref,
                          (Item*)(materialized_items + idx));
  }

  return FALSE;
}


void TABLE_LIST::set_lock_type(THD *thd, enum thr_lock_type lock)
{
  if (check_stack_overrun(thd, STACK_MIN_SIZE, (uchar *)&lock))
    return;
  /* we call it only when table is opened and it is "leaf" table*/
  DBUG_ASSERT(table);
  lock_type= lock;
  /* table->file->get_table() can be 0 for derived tables */
  if (table->file && table->file->get_table())
    table->file->set_lock_type(lock);
  if (is_merged_derived())
  {
    for (TABLE_LIST *table= get_single_select()->get_table_list();
         table;
         table= table->next_local)
    {
      table->set_lock_type(thd, lock);
    }
  }
}

bool TABLE_LIST::is_with_table()
{
  return derived && derived->with_element;
}


uint TABLE_SHARE::actual_n_key_parts(THD *thd)
{
  return use_ext_keys &&
         optimizer_flag(thd, OPTIMIZER_SWITCH_EXTENDED_KEYS) ?
           ext_key_parts : key_parts;
}  


double KEY::actual_rec_per_key(uint i)
{ 
  if (rec_per_key == 0)
    return 0;
  return (is_statistics_from_stat_tables ?
          read_stats->get_avg_frequency(i) : (double) rec_per_key[i]);
}


/**
  @brief
  Mark subformulas of a condition unusable for the condition pushed into table
  
  @param cond The condition whose subformulas are to be marked
  
  @details
    This method recursively traverses the AND-OR condition cond and for each subformula
    of the codition it checks whether it can be usable for the extraction of a condition
    that can be pushed into this table. The subformulas that are not usable are
    marked with the flag NO_EXTRACTION_FL.
  @note
    This method is called before any call of TABLE_LIST::build_pushable_cond_for_table.
    The flag NO_EXTRACTION_FL set in a subformula allows to avoid building clone
    for the subformula when extracting the pushable condition.
*/ 

void TABLE_LIST::check_pushable_cond_for_table(Item *cond)
{
  table_map tab_map= table->map;
  cond->clear_extraction_flag();
  if (cond->type() == Item::COND_ITEM)
  {
    bool and_cond= ((Item_cond*) cond)->functype() == Item_func::COND_AND_FUNC;
    List_iterator<Item> li(*((Item_cond*) cond)->argument_list());
    uint count= 0;
    Item *item;
    while ((item=li++))
    {
      check_pushable_cond_for_table(item);
      if (item->get_extraction_flag() !=  NO_EXTRACTION_FL)
        count++;
      else if (!and_cond)
        break;
    }
    if ((and_cond && count == 0) || item)
    {
      cond->set_extraction_flag(NO_EXTRACTION_FL);
      if (and_cond)
        li.rewind();
      while ((item= li++))
        item->clear_extraction_flag();
    }
  }
  else if (!cond->excl_dep_on_table(tab_map))
    cond->set_extraction_flag(NO_EXTRACTION_FL);
}


/**
  @brief
  Build condition extractable from the given one depended only on this table
 
  @param thd   The thread handle
  @param cond  The condition from which the pushable one is to be extracted
  
  @details
    For the given condition cond this method finds out what condition depended
    only  on this table can be extracted from cond. If such condition C exists
    the method builds the item for it.
    The method uses the flag NO_EXTRACTION_FL set by the preliminary call of
    the method TABLE_LIST::check_pushable_cond_for_table to figure out whether
    a subformula depends only on this table or not.
  @note
    The built condition C is always implied by the condition cond
    (cond => C). The method tries to build the most restictive such
    condition (i.e. for any other condition C' such that cond => C'
    we have C => C').
   @note
    The build item is not ready for usage: substitution for the field items
    has to be done and it has to be re-fixed.
 
 @retval
    the built condition pushable into this table if such a condition exists
    NULL if there is no such a condition
*/ 

Item* TABLE_LIST::build_pushable_cond_for_table(THD *thd, Item *cond) 
{
  table_map tab_map= table->map;
  bool is_multiple_equality= cond->type() == Item::FUNC_ITEM && 
  ((Item_func*) cond)->functype() == Item_func::MULT_EQUAL_FUNC;
  if (cond->get_extraction_flag() == NO_EXTRACTION_FL)
    return 0;
  if (cond->type() == Item::COND_ITEM)
  {
    bool cond_and= false;
    Item_cond *new_cond;
    if (((Item_cond*) cond)->functype() == Item_func::COND_AND_FUNC)
    {
      cond_and= true;
      new_cond=new (thd->mem_root) Item_cond_and(thd);
    }
    else
      new_cond= new (thd->mem_root) Item_cond_or(thd);
    if (!new_cond)
      return 0;		
    List_iterator<Item> li(*((Item_cond*) cond)->argument_list());
    Item *item;
    while ((item=li++))
    {
      if (item->get_extraction_flag() == NO_EXTRACTION_FL)
      {
	if (!cond_and)
	  return 0;
	continue;
      }
      Item *fix= build_pushable_cond_for_table(thd, item);
      if (!fix && !cond_and)
	return 0;
      if (!fix) 
	continue;
      new_cond->argument_list()->push_back(fix, thd->mem_root);
    }
    switch (new_cond->argument_list()->elements) 
    {
    case 0:
      return 0;			
    case 1:
      return new_cond->argument_list()->head();
    default:
      return new_cond;
    }
  }
  else if (is_multiple_equality)
  {
    if (!(cond->used_tables() & tab_map))
      return 0;
    Item *new_cond= NULL;
    int i= 0;
    Item_equal *item_equal= (Item_equal *) cond;
    Item *left_item = item_equal->get_const();
    Item_equal_fields_iterator it(*item_equal);
    Item *item;
    if (!left_item)
    {
      while ((item=it++))
      if (item->used_tables() == tab_map)
      {
        left_item= item;
        break;
      }
    }
    if (!left_item)
      return 0;
    while ((item=it++))
    {
      if (!(item->used_tables() == tab_map))
	continue;
      Item_func_eq *eq= 0;
      Item *left_item_clone= left_item->build_clone(thd);
      Item *right_item_clone= item->build_clone(thd);
      if (left_item_clone && right_item_clone)
      {
        left_item_clone->set_item_equal(NULL);
        right_item_clone->set_item_equal(NULL);
	eq= new (thd->mem_root) Item_func_eq(thd, right_item_clone,
                                         left_item_clone);
      }
      if (eq)
      {
	i++;
	switch (i)
	{
	case 1:
	  new_cond= eq;
	  break;
	case 2:
	  new_cond= new (thd->mem_root) Item_cond_and(thd, new_cond, eq);
	  break;
	default:
	  ((Item_cond_and*)new_cond)->argument_list()->push_back(eq,
                                                                 thd->mem_root);
	}
      }
    }
    if (new_cond)
      new_cond->fix_fields(thd, &new_cond);
    return new_cond;
  }
  else if (cond->get_extraction_flag() != NO_EXTRACTION_FL)
    return cond->build_clone(thd);
  return 0;
}

LEX_CSTRING *fk_option_name(enum_fk_option opt)
{
  static LEX_CSTRING names[]=
  {
    { STRING_WITH_LEN("???") },
    { STRING_WITH_LEN("RESTRICT") },
    { STRING_WITH_LEN("CASCADE") },
    { STRING_WITH_LEN("SET NULL") },
    { STRING_WITH_LEN("NO ACTION") },
    { STRING_WITH_LEN("SET DEFAULT") }
  };
  return names + opt;
}

void TABLE_SHARE::vers_destroy()
{
  mysql_mutex_destroy(&LOCK_rotation);
  mysql_cond_destroy(&COND_rotation);
  mysql_rwlock_destroy(&LOCK_stat_serial);
  if (stat_trx)
  {
    for (Vers_min_max_stats** p= stat_trx; *p; ++p)
    {
      delete *p;
    }
  }
}

enum TR_table::enabled TR_table::use_transaction_registry= TR_table::MAYBE;

TR_table::TR_table(THD* _thd, bool rw) :
  thd(_thd), open_tables_backup(NULL)
{
  init_one_table(&MYSQL_SCHEMA_NAME, &TRANSACTION_REG_NAME,
                 NULL, rw ? TL_WRITE : TL_READ);
}

bool TR_table::open()
{
  DBUG_ASSERT(!table);
  open_tables_backup= new Open_tables_backup;
  if (!open_tables_backup)
  {
    my_error(ER_OUT_OF_RESOURCES, MYF(0));
    return true;
  }

  All_tmp_tables_list *temporary_tables= thd->temporary_tables;
  bool error= !open_log_table(thd, this, open_tables_backup);
  thd->temporary_tables= temporary_tables;

  if (use_transaction_registry == MAYBE)
    error= check(error);

  use_transaction_registry= error ? NO : YES;

  return error;
}

TR_table::~TR_table()
{
  if (table)
  {
    thd->temporary_tables= NULL;
    close_log_table(thd, open_tables_backup);
  }
  delete open_tables_backup;
}

void TR_table::store(uint field_id, ulonglong val)
{
  table->field[field_id]->store(val, true);
  table->field[field_id]->set_notnull();
}

void TR_table::store(uint field_id, timeval ts)
{
  table->field[field_id]->store_timestamp(ts.tv_sec, ts.tv_usec);
  table->field[field_id]->set_notnull();
}

enum_tx_isolation TR_table::iso_level() const
{
  enum_tx_isolation res= (enum_tx_isolation) ((*this)[FLD_ISO_LEVEL]->val_int() - 1);
  DBUG_ASSERT(res <= ISO_SERIALIZABLE);
  return res;
}

bool TR_table::update(ulonglong start_id, ulonglong end_id)
{
  if (!table && open())
    return true;

  timeval start_time= {thd->system_time, long(thd->system_time_sec_part)};
  thd->set_start_time();
  timeval end_time= {thd->system_time, long(thd->system_time_sec_part)};
  store(FLD_TRX_ID, start_id);
  store(FLD_COMMIT_ID, end_id);
  store(FLD_BEGIN_TS, start_time);
  store(FLD_COMMIT_TS, end_time);
  store_iso_level(thd->tx_isolation);

  int error= table->file->ha_write_row(table->record[0]);
  if (error)
    table->file->print_error(error, MYF(0));
  return error;
}

#define newx new (thd->mem_root)
bool TR_table::query(ulonglong trx_id)
{
  if (!table && open())
    return false;
  SQL_SELECT_auto select;
  READ_RECORD info;
  int error;
  List<TABLE_LIST> dummy;
  SELECT_LEX &slex= thd->lex->select_lex;
  Name_resolution_context_backup backup(slex.context, *this);
  Item *field= newx Item_field(thd, &slex.context, (*this)[FLD_TRX_ID]);
  Item *value= newx Item_int(thd, trx_id);
  COND *conds= newx Item_func_eq(thd, field, value);
  if ((error= setup_conds(thd, this, dummy, &conds)))
    return false;
  select= make_select(table, 0, 0, conds, NULL, 0, &error);
  if (error || !select)
    return false;
  // FIXME: (performance) force index 'transaction_id'
  error= init_read_record(&info, thd, table, select, NULL,
                          1 /* use_record_cache */, true /* print_error */,
                          false /* disable_rr_cache */);
  while (!(error= info.read_record()) && !thd->killed && !thd->is_error())
  {
    if (select->skip_record(thd) > 0)
      return true;
  }
  return false;
}

bool TR_table::query(MYSQL_TIME &commit_time, bool backwards)
{
  if (!table && open())
    return false;
  SQL_SELECT_auto select;
  READ_RECORD info;
  int error;
  List<TABLE_LIST> dummy;
  SELECT_LEX &slex= thd->lex->select_lex;
  Name_resolution_context_backup backup(slex.context, *this);
  Item *field= newx Item_field(thd, &slex.context, (*this)[FLD_COMMIT_TS]);
  Item *value= newx Item_datetime_literal(thd, &commit_time, 6);
  COND *conds;
  if (backwards)
    conds= newx Item_func_ge(thd, field, value);
  else
    conds= newx Item_func_le(thd, field, value);
  if ((error= setup_conds(thd, this, dummy, &conds)))
    return false;
  // FIXME: (performance) force index 'commit_timestamp'
  select= make_select(table, 0, 0, conds, NULL, 0, &error);
  if (error || !select)
    return false;
  error= init_read_record(&info, thd, table, select, NULL,
                          1 /* use_record_cache */, true /* print_error */,
                          false /* disable_rr_cache */);

  // With PK by transaction_id the records are ordered by PK
  bool found= false;
  while (!(error= info.read_record()) && !thd->killed && !thd->is_error())
  {
    if (select->skip_record(thd) > 0)
    {
      if (backwards)
        return true;
      found= true;
      // TODO: (performance) make ORDER DESC and break after first found.
      // Otherwise it is O(n) scan (+copy)!
      store_record(table, record[1]);
    }
    else
    {
      if (found)
        restore_record(table, record[1]);
      if (!backwards)
        break;
    }
  }
  return found;
}
#undef newx

bool TR_table::query_sees(bool &result, ulonglong trx_id1, ulonglong trx_id0,
                          ulonglong commit_id1, enum_tx_isolation iso_level1,
                          ulonglong commit_id0)
{
  if (trx_id1 == trx_id0)
  {
    return false;
  }

  if (trx_id1 == ULONGLONG_MAX || trx_id0 == 0)
  {
    result= true;
    return false;
  }

  if (!commit_id1)
  {
    if (!query(trx_id1))
      return true;

    commit_id1= (*this)[FLD_COMMIT_ID]->val_int();
    iso_level1= iso_level();
  }

  if (!commit_id0)
  {
    if (!query(trx_id0))
      return true;

    commit_id0= (*this)[FLD_COMMIT_ID]->val_int();
  }

  // Trivial case: TX1 started after TX0 committed
  if (trx_id1 > commit_id0
      // Concurrent transactions: TX1 committed after TX0 and TX1 is read (un)committed
      || (commit_id1 > commit_id0 && iso_level1 < ISO_REPEATABLE_READ))
  {
    result= true;
  }
  else // All other cases: TX1 does not see TX0
  {
    result= false;
  }

  return false;
}

void TR_table::warn_schema_incorrect(const char *reason)
{
  if (MYSQL_VERSION_ID == table->s->mysql_version)
  {
    sql_print_error("%`s.%`s schema is incorrect: %s.",
                    db.str, table_name.str, reason);
  }
  else
  {
    sql_print_error("%`s.%`s schema is incorrect: %s. Created with MariaDB %d, "
                    "now running %d.",
                    db.str, table_name.str, reason, MYSQL_VERSION_ID,
                    static_cast<int>(table->s->mysql_version));
  }
}

bool TR_table::check(bool error)
{
  if (error)
  {
    sql_print_warning("%`s.%`s does not exist (open failed).", db.str,
                      table_name.str);
    return true;
  }

  if (table->file->ht->db_type != DB_TYPE_INNODB)
  {
    warn_schema_incorrect("Wrong table engine (expected InnoDB)");
    return true;
  }

#define WARN_SCHEMA(...) \
  char reason[128]; \
  snprintf(reason, 128, __VA_ARGS__); \
  warn_schema_incorrect(reason);

  if (table->s->fields != FIELD_COUNT)
  {
    WARN_SCHEMA("Wrong field count (expected %d)", FIELD_COUNT);
    return true;
  }

  if (table->field[FLD_TRX_ID]->type() != MYSQL_TYPE_LONGLONG)
  {
    WARN_SCHEMA("Wrong field %d type (expected BIGINT UNSIGNED)", FLD_TRX_ID);
    return true;
  }

  if (table->field[FLD_COMMIT_ID]->type() != MYSQL_TYPE_LONGLONG)
  {
    WARN_SCHEMA("Wrong field %d type (expected BIGINT UNSIGNED)", FLD_COMMIT_ID);
    return true;
  }

  if (table->field[FLD_BEGIN_TS]->type() != MYSQL_TYPE_TIMESTAMP)
  {
    WARN_SCHEMA("Wrong field %d type (expected TIMESTAMP(6))", FLD_BEGIN_TS);
    return true;
  }

  if (table->field[FLD_COMMIT_TS]->type() != MYSQL_TYPE_TIMESTAMP)
  {
    WARN_SCHEMA("Wrong field %d type (expected TIMESTAMP(6))", FLD_COMMIT_TS);
    return true;
  }

  if (table->field[FLD_ISO_LEVEL]->type() != MYSQL_TYPE_STRING ||
      !(table->field[FLD_ISO_LEVEL]->flags & ENUM_FLAG))
  {
  wrong_enum:
    WARN_SCHEMA("Wrong field %d type (expected ENUM('READ-UNCOMMITTED', "
                "'READ-COMMITTED', 'REPEATABLE-READ', 'SERIALIZABLE'))",
                FLD_ISO_LEVEL);
    return true;
  }

  Field_enum *iso_level= static_cast<Field_enum *>(table->field[FLD_ISO_LEVEL]);
  st_typelib *typelib= iso_level->typelib;

  if (typelib->count != 4)
    goto wrong_enum;

  if (strcmp(typelib->type_names[0], "READ-UNCOMMITTED") ||
      strcmp(typelib->type_names[1], "READ-COMMITTED") ||
      strcmp(typelib->type_names[2], "REPEATABLE-READ") ||
      strcmp(typelib->type_names[3], "SERIALIZABLE"))
  {
    goto wrong_enum;
  }

  if (!table->key_info || !table->key_info->key_part)
    goto wrong_pk;

  if (strcmp(table->key_info->key_part->field->field_name.str, "transaction_id"))
  {
  wrong_pk:
    WARN_SCHEMA("Wrong PRIMARY KEY (expected `transaction_id`)");
    return true;
  }

  return false;
}

void vers_select_conds_t::resolve_units(bool timestamps_only)
{
  DBUG_ASSERT(type != SYSTEM_TIME_UNSPECIFIED);
  DBUG_ASSERT(start);
  if (unit_start == VERS_UNDEFINED)
  {
    if (start->type() == Item::FIELD_ITEM)
      unit_start= VERS_TIMESTAMP;
    else
      unit_start= (!timestamps_only && (start->result_type() == INT_RESULT ||
        start->result_type() == REAL_RESULT)) ?
          VERS_TRX_ID : VERS_TIMESTAMP;
  }
  if (end && unit_end == VERS_UNDEFINED)
  {
    if (start->type() == Item::FIELD_ITEM)
      unit_start= VERS_TIMESTAMP;
    else
      unit_end= (!timestamps_only && (end->result_type() == INT_RESULT ||
        end->result_type() == REAL_RESULT)) ?
          VERS_TRX_ID : VERS_TIMESTAMP;
  }
}


Field *TABLE::find_field_by_name(LEX_CSTRING *str) const
{
  size_t length= str->length;
  for (Field **tmp= field; *tmp; tmp++)
  {
    if ((*tmp)->field_name.length == length &&
        !lex_string_cmp(system_charset_info, &(*tmp)->field_name, str))
      return *tmp;
  }
  return NULL;
}


bool TABLE::export_structure(THD *thd, Row_definition_list *defs)
{
  for (Field **src= field; *src; src++)
  {
    uint offs;
    if (defs->find_row_field_by_name(&src[0]->field_name, &offs))
    {
      my_error(ER_DUP_FIELDNAME, MYF(0), src[0]->field_name.str);
      return true;
    }
    Spvar_definition *def= new (thd->mem_root) Spvar_definition(thd, *src);
    if (!def)
      return true;
    def->flags&= (uint) ~NOT_NULL_FLAG;
    if ((def->sp_prepare_create_field(thd, thd->mem_root)) ||
        (defs->push_back(def, thd->mem_root)))
      return true;
  }
  return false;
}<|MERGE_RESOLUTION|>--- conflicted
+++ resolved
@@ -3198,17 +3198,9 @@
   if (prgflag & (READ_ALL + EXTRA_RECORD))
   {
     records++;
-<<<<<<< HEAD
     if (share->versioned)
       records++;
   }
-=======
-
-  if (!(record= (uchar*) alloc_root(&outparam->mem_root,
-                                    share->rec_buff_length * records)))
-    goto err;                                   /* purecov: inspected */
-  MEM_NOACCESS(record, share->rec_buff_length * records);
->>>>>>> 5559905d
 
   if (records == 0)
   {
@@ -3220,6 +3212,7 @@
     if (!(record= (uchar*) alloc_root(&outparam->mem_root,
                                       share->rec_buff_length * records)))
       goto err;                                   /* purecov: inspected */
+    MEM_NOACCESS(record, share->rec_buff_length * records);
   }
 
   for (i= 0; i < 3;)

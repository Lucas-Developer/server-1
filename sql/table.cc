--- conflicted
+++ resolved
@@ -5078,7 +5078,11 @@
              name_db, name_table);
     return ignore_failure ? VIEW_CHECK_SKIP : VIEW_CHECK_ERROR;
   }
-  return table->verify_constraints(ignore_failure);
+  int result= table->verify_constraints(ignore_failure);
+  /* We check thd->error() because it can be set by conversion problem. */
+  if (thd->is_error())
+    return(VIEW_CHECK_ERROR);
+  return result;
 }
 
 
@@ -5100,14 +5104,7 @@
       }
     }
   }
-<<<<<<< HEAD
-  return VIEW_CHECK_OK;
-=======
-  /* We check thd->error() because it can be set by conversion problem. */
-  if (thd->is_error())
-    return(VIEW_CHECK_ERROR);
   return(VIEW_CHECK_OK);
->>>>>>> c9e11120
 }
 
 

--- conflicted
+++ resolved
@@ -150,14 +150,9 @@
 #define DONT_GIVE_ERROR		256	/* Don't do frm_error on openfrm  */
 #define READ_SCREENS		1024	/* Read screens, info and helpfile */
 #define DELAYED_OPEN		4096	/* Open table later */
-<<<<<<< HEAD
 #define OPEN_VIEW		8192	/* Allow open on view */
-
-=======
-#define NO_ERR_ON_NEW_FRM	8192	/* stop error sending on new format */
 #define OPEN_VIEW_NO_PARSE     16384    /* Open frm only if it's a view,
                                            but do not parse view itself */
->>>>>>> 2a0e6f80
 #define SC_INFO_LENGTH 4		/* Form format constant */
 #define TE_INFO_LENGTH 3
 #define MTYP_NOEMPTY_BIT 128

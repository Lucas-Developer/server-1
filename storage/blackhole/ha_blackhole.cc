--- conflicted
+++ resolved
@@ -134,18 +134,12 @@
   MYSQL_READ_ROW_START(table_share->db.str, table_share->table_name.str,
                        TRUE);
   THD *thd= ha_thd();
-<<<<<<< HEAD
-  if (thd->system_thread == SYSTEM_THREAD_SLAVE_SQL && thd->query == NULL)
+  if (thd->system_thread == SYSTEM_THREAD_SLAVE_SQL && thd->query() == NULL)
     rc= 0;
   else
     rc= HA_ERR_END_OF_FILE;
   MYSQL_READ_ROW_DONE(rc);
   DBUG_RETURN(rc);
-=======
-  if (thd->system_thread == SYSTEM_THREAD_SLAVE_SQL && thd->query() == NULL)
-    DBUG_RETURN(0);
-  DBUG_RETURN(HA_ERR_END_OF_FILE);
->>>>>>> 7b4ef910
 }
 
 
@@ -230,18 +224,12 @@
   DBUG_ENTER("ha_blackhole::index_read");
   MYSQL_INDEX_READ_ROW_START(table_share->db.str, table_share->table_name.str);
   THD *thd= ha_thd();
-<<<<<<< HEAD
-  if (thd->system_thread == SYSTEM_THREAD_SLAVE_SQL && thd->query == NULL)
+  if (thd->system_thread == SYSTEM_THREAD_SLAVE_SQL && thd->query() == NULL)
     rc= 0;
   else
     rc= HA_ERR_END_OF_FILE;
   MYSQL_INDEX_READ_ROW_DONE(rc);
   DBUG_RETURN(rc);
-=======
-  if (thd->system_thread == SYSTEM_THREAD_SLAVE_SQL && thd->query() == NULL)
-    DBUG_RETURN(0);
-  DBUG_RETURN(HA_ERR_END_OF_FILE);
->>>>>>> 7b4ef910
 }
 
 
@@ -253,18 +241,12 @@
   DBUG_ENTER("ha_blackhole::index_read_idx");
   MYSQL_INDEX_READ_ROW_START(table_share->db.str, table_share->table_name.str);
   THD *thd= ha_thd();
-<<<<<<< HEAD
-  if (thd->system_thread == SYSTEM_THREAD_SLAVE_SQL && thd->query == NULL)
+  if (thd->system_thread == SYSTEM_THREAD_SLAVE_SQL && thd->query() == NULL)
     rc= 0;
   else
     rc= HA_ERR_END_OF_FILE;
   MYSQL_INDEX_READ_ROW_DONE(rc);
   DBUG_RETURN(rc);
-=======
-  if (thd->system_thread == SYSTEM_THREAD_SLAVE_SQL && thd->query() == NULL)
-    DBUG_RETURN(0);
-  DBUG_RETURN(HA_ERR_END_OF_FILE);
->>>>>>> 7b4ef910
 }
 
 
@@ -275,18 +257,12 @@
   DBUG_ENTER("ha_blackhole::index_read_last");
   MYSQL_INDEX_READ_ROW_START(table_share->db.str, table_share->table_name.str);
   THD *thd= ha_thd();
-<<<<<<< HEAD
-  if (thd->system_thread == SYSTEM_THREAD_SLAVE_SQL && thd->query == NULL)
+  if (thd->system_thread == SYSTEM_THREAD_SLAVE_SQL && thd->query() == NULL)
     rc= 0;
   else
     rc= HA_ERR_END_OF_FILE;
   MYSQL_INDEX_READ_ROW_DONE(rc);
   DBUG_RETURN(rc);
-=======
-  if (thd->system_thread == SYSTEM_THREAD_SLAVE_SQL && thd->query() == NULL)
-    DBUG_RETURN(0);
-  DBUG_RETURN(HA_ERR_END_OF_FILE);
->>>>>>> 7b4ef910
 }
 
 

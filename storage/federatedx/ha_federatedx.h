--- conflicted
+++ resolved
@@ -169,13 +169,9 @@
   static void *operator new(size_t size, MEM_ROOT *mem_root) throw ()
   { return alloc_root(mem_root, size); }
   static void operator delete(void *ptr, size_t size)
-<<<<<<< HEAD
-  { TRASH(ptr, size); }
+  { TRASH_FREE(ptr, size); }
   static void operator delete(void *, MEM_ROOT *)
   { }
-=======
-  { TRASH_FREE(ptr, size); }
->>>>>>> 5559905d
 
   virtual int query(const char *buffer, size_t length)=0;
   virtual FEDERATEDX_IO_RESULT *store_result()=0;

/*****************************************************************************

Copyright (c) 1994, 2016, Oracle and/or its affiliates. All Rights Reserved.
Copyright (c) 2012, Facebook Inc.
Copyright (c) 2014, 2016, MariaDB Corporation

This program is free software; you can redistribute it and/or modify it under
the terms of the GNU General Public License as published by the Free Software
Foundation; version 2 of the License.

This program is distributed in the hope that it will be useful, but WITHOUT
ANY WARRANTY; without even the implied warranty of MERCHANTABILITY or FITNESS
FOR A PARTICULAR PURPOSE. See the GNU General Public License for more details.

You should have received a copy of the GNU General Public License along with
this program; if not, write to the Free Software Foundation, Inc.,
51 Franklin Street, Suite 500, Boston, MA 02110-1335 USA

*****************************************************************************/

/**************************************************//**
@file btr/btr0btr.cc
The B-tree

Created 6/2/1994 Heikki Tuuri
*******************************************************/

#include "btr0btr.h"
#include "ha_prototypes.h"

#ifdef UNIV_NONINL
#include "btr0btr.ic"
#endif

#include "fsp0sysspace.h"
#include "page0page.h"
#include "page0zip.h"
#include "gis0rtree.h"

#ifndef UNIV_HOTBACKUP
#include "btr0cur.h"
#include "btr0sea.h"
#include "btr0pcur.h"
#include "btr0defragment.h"
#include "rem0cmp.h"
#include "lock0lock.h"
#include "ibuf0ibuf.h"
#include "trx0trx.h"
#include "srv0mon.h"
#include "gis0geo.h"
#include "ut0new.h"
#include "dict0boot.h"

/**************************************************************//**
Checks if the page in the cursor can be merged with given page.
If necessary, re-organize the merge_page.
@return	true if possible to merge. */
bool
btr_can_merge_with_page(
/*====================*/
	btr_cur_t*	cursor,		/*!< in: cursor on the page to merge */
	ulint		page_no,	/*!< in: a sibling page */
	buf_block_t**	merge_block,	/*!< out: the merge block */
	mtr_t*		mtr);		/*!< in: mini-transaction */

#endif /* UNIV_HOTBACKUP */

/**************************************************************//**
Report that an index page is corrupted. */
void
btr_corruption_report(
/*==================*/
	const buf_block_t*	block,	/*!< in: corrupted block */
	const dict_index_t*	index)	/*!< in: index tree */
{
	ib::error()
		<< "Flag mismatch in page " << block->page.id
		<< " index " << index->name
		<< " of table " << index->table->name;
}

#ifndef UNIV_HOTBACKUP
/*
Latching strategy of the InnoDB B-tree
--------------------------------------
A tree latch protects all non-leaf nodes of the tree. Each node of a tree
also has a latch of its own.

A B-tree operation normally first acquires an S-latch on the tree. It
searches down the tree and releases the tree latch when it has the
leaf node latch. To save CPU time we do not acquire any latch on
non-leaf nodes of the tree during a search, those pages are only bufferfixed.

If an operation needs to restructure the tree, it acquires an X-latch on
the tree before searching to a leaf node. If it needs, for example, to
split a leaf,
(1) InnoDB decides the split point in the leaf,
(2) allocates a new page,
(3) inserts the appropriate node pointer to the first non-leaf level,
(4) releases the tree X-latch,
(5) and then moves records from the leaf to the new allocated page.

Node pointers
-------------
Leaf pages of a B-tree contain the index records stored in the
tree. On levels n > 0 we store 'node pointers' to pages on level
n - 1. For each page there is exactly one node pointer stored:
thus the our tree is an ordinary B-tree, not a B-link tree.

A node pointer contains a prefix P of an index record. The prefix
is long enough so that it determines an index record uniquely.
The file page number of the child page is added as the last
field. To the child page we can store node pointers or index records
which are >= P in the alphabetical order, but < P1 if there is
a next node pointer on the level, and P1 is its prefix.

If a node pointer with a prefix P points to a non-leaf child,
then the leftmost record in the child must have the same
prefix P. If it points to a leaf node, the child is not required
to contain any record with a prefix equal to P. The leaf case
is decided this way to allow arbitrary deletions in a leaf node
without touching upper levels of the tree.

We have predefined a special minimum record which we
define as the smallest record in any alphabetical order.
A minimum record is denoted by setting a bit in the record
header. A minimum record acts as the prefix of a node pointer
which points to a leftmost node on any level of the tree.

File page allocation
--------------------
In the root node of a B-tree there are two file segment headers.
The leaf pages of a tree are allocated from one file segment, to
make them consecutive on disk if possible. From the other file segment
we allocate pages for the non-leaf levels of the tree.
*/

#ifdef UNIV_BTR_DEBUG
/**************************************************************//**
Checks a file segment header within a B-tree root page.
@return TRUE if valid */
static
ibool
btr_root_fseg_validate(
/*===================*/
	const fseg_header_t*	seg_header,	/*!< in: segment header */
	ulint			space)		/*!< in: tablespace identifier */
{
	ulint	offset = mach_read_from_2(seg_header + FSEG_HDR_OFFSET);

	ut_a(mach_read_from_4(seg_header + FSEG_HDR_SPACE) == space);
	ut_a(offset >= FIL_PAGE_DATA);
	ut_a(offset <= UNIV_PAGE_SIZE - FIL_PAGE_DATA_END);
	return(TRUE);
}
#endif /* UNIV_BTR_DEBUG */

/**************************************************************//**
Gets the root node of a tree and x- or s-latches it.
@return root page, x- or s-latched */
buf_block_t*
btr_root_block_get(
/*===============*/
	const dict_index_t*	index,	/*!< in: index tree */
	ulint			mode,	/*!< in: either RW_S_LATCH
					or RW_X_LATCH */
	mtr_t*			mtr)	/*!< in: mtr */
{
	const ulint		space = dict_index_get_space(index);
	const page_id_t		page_id(space, dict_index_get_page(index));
	const page_size_t	page_size(dict_table_page_size(index->table));

	buf_block_t*	block = btr_block_get(page_id, page_size, mode,
					      index, mtr);


	if (!block) {
		if (index && index->table) {
			index->table->is_encrypted = TRUE;
			index->table->corrupted = FALSE;

			ib_push_warning(index->table->thd, DB_DECRYPTION_FAILED,
				"Table %s in tablespace %lu is encrypted but encryption service or"
				" used key_id is not available. "
				" Can't continue reading table.",
				index->table->name, space);
		}

		return NULL;
	}

	btr_assert_not_corrupted(block, index);
#ifdef UNIV_BTR_DEBUG
	if (!dict_index_is_ibuf(index)) {
		const page_t*	root = buf_block_get_frame(block);

		ut_a(btr_root_fseg_validate(FIL_PAGE_DATA + PAGE_BTR_SEG_LEAF
					    + root, space));
		ut_a(btr_root_fseg_validate(FIL_PAGE_DATA + PAGE_BTR_SEG_TOP
					    + root, space));
	}
#endif /* UNIV_BTR_DEBUG */

	return(block);
}

/**************************************************************//**
Gets the root node of a tree and sx-latches it for segment access.
@return root page, sx-latched */
page_t*
btr_root_get(
/*=========*/
	const dict_index_t*	index,	/*!< in: index tree */
	mtr_t*			mtr)	/*!< in: mtr */
{
	/* Intended to be used for segment list access.
	SX lock doesn't block reading user data by other threads.
	And block the segment list access by others.*/
	buf_block_t* root = btr_root_block_get(index, RW_SX_LATCH,
					       mtr);

	if (root && root->page.encrypted == true) {
		root = NULL;
	}

	return(root ? buf_block_get_frame(root) : NULL);
}

/**************************************************************//**
Gets the height of the B-tree (the level of the root, when the leaf
level is assumed to be 0). The caller must hold an S or X latch on
the index.
@return tree height (level of the root) */
ulint
btr_height_get(
/*===========*/
	dict_index_t*	index,	/*!< in: index tree */
	mtr_t*		mtr)	/*!< in/out: mini-transaction */
{
	ulint		height=0;
	buf_block_t*	root_block;

	ut_ad(srv_read_only_mode
	      || mtr_memo_contains_flagged(mtr, dict_index_get_lock(index),
					   MTR_MEMO_S_LOCK
					   | MTR_MEMO_X_LOCK
					   | MTR_MEMO_SX_LOCK));

	/* S latches the page */
	root_block = btr_root_block_get(index, RW_S_LATCH, mtr);

	if (root_block) {
		height = btr_page_get_level(buf_block_get_frame(root_block), mtr);

		/* Release the S latch on the root page. */
		mtr->memo_release(root_block, MTR_MEMO_PAGE_S_FIX);

		ut_d(sync_check_unlock(&root_block->lock));
	}

	return(height);
}

/**************************************************************//**
Checks a file segment header within a B-tree root page and updates
the segment header space id.
@return TRUE if valid */
static
bool
btr_root_fseg_adjust_on_import(
/*===========================*/
	fseg_header_t*	seg_header,	/*!< in/out: segment header */
	page_zip_des_t*	page_zip,	/*!< in/out: compressed page,
					or NULL */
	ulint		space,		/*!< in: tablespace identifier */
	mtr_t*		mtr)		/*!< in/out: mini-transaction */
{
	ulint	offset = mach_read_from_2(seg_header + FSEG_HDR_OFFSET);

	if (offset < FIL_PAGE_DATA
	    || offset > UNIV_PAGE_SIZE - FIL_PAGE_DATA_END) {

		return(FALSE);

	} else if (page_zip) {
		mach_write_to_4(seg_header + FSEG_HDR_SPACE, space);
		page_zip_write_header(page_zip, seg_header + FSEG_HDR_SPACE,
				      4, mtr);
	} else {
		mlog_write_ulint(seg_header + FSEG_HDR_SPACE,
				 space, MLOG_4BYTES, mtr);
	}

	return(TRUE);
}

/**************************************************************//**
Checks and adjusts the root node of a tree during IMPORT TABLESPACE.
@return error code, or DB_SUCCESS */
dberr_t
btr_root_adjust_on_import(
/*======================*/
	const dict_index_t*	index)	/*!< in: index tree */
{
	dberr_t			err;
	mtr_t			mtr;
	page_t*			page;
	buf_block_t*		block;
	page_zip_des_t*		page_zip;
	dict_table_t*		table = index->table;
	const ulint		space_id = dict_index_get_space(index);
	const page_id_t		page_id(space_id, dict_index_get_page(index));
	const page_size_t	page_size(dict_table_page_size(table));

	DBUG_EXECUTE_IF("ib_import_trigger_corruption_3",
			return(DB_CORRUPTION););

	mtr_start(&mtr);

	mtr_set_log_mode(&mtr, MTR_LOG_NO_REDO);

	block = btr_block_get(page_id, page_size, RW_X_LATCH, index, &mtr);

	page = buf_block_get_frame(block);
	page_zip = buf_block_get_page_zip(block);

	if (!page_is_root(page)) {

		err = DB_CORRUPTION;

	} else if (dict_index_is_clust(index)) {
		bool	page_is_compact_format;

		page_is_compact_format = page_is_comp(page) > 0;

		/* Check if the page format and table format agree. */
		if (page_is_compact_format != dict_table_is_comp(table)) {
			err = DB_CORRUPTION;
		} else {
			/* Check that the table flags and the tablespace
			flags match. */
			ulint	flags = dict_tf_to_fsp_flags(
				table->flags,
				false,
				dict_table_is_encrypted(table));
			ulint	fsp_flags = fil_space_get_flags(table->space);
			err = fsp_flags_are_equal(flags, fsp_flags)
			      ? DB_SUCCESS : DB_CORRUPTION;
		}
	} else {
		err = DB_SUCCESS;
	}

	/* Check and adjust the file segment headers, if all OK so far. */
	if (err == DB_SUCCESS
	    && (!btr_root_fseg_adjust_on_import(
			FIL_PAGE_DATA + PAGE_BTR_SEG_LEAF
			+ page, page_zip, space_id, &mtr)
		|| !btr_root_fseg_adjust_on_import(
			FIL_PAGE_DATA + PAGE_BTR_SEG_TOP
			+ page, page_zip, space_id, &mtr))) {

		err = DB_CORRUPTION;
	}

	mtr_commit(&mtr);

	return(err);
}

/**************************************************************//**
Creates a new index page (not the root, and also not
used in page reorganization).  @see btr_page_empty(). */
void
btr_page_create(
/*============*/
	buf_block_t*	block,	/*!< in/out: page to be created */
	page_zip_des_t*	page_zip,/*!< in/out: compressed page, or NULL */
	dict_index_t*	index,	/*!< in: index */
	ulint		level,	/*!< in: the B-tree level of the page */
	mtr_t*		mtr)	/*!< in: mtr */
{
	page_t*		page = buf_block_get_frame(block);

	ut_ad(mtr_is_block_fix(mtr, block, MTR_MEMO_PAGE_X_FIX, index->table));

	if (page_zip) {
		page_create_zip(block, index, level, 0, NULL, mtr);
	} else {
		page_create(block, mtr, dict_table_is_comp(index->table),
			    dict_index_is_spatial(index));
		/* Set the level of the new index page */
		btr_page_set_level(page, NULL, level, mtr);
	}

	/* For Spatial Index, initialize the Split Sequence Number */
	if (dict_index_is_spatial(index)) {
		page_set_ssn_id(block, page_zip, 0, mtr);
	}

	btr_page_set_index_id(page, page_zip, index->id, mtr);
}

/**************************************************************//**
Allocates a new file page to be used in an ibuf tree. Takes the page from
the free list of the tree, which must contain pages!
@return new allocated block, x-latched */
static
buf_block_t*
btr_page_alloc_for_ibuf(
/*====================*/
	dict_index_t*	index,	/*!< in: index tree */
	mtr_t*		mtr)	/*!< in: mtr */
{
	fil_addr_t	node_addr;
	page_t*		root;
	page_t*		new_page;
	buf_block_t*	new_block;

	root = btr_root_get(index, mtr);

	node_addr = flst_get_first(root + PAGE_HEADER
				   + PAGE_BTR_IBUF_FREE_LIST, mtr);
	ut_a(node_addr.page != FIL_NULL);

	new_block = buf_page_get(
		page_id_t(dict_index_get_space(index), node_addr.page),
		dict_table_page_size(index->table),
		RW_X_LATCH, mtr);

	new_page = buf_block_get_frame(new_block);
	buf_block_dbg_add_level(new_block, SYNC_IBUF_TREE_NODE_NEW);

	flst_remove(root + PAGE_HEADER + PAGE_BTR_IBUF_FREE_LIST,
		    new_page + PAGE_HEADER + PAGE_BTR_IBUF_FREE_LIST_NODE,
		    mtr);
	ut_ad(flst_validate(root + PAGE_HEADER + PAGE_BTR_IBUF_FREE_LIST,
			    mtr));

	return(new_block);
}

/**************************************************************//**
Allocates a new file page to be used in an index tree. NOTE: we assume
that the caller has made the reservation for free extents!
@retval NULL if no page could be allocated
@retval block, rw_lock_x_lock_count(&block->lock) == 1 if allocation succeeded
(init_mtr == mtr, or the page was not previously freed in mtr)
@retval block (not allocated or initialized) otherwise */
static MY_ATTRIBUTE((nonnull, warn_unused_result))
buf_block_t*
btr_page_alloc_low(
/*===============*/
	dict_index_t*	index,		/*!< in: index */
	ulint		hint_page_no,	/*!< in: hint of a good page */
	byte		file_direction,	/*!< in: direction where a possible
					page split is made */
	ulint		level,		/*!< in: level where the page is placed
					in the tree */
	mtr_t*		mtr,		/*!< in/out: mini-transaction
					for the allocation */
	mtr_t*		init_mtr)	/*!< in/out: mtr or another
					mini-transaction in which the
					page should be initialized.
					If init_mtr!=mtr, but the page
					is already X-latched in mtr, do
					not initialize the page. */
{
	fseg_header_t*	seg_header;
	page_t*		root;

	root = btr_root_get(index, mtr);

	if (level == 0) {
		seg_header = root + PAGE_HEADER + PAGE_BTR_SEG_LEAF;
	} else {
		seg_header = root + PAGE_HEADER + PAGE_BTR_SEG_TOP;
	}

	/* Parameter TRUE below states that the caller has made the
	reservation for free extents, and thus we know that a page can
	be allocated: */

	buf_block_t* block = fseg_alloc_free_page_general(
		seg_header, hint_page_no, file_direction,
		TRUE, mtr, init_mtr);

#ifdef UNIV_DEBUG_SCRUBBING
	if (block != NULL) {
		fprintf(stderr,
			"alloc %lu:%lu to index: %lu root: %lu\n",
			buf_block_get_page_no(block),
			buf_block_get_space(block),
			index->id,
			dict_index_get_page(index));
	} else {
		fprintf(stderr,
			"failed alloc index: %lu root: %lu\n",
			index->id,
			dict_index_get_page(index));
	}
#endif /* UNIV_DEBUG_SCRUBBING */

	return block;
}

/**************************************************************//**
Allocates a new file page to be used in an index tree. NOTE: we assume
that the caller has made the reservation for free extents!
@retval NULL if no page could be allocated
@retval block, rw_lock_x_lock_count(&block->lock) == 1 if allocation succeeded
(init_mtr == mtr, or the page was not previously freed in mtr)
@retval block (not allocated or initialized) otherwise */
buf_block_t*
btr_page_alloc(
/*===========*/
	dict_index_t*	index,		/*!< in: index */
	ulint		hint_page_no,	/*!< in: hint of a good page */
	byte		file_direction,	/*!< in: direction where a possible
					page split is made */
	ulint		level,		/*!< in: level where the page is placed
					in the tree */
	mtr_t*		mtr,		/*!< in/out: mini-transaction
					for the allocation */
	mtr_t*		init_mtr)	/*!< in/out: mini-transaction
					for x-latching and initializing
					the page */
{
	buf_block_t*	new_block;

	if (dict_index_is_ibuf(index)) {

		return(btr_page_alloc_for_ibuf(index, mtr));
	}

	new_block = btr_page_alloc_low(
		index, hint_page_no, file_direction, level, mtr, init_mtr);

	if (new_block) {
		buf_block_dbg_add_level(new_block, SYNC_TREE_NODE_NEW);
	}

	return(new_block);
}

/**************************************************************//**
Gets the number of pages in a B-tree.
@return number of pages, or ULINT_UNDEFINED if the index is unavailable */
ulint
btr_get_size(
/*=========*/
	dict_index_t*	index,	/*!< in: index */
	ulint		flag,	/*!< in: BTR_N_LEAF_PAGES or BTR_TOTAL_SIZE */
	mtr_t*		mtr)	/*!< in/out: mini-transaction where index
				is s-latched */
{
	fseg_header_t*	seg_header;
	page_t*		root;
	ulint		n=0;
	ulint		dummy;

	ut_ad(srv_read_only_mode
	      || mtr_memo_contains(mtr, dict_index_get_lock(index),
				   MTR_MEMO_S_LOCK));

	if (index->page == FIL_NULL
	    || dict_index_is_online_ddl(index)
	    || !index->is_committed()) {
		return(ULINT_UNDEFINED);
	}

	root = btr_root_get(index, mtr);

	if (root) {
		if (flag == BTR_N_LEAF_PAGES) {
			seg_header = root + PAGE_HEADER + PAGE_BTR_SEG_LEAF;

			fseg_n_reserved_pages(seg_header, &n, mtr);

		} else if (flag == BTR_TOTAL_SIZE) {
			seg_header = root + PAGE_HEADER + PAGE_BTR_SEG_TOP;

			n = fseg_n_reserved_pages(seg_header, &dummy, mtr);

			seg_header = root + PAGE_HEADER + PAGE_BTR_SEG_LEAF;

			n += fseg_n_reserved_pages(seg_header, &dummy, mtr);
		} else {
			ut_error;
		}
	} else {
		n = ULINT_UNDEFINED;
	}

	return(n);
}

/**************************************************************//**
Gets the number of reserved and used pages in a B-tree.
@return	number of pages reserved, or ULINT_UNDEFINED if the index
is unavailable */
UNIV_INTERN
ulint
btr_get_size_and_reserved(
/*======================*/
	dict_index_t*	index,	/*!< in: index */
	ulint		flag,	/*!< in: BTR_N_LEAF_PAGES or BTR_TOTAL_SIZE */
	ulint*		used,	/*!< out: number of pages used (<= reserved) */
	mtr_t*		mtr)	/*!< in/out: mini-transaction where index
				is s-latched */
{
	fseg_header_t*	seg_header;
	page_t*		root;
	ulint		n=ULINT_UNDEFINED;
	ulint		dummy;

	ut_ad(mtr_memo_contains(mtr, dict_index_get_lock(index),
				MTR_MEMO_S_LOCK));

	ut_a(flag == BTR_N_LEAF_PAGES || flag == BTR_TOTAL_SIZE);

	if (index->page == FIL_NULL
	    || dict_index_is_online_ddl(index)
	    || !index->is_committed()) {
		return(ULINT_UNDEFINED);
	}

	root = btr_root_get(index, mtr);
	*used = 0;

	if (root) {

		seg_header = root + PAGE_HEADER + PAGE_BTR_SEG_LEAF;

		n = fseg_n_reserved_pages(seg_header, used, mtr);

		if (flag == BTR_TOTAL_SIZE) {
			seg_header = root + PAGE_HEADER + PAGE_BTR_SEG_TOP;

			n += fseg_n_reserved_pages(seg_header, &dummy, mtr);
			*used += dummy;

		}
	}

	return(n);
}

/**************************************************************//**
Frees a page used in an ibuf tree. Puts the page to the free list of the
ibuf tree. */
static
void
btr_page_free_for_ibuf(
/*===================*/
	dict_index_t*	index,	/*!< in: index tree */
	buf_block_t*	block,	/*!< in: block to be freed, x-latched */
	mtr_t*		mtr)	/*!< in: mtr */
{
	page_t*		root;

	ut_ad(mtr_is_block_fix(mtr, block, MTR_MEMO_PAGE_X_FIX, index->table));
	root = btr_root_get(index, mtr);

	flst_add_first(root + PAGE_HEADER + PAGE_BTR_IBUF_FREE_LIST,
		       buf_block_get_frame(block)
		       + PAGE_HEADER + PAGE_BTR_IBUF_FREE_LIST_NODE, mtr);

	ut_ad(flst_validate(root + PAGE_HEADER + PAGE_BTR_IBUF_FREE_LIST,
			    mtr));
}

/**************************************************************//**
Frees a file page used in an index tree. Can be used also to (BLOB)
external storage pages. */
void
btr_page_free_low(
/*==============*/
	dict_index_t*	index,	/*!< in: index tree */
	buf_block_t*	block,	/*!< in: block to be freed, x-latched */
	ulint		level,	/*!< in: page level (ULINT_UNDEFINED=BLOB) */
	bool		blob,   /*!< in: blob page */
	mtr_t*		mtr)	/*!< in: mtr */
{
	fseg_header_t*	seg_header;
	page_t*		root;

	ut_ad(mtr_is_block_fix(mtr, block, MTR_MEMO_PAGE_X_FIX, index->table));
	/* The page gets invalid for optimistic searches: increment the frame
	modify clock */

	buf_block_modify_clock_inc(block);

	if (blob) {
		ut_a(level == 0);
	}

	bool scrub = srv_immediate_scrub_data_uncompressed;
	/* scrub page */
	if (scrub && blob) {
		/* blob page: scrub entire page */
		// TODO(jonaso): scrub only what is actually needed
		page_t* page = buf_block_get_frame(block);
		memset(page + PAGE_HEADER, 0,
		       UNIV_PAGE_SIZE - PAGE_HEADER);
#ifdef UNIV_DEBUG_SCRUBBING
		fprintf(stderr,
			"btr_page_free_low: scrub blob page %lu/%lu\n",
			buf_block_get_space(block),
			buf_block_get_page_no(block));
#endif /* UNIV_DEBUG_SCRUBBING */
	} else if (scrub) {
		/* scrub records on page */

		/* TODO(jonaso): in theory we could clear full page
		* but, since page still remains in buffer pool, and
		* gets flushed etc. Lots of routines validates consistency
		* of it. And in order to remain structurally consistent
		* we clear each record by it own
		*
		* NOTE: The TODO below mentions removing page from buffer pool
		* and removing redo entries, once that is done, clearing full
		* pages should be possible
		*/
		uint cnt = 0;
		uint bytes = 0;
		page_t* page = buf_block_get_frame(block);
		mem_heap_t* heap = NULL;
		ulint* offsets = NULL;
		rec_t* rec = page_rec_get_next(page_get_infimum_rec(page));
		while (!page_rec_is_supremum(rec)) {
			offsets = rec_get_offsets(rec, index,
						  offsets, ULINT_UNDEFINED,
						  &heap);
			uint size = rec_offs_data_size(offsets);
			memset(rec, 0, size);
			rec = page_rec_get_next(rec);
			cnt++;
			bytes += size;
		}
#ifdef UNIV_DEBUG_SCRUBBING
		fprintf(stderr,
			"btr_page_free_low: scrub %lu/%lu - "
			"%u records %u bytes\n",
			buf_block_get_space(block),
			buf_block_get_page_no(block),
			cnt, bytes);
#endif /* UNIV_DEBUG_SCRUBBING */
		if (heap) {
			mem_heap_free(heap);
		}
	}

#ifdef UNIV_DEBUG_SCRUBBING
	if (scrub == false) {
		fprintf(stderr,
			"btr_page_free_low %lu/%lu blob: %u\n",
			buf_block_get_space(block),
			buf_block_get_page_no(block),
			blob);
	}
#endif /* UNIV_DEBUG_SCRUBBING */

	if (dict_index_is_ibuf(index)) {

		btr_page_free_for_ibuf(index, block, mtr);

		return;
	}

	root = btr_root_get(index, mtr);

	if (level == 0 || level == ULINT_UNDEFINED) {
		seg_header = root + PAGE_HEADER + PAGE_BTR_SEG_LEAF;
	} else {
		seg_header = root + PAGE_HEADER + PAGE_BTR_SEG_TOP;
	}

#ifdef UNIV_GIS_DEBUG
	if (dict_index_is_spatial(index)) {
		fprintf(stderr, "GIS_DIAG: Freed  %ld\n",
			(long) block->page.id.page_no());
	}
#endif

	if (scrub) {
		/**
		* Reset page type so that scrub thread won't try to scrub it
		*/
		mlog_write_ulint(buf_block_get_frame(block) + FIL_PAGE_TYPE,
				 FIL_PAGE_TYPE_ALLOCATED, MLOG_2BYTES, mtr);
	}

	fseg_free_page(seg_header,
		       block->page.id.space(),
		       block->page.id.page_no(),
		       level != ULINT_UNDEFINED, mtr);

	/* The page was marked free in the allocation bitmap, but it
	should remain buffer-fixed until mtr_commit(mtr) or until it
	is explicitly freed from the mini-transaction. */
	ut_ad(mtr_is_block_fix(mtr, block, MTR_MEMO_PAGE_X_FIX, index->table));
	/* TODO: Discard any operations on the page from the redo log
	and remove the block from the flush list and the buffer pool.
	This would free up buffer pool earlier and reduce writes to
	both the tablespace and the redo log. */
}

/**************************************************************//**
Frees a file page used in an index tree. NOTE: cannot free field external
storage pages because the page must contain info on its level. */
void
btr_page_free(
/*==========*/
	dict_index_t*	index,	/*!< in: index tree */
	buf_block_t*	block,	/*!< in: block to be freed, x-latched */
	mtr_t*		mtr)	/*!< in: mtr */
{
	const page_t*	page	= buf_block_get_frame(block);
	ulint		level	= btr_page_get_level(page, mtr);

	ut_ad(fil_page_index_page_check(block->frame));
	ut_ad(level != ULINT_UNDEFINED);
	btr_page_free_low(index, block, level, false, mtr);
}

/**************************************************************//**
Sets the child node file address in a node pointer. */
UNIV_INLINE
void
btr_node_ptr_set_child_page_no(
/*===========================*/
	rec_t*		rec,	/*!< in: node pointer record */
	page_zip_des_t*	page_zip,/*!< in/out: compressed page whose uncompressed
				part will be updated, or NULL */
	const ulint*	offsets,/*!< in: array returned by rec_get_offsets() */
	ulint		page_no,/*!< in: child node address */
	mtr_t*		mtr)	/*!< in: mtr */
{
	byte*	field;
	ulint	len;

	ut_ad(rec_offs_validate(rec, NULL, offsets));
	ut_ad(!page_is_leaf(page_align(rec)));
	ut_ad(!rec_offs_comp(offsets) || rec_get_node_ptr_flag(rec));

	/* The child address is in the last field */
	field = rec_get_nth_field(rec, offsets,
				  rec_offs_n_fields(offsets) - 1, &len);

	ut_ad(len == REC_NODE_PTR_SIZE);

	if (page_zip) {
		page_zip_write_node_ptr(page_zip, rec,
					rec_offs_data_size(offsets),
					page_no, mtr);
	} else {
		mlog_write_ulint(field, page_no, MLOG_4BYTES, mtr);
	}
}

/************************************************************//**
Returns the child page of a node pointer and sx-latches it.
@return child page, sx-latched */
static
buf_block_t*
btr_node_ptr_get_child(
/*===================*/
	const rec_t*	node_ptr,/*!< in: node pointer */
	dict_index_t*	index,	/*!< in: index */
	const ulint*	offsets,/*!< in: array returned by rec_get_offsets() */
	mtr_t*		mtr)	/*!< in: mtr */
{
	ut_ad(rec_offs_validate(node_ptr, index, offsets));

	const page_id_t	page_id(
		page_get_space_id(page_align(node_ptr)),
		btr_node_ptr_get_child_page_no(node_ptr, offsets));

	return(btr_block_get(page_id, dict_table_page_size(index->table),
			     RW_SX_LATCH, index, mtr));
}

/************************************************************//**
Returns the upper level node pointer to a page. It is assumed that mtr holds
an sx-latch on the tree.
@return rec_get_offsets() of the node pointer record */
static
ulint*
btr_page_get_father_node_ptr_func(
/*==============================*/
	ulint*		offsets,/*!< in: work area for the return value */
	mem_heap_t*	heap,	/*!< in: memory heap to use */
	btr_cur_t*	cursor,	/*!< in: cursor pointing to user record,
				out: cursor on node pointer record,
				its page x-latched */
	ulint		latch_mode,/*!< in: BTR_CONT_MODIFY_TREE
				or BTR_CONT_SEARCH_TREE */
	const char*	file,	/*!< in: file name */
	ulint		line,	/*!< in: line where called */
	mtr_t*		mtr)	/*!< in: mtr */
{
	dtuple_t*	tuple;
	rec_t*		user_rec;
	rec_t*		node_ptr;
	ulint		level;
	ulint		page_no;
	dict_index_t*	index;

	ut_ad(latch_mode == BTR_CONT_MODIFY_TREE
	      || latch_mode == BTR_CONT_SEARCH_TREE);

	page_no = btr_cur_get_block(cursor)->page.id.page_no();
	index = btr_cur_get_index(cursor);
	ut_ad(!dict_index_is_spatial(index));

	ut_ad(srv_read_only_mode
	      || mtr_memo_contains_flagged(mtr, dict_index_get_lock(index),
					   MTR_MEMO_X_LOCK
					   | MTR_MEMO_SX_LOCK));

	ut_ad(dict_index_get_page(index) != page_no);

	level = btr_page_get_level(btr_cur_get_page(cursor), mtr);

	user_rec = btr_cur_get_rec(cursor);
	ut_a(page_rec_is_user_rec(user_rec));

	tuple = dict_index_build_node_ptr(index, user_rec, 0, heap, level);
	dberr_t err = DB_SUCCESS;

	err = btr_cur_search_to_nth_level(
		index, level + 1, tuple,
		PAGE_CUR_LE, latch_mode, cursor, 0,
		file, line, mtr);

	if (err != DB_SUCCESS) {
		ib::warn() << " Error code: " << err
			<< " btr_page_get_father_node_ptr_func "
			<< " level: " << level + 1
			<< " called from file: "
			<< file << " line: " << line
			<< " table: " << index->table->name
			<< " index: " << index->name();
	}

	node_ptr = btr_cur_get_rec(cursor);

	offsets = rec_get_offsets(node_ptr, index, offsets,
				  ULINT_UNDEFINED, &heap);

	if (btr_node_ptr_get_child_page_no(node_ptr, offsets) != page_no) {
		rec_t*	print_rec;

		ib::error()
			<< "Corruption of an index tree: table "
			<< index->table->name
			<< " index " << index->name
			<< ", father ptr page no "
			<< btr_node_ptr_get_child_page_no(node_ptr, offsets)
			<< ", child page no " << page_no;

		print_rec = page_rec_get_next(
			page_get_infimum_rec(page_align(user_rec)));
		offsets = rec_get_offsets(print_rec, index,
					  offsets, ULINT_UNDEFINED, &heap);
		page_rec_print(print_rec, offsets);
		offsets = rec_get_offsets(node_ptr, index, offsets,
					  ULINT_UNDEFINED, &heap);
		page_rec_print(node_ptr, offsets);

		ib::fatal()
			<< "You should dump + drop + reimport the table to"
			<< " fix the corruption. If the crash happens at"
			<< " database startup. " << FORCE_RECOVERY_MSG
			<< " Then dump + drop + reimport.";
	}

	return(offsets);
}

#define btr_page_get_father_node_ptr(of,heap,cur,mtr)			\
	btr_page_get_father_node_ptr_func(				\
		of,heap,cur,BTR_CONT_MODIFY_TREE,__FILE__,__LINE__,mtr)

#define btr_page_get_father_node_ptr_for_validate(of,heap,cur,mtr)	\
	btr_page_get_father_node_ptr_func(				\
		of,heap,cur,BTR_CONT_SEARCH_TREE,__FILE__,__LINE__,mtr)

/************************************************************//**
Returns the upper level node pointer to a page. It is assumed that mtr holds
an x-latch on the tree.
@return rec_get_offsets() of the node pointer record */
static
ulint*
btr_page_get_father_block(
/*======================*/
	ulint*		offsets,/*!< in: work area for the return value */
	mem_heap_t*	heap,	/*!< in: memory heap to use */
	dict_index_t*	index,	/*!< in: b-tree index */
	buf_block_t*	block,	/*!< in: child page in the index */
	mtr_t*		mtr,	/*!< in: mtr */
	btr_cur_t*	cursor)	/*!< out: cursor on node pointer record,
				its page x-latched */
{
	rec_t*	rec
		= page_rec_get_next(page_get_infimum_rec(buf_block_get_frame(
								 block)));
	btr_cur_position(index, rec, block, cursor);
	return(btr_page_get_father_node_ptr(offsets, heap, cursor, mtr));
}

/************************************************************//**
Seeks to the upper level node pointer to a page.
It is assumed that mtr holds an x-latch on the tree. */
static
void
btr_page_get_father(
/*================*/
	dict_index_t*	index,	/*!< in: b-tree index */
	buf_block_t*	block,	/*!< in: child page in the index */
	mtr_t*		mtr,	/*!< in: mtr */
	btr_cur_t*	cursor)	/*!< out: cursor on node pointer record,
				its page x-latched */
{
	mem_heap_t*	heap;
	rec_t*		rec
		= page_rec_get_next(page_get_infimum_rec(buf_block_get_frame(
								 block)));
	btr_cur_position(index, rec, block, cursor);

	heap = mem_heap_create(100);
	btr_page_get_father_node_ptr(NULL, heap, cursor, mtr);
	mem_heap_free(heap);
}

/** Free a B-tree root page. btr_free_but_not_root() must already
have been called.
In a persistent tablespace, the caller must invoke fsp_init_file_page()
before mtr.commit().
@param[in,out]	block	index root page
@param[in,out]	mtr	mini-transaction */
static
void
btr_free_root(
	buf_block_t*	block,
	mtr_t*		mtr)
{
	fseg_header_t*	header;

	ut_ad(mtr_memo_contains_flagged(mtr, block, MTR_MEMO_PAGE_X_FIX));
	ut_ad(mtr->is_named_space(block->page.id.space()));

	btr_search_drop_page_hash_index(block);

	header = buf_block_get_frame(block) + PAGE_HEADER + PAGE_BTR_SEG_TOP;
#ifdef UNIV_BTR_DEBUG
	ut_a(btr_root_fseg_validate(header, block->page.id.space()));
#endif /* UNIV_BTR_DEBUG */

	while (!fseg_free_step(header, true, mtr)) {
		/* Free the entire segment in small steps. */
	}
}

/** PAGE_INDEX_ID value for freed index B-trees */
static const index_id_t	BTR_FREED_INDEX_ID = 0;

/** Invalidate an index root page so that btr_free_root_check()
will not find it.
@param[in,out]	block	index root page
@param[in,out]	mtr	mini-transaction */
static
void
btr_free_root_invalidate(
	buf_block_t*	block,
	mtr_t*		mtr)
{
	ut_ad(page_is_root(block->frame));

	btr_page_set_index_id(
		buf_block_get_frame(block),
		buf_block_get_page_zip(block),
		BTR_FREED_INDEX_ID, mtr);
}

/** Prepare to free a B-tree.
@param[in]	page_id		page id
@param[in]	page_size	page size
@param[in]	index_id	PAGE_INDEX_ID contents
@param[in,out]	mtr		mini-transaction
@return root block, to invoke btr_free_but_not_root() and btr_free_root()
@retval NULL if the page is no longer a matching B-tree page */
static MY_ATTRIBUTE((warn_unused_result))
buf_block_t*
btr_free_root_check(
	const page_id_t&	page_id,
	const page_size_t&	page_size,
	index_id_t		index_id,
	mtr_t*			mtr)
{
	ut_ad(page_id.space() != SRV_TMP_SPACE_ID);
	ut_ad(index_id != BTR_FREED_INDEX_ID);

	buf_block_t*	block = buf_page_get(
		page_id, page_size, RW_X_LATCH, mtr);

	if (block) {
		buf_block_dbg_add_level(block, SYNC_TREE_NODE);

		if (fil_page_index_page_check(block->frame)
			&& index_id == btr_page_get_index_id(block->frame)) {
			/* This should be a root page.
			It should not be possible to reassign the same
			index_id for some other index in the tablespace. */
			ut_ad(page_is_root(block->frame));
		} else {
			block = NULL;
		}
	}

	return(block);
}

/** Create the root node for a new index tree.
@param[in]	type			type of the index
@param[in]	space			space where created
@param[in]	page_size		page size
@param[in]	index_id		index id
@param[in]	index			index, or NULL when applying TRUNCATE
log record during recovery
@param[in]	btr_redo_create_info	used for applying TRUNCATE log
@param[in]	mtr			mini-transaction handle
record during recovery
@return page number of the created root, FIL_NULL if did not succeed */
ulint
btr_create(
	ulint			type,
	ulint			space,
	const page_size_t&	page_size,
	index_id_t		index_id,
	dict_index_t*		index,
	const btr_create_t*	btr_redo_create_info,
	mtr_t*			mtr)
{
	ulint			page_no;
	buf_block_t*		block;
	buf_frame_t*		frame;
	page_t*			page;
	page_zip_des_t*		page_zip;

	ut_ad(mtr->is_named_space(space));
	ut_ad(index_id != BTR_FREED_INDEX_ID);

	/* Create the two new segments (one, in the case of an ibuf tree) for
	the index tree; the segment headers are put on the allocated root page
	(for an ibuf tree, not in the root, but on a separate ibuf header
	page) */

	if (type & DICT_IBUF) {
		/* Allocate first the ibuf header page */
		buf_block_t*	ibuf_hdr_block = fseg_create(
			space, 0,
			IBUF_HEADER + IBUF_TREE_SEG_HEADER, mtr);

		if (ibuf_hdr_block == NULL) {
			return(FIL_NULL);
		}

		buf_block_dbg_add_level(
			ibuf_hdr_block, SYNC_IBUF_TREE_NODE_NEW);

		ut_ad(ibuf_hdr_block->page.id.page_no()
		      == IBUF_HEADER_PAGE_NO);
		/* Allocate then the next page to the segment: it will be the
		tree root page */

		block = fseg_alloc_free_page(
			buf_block_get_frame(ibuf_hdr_block)
			+ IBUF_HEADER + IBUF_TREE_SEG_HEADER,
			IBUF_TREE_ROOT_PAGE_NO,
			FSP_UP, mtr);
		ut_ad(block->page.id.page_no() == IBUF_TREE_ROOT_PAGE_NO);
	} else {
		block = fseg_create(space, 0,
				    PAGE_HEADER + PAGE_BTR_SEG_TOP, mtr);
	}

	if (block == NULL) {

		return(FIL_NULL);
	}

	page_no = block->page.id.page_no();
	frame = buf_block_get_frame(block);

	if (type & DICT_IBUF) {
		/* It is an insert buffer tree: initialize the free list */
		buf_block_dbg_add_level(block, SYNC_IBUF_TREE_NODE_NEW);

		ut_ad(page_no == IBUF_TREE_ROOT_PAGE_NO);

		flst_init(frame + PAGE_HEADER + PAGE_BTR_IBUF_FREE_LIST, mtr);
	} else {
		/* It is a non-ibuf tree: create a file segment for leaf
		pages */
		buf_block_dbg_add_level(block, SYNC_TREE_NODE_NEW);

		if (!fseg_create(space, page_no,
				 PAGE_HEADER + PAGE_BTR_SEG_LEAF, mtr)) {
			/* Not enough space for new segment, free root
			segment before return. */
			btr_free_root(block, mtr);
			if (!dict_table_is_temporary(index->table)) {
				btr_free_root_invalidate(block, mtr);
			}

			return(FIL_NULL);
		}

		/* The fseg create acquires a second latch on the page,
		therefore we must declare it: */
		buf_block_dbg_add_level(block, SYNC_TREE_NODE_NEW);
	}

	/* Create a new index page on the allocated segment page */
	page_zip = buf_block_get_page_zip(block);

	if (page_zip) {
		if (index != NULL) {
			page = page_create_zip(block, index, 0, 0, NULL, mtr);
		} else {
			/* Create a compressed index page when applying
			TRUNCATE log record during recovery */
			ut_ad(btr_redo_create_info != NULL);

			redo_page_compress_t	page_comp_info;

			page_comp_info.type = type;

			page_comp_info.index_id = index_id;

			page_comp_info.n_fields =
				btr_redo_create_info->n_fields;

			page_comp_info.field_len =
				btr_redo_create_info->field_len;

			page_comp_info.fields = btr_redo_create_info->fields;

			page_comp_info.trx_id_pos =
				btr_redo_create_info->trx_id_pos;

			page = page_create_zip(block, NULL, 0, 0,
					       &page_comp_info, mtr);
		}
	} else {
		if (index != NULL) {
			page = page_create(block, mtr,
					   dict_table_is_comp(index->table),
					   dict_index_is_spatial(index));
		} else {
			ut_ad(btr_redo_create_info != NULL);
			page = page_create(
				block, mtr, btr_redo_create_info->format_flags,
				type == DICT_SPATIAL);
		}
		/* Set the level of the new index page */
		btr_page_set_level(page, NULL, 0, mtr);
	}

	/* Set the index id of the page */
	btr_page_set_index_id(page, page_zip, index_id, mtr);

	/* Set the next node and previous node fields */
	btr_page_set_next(page, page_zip, FIL_NULL, mtr);
	btr_page_set_prev(page, page_zip, FIL_NULL, mtr);

	/* We reset the free bits for the page to allow creation of several
	trees in the same mtr, otherwise the latch on a bitmap page would
	prevent it because of the latching order.

	index will be NULL if we are recreating the table during recovery
	on behalf of TRUNCATE.

	Note: Insert Buffering is disabled for temporary tables given that
	most temporary tables are smaller in size and short-lived. */
	if (!(type & DICT_CLUSTERED)
	    && (index == NULL || !dict_table_is_temporary(index->table))) {

		ibuf_reset_free_bits(block);
	}

	/* In the following assertion we test that two records of maximum
	allowed size fit on the root page: this fact is needed to ensure
	correctness of split algorithms */

	ut_ad(page_get_max_insert_size(page, 2) > 2 * BTR_PAGE_MAX_REC_SIZE);

	return(page_no);
}

/** Free a B-tree except the root page. The root page MUST be freed after
this by calling btr_free_root.
@param[in,out]	block		root page
@param[in]	log_mode	mtr logging mode */
static
void
btr_free_but_not_root(
	buf_block_t*	block,
	mtr_log_t	log_mode)
{
	ibool	finished;
	mtr_t	mtr;

	ut_ad(page_is_root(block->frame));
leaf_loop:
	mtr_start(&mtr);
	mtr_set_log_mode(&mtr, log_mode);
	mtr.set_named_space(block->page.id.space());

	page_t*	root = block->frame;

<<<<<<< HEAD
=======
	root = btr_page_get(space, zip_size, root_page_no, RW_X_LATCH,
			    NULL, &mtr);

	if (!root) {
		mtr_commit(&mtr);
		return;
	}

>>>>>>> c13b5011
#ifdef UNIV_BTR_DEBUG
	ut_a(btr_root_fseg_validate(FIL_PAGE_DATA + PAGE_BTR_SEG_LEAF
				    + root, block->page.id.space()));
	ut_a(btr_root_fseg_validate(FIL_PAGE_DATA + PAGE_BTR_SEG_TOP
				    + root, block->page.id.space()));
#endif /* UNIV_BTR_DEBUG */

	/* NOTE: page hash indexes are dropped when a page is freed inside
	fsp0fsp. */

	finished = fseg_free_step(root + PAGE_HEADER + PAGE_BTR_SEG_LEAF,
				  true, &mtr);
	mtr_commit(&mtr);

	if (!finished) {

		goto leaf_loop;
	}
top_loop:
	mtr_start(&mtr);
	mtr_set_log_mode(&mtr, log_mode);
	mtr.set_named_space(block->page.id.space());

	root = block->frame;

#ifdef UNIV_BTR_DEBUG
	ut_a(btr_root_fseg_validate(FIL_PAGE_DATA + PAGE_BTR_SEG_TOP
				    + root, block->page.id.space()));
#endif /* UNIV_BTR_DEBUG */

	finished = fseg_free_step_not_header(
		root + PAGE_HEADER + PAGE_BTR_SEG_TOP, true, &mtr);
	mtr_commit(&mtr);

	if (!finished) {

		goto top_loop;
	}
}

/** Free a persistent index tree if it exists.
@param[in]	page_id		root page id
@param[in]	page_size	page size
@param[in]	index_id	PAGE_INDEX_ID contents
@param[in,out]	mtr		mini-transaction */
void
btr_free_if_exists(
	const page_id_t&	page_id,
	const page_size_t&	page_size,
	index_id_t		index_id,
	mtr_t*			mtr)
{
	buf_block_t* root = btr_free_root_check(
		page_id, page_size, index_id, mtr);

	if (root == NULL) {
		return;
	}

<<<<<<< HEAD
	btr_free_but_not_root(root, mtr->get_log_mode());
	mtr->set_named_space(page_id.space());
	btr_free_root(root, mtr);
	btr_free_root_invalidate(root, mtr);
}

/** Free an index tree in a temporary tablespace or during TRUNCATE TABLE.
@param[in]	page_id		root page id
@param[in]	page_size	page size */
void
btr_free(
	const page_id_t&	page_id,
	const page_size_t&	page_size)
{
	mtr_t		mtr;
	mtr.start();
	mtr.set_log_mode(MTR_LOG_NO_REDO);

	buf_block_t*	block = buf_page_get(
		page_id, page_size, RW_X_LATCH, &mtr);

	ut_ad(page_is_root(block->frame));

	btr_free_but_not_root(block, MTR_LOG_NO_REDO);
	btr_free_root(block, &mtr);
	mtr.commit();
=======
	if (block) {
		btr_search_drop_page_hash_index(block);

		header = buf_block_get_frame(block) + PAGE_HEADER + PAGE_BTR_SEG_TOP;
#ifdef UNIV_BTR_DEBUG
		ut_a(btr_root_fseg_validate(header, space));
#endif /* UNIV_BTR_DEBUG */

		while (!fseg_free_step(header, mtr)) {
			/* Free the entire segment in small steps. */
		}
	}
>>>>>>> c13b5011
}
#endif /* !UNIV_HOTBACKUP */

/*************************************************************//**
Reorganizes an index page.

IMPORTANT: On success, the caller will have to update IBUF_BITMAP_FREE
if this is a compressed leaf page in a secondary index. This has to
be done either within the same mini-transaction, or by invoking
ibuf_reset_free_bits() before mtr_commit(). On uncompressed pages,
IBUF_BITMAP_FREE is unaffected by reorganization.

@retval true if the operation was successful
@retval false if it is a compressed page, and recompression failed */
bool
btr_page_reorganize_low(
/*====================*/
	bool		recovery,/*!< in: true if called in recovery:
				locks should not be updated, i.e.,
				there cannot exist locks on the
				page, and a hash index should not be
				dropped: it cannot exist */
	ulint		z_level,/*!< in: compression level to be used
				if dealing with compressed page */
	page_cur_t*	cursor,	/*!< in/out: page cursor */
	dict_index_t*	index,	/*!< in: the index tree of the page */
	mtr_t*		mtr)	/*!< in/out: mini-transaction */
{
	buf_block_t*	block		= page_cur_get_block(cursor);
#ifndef UNIV_HOTBACKUP
	buf_pool_t*	buf_pool	= buf_pool_from_bpage(&block->page);
#endif /* !UNIV_HOTBACKUP */
	page_t*		page		= buf_block_get_frame(block);
	page_zip_des_t*	page_zip	= buf_block_get_page_zip(block);
	buf_block_t*	temp_block;
	page_t*		temp_page;
	ulint		data_size1;
	ulint		data_size2;
	ulint		max_ins_size1;
	ulint		max_ins_size2;
	bool		success		= false;
	ulint		pos;
	bool		log_compressed;
	bool		is_spatial;

	ut_ad(mtr_is_block_fix(mtr, block, MTR_MEMO_PAGE_X_FIX, index->table));
	btr_assert_not_corrupted(block, index);
#ifdef UNIV_ZIP_DEBUG
	ut_a(!page_zip || page_zip_validate(page_zip, page, index));
#endif /* UNIV_ZIP_DEBUG */
	data_size1 = page_get_data_size(page);
	max_ins_size1 = page_get_max_insert_size_after_reorganize(page, 1);

	/* Turn logging off */
	mtr_log_t	log_mode = mtr_set_log_mode(mtr, MTR_LOG_NONE);

#ifndef UNIV_HOTBACKUP
	temp_block = buf_block_alloc(buf_pool);
#else /* !UNIV_HOTBACKUP */
	ut_ad(block == back_block1);
	temp_block = back_block2;
#endif /* !UNIV_HOTBACKUP */
	temp_page = temp_block->frame;

	MONITOR_INC(MONITOR_INDEX_REORG_ATTEMPTS);

	/* This function can be called by log redo with a "dummy" index.
	So we would trust more on the original page's type */
	is_spatial = (fil_page_get_type(page) == FIL_PAGE_RTREE
		      || dict_index_is_spatial(index));

	/* Copy the old page to temporary space */
	buf_frame_copy(temp_page, page);

#ifndef UNIV_HOTBACKUP
	if (!recovery) {
		btr_search_drop_page_hash_index(block);
	}
#endif /* !UNIV_HOTBACKUP */

	/* Save the cursor position. */
	pos = page_rec_get_n_recs_before(page_cur_get_rec(cursor));

	/* Recreate the page: note that global data on page (possible
	segment headers, next page-field, etc.) is preserved intact */

	page_create(block, mtr, dict_table_is_comp(index->table), is_spatial);

	/* Copy the records from the temporary space to the recreated page;
	do not copy the lock bits yet */

	page_copy_rec_list_end_no_locks(block, temp_block,
					page_get_infimum_rec(temp_page),
					index, mtr);

	/* Multiple transactions cannot simultaneously operate on the
	same temp-table in parallel.
	max_trx_id is ignored for temp tables because it not required
	for MVCC. */
	if (dict_index_is_sec_or_ibuf(index)
	    && page_is_leaf(page)
	    && !dict_table_is_temporary(index->table)) {
		/* Copy max trx id to recreated page */
		trx_id_t	max_trx_id = page_get_max_trx_id(temp_page);
		page_set_max_trx_id(block, NULL, max_trx_id, mtr);
		/* In crash recovery, dict_index_is_sec_or_ibuf() always
		holds, even for clustered indexes.  max_trx_id is
		unused in clustered index pages. */
		ut_ad(max_trx_id != 0 || recovery);
	}

	/* If innodb_log_compressed_pages is ON, page reorganize should log the
	compressed page image.*/
	log_compressed = page_zip && page_zip_log_pages;

	if (log_compressed) {
		mtr_set_log_mode(mtr, log_mode);
	}

	if (page_zip
	    && !page_zip_compress(page_zip, page, index, z_level, NULL, mtr)) {

		/* Restore the old page and exit. */
#if defined UNIV_DEBUG || defined UNIV_ZIP_DEBUG
		/* Check that the bytes that we skip are identical. */
		ut_a(!memcmp(page, temp_page, PAGE_HEADER));
		ut_a(!memcmp(PAGE_HEADER + PAGE_N_RECS + page,
			     PAGE_HEADER + PAGE_N_RECS + temp_page,
			     PAGE_DATA - (PAGE_HEADER + PAGE_N_RECS)));
		ut_a(!memcmp(UNIV_PAGE_SIZE - FIL_PAGE_DATA_END + page,
			     UNIV_PAGE_SIZE - FIL_PAGE_DATA_END + temp_page,
			     FIL_PAGE_DATA_END));
#endif /* UNIV_DEBUG || UNIV_ZIP_DEBUG */

		memcpy(PAGE_HEADER + page, PAGE_HEADER + temp_page,
		       PAGE_N_RECS - PAGE_N_DIR_SLOTS);
		memcpy(PAGE_DATA + page, PAGE_DATA + temp_page,
		       UNIV_PAGE_SIZE - PAGE_DATA - FIL_PAGE_DATA_END);

#if defined UNIV_DEBUG || defined UNIV_ZIP_DEBUG
		ut_a(!memcmp(page, temp_page, UNIV_PAGE_SIZE));
#endif /* UNIV_DEBUG || UNIV_ZIP_DEBUG */

		goto func_exit;
	}

#ifndef UNIV_HOTBACKUP
	if (!recovery && !dict_table_is_locking_disabled(index->table)) {
		/* Update the record lock bitmaps */
		lock_move_reorganize_page(block, temp_block);
	}
#endif /* !UNIV_HOTBACKUP */

	data_size2 = page_get_data_size(page);
	max_ins_size2 = page_get_max_insert_size_after_reorganize(page, 1);

	if (data_size1 != data_size2 || max_ins_size1 != max_ins_size2) {
		ib::error()
			<< "Page old data size " << data_size1
			<< " new data size " << data_size2
			<< ", page old max ins size " << max_ins_size1
			<< " new max ins size " << max_ins_size2;

		ib::error() << BUG_REPORT_MSG;
		ut_ad(0);
	} else {
		success = true;
	}

	/* Restore the cursor position. */
	if (pos > 0) {
		cursor->rec = page_rec_get_nth(page, pos);
	} else {
		ut_ad(cursor->rec == page_get_infimum_rec(page));
	}

func_exit:
#ifdef UNIV_ZIP_DEBUG
	ut_a(!page_zip || page_zip_validate(page_zip, page, index));
#endif /* UNIV_ZIP_DEBUG */
#ifndef UNIV_HOTBACKUP
	buf_block_free(temp_block);
#endif /* !UNIV_HOTBACKUP */

	/* Restore logging mode */
	mtr_set_log_mode(mtr, log_mode);

#ifndef UNIV_HOTBACKUP
	if (success) {
		mlog_id_t	type;
		byte*		log_ptr;

		/* Write the log record */
		if (page_zip) {
			ut_ad(page_is_comp(page));
			type = MLOG_ZIP_PAGE_REORGANIZE;
		} else if (page_is_comp(page)) {
			type = MLOG_COMP_PAGE_REORGANIZE;
		} else {
			type = MLOG_PAGE_REORGANIZE;
		}

		log_ptr = log_compressed
			? NULL
			: mlog_open_and_write_index(
				mtr, page, index, type,
				page_zip ? 1 : 0);

		/* For compressed pages write the compression level. */
		if (log_ptr && page_zip) {
			mach_write_to_1(log_ptr, z_level);
			mlog_close(mtr, log_ptr + 1);
		}

		MONITOR_INC(MONITOR_INDEX_REORG_SUCCESSFUL);
	}
#endif /* !UNIV_HOTBACKUP */

	return(success);
}

/*************************************************************//**
Reorganizes an index page.

IMPORTANT: On success, the caller will have to update IBUF_BITMAP_FREE
if this is a compressed leaf page in a secondary index. This has to
be done either within the same mini-transaction, or by invoking
ibuf_reset_free_bits() before mtr_commit(). On uncompressed pages,
IBUF_BITMAP_FREE is unaffected by reorganization.

@retval true if the operation was successful
@retval false if it is a compressed page, and recompression failed */
bool
btr_page_reorganize_block(
/*======================*/
	bool		recovery,/*!< in: true if called in recovery:
				locks should not be updated, i.e.,
				there cannot exist locks on the
				page, and a hash index should not be
				dropped: it cannot exist */
	ulint		z_level,/*!< in: compression level to be used
				if dealing with compressed page */
	buf_block_t*	block,	/*!< in/out: B-tree page */
	dict_index_t*	index,	/*!< in: the index tree of the page */
	mtr_t*		mtr)	/*!< in/out: mini-transaction */
{
	page_cur_t	cur;
	page_cur_set_before_first(block, &cur);

	return(btr_page_reorganize_low(recovery, z_level, &cur, index, mtr));
}

#ifndef UNIV_HOTBACKUP
/*************************************************************//**
Reorganizes an index page.

IMPORTANT: On success, the caller will have to update IBUF_BITMAP_FREE
if this is a compressed leaf page in a secondary index. This has to
be done either within the same mini-transaction, or by invoking
ibuf_reset_free_bits() before mtr_commit(). On uncompressed pages,
IBUF_BITMAP_FREE is unaffected by reorganization.

@retval true if the operation was successful
@retval false if it is a compressed page, and recompression failed */
bool
btr_page_reorganize(
/*================*/
	page_cur_t*	cursor,	/*!< in/out: page cursor */
	dict_index_t*	index,	/*!< in: the index tree of the page */
	mtr_t*		mtr)	/*!< in/out: mini-transaction */
{
	return(btr_page_reorganize_low(false, page_zip_level,
				       cursor, index, mtr));
}
#endif /* !UNIV_HOTBACKUP */

/***********************************************************//**
Parses a redo log record of reorganizing a page.
@return end of log record or NULL */
byte*
btr_parse_page_reorganize(
/*======================*/
	byte*		ptr,	/*!< in: buffer */
	byte*		end_ptr,/*!< in: buffer end */
	dict_index_t*	index,	/*!< in: record descriptor */
	bool		compressed,/*!< in: true if compressed page */
	buf_block_t*	block,	/*!< in: page to be reorganized, or NULL */
	mtr_t*		mtr)	/*!< in: mtr or NULL */
{
	ulint	level = page_zip_level;

	ut_ad(ptr != NULL);
	ut_ad(end_ptr != NULL);
	ut_ad(index != NULL);

	/* If dealing with a compressed page the record has the
	compression level used during original compression written in
	one byte. Otherwise record is empty. */
	if (compressed) {
		if (ptr == end_ptr) {
			return(NULL);
		}

		level = mach_read_from_1(ptr);

		ut_a(level <= 9);
		++ptr;
	} else {
		level = page_zip_level;
	}

	if (block != NULL) {
		btr_page_reorganize_block(true, level, block, index, mtr);
	}

	return(ptr);
}

#ifndef UNIV_HOTBACKUP
/*************************************************************//**
Empties an index page.  @see btr_page_create(). */
static
void
btr_page_empty(
/*===========*/
	buf_block_t*	block,	/*!< in: page to be emptied */
	page_zip_des_t*	page_zip,/*!< out: compressed page, or NULL */
	dict_index_t*	index,	/*!< in: index of the page */
	ulint		level,	/*!< in: the B-tree level of the page */
	mtr_t*		mtr)	/*!< in: mtr */
{
	page_t*	page = buf_block_get_frame(block);

	ut_ad(mtr_is_block_fix(mtr, block, MTR_MEMO_PAGE_X_FIX, index->table));
	ut_ad(page_zip == buf_block_get_page_zip(block));
#ifdef UNIV_ZIP_DEBUG
	ut_a(!page_zip || page_zip_validate(page_zip, page, index));
#endif /* UNIV_ZIP_DEBUG */

	btr_search_drop_page_hash_index(block);

	/* Recreate the page: note that global data on page (possible
	segment headers, next page-field, etc.) is preserved intact */

	if (page_zip) {
		page_create_zip(block, index, level, 0, NULL, mtr);
	} else {
		page_create(block, mtr, dict_table_is_comp(index->table),
			    dict_index_is_spatial(index));
		btr_page_set_level(page, NULL, level, mtr);
	}
}

/*************************************************************//**
Makes tree one level higher by splitting the root, and inserts
the tuple. It is assumed that mtr contains an x-latch on the tree.
NOTE that the operation of this function must always succeed,
we cannot reverse it: therefore enough free disk space must be
guaranteed to be available before this function is called.
@return inserted record */
rec_t*
btr_root_raise_and_insert(
/*======================*/
	ulint		flags,	/*!< in: undo logging and locking flags */
	btr_cur_t*	cursor,	/*!< in: cursor at which to insert: must be
				on the root page; when the function returns,
				the cursor is positioned on the predecessor
				of the inserted record */
	ulint**		offsets,/*!< out: offsets on inserted record */
	mem_heap_t**	heap,	/*!< in/out: pointer to memory heap, or NULL */
	const dtuple_t*	tuple,	/*!< in: tuple to insert */
	ulint		n_ext,	/*!< in: number of externally stored columns */
	mtr_t*		mtr)	/*!< in: mtr */
{
	dict_index_t*	index;
	page_t*		root;
	page_t*		new_page;
	ulint		new_page_no;
	rec_t*		rec;
	dtuple_t*	node_ptr;
	ulint		level;
	rec_t*		node_ptr_rec;
	page_cur_t*	page_cursor;
	page_zip_des_t*	root_page_zip;
	page_zip_des_t*	new_page_zip;
	buf_block_t*	root_block;
	buf_block_t*	new_block;

	root = btr_cur_get_page(cursor);
	root_block = btr_cur_get_block(cursor);
	root_page_zip = buf_block_get_page_zip(root_block);
	ut_ad(!page_is_empty(root));
	index = btr_cur_get_index(cursor);
#ifdef UNIV_ZIP_DEBUG
	ut_a(!root_page_zip || page_zip_validate(root_page_zip, root, index));
#endif /* UNIV_ZIP_DEBUG */
#ifdef UNIV_BTR_DEBUG
	if (!dict_index_is_ibuf(index)) {
		ulint	space = dict_index_get_space(index);

		ut_a(btr_root_fseg_validate(FIL_PAGE_DATA + PAGE_BTR_SEG_LEAF
					    + root, space));
		ut_a(btr_root_fseg_validate(FIL_PAGE_DATA + PAGE_BTR_SEG_TOP
					    + root, space));
	}

	ut_a(dict_index_get_page(index) == page_get_page_no(root));
#endif /* UNIV_BTR_DEBUG */
	ut_ad(mtr_memo_contains_flagged(mtr, dict_index_get_lock(index),
					MTR_MEMO_X_LOCK
					| MTR_MEMO_SX_LOCK));
	ut_ad(mtr_is_block_fix(
		mtr, root_block, MTR_MEMO_PAGE_X_FIX, index->table));

	/* Allocate a new page to the tree. Root splitting is done by first
	moving the root records to the new page, emptying the root, putting
	a node pointer to the new page, and then splitting the new page. */

	level = btr_page_get_level(root, mtr);

	new_block = btr_page_alloc(index, 0, FSP_NO_DIR, level, mtr, mtr);

	if (new_block == NULL && os_has_said_disk_full) {
		return(NULL);
	}

	new_page = buf_block_get_frame(new_block);
	new_page_zip = buf_block_get_page_zip(new_block);
	ut_a(!new_page_zip == !root_page_zip);
	ut_a(!new_page_zip
	     || page_zip_get_size(new_page_zip)
	     == page_zip_get_size(root_page_zip));

	btr_page_create(new_block, new_page_zip, index, level, mtr);

	/* Set the next node and previous node fields of new page */
	btr_page_set_next(new_page, new_page_zip, FIL_NULL, mtr);
	btr_page_set_prev(new_page, new_page_zip, FIL_NULL, mtr);

	/* Copy the records from root to the new page one by one. */

	if (0
#ifdef UNIV_ZIP_COPY
	    || new_page_zip
#endif /* UNIV_ZIP_COPY */
	    || !page_copy_rec_list_end(new_block, root_block,
				       page_get_infimum_rec(root),
				       index, mtr)) {
		ut_a(new_page_zip);

		/* Copy the page byte for byte. */
		page_zip_copy_recs(new_page_zip, new_page,
				   root_page_zip, root, index, mtr);

		/* Update the lock table and possible hash index. */

		if (!dict_table_is_locking_disabled(index->table)) {
			lock_move_rec_list_end(new_block, root_block,
					       page_get_infimum_rec(root));
		}

		/* Move any existing predicate locks */
		if (dict_index_is_spatial(index)) {
			lock_prdt_rec_move(new_block, root_block);
		}

		btr_search_move_or_delete_hash_entries(new_block, root_block,
						       index);
	}

	/* If this is a pessimistic insert which is actually done to
	perform a pessimistic update then we have stored the lock
	information of the record to be inserted on the infimum of the
	root page: we cannot discard the lock structs on the root page */

	if (!dict_table_is_locking_disabled(index->table)) {
		lock_update_root_raise(new_block, root_block);
	}

	/* Create a memory heap where the node pointer is stored */
	if (!*heap) {
		*heap = mem_heap_create(1000);
	}

	rec = page_rec_get_next(page_get_infimum_rec(new_page));
	new_page_no = new_block->page.id.page_no();

	/* Build the node pointer (= node key and page address) for the
	child */
	if (dict_index_is_spatial(index)) {
		rtr_mbr_t		new_mbr;

		rtr_page_cal_mbr(index, new_block, &new_mbr, *heap);
		node_ptr = rtr_index_build_node_ptr(
			index, &new_mbr, rec, new_page_no, *heap, level);
	} else {
		node_ptr = dict_index_build_node_ptr(
			index, rec, new_page_no, *heap, level);
	}
	/* The node pointer must be marked as the predefined minimum record,
	as there is no lower alphabetical limit to records in the leftmost
	node of a level: */
	dtuple_set_info_bits(node_ptr,
			     dtuple_get_info_bits(node_ptr)
			     | REC_INFO_MIN_REC_FLAG);

	/* Rebuild the root page to get free space */
	btr_page_empty(root_block, root_page_zip, index, level + 1, mtr);

	/* Set the next node and previous node fields, although
	they should already have been set.  The previous node field
	must be FIL_NULL if root_page_zip != NULL, because the
	REC_INFO_MIN_REC_FLAG (of the first user record) will be
	set if and only if btr_page_get_prev() == FIL_NULL. */
	btr_page_set_next(root, root_page_zip, FIL_NULL, mtr);
	btr_page_set_prev(root, root_page_zip, FIL_NULL, mtr);

	page_cursor = btr_cur_get_page_cur(cursor);

	/* Insert node pointer to the root */

	page_cur_set_before_first(root_block, page_cursor);

	node_ptr_rec = page_cur_tuple_insert(page_cursor, node_ptr,
					     index, offsets, heap, 0, mtr);

	/* The root page should only contain the node pointer
	to new_page at this point.  Thus, the data should fit. */
	ut_a(node_ptr_rec);

	/* We play safe and reset the free bits for the new page */

	if (!dict_index_is_clust(index)
	    && !dict_table_is_temporary(index->table)) {
		ibuf_reset_free_bits(new_block);
	}

	if (tuple != NULL) {
		/* Reposition the cursor to the child node */
		page_cur_search(new_block, index, tuple, page_cursor);
	} else {
		/* Set cursor to first record on child node */
		page_cur_set_before_first(new_block, page_cursor);
	}

	/* Split the child and insert tuple */
	if (dict_index_is_spatial(index)) {
		/* Split rtree page and insert tuple */
		return(rtr_page_split_and_insert(flags, cursor, offsets, heap,
						 tuple, n_ext, mtr));
	} else {
		return(btr_page_split_and_insert(flags, cursor, offsets, heap,
						 tuple, n_ext, mtr));
	}
}

/*************************************************************//**
Decides if the page should be split at the convergence point of inserts
converging to the left.
@return TRUE if split recommended */
ibool
btr_page_get_split_rec_to_left(
/*===========================*/
	btr_cur_t*	cursor,	/*!< in: cursor at which to insert */
	rec_t**		split_rec) /*!< out: if split recommended,
				the first record on upper half page,
				or NULL if tuple to be inserted should
				be first */
{
	page_t*	page;
	rec_t*	insert_point;
	rec_t*	infimum;

	page = btr_cur_get_page(cursor);
	insert_point = btr_cur_get_rec(cursor);

	if (page_header_get_ptr(page, PAGE_LAST_INSERT)
	    == page_rec_get_next(insert_point)) {

		infimum = page_get_infimum_rec(page);

		/* If the convergence is in the middle of a page, include also
		the record immediately before the new insert to the upper
		page. Otherwise, we could repeatedly move from page to page
		lots of records smaller than the convergence point. */

		if (infimum != insert_point
		    && page_rec_get_next(infimum) != insert_point) {

			*split_rec = insert_point;
		} else {
			*split_rec = page_rec_get_next(insert_point);
		}

		return(TRUE);
	}

	return(FALSE);
}

/*************************************************************//**
Decides if the page should be split at the convergence point of inserts
converging to the right.
@return TRUE if split recommended */
ibool
btr_page_get_split_rec_to_right(
/*============================*/
	btr_cur_t*	cursor,	/*!< in: cursor at which to insert */
	rec_t**		split_rec) /*!< out: if split recommended,
				the first record on upper half page,
				or NULL if tuple to be inserted should
				be first */
{
	page_t*	page;
	rec_t*	insert_point;

	page = btr_cur_get_page(cursor);
	insert_point = btr_cur_get_rec(cursor);

	/* We use eager heuristics: if the new insert would be right after
	the previous insert on the same page, we assume that there is a
	pattern of sequential inserts here. */

	if (page_header_get_ptr(page, PAGE_LAST_INSERT) == insert_point) {

		rec_t*	next_rec;

		next_rec = page_rec_get_next(insert_point);

		if (page_rec_is_supremum(next_rec)) {
split_at_new:
			/* Split at the new record to insert */
			*split_rec = NULL;
		} else {
			rec_t*	next_next_rec = page_rec_get_next(next_rec);
			if (page_rec_is_supremum(next_next_rec)) {

				goto split_at_new;
			}

			/* If there are >= 2 user records up from the insert
			point, split all but 1 off. We want to keep one because
			then sequential inserts can use the adaptive hash
			index, as they can do the necessary checks of the right
			search position just by looking at the records on this
			page. */

			*split_rec = next_next_rec;
		}

		return(TRUE);
	}

	return(FALSE);
}

/*************************************************************//**
Calculates a split record such that the tuple will certainly fit on
its half-page when the split is performed. We assume in this function
only that the cursor page has at least one user record.
@return split record, or NULL if tuple will be the first record on
the lower or upper half-page (determined by btr_page_tuple_smaller()) */
static
rec_t*
btr_page_get_split_rec(
/*===================*/
	btr_cur_t*	cursor,	/*!< in: cursor at which insert should be made */
	const dtuple_t*	tuple,	/*!< in: tuple to insert */
	ulint		n_ext)	/*!< in: number of externally stored columns */
{
	page_t*		page;
	page_zip_des_t*	page_zip;
	ulint		insert_size;
	ulint		free_space;
	ulint		total_data;
	ulint		total_n_recs;
	ulint		total_space;
	ulint		incl_data;
	rec_t*		ins_rec;
	rec_t*		rec;
	rec_t*		next_rec;
	ulint		n;
	mem_heap_t*	heap;
	ulint*		offsets;

	page = btr_cur_get_page(cursor);

	insert_size = rec_get_converted_size(cursor->index, tuple, n_ext);
	free_space  = page_get_free_space_of_empty(page_is_comp(page));

	page_zip = btr_cur_get_page_zip(cursor);
	if (page_zip) {
		/* Estimate the free space of an empty compressed page. */
		ulint	free_space_zip = page_zip_empty_size(
			cursor->index->n_fields,
			page_zip_get_size(page_zip));

		if (free_space > (ulint) free_space_zip) {
			free_space = (ulint) free_space_zip;
		}
	}

	/* free_space is now the free space of a created new page */

	total_data   = page_get_data_size(page) + insert_size;
	total_n_recs = page_get_n_recs(page) + 1;
	ut_ad(total_n_recs >= 2);
	total_space  = total_data + page_dir_calc_reserved_space(total_n_recs);

	n = 0;
	incl_data = 0;
	ins_rec = btr_cur_get_rec(cursor);
	rec = page_get_infimum_rec(page);

	heap = NULL;
	offsets = NULL;

	/* We start to include records to the left half, and when the
	space reserved by them exceeds half of total_space, then if
	the included records fit on the left page, they will be put there
	if something was left over also for the right page,
	otherwise the last included record will be the first on the right
	half page */

	do {
		/* Decide the next record to include */
		if (rec == ins_rec) {
			rec = NULL;	/* NULL denotes that tuple is
					now included */
		} else if (rec == NULL) {
			rec = page_rec_get_next(ins_rec);
		} else {
			rec = page_rec_get_next(rec);
		}

		if (rec == NULL) {
			/* Include tuple */
			incl_data += insert_size;
		} else {
			offsets = rec_get_offsets(rec, cursor->index,
						  offsets, ULINT_UNDEFINED,
						  &heap);
			incl_data += rec_offs_size(offsets);
		}

		n++;
	} while (incl_data + page_dir_calc_reserved_space(n)
		 < total_space / 2);

	if (incl_data + page_dir_calc_reserved_space(n) <= free_space) {
		/* The next record will be the first on
		the right half page if it is not the
		supremum record of page */

		if (rec == ins_rec) {
			rec = NULL;

			goto func_exit;
		} else if (rec == NULL) {
			next_rec = page_rec_get_next(ins_rec);
		} else {
			next_rec = page_rec_get_next(rec);
		}
		ut_ad(next_rec);
		if (!page_rec_is_supremum(next_rec)) {
			rec = next_rec;
		}
	}

func_exit:
	if (heap) {
		mem_heap_free(heap);
	}
	return(rec);
}

/*************************************************************//**
Returns TRUE if the insert fits on the appropriate half-page with the
chosen split_rec.
@return true if fits */
static MY_ATTRIBUTE((nonnull(1,3,4,6), warn_unused_result))
bool
btr_page_insert_fits(
/*=================*/
	btr_cur_t*	cursor,	/*!< in: cursor at which insert
				should be made */
	const rec_t*	split_rec,/*!< in: suggestion for first record
				on upper half-page, or NULL if
				tuple to be inserted should be first */
	ulint**		offsets,/*!< in: rec_get_offsets(
				split_rec, cursor->index); out: garbage */
	const dtuple_t*	tuple,	/*!< in: tuple to insert */
	ulint		n_ext,	/*!< in: number of externally stored columns */
	mem_heap_t**	heap)	/*!< in: temporary memory heap */
{
	page_t*		page;
	ulint		insert_size;
	ulint		free_space;
	ulint		total_data;
	ulint		total_n_recs;
	const rec_t*	rec;
	const rec_t*	end_rec;

	page = btr_cur_get_page(cursor);

	ut_ad(!split_rec
	      || !page_is_comp(page) == !rec_offs_comp(*offsets));
	ut_ad(!split_rec
	      || rec_offs_validate(split_rec, cursor->index, *offsets));

	insert_size = rec_get_converted_size(cursor->index, tuple, n_ext);
	free_space  = page_get_free_space_of_empty(page_is_comp(page));

	/* free_space is now the free space of a created new page */

	total_data   = page_get_data_size(page) + insert_size;
	total_n_recs = page_get_n_recs(page) + 1;

	/* We determine which records (from rec to end_rec, not including
	end_rec) will end up on the other half page from tuple when it is
	inserted. */

	if (split_rec == NULL) {
		rec = page_rec_get_next(page_get_infimum_rec(page));
		end_rec = page_rec_get_next(btr_cur_get_rec(cursor));

	} else if (cmp_dtuple_rec(tuple, split_rec, *offsets) >= 0) {

		rec = page_rec_get_next(page_get_infimum_rec(page));
		end_rec = split_rec;
	} else {
		rec = split_rec;
		end_rec = page_get_supremum_rec(page);
	}

	if (total_data + page_dir_calc_reserved_space(total_n_recs)
	    <= free_space) {

		/* Ok, there will be enough available space on the
		half page where the tuple is inserted */

		return(true);
	}

	while (rec != end_rec) {
		/* In this loop we calculate the amount of reserved
		space after rec is removed from page. */

		*offsets = rec_get_offsets(rec, cursor->index, *offsets,
					   ULINT_UNDEFINED, heap);

		total_data -= rec_offs_size(*offsets);
		total_n_recs--;

		if (total_data + page_dir_calc_reserved_space(total_n_recs)
		    <= free_space) {

			/* Ok, there will be enough available space on the
			half page where the tuple is inserted */

			return(true);
		}

		rec = page_rec_get_next_const(rec);
	}

	return(false);
}

/*******************************************************//**
Inserts a data tuple to a tree on a non-leaf level. It is assumed
that mtr holds an x-latch on the tree. */
void
btr_insert_on_non_leaf_level_func(
/*==============================*/
	ulint		flags,	/*!< in: undo logging and locking flags */
	dict_index_t*	index,	/*!< in: index */
	ulint		level,	/*!< in: level, must be > 0 */
	dtuple_t*	tuple,	/*!< in: the record to be inserted */
	const char*	file,	/*!< in: file name */
	ulint		line,	/*!< in: line where called */
	mtr_t*		mtr)	/*!< in: mtr */
{
	big_rec_t*	dummy_big_rec;
	btr_cur_t	cursor;
	dberr_t		err;
	rec_t*		rec;
	mem_heap_t*	heap = NULL;
	ulint           offsets_[REC_OFFS_NORMAL_SIZE];
	ulint*          offsets         = offsets_;
	rec_offs_init(offsets_);
	rtr_info_t	rtr_info;

	ut_ad(level > 0);

	if (!dict_index_is_spatial(index)) {
		dberr_t err = btr_cur_search_to_nth_level(
			index, level, tuple, PAGE_CUR_LE,
			BTR_CONT_MODIFY_TREE,
			&cursor, 0, file, line, mtr);

		if (err != DB_SUCCESS) {
			ib::warn() << " Error code: " << err
				   << " btr_page_get_father_node_ptr_func "
				   << " level: " << level
				   << " called from file: "
				   << file << " line: " << line
				   << " table: " << index->table->name
				   << " index: " << index->name;
		}
	} else {
		/* For spatial index, initialize structures to track
		its parents etc. */
		rtr_init_rtr_info(&rtr_info, false, &cursor, index, false);

		rtr_info_update_btr(&cursor, &rtr_info);

		btr_cur_search_to_nth_level(index, level, tuple,
					    PAGE_CUR_RTREE_INSERT,
					    BTR_CONT_MODIFY_TREE,
					    &cursor, 0, file, line, mtr);
	}

	ut_ad(cursor.flag == BTR_CUR_BINARY);

	err = btr_cur_optimistic_insert(
		flags
		| BTR_NO_LOCKING_FLAG
		| BTR_KEEP_SYS_FLAG
		| BTR_NO_UNDO_LOG_FLAG,
		&cursor, &offsets, &heap,
		tuple, &rec, &dummy_big_rec, 0, NULL, mtr);

	if (err == DB_FAIL) {
		err = btr_cur_pessimistic_insert(flags
						 | BTR_NO_LOCKING_FLAG
						 | BTR_KEEP_SYS_FLAG
						 | BTR_NO_UNDO_LOG_FLAG,
						 &cursor, &offsets, &heap,
						 tuple, &rec,
						 &dummy_big_rec, 0, NULL, mtr);
		ut_a(err == DB_SUCCESS);
	}

	if (heap != NULL) {
		mem_heap_free(heap);
	}

	if (dict_index_is_spatial(index)) {
		ut_ad(cursor.rtr_info);

		rtr_clean_rtr_info(&rtr_info, true);
	}
}

/**************************************************************//**
Attaches the halves of an index page on the appropriate level in an
index tree. */
static MY_ATTRIBUTE((nonnull))
void
btr_attach_half_pages(
/*==================*/
	ulint		flags,		/*!< in: undo logging and
					locking flags */
	dict_index_t*	index,		/*!< in: the index tree */
	buf_block_t*	block,		/*!< in/out: page to be split */
	const rec_t*	split_rec,	/*!< in: first record on upper
					half page */
	buf_block_t*	new_block,	/*!< in/out: the new half page */
	ulint		direction,	/*!< in: FSP_UP or FSP_DOWN */
	mtr_t*		mtr)		/*!< in: mtr */
{
	ulint		prev_page_no;
	ulint		next_page_no;
	ulint		level;
	page_t*		page		= buf_block_get_frame(block);
	page_t*		lower_page;
	page_t*		upper_page;
	ulint		lower_page_no;
	ulint		upper_page_no;
	page_zip_des_t*	lower_page_zip;
	page_zip_des_t*	upper_page_zip;
	dtuple_t*	node_ptr_upper;
	mem_heap_t*	heap;
	buf_block_t*	prev_block = NULL;
	buf_block_t*	next_block = NULL;

	ut_ad(mtr_is_block_fix(mtr, block, MTR_MEMO_PAGE_X_FIX, index->table));
	ut_ad(mtr_is_block_fix(
		mtr, new_block, MTR_MEMO_PAGE_X_FIX, index->table));

	/* Create a memory heap where the data tuple is stored */
	heap = mem_heap_create(1024);

	/* Based on split direction, decide upper and lower pages */
	if (direction == FSP_DOWN) {

		btr_cur_t	cursor;
		ulint*		offsets;

		lower_page = buf_block_get_frame(new_block);
		lower_page_no = new_block->page.id.page_no();
		lower_page_zip = buf_block_get_page_zip(new_block);
		upper_page = buf_block_get_frame(block);
		upper_page_no = block->page.id.page_no();
		upper_page_zip = buf_block_get_page_zip(block);

		/* Look up the index for the node pointer to page */
		offsets = btr_page_get_father_block(NULL, heap, index,
						    block, mtr, &cursor);

		/* Replace the address of the old child node (= page) with the
		address of the new lower half */

		btr_node_ptr_set_child_page_no(
			btr_cur_get_rec(&cursor),
			btr_cur_get_page_zip(&cursor),
			offsets, lower_page_no, mtr);
		mem_heap_empty(heap);
	} else {
		lower_page = buf_block_get_frame(block);
		lower_page_no = block->page.id.page_no();
		lower_page_zip = buf_block_get_page_zip(block);
		upper_page = buf_block_get_frame(new_block);
		upper_page_no = new_block->page.id.page_no();
		upper_page_zip = buf_block_get_page_zip(new_block);
	}

	/* Get the previous and next pages of page */
	prev_page_no = btr_page_get_prev(page, mtr);
	next_page_no = btr_page_get_next(page, mtr);

	const ulint	space = block->page.id.space();

	/* for consistency, both blocks should be locked, before change */
	if (prev_page_no != FIL_NULL && direction == FSP_DOWN) {
		prev_block = btr_block_get(
			page_id_t(space, prev_page_no), block->page.size,
			RW_X_LATCH, index, mtr);
	}
	if (next_page_no != FIL_NULL && direction != FSP_DOWN) {
		next_block = btr_block_get(
			page_id_t(space, next_page_no), block->page.size,
			RW_X_LATCH, index, mtr);
	}

	/* Get the level of the split pages */
	level = btr_page_get_level(buf_block_get_frame(block), mtr);
	ut_ad(level
	      == btr_page_get_level(buf_block_get_frame(new_block), mtr));

	/* Build the node pointer (= node key and page address) for the upper
	half */

	node_ptr_upper = dict_index_build_node_ptr(index, split_rec,
						   upper_page_no, heap, level);

	/* Insert it next to the pointer to the lower half. Note that this
	may generate recursion leading to a split on the higher level. */

	btr_insert_on_non_leaf_level(flags, index, level + 1,
				     node_ptr_upper, mtr);

	/* Free the memory heap */
	mem_heap_free(heap);

	/* Update page links of the level */

	if (prev_block) {
#ifdef UNIV_BTR_DEBUG
		ut_a(page_is_comp(prev_block->frame) == page_is_comp(page));
		ut_a(btr_page_get_next(prev_block->frame, mtr)
		     == block->page.id.page_no());
#endif /* UNIV_BTR_DEBUG */

		btr_page_set_next(buf_block_get_frame(prev_block),
				  buf_block_get_page_zip(prev_block),
				  lower_page_no, mtr);
	}

	if (next_block) {
#ifdef UNIV_BTR_DEBUG
		ut_a(page_is_comp(next_block->frame) == page_is_comp(page));
		ut_a(btr_page_get_prev(next_block->frame, mtr)
		     == page_get_page_no(page));
#endif /* UNIV_BTR_DEBUG */

		btr_page_set_prev(buf_block_get_frame(next_block),
				  buf_block_get_page_zip(next_block),
				  upper_page_no, mtr);
	}

	if (direction == FSP_DOWN) {
		/* lower_page is new */
		btr_page_set_prev(lower_page, lower_page_zip,
				  prev_page_no, mtr);
	} else {
		ut_ad(btr_page_get_prev(lower_page, mtr) == prev_page_no);
	}

	btr_page_set_next(lower_page, lower_page_zip, upper_page_no, mtr);
	btr_page_set_prev(upper_page, upper_page_zip, lower_page_no, mtr);

	if (direction != FSP_DOWN) {
		/* upper_page is new */
		btr_page_set_next(upper_page, upper_page_zip,
				  next_page_no, mtr);
	} else {
		ut_ad(btr_page_get_next(upper_page, mtr) == next_page_no);
	}
}

/*************************************************************//**
Determine if a tuple is smaller than any record on the page.
@return TRUE if smaller */
static MY_ATTRIBUTE((nonnull, warn_unused_result))
bool
btr_page_tuple_smaller(
/*===================*/
	btr_cur_t*	cursor,	/*!< in: b-tree cursor */
	const dtuple_t*	tuple,	/*!< in: tuple to consider */
	ulint**		offsets,/*!< in/out: temporary storage */
	ulint		n_uniq,	/*!< in: number of unique fields
				in the index page records */
	mem_heap_t**	heap)	/*!< in/out: heap for offsets */
{
	buf_block_t*	block;
	const rec_t*	first_rec;
	page_cur_t	pcur;

	/* Read the first user record in the page. */
	block = btr_cur_get_block(cursor);
	page_cur_set_before_first(block, &pcur);
	page_cur_move_to_next(&pcur);
	first_rec = page_cur_get_rec(&pcur);

	*offsets = rec_get_offsets(
		first_rec, cursor->index, *offsets,
		n_uniq, heap);

	return(cmp_dtuple_rec(tuple, first_rec, *offsets) < 0);
}

/** Insert the tuple into the right sibling page, if the cursor is at the end
of a page.
@param[in]	flags	undo logging and locking flags
@param[in,out]	cursor	cursor at which to insert; when the function succeeds,
			the cursor is positioned before the insert point.
@param[out]	offsets	offsets on inserted record
@param[in,out]	heap	memory heap for allocating offsets
@param[in]	tuple	tuple to insert
@param[in]	n_ext	number of externally stored columns
@param[in,out]	mtr	mini-transaction
@return	inserted record (first record on the right sibling page);
	the cursor will be positioned on the page infimum
@retval	NULL if the operation was not performed */
static
rec_t*
btr_insert_into_right_sibling(
	ulint		flags,
	btr_cur_t*	cursor,
	ulint**		offsets,
	mem_heap_t*	heap,
	const dtuple_t*	tuple,
	ulint		n_ext,
	mtr_t*		mtr)
{
	buf_block_t*	block = btr_cur_get_block(cursor);
	page_t*		page = buf_block_get_frame(block);
	ulint		next_page_no = btr_page_get_next(page, mtr);

	ut_ad(mtr_memo_contains_flagged(
		      mtr, dict_index_get_lock(cursor->index),
		      MTR_MEMO_X_LOCK | MTR_MEMO_SX_LOCK));
	ut_ad(mtr_is_block_fix(
		mtr, block, MTR_MEMO_PAGE_X_FIX, cursor->index->table));
	ut_ad(heap);

	if (next_page_no == FIL_NULL || !page_rec_is_supremum(
			page_rec_get_next(btr_cur_get_rec(cursor)))) {

		return(NULL);
	}

	page_cur_t	next_page_cursor;
	buf_block_t*	next_block;
	page_t*		next_page;
	btr_cur_t	next_father_cursor;
	rec_t*		rec = NULL;
	ulint		max_size;

	const ulint	space = block->page.id.space();

	next_block = btr_block_get(
		page_id_t(space, next_page_no), block->page.size,
		RW_X_LATCH, cursor->index, mtr);
	next_page = buf_block_get_frame(next_block);

	bool	is_leaf = page_is_leaf(next_page);

	btr_page_get_father(
		cursor->index, next_block, mtr, &next_father_cursor);

	page_cur_search(
		next_block, cursor->index, tuple, PAGE_CUR_LE,
		&next_page_cursor);

	max_size = page_get_max_insert_size_after_reorganize(next_page, 1);

	/* Extends gap lock for the next page */
	if (!dict_table_is_locking_disabled(cursor->index->table)) {
		lock_update_split_left(next_block, block);
	}

	rec = page_cur_tuple_insert(
		&next_page_cursor, tuple, cursor->index, offsets, &heap,
		n_ext, mtr);

	if (rec == NULL) {
		if (is_leaf
		    && next_block->page.size.is_compressed()
		    && !dict_index_is_clust(cursor->index)
		    && !dict_table_is_temporary(cursor->index->table)) {
			/* Reset the IBUF_BITMAP_FREE bits, because
			page_cur_tuple_insert() will have attempted page
			reorganize before failing. */
			ibuf_reset_free_bits(next_block);
		}
		return(NULL);
	}

	ibool	compressed;
	dberr_t	err;
	ulint	level = btr_page_get_level(next_page, mtr);

	/* adjust cursor position */
	*btr_cur_get_page_cur(cursor) = next_page_cursor;

	ut_ad(btr_cur_get_rec(cursor) == page_get_infimum_rec(next_page));
	ut_ad(page_rec_get_next(page_get_infimum_rec(next_page)) == rec);

	/* We have to change the parent node pointer */

	compressed = btr_cur_pessimistic_delete(
		&err, TRUE, &next_father_cursor,
		BTR_CREATE_FLAG, false, mtr);

	ut_a(err == DB_SUCCESS);

	if (!compressed) {
		btr_cur_compress_if_useful(&next_father_cursor, FALSE, mtr);
	}

	dtuple_t*	node_ptr = dict_index_build_node_ptr(
		cursor->index, rec, next_block->page.id.page_no(),
		heap, level);

	btr_insert_on_non_leaf_level(
		flags, cursor->index, level + 1, node_ptr, mtr);

	ut_ad(rec_offs_validate(rec, cursor->index, *offsets));

	if (is_leaf
	    && !dict_index_is_clust(cursor->index)
	    && !dict_table_is_temporary(cursor->index->table)) {
		/* Update the free bits of the B-tree page in the
		insert buffer bitmap. */

		if (next_block->page.size.is_compressed()) {
			ibuf_update_free_bits_zip(next_block, mtr);
		} else {
			ibuf_update_free_bits_if_full(
				next_block, max_size,
				rec_offs_size(*offsets) + PAGE_DIR_SLOT_SIZE);
		}
	}

	return(rec);
}

/*************************************************************//**
Splits an index page to halves and inserts the tuple. It is assumed
that mtr holds an x-latch to the index tree. NOTE: the tree x-latch is
released within this function! NOTE that the operation of this
function must always succeed, we cannot reverse it: therefore enough
free disk space (2 pages) must be guaranteed to be available before
this function is called.
NOTE: jonaso added support for calling function with tuple == NULL
which cause it to only split a page.

@return inserted record or NULL if run out of space */
rec_t*
btr_page_split_and_insert(
/*======================*/
	ulint		flags,	/*!< in: undo logging and locking flags */
	btr_cur_t*	cursor,	/*!< in: cursor at which to insert; when the
				function returns, the cursor is positioned
				on the predecessor of the inserted record */
	ulint**		offsets,/*!< out: offsets on inserted record */
	mem_heap_t**	heap,	/*!< in/out: pointer to memory heap, or NULL */
	const dtuple_t*	tuple,	/*!< in: tuple to insert */
	ulint		n_ext,	/*!< in: number of externally stored columns */
	mtr_t*		mtr)	/*!< in: mtr */
{
	buf_block_t*	block;
	page_t*		page;
	page_zip_des_t*	page_zip;
	ulint		page_no;
	byte		direction;
	ulint		hint_page_no;
	buf_block_t*	new_block;
	page_t*		new_page;
	page_zip_des_t*	new_page_zip;
	rec_t*		split_rec;
	buf_block_t*	left_block;
	buf_block_t*	right_block;
	buf_block_t*	insert_block;
	page_cur_t*	page_cursor;
	rec_t*		first_rec;
	byte*		buf = 0; /* remove warning */
	rec_t*		move_limit;
	ibool		insert_will_fit;
	ibool		insert_left;
	ulint		n_iterations = 0;
	rec_t*		rec;
	ulint		n_uniq;
	dict_index_t*	index;

	index = btr_cur_get_index(cursor);

	if (dict_index_is_spatial(index)) {
		/* Split rtree page and update parent */
		return(rtr_page_split_and_insert(flags, cursor, offsets, heap,
						 tuple, n_ext, mtr));
	}

	if (!*heap) {
		*heap = mem_heap_create(1024);
	}
	n_uniq = dict_index_get_n_unique_in_tree(cursor->index);
func_start:
	mem_heap_empty(*heap);
	*offsets = NULL;

	ut_ad(mtr_memo_contains_flagged(mtr,
					dict_index_get_lock(cursor->index),
					MTR_MEMO_X_LOCK | MTR_MEMO_SX_LOCK));
	ut_ad(!dict_index_is_online_ddl(cursor->index)
	      || (flags & BTR_CREATE_FLAG)
	      || dict_index_is_clust(cursor->index));
	ut_ad(rw_lock_own_flagged(dict_index_get_lock(cursor->index),
				  RW_LOCK_FLAG_X | RW_LOCK_FLAG_SX));

	block = btr_cur_get_block(cursor);
	page = buf_block_get_frame(block);
	page_zip = buf_block_get_page_zip(block);

	ut_ad(mtr_is_block_fix(
		mtr, block, MTR_MEMO_PAGE_X_FIX, cursor->index->table));
	ut_ad(!page_is_empty(page));

	/* try to insert to the next page if possible before split */
	rec = btr_insert_into_right_sibling(
		flags, cursor, offsets, *heap, tuple, n_ext, mtr);

	if (rec != NULL) {
		return(rec);
	}

	page_no = block->page.id.page_no();

	/* 1. Decide the split record; split_rec == NULL means that the
	tuple to be inserted should be the first record on the upper
	half-page */
	insert_left = FALSE;

	if (tuple != NULL && n_iterations > 0) {
		direction = FSP_UP;
		hint_page_no = page_no + 1;
		split_rec = btr_page_get_split_rec(cursor, tuple, n_ext);

		if (split_rec == NULL) {
			insert_left = btr_page_tuple_smaller(
				cursor, tuple, offsets, n_uniq, heap);
		}
	} else if (btr_page_get_split_rec_to_right(cursor, &split_rec)) {
		direction = FSP_UP;
		hint_page_no = page_no + 1;

	} else if (btr_page_get_split_rec_to_left(cursor, &split_rec)) {
		direction = FSP_DOWN;
		hint_page_no = page_no - 1;
		ut_ad(split_rec);
	} else {
		direction = FSP_UP;
		hint_page_no = page_no + 1;

		/* If there is only one record in the index page, we
		can't split the node in the middle by default. We need
		to determine whether the new record will be inserted
		to the left or right. */

		if (page_get_n_recs(page) > 1) {
			split_rec = page_get_middle_rec(page);
		} else if (btr_page_tuple_smaller(cursor, tuple,
						  offsets, n_uniq, heap)) {
			split_rec = page_rec_get_next(
				page_get_infimum_rec(page));
		} else {
			split_rec = NULL;
		}
	}

	DBUG_EXECUTE_IF("disk_is_full",
			os_has_said_disk_full = true;
			return(NULL););

	/* 2. Allocate a new page to the index */
	new_block = btr_page_alloc(cursor->index, hint_page_no, direction,
				   btr_page_get_level(page, mtr), mtr, mtr);

	if (new_block == NULL && os_has_said_disk_full) {
		return(NULL);
	}

	new_page = buf_block_get_frame(new_block);
	new_page_zip = buf_block_get_page_zip(new_block);
	btr_page_create(new_block, new_page_zip, cursor->index,
			btr_page_get_level(page, mtr), mtr);
	/* Only record the leaf level page splits. */
	if (btr_page_get_level(page, mtr) == 0) {
		cursor->index->stat_defrag_n_page_split ++;
		cursor->index->stat_defrag_modified_counter ++;
		btr_defragment_save_defrag_stats_if_needed(cursor->index);
	}

	/* 3. Calculate the first record on the upper half-page, and the
	first record (move_limit) on original page which ends up on the
	upper half */

	if (split_rec) {
		first_rec = move_limit = split_rec;

		*offsets = rec_get_offsets(split_rec, cursor->index, *offsets,
					   n_uniq, heap);

		if (tuple != NULL) {
			insert_left = cmp_dtuple_rec(
				tuple, split_rec, *offsets) < 0;
		} else {
			insert_left = 1;
		}

		if (!insert_left && new_page_zip && n_iterations > 0) {
			/* If a compressed page has already been split,
			avoid further splits by inserting the record
			to an empty page. */
			split_rec = NULL;
			goto insert_empty;
		}
	} else if (insert_left) {
		ut_a(n_iterations > 0);
		first_rec = page_rec_get_next(page_get_infimum_rec(page));
		move_limit = page_rec_get_next(btr_cur_get_rec(cursor));
	} else {
insert_empty:
		ut_ad(!split_rec);
		ut_ad(!insert_left);
		buf = UT_NEW_ARRAY_NOKEY(
			byte,
			rec_get_converted_size(cursor->index, tuple, n_ext));

		first_rec = rec_convert_dtuple_to_rec(buf, cursor->index,
						      tuple, n_ext);
		move_limit = page_rec_get_next(btr_cur_get_rec(cursor));
	}

	/* 4. Do first the modifications in the tree structure */

	btr_attach_half_pages(flags, cursor->index, block,
			      first_rec, new_block, direction, mtr);

	/* If the split is made on the leaf level and the insert will fit
	on the appropriate half-page, we may release the tree x-latch.
	We can then move the records after releasing the tree latch,
	thus reducing the tree latch contention. */
	if (tuple == NULL) {
		insert_will_fit = 1;
	}
	else if (split_rec) {
		insert_will_fit = !new_page_zip
			&& btr_page_insert_fits(cursor, split_rec,
						offsets, tuple, n_ext, heap);
	} else {
		if (!insert_left) {
			UT_DELETE_ARRAY(buf);
			buf = NULL;
		}

		insert_will_fit = !new_page_zip
			&& btr_page_insert_fits(cursor, NULL,
						offsets, tuple, n_ext, heap);
	}

	if (!srv_read_only_mode
	    && insert_will_fit
	    && page_is_leaf(page)
	    && !dict_index_is_online_ddl(cursor->index)) {

		mtr->memo_release(
			dict_index_get_lock(cursor->index),
			MTR_MEMO_X_LOCK | MTR_MEMO_SX_LOCK);

		/* NOTE: We cannot release root block latch here, because it
		has segment header and already modified in most of cases.*/
	}

	/* 5. Move then the records to the new page */
	if (direction == FSP_DOWN) {
		/*		fputs("Split left\n", stderr); */

		if (0
#ifdef UNIV_ZIP_COPY
		    || page_zip
#endif /* UNIV_ZIP_COPY */
		    || !page_move_rec_list_start(new_block, block, move_limit,
						 cursor->index, mtr)) {
			/* For some reason, compressing new_page failed,
			even though it should contain fewer records than
			the original page.  Copy the page byte for byte
			and then delete the records from both pages
			as appropriate.  Deleting will always succeed. */
			ut_a(new_page_zip);

			page_zip_copy_recs(new_page_zip, new_page,
					   page_zip, page, cursor->index, mtr);
			page_delete_rec_list_end(move_limit - page + new_page,
						 new_block, cursor->index,
						 ULINT_UNDEFINED,
						 ULINT_UNDEFINED, mtr);

			/* Update the lock table and possible hash index. */

			if (!dict_table_is_locking_disabled(
				cursor->index->table)) {
				lock_move_rec_list_start(
					new_block, block, move_limit,
					new_page + PAGE_NEW_INFIMUM);
			}

			btr_search_move_or_delete_hash_entries(
				new_block, block, cursor->index);

			/* Delete the records from the source page. */

			page_delete_rec_list_start(move_limit, block,
						   cursor->index, mtr);
		}

		left_block = new_block;
		right_block = block;

		if (!dict_table_is_locking_disabled(cursor->index->table)) {
			lock_update_split_left(right_block, left_block);
		}
	} else {
		/*		fputs("Split right\n", stderr); */

		if (0
#ifdef UNIV_ZIP_COPY
		    || page_zip
#endif /* UNIV_ZIP_COPY */
		    || !page_move_rec_list_end(new_block, block, move_limit,
					       cursor->index, mtr)) {
			/* For some reason, compressing new_page failed,
			even though it should contain fewer records than
			the original page.  Copy the page byte for byte
			and then delete the records from both pages
			as appropriate.  Deleting will always succeed. */
			ut_a(new_page_zip);

			page_zip_copy_recs(new_page_zip, new_page,
					   page_zip, page, cursor->index, mtr);
			page_delete_rec_list_start(move_limit - page
						   + new_page, new_block,
						   cursor->index, mtr);

			/* Update the lock table and possible hash index. */
			if (!dict_table_is_locking_disabled(
				cursor->index->table)) {
				lock_move_rec_list_end(
					new_block, block, move_limit);
			}

			ut_ad(!dict_index_is_spatial(index));

			btr_search_move_or_delete_hash_entries(
				new_block, block, cursor->index);

			/* Delete the records from the source page. */

			page_delete_rec_list_end(move_limit, block,
						 cursor->index,
						 ULINT_UNDEFINED,
						 ULINT_UNDEFINED, mtr);
		}

		left_block = block;
		right_block = new_block;

		if (!dict_table_is_locking_disabled(cursor->index->table)) {
			lock_update_split_right(right_block, left_block);
		}
	}

#ifdef UNIV_ZIP_DEBUG
	if (page_zip) {
		ut_a(page_zip_validate(page_zip, page, cursor->index));
		ut_a(page_zip_validate(new_page_zip, new_page, cursor->index));
	}
#endif /* UNIV_ZIP_DEBUG */

	/* At this point, split_rec, move_limit and first_rec may point
	to garbage on the old page. */

	/* 6. The split and the tree modification is now completed. Decide the
	page where the tuple should be inserted */

	if (tuple == NULL) {
		rec = NULL;
		goto func_exit;
	}

	if (insert_left) {
		insert_block = left_block;
	} else {
		insert_block = right_block;
	}

	/* 7. Reposition the cursor for insert and try insertion */
	page_cursor = btr_cur_get_page_cur(cursor);

	page_cur_search(insert_block, cursor->index, tuple, page_cursor);

	rec = page_cur_tuple_insert(page_cursor, tuple, cursor->index,
				    offsets, heap, n_ext, mtr);

#ifdef UNIV_ZIP_DEBUG
	{
		page_t*		insert_page
			= buf_block_get_frame(insert_block);

		page_zip_des_t*	insert_page_zip
			= buf_block_get_page_zip(insert_block);

		ut_a(!insert_page_zip
		     || page_zip_validate(insert_page_zip, insert_page,
					  cursor->index));
	}
#endif /* UNIV_ZIP_DEBUG */

	if (rec != NULL) {

		goto func_exit;
	}

	/* 8. If insert did not fit, try page reorganization.
	For compressed pages, page_cur_tuple_insert() will have
	attempted this already. */

	if (page_cur_get_page_zip(page_cursor)
	    || !btr_page_reorganize(page_cursor, cursor->index, mtr)) {

		goto insert_failed;
	}

	rec = page_cur_tuple_insert(page_cursor, tuple, cursor->index,
				    offsets, heap, n_ext, mtr);

	if (rec == NULL) {
		/* The insert did not fit on the page: loop back to the
		start of the function for a new split */
insert_failed:
		/* We play safe and reset the free bits for new_page */
		if (!dict_index_is_clust(cursor->index)
		    && !dict_table_is_temporary(cursor->index->table)) {
			ibuf_reset_free_bits(new_block);
			ibuf_reset_free_bits(block);
		}

		n_iterations++;
		ut_ad(n_iterations < 2
		      || buf_block_get_page_zip(insert_block));
		ut_ad(!insert_will_fit);

		goto func_start;
	}

func_exit:
	/* Insert fit on the page: update the free bits for the
	left and right pages in the same mtr */

	if (!dict_index_is_clust(cursor->index)
	    && !dict_table_is_temporary(cursor->index->table)
	    && page_is_leaf(page)) {

		ibuf_update_free_bits_for_two_pages_low(
			left_block, right_block, mtr);
	}

	MONITOR_INC(MONITOR_INDEX_SPLIT);

	ut_ad(page_validate(buf_block_get_frame(left_block), cursor->index));
	ut_ad(page_validate(buf_block_get_frame(right_block), cursor->index));

	if (tuple == NULL) {
		ut_ad(rec == NULL);
	}
	ut_ad(!rec || rec_offs_validate(rec, cursor->index, *offsets));
	return(rec);
}

/** Removes a page from the level list of pages.
@param[in]	space		space where removed
@param[in]	page_size	page size
@param[in,out]	page		page to remove
@param[in]	index		index tree
@param[in,out]	mtr		mini-transaction */
void
btr_level_list_remove_func(
	ulint			space,
	const page_size_t&	page_size,
	page_t*			page,
	dict_index_t*		index,
	mtr_t*			mtr)
{
	ut_ad(page != NULL);
	ut_ad(mtr != NULL);
	ut_ad(mtr_is_page_fix(mtr, page, MTR_MEMO_PAGE_X_FIX, index->table));
	ut_ad(space == page_get_space_id(page));
	/* Get the previous and next page numbers of page */

	const ulint	prev_page_no = btr_page_get_prev(page, mtr);
	const ulint	next_page_no = btr_page_get_next(page, mtr);

	/* Update page links of the level */

	if (prev_page_no != FIL_NULL) {
		buf_block_t*	prev_block
			= btr_block_get(page_id_t(space, prev_page_no),
					page_size, RW_X_LATCH, index, mtr);

		page_t*		prev_page
			= buf_block_get_frame(prev_block);
#ifdef UNIV_BTR_DEBUG
		ut_a(page_is_comp(prev_page) == page_is_comp(page));
		ut_a(btr_page_get_next(prev_page, mtr)
		     == page_get_page_no(page));
#endif /* UNIV_BTR_DEBUG */

		btr_page_set_next(prev_page,
				  buf_block_get_page_zip(prev_block),
				  next_page_no, mtr);
	}

	if (next_page_no != FIL_NULL) {
		buf_block_t*	next_block
			= btr_block_get(
				page_id_t(space, next_page_no), page_size,
				RW_X_LATCH, index, mtr);

		page_t*		next_page
			= buf_block_get_frame(next_block);
#ifdef UNIV_BTR_DEBUG
		ut_a(page_is_comp(next_page) == page_is_comp(page));
		ut_a(btr_page_get_prev(next_page, mtr)
		     == page_get_page_no(page));
#endif /* UNIV_BTR_DEBUG */

		btr_page_set_prev(next_page,
				  buf_block_get_page_zip(next_block),
				  prev_page_no, mtr);
	}
}

/****************************************************************//**
Writes the redo log record for setting an index record as the predefined
minimum record. */
UNIV_INLINE
void
btr_set_min_rec_mark_log(
/*=====================*/
	rec_t*		rec,	/*!< in: record */
	mlog_id_t	type,	/*!< in: MLOG_COMP_REC_MIN_MARK or
				MLOG_REC_MIN_MARK */
	mtr_t*		mtr)	/*!< in: mtr */
{
	mlog_write_initial_log_record(rec, type, mtr);

	/* Write rec offset as a 2-byte ulint */
	mlog_catenate_ulint(mtr, page_offset(rec), MLOG_2BYTES);
}
#else /* !UNIV_HOTBACKUP */
# define btr_set_min_rec_mark_log(rec,comp,mtr) ((void) 0)
#endif /* !UNIV_HOTBACKUP */

/****************************************************************//**
Parses the redo log record for setting an index record as the predefined
minimum record.
@return end of log record or NULL */
byte*
btr_parse_set_min_rec_mark(
/*=======================*/
	byte*	ptr,	/*!< in: buffer */
	byte*	end_ptr,/*!< in: buffer end */
	ulint	comp,	/*!< in: nonzero=compact page format */
	page_t*	page,	/*!< in: page or NULL */
	mtr_t*	mtr)	/*!< in: mtr or NULL */
{
	rec_t*	rec;

	if (end_ptr < ptr + 2) {

		return(NULL);
	}

	if (page) {
		ut_a(!page_is_comp(page) == !comp);

		rec = page + mach_read_from_2(ptr);

		btr_set_min_rec_mark(rec, mtr);
	}

	return(ptr + 2);
}

/****************************************************************//**
Sets a record as the predefined minimum record. */
void
btr_set_min_rec_mark(
/*=================*/
	rec_t*	rec,	/*!< in: record */
	mtr_t*	mtr)	/*!< in: mtr */
{
	ulint	info_bits;

	if (page_rec_is_comp(rec)) {
		info_bits = rec_get_info_bits(rec, TRUE);

		rec_set_info_bits_new(rec, info_bits | REC_INFO_MIN_REC_FLAG);

		btr_set_min_rec_mark_log(rec, MLOG_COMP_REC_MIN_MARK, mtr);
	} else {
		info_bits = rec_get_info_bits(rec, FALSE);

		rec_set_info_bits_old(rec, info_bits | REC_INFO_MIN_REC_FLAG);

		btr_set_min_rec_mark_log(rec, MLOG_REC_MIN_MARK, mtr);
	}
}

#ifndef UNIV_HOTBACKUP
/*************************************************************//**
Deletes on the upper level the node pointer to a page. */
void
btr_node_ptr_delete(
/*================*/
	dict_index_t*	index,	/*!< in: index tree */
	buf_block_t*	block,	/*!< in: page whose node pointer is deleted */
	mtr_t*		mtr)	/*!< in: mtr */
{
	btr_cur_t	cursor;
	ibool		compressed;
	dberr_t		err;

	ut_ad(mtr_is_block_fix(mtr, block, MTR_MEMO_PAGE_X_FIX, index->table));

	/* Delete node pointer on father page */
	btr_page_get_father(index, block, mtr, &cursor);

	compressed = btr_cur_pessimistic_delete(&err, TRUE, &cursor,
						BTR_CREATE_FLAG, false, mtr);
	ut_a(err == DB_SUCCESS);

	if (!compressed) {
		btr_cur_compress_if_useful(&cursor, FALSE, mtr);
	}
}

/*************************************************************//**
If page is the only on its level, this function moves its records to the
father page, thus reducing the tree height.
@return father block */
UNIV_INTERN
buf_block_t*
btr_lift_page_up(
/*=============*/
	dict_index_t*	index,	/*!< in: index tree */
	buf_block_t*	block,	/*!< in: page which is the only on its level;
				must not be empty: use
				btr_discard_only_page_on_level if the last
				record from the page should be removed */
	mtr_t*		mtr)	/*!< in: mtr */
{
	buf_block_t*	father_block;
	page_t*		father_page;
	ulint		page_level;
	page_zip_des_t*	father_page_zip;
	page_t*		page		= buf_block_get_frame(block);
	ulint		root_page_no;
	buf_block_t*	blocks[BTR_MAX_LEVELS];
	ulint		n_blocks;	/*!< last used index in blocks[] */
	ulint		i;
	bool		lift_father_up;
	buf_block_t*	block_orig	= block;

	ut_ad(btr_page_get_prev(page, mtr) == FIL_NULL);
	ut_ad(btr_page_get_next(page, mtr) == FIL_NULL);
	ut_ad(mtr_is_block_fix(mtr, block, MTR_MEMO_PAGE_X_FIX, index->table));

	page_level = btr_page_get_level(page, mtr);
	root_page_no = dict_index_get_page(index);

	{
		btr_cur_t	cursor;
		ulint*		offsets	= NULL;
		mem_heap_t*	heap	= mem_heap_create(
			sizeof(*offsets)
			* (REC_OFFS_HEADER_SIZE + 1 + 1 + index->n_fields));
		buf_block_t*	b;

		if (dict_index_is_spatial(index)) {
			offsets = rtr_page_get_father_block(
				NULL, heap, index, block, mtr,
				NULL, &cursor);
		} else {
			offsets = btr_page_get_father_block(offsets, heap,
							    index, block,
							    mtr, &cursor);
		}
		father_block = btr_cur_get_block(&cursor);
		father_page_zip = buf_block_get_page_zip(father_block);
		father_page = buf_block_get_frame(father_block);

		n_blocks = 0;

		/* Store all ancestor pages so we can reset their
		levels later on.  We have to do all the searches on
		the tree now because later on, after we've replaced
		the first level, the tree is in an inconsistent state
		and can not be searched. */
		for (b = father_block;
		     b->page.id.page_no() != root_page_no; ) {
			ut_a(n_blocks < BTR_MAX_LEVELS);

			if (dict_index_is_spatial(index)) {
				offsets = rtr_page_get_father_block(
					NULL, heap, index, b, mtr,
					NULL, &cursor);
			} else {
				offsets = btr_page_get_father_block(offsets,
								    heap,
								    index, b,
								    mtr,
								    &cursor);
			}

			blocks[n_blocks++] = b = btr_cur_get_block(&cursor);
		}

		lift_father_up = (n_blocks && page_level == 0);
		if (lift_father_up) {
			/* The father page also should be the only on its level (not
			root). We should lift up the father page at first.
			Because the leaf page should be lifted up only for root page.
			The freeing page is based on page_level (==0 or !=0)
			to choose segment. If the page_level is changed ==0 from !=0,
			later freeing of the page doesn't find the page allocation
			to be freed.*/

			block = father_block;
			page = buf_block_get_frame(block);
			page_level = btr_page_get_level(page, mtr);

			ut_ad(btr_page_get_prev(page, mtr) == FIL_NULL);
			ut_ad(btr_page_get_next(page, mtr) == FIL_NULL);
			ut_ad(mtr_is_block_fix(
				mtr, block, MTR_MEMO_PAGE_X_FIX, index->table));

			father_block = blocks[0];
			father_page_zip = buf_block_get_page_zip(father_block);
			father_page = buf_block_get_frame(father_block);
		}

		mem_heap_free(heap);
	}

	btr_search_drop_page_hash_index(block);

	/* Make the father empty */
	btr_page_empty(father_block, father_page_zip, index, page_level, mtr);
	page_level++;

	/* Copy the records to the father page one by one. */
	if (0
#ifdef UNIV_ZIP_COPY
	    || father_page_zip
#endif /* UNIV_ZIP_COPY */
	    || !page_copy_rec_list_end(father_block, block,
				       page_get_infimum_rec(page),
				       index, mtr)) {
		const page_zip_des_t*	page_zip
			= buf_block_get_page_zip(block);
		ut_a(father_page_zip);
		ut_a(page_zip);

		/* Copy the page byte for byte. */
		page_zip_copy_recs(father_page_zip, father_page,
				   page_zip, page, index, mtr);

		/* Update the lock table and possible hash index. */

		if (!dict_table_is_locking_disabled(index->table)) {
			lock_move_rec_list_end(father_block, block,
					       page_get_infimum_rec(page));
		}

		/* Also update the predicate locks */
		if (dict_index_is_spatial(index)) {
			lock_prdt_rec_move(father_block, block);
		}

		btr_search_move_or_delete_hash_entries(father_block, block,
						       index);
	}

	if (!dict_table_is_locking_disabled(index->table)) {
		/* Free predicate page locks on the block */
		if (dict_index_is_spatial(index)) {
			lock_mutex_enter();
			lock_prdt_page_free_from_discard(
				block, lock_sys->prdt_page_hash);
			lock_mutex_exit();
		}
		lock_update_copy_and_discard(father_block, block);
	}

	/* Go upward to root page, decrementing levels by one. */
	for (i = lift_father_up ? 1 : 0; i < n_blocks; i++, page_level++) {
		page_t*		page	= buf_block_get_frame(blocks[i]);
		page_zip_des_t*	page_zip= buf_block_get_page_zip(blocks[i]);

		ut_ad(btr_page_get_level(page, mtr) == page_level + 1);

		btr_page_set_level(page, page_zip, page_level, mtr);
#ifdef UNIV_ZIP_DEBUG
		ut_a(!page_zip || page_zip_validate(page_zip, page, index));
#endif /* UNIV_ZIP_DEBUG */
	}

	if (dict_index_is_spatial(index)) {
		rtr_check_discard_page(index, NULL, block);
	}

	/* Free the file page */
	btr_page_free(index, block, mtr);

	/* We play it safe and reset the free bits for the father */
	if (!dict_index_is_clust(index)
	    && !dict_table_is_temporary(index->table)) {
		ibuf_reset_free_bits(father_block);
	}
	ut_ad(page_validate(father_page, index));
	ut_ad(btr_check_node_ptr(index, father_block, mtr));

	return(lift_father_up ? block_orig : father_block);
}

/*************************************************************//**
Tries to merge the page first to the left immediate brother if such a
brother exists, and the node pointers to the current page and to the brother
reside on the same page. If the left brother does not satisfy these
conditions, looks at the right brother. If the page is the only one on that
level lifts the records of the page to the father page, thus reducing the
tree height. It is assumed that mtr holds an x-latch on the tree and on the
page. If cursor is on the leaf level, mtr must also hold x-latches to the
brothers, if they exist.
@return TRUE on success */
ibool
btr_compress(
/*=========*/
	btr_cur_t*	cursor,	/*!< in/out: cursor on the page to merge
				or lift; the page must not be empty:
				when deleting records, use btr_discard_page()
				if the page would become empty */
	ibool		adjust,	/*!< in: TRUE if should adjust the
				cursor position even if compression occurs */
	mtr_t*		mtr)	/*!< in/out: mini-transaction */
{
	dict_index_t*	index;
	ulint		space;
	ulint		left_page_no;
	ulint		right_page_no;
	buf_block_t*	merge_block;
	page_t*		merge_page = NULL;
	page_zip_des_t*	merge_page_zip;
	ibool		is_left;
	buf_block_t*	block;
	page_t*		page;
	btr_cur_t	father_cursor;
	mem_heap_t*	heap;
	ulint*		offsets;
	ulint		nth_rec = 0; /* remove bogus warning */
	bool		mbr_changed = false;
#ifdef UNIV_DEBUG
	bool		leftmost_child;
#endif
	DBUG_ENTER("btr_compress");

	block = btr_cur_get_block(cursor);
	page = btr_cur_get_page(cursor);
	index = btr_cur_get_index(cursor);

	btr_assert_not_corrupted(block, index);

#ifdef UNIV_DEBUG
	if (dict_index_is_spatial(index)) {
		ut_ad(mtr_memo_contains_flagged(mtr, dict_index_get_lock(index),
						MTR_MEMO_X_LOCK));
	} else {
		ut_ad(mtr_memo_contains_flagged(mtr, dict_index_get_lock(index),
						MTR_MEMO_X_LOCK
						| MTR_MEMO_SX_LOCK));
	}
#endif /* UNIV_DEBUG */

	ut_ad(mtr_is_block_fix(mtr, block, MTR_MEMO_PAGE_X_FIX, index->table));
	space = dict_index_get_space(index);

	const page_size_t	page_size(dict_table_page_size(index->table));

	MONITOR_INC(MONITOR_INDEX_MERGE_ATTEMPTS);

	left_page_no = btr_page_get_prev(page, mtr);
	right_page_no = btr_page_get_next(page, mtr);

#ifdef UNIV_DEBUG
	if (!page_is_leaf(page) && left_page_no == FIL_NULL) {
		ut_a(REC_INFO_MIN_REC_FLAG & rec_get_info_bits(
			page_rec_get_next(page_get_infimum_rec(page)),
			page_is_comp(page)));
	}
#endif /* UNIV_DEBUG */

	heap = mem_heap_create(100);

	if (dict_index_is_spatial(index)) {
		offsets = rtr_page_get_father_block(
			NULL, heap, index, block, mtr, cursor, &father_cursor);
		ut_ad(cursor->page_cur.block->page.id.page_no()
		      == block->page.id.page_no());
		rec_t*  my_rec = father_cursor.page_cur.rec;

		ulint page_no = btr_node_ptr_get_child_page_no(my_rec, offsets);

		if (page_no != block->page.id.page_no()) {
			ib::info() << "father positioned on page "
				<< page_no << "instead of "
				<< block->page.id.page_no();
			offsets = btr_page_get_father_block(
				NULL, heap, index, block, mtr, &father_cursor);
		}
	} else {
		offsets = btr_page_get_father_block(
			NULL, heap, index, block, mtr, &father_cursor);
	}

	if (adjust) {
		nth_rec = page_rec_get_n_recs_before(btr_cur_get_rec(cursor));
		ut_ad(nth_rec > 0);
	}

	if (left_page_no == FIL_NULL && right_page_no == FIL_NULL) {
		/* The page is the only one on the level, lift the records
		to the father */

		merge_block = btr_lift_page_up(index, block, mtr);
		goto func_exit;
	}

	ut_d(leftmost_child =
		left_page_no != FIL_NULL
		&& (page_rec_get_next(
			page_get_infimum_rec(
				btr_cur_get_page(&father_cursor)))
		    == btr_cur_get_rec(&father_cursor)));

	/* Decide the page to which we try to merge and which will inherit
	the locks */

	is_left = btr_can_merge_with_page(cursor, left_page_no,
					  &merge_block, mtr);

	DBUG_EXECUTE_IF("ib_always_merge_right", is_left = FALSE;);
retry:
	if (!is_left
	   && !btr_can_merge_with_page(cursor, right_page_no, &merge_block,
				       mtr)) {
		if (!merge_block) {
			merge_page = NULL;
		}
		goto err_exit;
	}

	merge_page = buf_block_get_frame(merge_block);

#ifdef UNIV_BTR_DEBUG
	if (is_left) {
		ut_a(btr_page_get_next(merge_page, mtr)
		     == block->page.id.page_no());
	} else {
		ut_a(btr_page_get_prev(merge_page, mtr)
		     == block->page.id.page_no());
	}
#endif /* UNIV_BTR_DEBUG */

#ifdef UNIV_GIS_DEBUG
	if (dict_index_is_spatial(index)) {
		if (is_left) {
			fprintf(stderr, "GIS_DIAG: merge left  %ld to %ld \n",
				(long) block->page.id.page_no(), left_page_no);
		} else {
			fprintf(stderr, "GIS_DIAG: merge right %ld to %ld\n",
				(long) block->page.id.page_no(), right_page_no);
		}
	}
#endif /* UNIV_GIS_DEBUG */

	ut_ad(page_validate(merge_page, index));

	merge_page_zip = buf_block_get_page_zip(merge_block);
#ifdef UNIV_ZIP_DEBUG
	if (merge_page_zip) {
		const page_zip_des_t*	page_zip
			= buf_block_get_page_zip(block);
		ut_a(page_zip);
		ut_a(page_zip_validate(merge_page_zip, merge_page, index));
		ut_a(page_zip_validate(page_zip, page, index));
	}
#endif /* UNIV_ZIP_DEBUG */

	/* Move records to the merge page */
	if (is_left) {
		btr_cur_t	cursor2;
		rtr_mbr_t	new_mbr;
		ulint*		offsets2 = NULL;

		/* For rtree, we need to update father's mbr. */
		if (dict_index_is_spatial(index)) {
			/* We only support merge pages with the same parent
			page */
			if (!rtr_check_same_block(
				index, &cursor2,
				btr_cur_get_block(&father_cursor),
				merge_block, heap)) {
				is_left = false;
				goto retry;
			}

			/* Set rtr_info for cursor2, since it is
			necessary in recursive page merge. */
			cursor2.rtr_info = cursor->rtr_info;
			cursor2.tree_height = cursor->tree_height;

			offsets2 = rec_get_offsets(
				btr_cur_get_rec(&cursor2), index,
				NULL, ULINT_UNDEFINED, &heap);

			/* Check if parent entry needs to be updated */
			mbr_changed = rtr_merge_mbr_changed(
				&cursor2, &father_cursor,
				offsets2, offsets, &new_mbr,
				merge_block, block, index);
		}

		rec_t*	orig_pred = page_copy_rec_list_start(
			merge_block, block, page_get_supremum_rec(page),
			index, mtr);

		if (!orig_pred) {
			goto err_exit;
		}

		btr_search_drop_page_hash_index(block);

		/* Remove the page from the level list */
		btr_level_list_remove(space, page_size, page, index, mtr);

		if (dict_index_is_spatial(index)) {
			rec_t*  my_rec = father_cursor.page_cur.rec;

			ulint page_no = btr_node_ptr_get_child_page_no(
						my_rec, offsets);

			if (page_no != block->page.id.page_no()) {

				ib::fatal() << "father positioned on "
					<< page_no << " instead of "
					<< block->page.id.page_no();

				ut_ad(0);
			}

			if (mbr_changed) {
#ifdef UNIV_DEBUG
				bool	success = rtr_update_mbr_field(
					&cursor2, offsets2, &father_cursor,
					merge_page, &new_mbr, NULL, mtr);

				ut_ad(success);
#else
				rtr_update_mbr_field(
					&cursor2, offsets2, &father_cursor,
					merge_page, &new_mbr, NULL, mtr);
#endif
			} else {
				rtr_node_ptr_delete(
					index, &father_cursor, block, mtr);
			}

			/* No GAP lock needs to be worrying about */
			lock_mutex_enter();
			lock_prdt_page_free_from_discard(
				block, lock_sys->prdt_page_hash);
			lock_rec_free_all_from_discard_page(block);
			lock_mutex_exit();
		} else {
			btr_node_ptr_delete(index, block, mtr);
			if (!dict_table_is_locking_disabled(index->table)) {
				lock_update_merge_left(
					merge_block, orig_pred, block);
			}
		}

		if (adjust) {
			nth_rec += page_rec_get_n_recs_before(orig_pred);
		}
	} else {
		rec_t*		orig_succ;
		ibool		compressed;
		dberr_t		err;
		btr_cur_t	cursor2;
					/* father cursor pointing to node ptr
					of the right sibling */
#ifdef UNIV_BTR_DEBUG
		byte		fil_page_prev[4];
#endif /* UNIV_BTR_DEBUG */

		if (dict_index_is_spatial(index)) {
			cursor2.rtr_info = NULL;

			/* For spatial index, we disallow merge of blocks
			with different parents, since the merge would need
			to update entry (for MBR and Primary key) in the
			parent of block being merged */
			if (!rtr_check_same_block(
				index, &cursor2,
				btr_cur_get_block(&father_cursor),
				merge_block, heap)) {
				goto err_exit;
			}

			/* Set rtr_info for cursor2, since it is
			necessary in recursive page merge. */
			cursor2.rtr_info = cursor->rtr_info;
			cursor2.tree_height = cursor->tree_height;
		} else {
			btr_page_get_father(index, merge_block, mtr, &cursor2);
		}

		if (merge_page_zip && left_page_no == FIL_NULL) {

			/* The function page_zip_compress(), which will be
			invoked by page_copy_rec_list_end() below,
			requires that FIL_PAGE_PREV be FIL_NULL.
			Clear the field, but prepare to restore it. */
#ifdef UNIV_BTR_DEBUG
			memcpy(fil_page_prev, merge_page + FIL_PAGE_PREV, 4);
#endif /* UNIV_BTR_DEBUG */
#if FIL_NULL != 0xffffffff
# error "FIL_NULL != 0xffffffff"
#endif
			memset(merge_page + FIL_PAGE_PREV, 0xff, 4);
		}

		orig_succ = page_copy_rec_list_end(merge_block, block,
						   page_get_infimum_rec(page),
						   cursor->index, mtr);

		if (!orig_succ) {
			ut_a(merge_page_zip);
#ifdef UNIV_BTR_DEBUG
			if (left_page_no == FIL_NULL) {
				/* FIL_PAGE_PREV was restored from
				merge_page_zip. */
				ut_a(!memcmp(fil_page_prev,
					     merge_page + FIL_PAGE_PREV, 4));
			}
#endif /* UNIV_BTR_DEBUG */
			goto err_exit;
		}

		btr_search_drop_page_hash_index(block);

#ifdef UNIV_BTR_DEBUG
		if (merge_page_zip && left_page_no == FIL_NULL) {

			/* Restore FIL_PAGE_PREV in order to avoid an assertion
			failure in btr_level_list_remove(), which will set
			the field again to FIL_NULL.  Even though this makes
			merge_page and merge_page_zip inconsistent for a
			split second, it is harmless, because the pages
			are X-latched. */
			memcpy(merge_page + FIL_PAGE_PREV, fil_page_prev, 4);
		}
#endif /* UNIV_BTR_DEBUG */

		/* Remove the page from the level list */
		btr_level_list_remove(space, page_size, (page_t*)page, index, mtr);

		ut_ad(btr_node_ptr_get_child_page_no(
			btr_cur_get_rec(&father_cursor), offsets)
			== block->page.id.page_no());

		/* Replace the address of the old child node (= page) with the
		address of the merge page to the right */
		btr_node_ptr_set_child_page_no(
			btr_cur_get_rec(&father_cursor),
			btr_cur_get_page_zip(&father_cursor),
			offsets, right_page_no, mtr);

#ifdef UNIV_DEBUG
		if (!page_is_leaf(page) && left_page_no == FIL_NULL) {
			ut_ad(REC_INFO_MIN_REC_FLAG & rec_get_info_bits(
				page_rec_get_next(page_get_infimum_rec(
					buf_block_get_frame(merge_block))),
				page_is_comp(page)));
		}
#endif /* UNIV_DEBUG */

		/* For rtree, we need to update father's mbr. */
		if (dict_index_is_spatial(index)) {
			ulint*	offsets2;
			ulint	rec_info;

			offsets2 = rec_get_offsets(
				btr_cur_get_rec(&cursor2),
				index, NULL, ULINT_UNDEFINED, &heap);

			ut_ad(btr_node_ptr_get_child_page_no(
				btr_cur_get_rec(&cursor2), offsets2)
				== right_page_no);

			rec_info = rec_get_info_bits(
				btr_cur_get_rec(&father_cursor),
				rec_offs_comp(offsets));
			if (rec_info & REC_INFO_MIN_REC_FLAG) {
				/* When the father node ptr is minimal rec,
				we will keep it and delete the node ptr of
				merge page. */
				rtr_merge_and_update_mbr(&father_cursor,
							 &cursor2,
							 offsets, offsets2,
							 merge_page,
							 merge_block,
							 block, index, mtr);
			} else {
				/* Otherwise, we will keep the node ptr of
				merge page and delete the father node ptr.
				This is for keeping the rec order in upper
				level. */
				rtr_merge_and_update_mbr(&cursor2,
							 &father_cursor,
							 offsets2, offsets,
							 merge_page,
							 merge_block,
							 block, index, mtr);
			}
			lock_mutex_enter();
			lock_prdt_page_free_from_discard(
				block, lock_sys->prdt_page_hash);
			lock_rec_free_all_from_discard_page(block);
			lock_mutex_exit();
		} else {

			compressed = btr_cur_pessimistic_delete(&err, TRUE,
								&cursor2,
								BTR_CREATE_FLAG,
								false, mtr);
			ut_a(err == DB_SUCCESS);

			if (!compressed) {
				btr_cur_compress_if_useful(&cursor2,
							   FALSE,
							   mtr);
			}

			if (!dict_table_is_locking_disabled(index->table)) {
				lock_update_merge_right(
					merge_block, orig_succ, block);
			}
		}
	}

	if (!dict_index_is_clust(index)
	    && !dict_table_is_temporary(index->table)
	    && page_is_leaf(merge_page)) {
		/* Update the free bits of the B-tree page in the
		insert buffer bitmap.  This has to be done in a
		separate mini-transaction that is committed before the
		main mini-transaction.  We cannot update the insert
		buffer bitmap in this mini-transaction, because
		btr_compress() can be invoked recursively without
		committing the mini-transaction in between.  Since
		insert buffer bitmap pages have a lower rank than
		B-tree pages, we must not access other pages in the
		same mini-transaction after accessing an insert buffer
		bitmap page. */

		/* The free bits in the insert buffer bitmap must
		never exceed the free space on a page.  It is safe to
		decrement or reset the bits in the bitmap in a
		mini-transaction that is committed before the
		mini-transaction that affects the free space. */

		/* It is unsafe to increment the bits in a separately
		committed mini-transaction, because in crash recovery,
		the free bits could momentarily be set too high. */

		if (page_size.is_compressed()) {
			/* Because the free bits may be incremented
			and we cannot update the insert buffer bitmap
			in the same mini-transaction, the only safe
			thing we can do here is the pessimistic
			approach: reset the free bits. */
			ibuf_reset_free_bits(merge_block);
		} else {
			/* On uncompressed pages, the free bits will
			never increase here.  Thus, it is safe to
			write the bits accurately in a separate
			mini-transaction. */
			ibuf_update_free_bits_if_full(merge_block,
						      UNIV_PAGE_SIZE,
						      ULINT_UNDEFINED);
		}
	}

	ut_ad(page_validate(merge_page, index));
#ifdef UNIV_ZIP_DEBUG
	ut_a(!merge_page_zip || page_zip_validate(merge_page_zip, merge_page,
						  index));
#endif /* UNIV_ZIP_DEBUG */

	if (dict_index_is_spatial(index)) {
#ifdef UNIV_GIS_DEBUG
		fprintf(stderr, "GIS_DIAG: compressed away  %ld\n",
			(long) block->page.id.page_no());
		fprintf(stderr, "GIS_DIAG: merged to %ld\n",
			(long) merge_block->page.id.page_no());
#endif

		rtr_check_discard_page(index, NULL, block);
	}

	/* Free the file page */
	btr_page_free(index, block, mtr);

	/* btr_check_node_ptr() needs parent block latched.
	If the merge_block's parent block is not same,
	we cannot use btr_check_node_ptr() */
	ut_ad(leftmost_child
	      || btr_check_node_ptr(index, merge_block, mtr));
func_exit:
	mem_heap_free(heap);

	if (adjust) {
		ut_ad(nth_rec > 0);
		btr_cur_position(
			index,
			page_rec_get_nth(merge_block->frame, nth_rec),
			merge_block, cursor);
	}

	MONITOR_INC(MONITOR_INDEX_MERGE_SUCCESSFUL);

	DBUG_RETURN(TRUE);

err_exit:
	/* We play it safe and reset the free bits. */
	if (page_size.is_compressed()
	    && merge_page
	    && page_is_leaf(merge_page)
	    && !dict_index_is_clust(index)) {

		ibuf_reset_free_bits(merge_block);
	}

	mem_heap_free(heap);
	DBUG_RETURN(FALSE);
}

/*************************************************************//**
Discards a page that is the only page on its level.  This will empty
the whole B-tree, leaving just an empty root page.  This function
should never be reached, because btr_compress(), which is invoked in
delete operations, calls btr_lift_page_up() to flatten the B-tree. */
static
void
btr_discard_only_page_on_level(
/*===========================*/
	dict_index_t*	index,	/*!< in: index tree */
	buf_block_t*	block,	/*!< in: page which is the only on its level */
	mtr_t*		mtr)	/*!< in: mtr */
{
	ulint		page_level = 0;
	trx_id_t	max_trx_id;

	/* Save the PAGE_MAX_TRX_ID from the leaf page. */
	max_trx_id = page_get_max_trx_id(buf_block_get_frame(block));

	while (block->page.id.page_no() != dict_index_get_page(index)) {
		btr_cur_t	cursor;
		buf_block_t*	father;
		const page_t*	page	= buf_block_get_frame(block);

		ut_a(page_get_n_recs(page) == 1);
		ut_a(page_level == btr_page_get_level(page, mtr));
		ut_a(btr_page_get_prev(page, mtr) == FIL_NULL);
		ut_a(btr_page_get_next(page, mtr) == FIL_NULL);

		ut_ad(mtr_is_block_fix(
			mtr, block, MTR_MEMO_PAGE_X_FIX, index->table));
		btr_search_drop_page_hash_index(block);

		if (dict_index_is_spatial(index)) {
			/* Check any concurrent search having this page */
			rtr_check_discard_page(index, NULL, block);
			rtr_page_get_father(index, block, mtr, NULL, &cursor);
		} else {
			btr_page_get_father(index, block, mtr, &cursor);
		}
		father = btr_cur_get_block(&cursor);

		if (!dict_table_is_locking_disabled(index->table)) {
			lock_update_discard(
				father, PAGE_HEAP_NO_SUPREMUM, block);
		}

		/* Free the file page */
		btr_page_free(index, block, mtr);

		block = father;
		page_level++;
	}

	/* block is the root page, which must be empty, except
	for the node pointer to the (now discarded) block(s). */

#ifdef UNIV_BTR_DEBUG
	if (!dict_index_is_ibuf(index)) {
		const page_t*	root	= buf_block_get_frame(block);
		const ulint	space	= dict_index_get_space(index);
		ut_a(btr_root_fseg_validate(FIL_PAGE_DATA + PAGE_BTR_SEG_LEAF
					    + root, space));
		ut_a(btr_root_fseg_validate(FIL_PAGE_DATA + PAGE_BTR_SEG_TOP
					    + root, space));
	}
#endif /* UNIV_BTR_DEBUG */

	btr_page_empty(block, buf_block_get_page_zip(block), index, 0, mtr);
	ut_ad(page_is_leaf(buf_block_get_frame(block)));

	if (!dict_index_is_clust(index)
	    && !dict_table_is_temporary(index->table)) {
		/* We play it safe and reset the free bits for the root */
		ibuf_reset_free_bits(block);

		ut_a(max_trx_id);
		page_set_max_trx_id(block,
				    buf_block_get_page_zip(block),
				    max_trx_id, mtr);
	}
}

/*************************************************************//**
Discards a page from a B-tree. This is used to remove the last record from
a B-tree page: the whole page must be removed at the same time. This cannot
be used for the root page, which is allowed to be empty. */
void
btr_discard_page(
/*=============*/
	btr_cur_t*	cursor,	/*!< in: cursor on the page to discard: not on
				the root page */
	mtr_t*		mtr)	/*!< in: mtr */
{
	dict_index_t*	index;
	ulint		left_page_no;
	ulint		right_page_no;
	buf_block_t*	merge_block;
	page_t*		merge_page;
	buf_block_t*	block;
	page_t*		page;
	rec_t*		node_ptr;
#ifdef UNIV_DEBUG
	btr_cur_t	parent_cursor;
	bool		parent_is_different = false;
#endif

	block = btr_cur_get_block(cursor);
	index = btr_cur_get_index(cursor);

	ut_ad(dict_index_get_page(index) != block->page.id.page_no());

	ut_ad(mtr_memo_contains_flagged(mtr, dict_index_get_lock(index),
					MTR_MEMO_X_LOCK | MTR_MEMO_SX_LOCK));

	ut_ad(mtr_is_block_fix(mtr, block, MTR_MEMO_PAGE_X_FIX, index->table));

	const ulint	space = dict_index_get_space(index);

	MONITOR_INC(MONITOR_INDEX_DISCARD);

#ifdef UNIV_DEBUG
	if (dict_index_is_spatial(index)) {
		rtr_page_get_father(index, block, mtr, cursor, &parent_cursor);
	} else {
		btr_page_get_father(index, block, mtr, &parent_cursor);
	}
#endif

	/* Decide the page which will inherit the locks */

	left_page_no = btr_page_get_prev(buf_block_get_frame(block), mtr);
	right_page_no = btr_page_get_next(buf_block_get_frame(block), mtr);

	const page_size_t	page_size(dict_table_page_size(index->table));

	if (left_page_no != FIL_NULL) {
		merge_block = btr_block_get(
			page_id_t(space, left_page_no), page_size,
			RW_X_LATCH, index, mtr);

		merge_page = buf_block_get_frame(merge_block);
#ifdef UNIV_BTR_DEBUG
		ut_a(btr_page_get_next(merge_page, mtr)
		     == block->page.id.page_no());
#endif /* UNIV_BTR_DEBUG */
		ut_d(parent_is_different =
			(page_rec_get_next(
				page_get_infimum_rec(
					btr_cur_get_page(
						&parent_cursor)))
			 == btr_cur_get_rec(&parent_cursor)));
	} else if (right_page_no != FIL_NULL) {
		merge_block = btr_block_get(
			page_id_t(space, right_page_no), page_size,
			RW_X_LATCH, index, mtr);

		merge_page = buf_block_get_frame(merge_block);
#ifdef UNIV_BTR_DEBUG
		ut_a(btr_page_get_prev(merge_page, mtr)
		     == block->page.id.page_no());
#endif /* UNIV_BTR_DEBUG */
		ut_d(parent_is_different = page_rec_is_supremum(
			page_rec_get_next(btr_cur_get_rec(&parent_cursor))));
	} else {
		btr_discard_only_page_on_level(index, block, mtr);

		return;
	}

	page = buf_block_get_frame(block);
	ut_a(page_is_comp(merge_page) == page_is_comp(page));
	btr_search_drop_page_hash_index(block);

	if (left_page_no == FIL_NULL && !page_is_leaf(page)) {

		/* We have to mark the leftmost node pointer on the right
		side page as the predefined minimum record */
		node_ptr = page_rec_get_next(page_get_infimum_rec(merge_page));

		ut_ad(page_rec_is_user_rec(node_ptr));

		/* This will make page_zip_validate() fail on merge_page
		until btr_level_list_remove() completes.  This is harmless,
		because everything will take place within a single
		mini-transaction and because writing to the redo log
		is an atomic operation (performed by mtr_commit()). */
		btr_set_min_rec_mark(node_ptr, mtr);
	}

	if (dict_index_is_spatial(index)) {
		btr_cur_t	father_cursor;

		/* Since rtr_node_ptr_delete doesn't contain get father
		node ptr, so, we need to get father node ptr first and then
		delete it. */
		rtr_page_get_father(index, block, mtr, cursor, &father_cursor);
		rtr_node_ptr_delete(index, &father_cursor, block, mtr);
	} else {
		btr_node_ptr_delete(index, block, mtr);
	}

	/* Remove the page from the level list */
	btr_level_list_remove(space, page_size, page, index, mtr);

#ifdef UNIV_ZIP_DEBUG
	{
		page_zip_des_t*	merge_page_zip
			= buf_block_get_page_zip(merge_block);
		ut_a(!merge_page_zip
		     || page_zip_validate(merge_page_zip, merge_page, index));
	}
#endif /* UNIV_ZIP_DEBUG */

	if (!dict_table_is_locking_disabled(index->table)) {
		if (left_page_no != FIL_NULL) {
			lock_update_discard(merge_block, PAGE_HEAP_NO_SUPREMUM,
					    block);
		} else {
			lock_update_discard(merge_block,
					    lock_get_min_heap_no(merge_block),
					    block);
		}
	}

	if (dict_index_is_spatial(index)) {
		rtr_check_discard_page(index, cursor, block);
	}

	/* Free the file page */
	btr_page_free(index, block, mtr);

	/* btr_check_node_ptr() needs parent block latched.
	If the merge_block's parent block is not same,
	we cannot use btr_check_node_ptr() */
	ut_ad(parent_is_different
	      || btr_check_node_ptr(index, merge_block, mtr));
}

#ifdef UNIV_BTR_PRINT
/*************************************************************//**
Prints size info of a B-tree. */
void
btr_print_size(
/*===========*/
	dict_index_t*	index)	/*!< in: index tree */
{
	page_t*		root;
	fseg_header_t*	seg;
	mtr_t		mtr;

	if (dict_index_is_ibuf(index)) {
		fputs("Sorry, cannot print info of an ibuf tree:"
		      " use ibuf functions\n", stderr);

		return;
	}

	mtr_start(&mtr);

	root = btr_root_get(index, &mtr);

	seg = root + PAGE_HEADER + PAGE_BTR_SEG_TOP;

	fputs("INFO OF THE NON-LEAF PAGE SEGMENT\n", stderr);
	fseg_print(seg, &mtr);

	if (!dict_index_is_ibuf(index)) {

		seg = root + PAGE_HEADER + PAGE_BTR_SEG_LEAF;

		fputs("INFO OF THE LEAF PAGE SEGMENT\n", stderr);
		fseg_print(seg, &mtr);
	}

	mtr_commit(&mtr);
}

/************************************************************//**
Prints recursively index tree pages. */
static
void
btr_print_recursive(
/*================*/
	dict_index_t*	index,	/*!< in: index tree */
	buf_block_t*	block,	/*!< in: index page */
	ulint		width,	/*!< in: print this many entries from start
				and end */
	mem_heap_t**	heap,	/*!< in/out: heap for rec_get_offsets() */
	ulint**		offsets,/*!< in/out: buffer for rec_get_offsets() */
	mtr_t*		mtr)	/*!< in: mtr */
{
	const page_t*	page	= buf_block_get_frame(block);
	page_cur_t	cursor;
	ulint		n_recs;
	ulint		i	= 0;
	mtr_t		mtr2;

	ut_ad(mtr_is_block_fix(mtr, block, MTR_MEMO_PAGE_SX_FIX, index->table));

	ib::info() << "NODE ON LEVEL " << btr_page_get_level(page, mtr)
		<< " page " << block->page.id;

	page_print(block, index, width, width);

	n_recs = page_get_n_recs(page);

	page_cur_set_before_first(block, &cursor);
	page_cur_move_to_next(&cursor);

	while (!page_cur_is_after_last(&cursor)) {

		if (page_is_leaf(page)) {

			/* If this is the leaf level, do nothing */

		} else if ((i <= width) || (i >= n_recs - width)) {

			const rec_t*	node_ptr;

			mtr_start(&mtr2);

			node_ptr = page_cur_get_rec(&cursor);

			*offsets = rec_get_offsets(node_ptr, index, *offsets,
						   ULINT_UNDEFINED, heap);
			btr_print_recursive(index,
					    btr_node_ptr_get_child(node_ptr,
								   index,
								   *offsets,
								   &mtr2),
					    width, heap, offsets, &mtr2);
			mtr_commit(&mtr2);
		}

		page_cur_move_to_next(&cursor);
		i++;
	}
}

/**************************************************************//**
Prints directories and other info of all nodes in the tree. */
void
btr_print_index(
/*============*/
	dict_index_t*	index,	/*!< in: index */
	ulint		width)	/*!< in: print this many entries from start
				and end */
{
	mtr_t		mtr;
	buf_block_t*	root;
	mem_heap_t*	heap	= NULL;
	ulint		offsets_[REC_OFFS_NORMAL_SIZE];
	ulint*		offsets	= offsets_;
	rec_offs_init(offsets_);

	fputs("--------------------------\n"
	      "INDEX TREE PRINT\n", stderr);

	mtr_start(&mtr);

	root = btr_root_block_get(index, RW_SX_LATCH, &mtr);

	btr_print_recursive(index, root, width, &heap, &offsets, &mtr);
	if (heap) {
		mem_heap_free(heap);
	}

	mtr_commit(&mtr);

	ut_ad(btr_validate_index(index, 0, false));
}
#endif /* UNIV_BTR_PRINT */

#ifdef UNIV_DEBUG
/************************************************************//**
Checks that the node pointer to a page is appropriate.
@return TRUE */
ibool
btr_check_node_ptr(
/*===============*/
	dict_index_t*	index,	/*!< in: index tree */
	buf_block_t*	block,	/*!< in: index page */
	mtr_t*		mtr)	/*!< in: mtr */
{
	mem_heap_t*	heap;
	dtuple_t*	tuple;
	ulint*		offsets;
	btr_cur_t	cursor;
	page_t*		page = buf_block_get_frame(block);

	ut_ad(mtr_is_block_fix(mtr, block, MTR_MEMO_PAGE_X_FIX, index->table));

	if (dict_index_get_page(index) == block->page.id.page_no()) {

		return(TRUE);
	}

	heap = mem_heap_create(256);

	if (dict_index_is_spatial(index)) {
		offsets = rtr_page_get_father_block(NULL, heap, index, block, mtr,
						    NULL, &cursor);
	} else {
		offsets = btr_page_get_father_block(NULL, heap, index, block, mtr,
						    &cursor);
	}

	if (page_is_leaf(page)) {

		goto func_exit;
	}

	tuple = dict_index_build_node_ptr(
		index, page_rec_get_next(page_get_infimum_rec(page)), 0, heap,
		btr_page_get_level(page, mtr));

	/* For spatial index, the MBR in the parent rec could be different
	with that of first rec of child, their relationship should be
	"WITHIN" relationship */
	if (dict_index_is_spatial(index)) {
		ut_a(!cmp_dtuple_rec_with_gis(
			tuple, btr_cur_get_rec(&cursor),
			offsets, PAGE_CUR_WITHIN));
	} else {
		ut_a(!cmp_dtuple_rec(tuple, btr_cur_get_rec(&cursor), offsets));
	}
func_exit:
	mem_heap_free(heap);

	return(TRUE);
}
#endif /* UNIV_DEBUG */

/************************************************************//**
Display identification information for a record. */
static
void
btr_index_rec_validate_report(
/*==========================*/
	const page_t*		page,	/*!< in: index page */
	const rec_t*		rec,	/*!< in: index record */
	const dict_index_t*	index)	/*!< in: index */
{
	ib::info() << "Record in index " << index->name
		<< " of table " << index->table->name
		<< ", page " << page_id_t(page_get_space_id(page),
					  page_get_page_no(page))
		<< ", at offset " << page_offset(rec);
}

/************************************************************//**
Checks the size and number of fields in a record based on the definition of
the index.
@return TRUE if ok */
ibool
btr_index_rec_validate(
/*===================*/
	const rec_t*		rec,		/*!< in: index record */
	const dict_index_t*	index,		/*!< in: index */
	ibool			dump_on_error)	/*!< in: TRUE if the function
						should print hex dump of record
						and page on error */
{
	ulint		len;
	ulint		n;
	ulint		i;
	const page_t*	page;
	mem_heap_t*	heap	= NULL;
	ulint		offsets_[REC_OFFS_NORMAL_SIZE];
	ulint*		offsets	= offsets_;
	rec_offs_init(offsets_);

	page = page_align(rec);

	if (dict_index_is_ibuf(index)) {
		/* The insert buffer index tree can contain records from any
		other index: we cannot check the number of fields or
		their length */

		return(TRUE);
	}

#ifdef VIRTUAL_INDEX_DEBUG
	if (dict_index_has_virtual(index)) {
		fprintf(stderr, "index name is %s\n", index->name());
	}
#endif
	if ((ibool)!!page_is_comp(page) != dict_table_is_comp(index->table)) {
		btr_index_rec_validate_report(page, rec, index);

		ib::error() << "Compact flag=" << !!page_is_comp(page)
			<< ", should be " << dict_table_is_comp(index->table);

		return(FALSE);
	}

	n = dict_index_get_n_fields(index);

	if (!page_is_comp(page)
	    && (rec_get_n_fields_old(rec) != n
		/* a record for older SYS_INDEXES table
		(missing merge_threshold column) is acceptable. */
		&& !(index->id == DICT_INDEXES_ID
		     && rec_get_n_fields_old(rec) == n - 1))) {
		btr_index_rec_validate_report(page, rec, index);

		ib::error() << "Has " << rec_get_n_fields_old(rec)
			<< " fields, should have " << n;

		if (dump_on_error) {
			fputs("InnoDB: corrupt record ", stderr);
			rec_print_old(stderr, rec);
			putc('\n', stderr);
		}
		return(FALSE);
	}

	offsets = rec_get_offsets(rec, index, offsets, ULINT_UNDEFINED, &heap);

	for (i = 0; i < n; i++) {
		dict_field_t*	field = dict_index_get_nth_field(index, i);
		ulint		fixed_size = dict_col_get_fixed_size(
						dict_field_get_col(field),
						page_is_comp(page));

		rec_get_nth_field_offs(offsets, i, &len);

		/* Note that if fixed_size != 0, it equals the
		length of a fixed-size column in the clustered index,
		except the DATA_POINT, whose length would be MBR_LEN
		when it's indexed in a R-TREE. We should adjust it here.
		A prefix index of the column is of fixed, but different
		length.  When fixed_size == 0, prefix_len is the maximum
		length of the prefix index column. */

		if (dict_field_get_col(field)->mtype == DATA_POINT) {
			ut_ad(fixed_size == DATA_POINT_LEN);
			if (dict_index_is_spatial(index)) {
				/* For DATA_POINT data, when it has R-tree
				index, the fixed_len is the MBR of the point.
				But if it's a primary key and on R-TREE
				as the PK pointer, the length shall be
				DATA_POINT_LEN as well. */
				ut_ad((field->fixed_len == DATA_MBR_LEN
				       && i == 0)
				      || (field->fixed_len == DATA_POINT_LEN
					  && i != 0));
				fixed_size = field->fixed_len;
			}
		}

		if ((field->prefix_len == 0
		     && len != UNIV_SQL_NULL && fixed_size
		     && len != fixed_size)
		    || (field->prefix_len > 0
			&& len != UNIV_SQL_NULL
			&& len
			> field->prefix_len)) {

			btr_index_rec_validate_report(page, rec, index);

			ib::error	error;

			error << "Field " << i << " len is " << len
				<< ", should be " << fixed_size;

			if (dump_on_error) {
				error << "; ";
				rec_print(error.m_oss, rec,
					  rec_get_info_bits(
						  rec, rec_offs_comp(offsets)),
					  offsets);
			}
			if (heap) {
				mem_heap_free(heap);
			}
			return(FALSE);
		}
	}

#ifdef VIRTUAL_INDEX_DEBUG
	if (dict_index_has_virtual(index)) {
		rec_print_new(stderr, rec, offsets);
	}
#endif

	if (heap) {
		mem_heap_free(heap);
	}
	return(TRUE);
}

/************************************************************//**
Checks the size and number of fields in records based on the definition of
the index.
@return TRUE if ok */
static
ibool
btr_index_page_validate(
/*====================*/
	buf_block_t*	block,	/*!< in: index page */
	dict_index_t*	index)	/*!< in: index */
{
	page_cur_t	cur;
	ibool		ret	= TRUE;
#ifndef DBUG_OFF
	ulint		nth	= 1;
#endif /* !DBUG_OFF */

	page_cur_set_before_first(block, &cur);

	/* Directory slot 0 should only contain the infimum record. */
	DBUG_EXECUTE_IF("check_table_rec_next",
			ut_a(page_rec_get_nth_const(
				     page_cur_get_page(&cur), 0)
			     == cur.rec);
			ut_a(page_dir_slot_get_n_owned(
				     page_dir_get_nth_slot(
					     page_cur_get_page(&cur), 0))
			     == 1););

	page_cur_move_to_next(&cur);

	for (;;) {
		if (page_cur_is_after_last(&cur)) {

			break;
		}

		if (!btr_index_rec_validate(cur.rec, index, TRUE)) {

			return(FALSE);
		}

		/* Verify that page_rec_get_nth_const() is correctly
		retrieving each record. */
		DBUG_EXECUTE_IF("check_table_rec_next",
				ut_a(cur.rec == page_rec_get_nth_const(
					     page_cur_get_page(&cur),
					     page_rec_get_n_recs_before(
						     cur.rec)));
				ut_a(nth++ == page_rec_get_n_recs_before(
					     cur.rec)););

		page_cur_move_to_next(&cur);
	}

	return(ret);
}

/************************************************************//**
Report an error on one page of an index tree. */
static
void
btr_validate_report1(
/*=================*/
	dict_index_t*		index,	/*!< in: index */
	ulint			level,	/*!< in: B-tree level */
	const buf_block_t*	block)	/*!< in: index page */
{
	ib::error	error;
	error << "In page " << block->page.id.page_no()
		<< " of index " << index->name
		<< " of table " << index->table->name;

	if (level > 0) {
		error << ", index tree level " << level;
	}
}

/************************************************************//**
Report an error on two pages of an index tree. */
static
void
btr_validate_report2(
/*=================*/
	const dict_index_t*	index,	/*!< in: index */
	ulint			level,	/*!< in: B-tree level */
	const buf_block_t*	block1,	/*!< in: first index page */
	const buf_block_t*	block2)	/*!< in: second index page */
{
	ib::error	error;
	error << "In pages " << block1->page.id
		<< " and " << block2->page.id << " of index " << index->name
		<< " of table " << index->table->name;

	if (level > 0) {
		error << ", index tree level " << level;
	}
}

/************************************************************//**
Validates index tree level.
@return TRUE if ok */
static
bool
btr_validate_level(
/*===============*/
	dict_index_t*	index,	/*!< in: index tree */
	const trx_t*	trx,	/*!< in: transaction or NULL */
	ulint		level,	/*!< in: level number */
	bool		lockout)/*!< in: true if X-latch index is intended */
{
	buf_block_t*	block;
	page_t*		page;
	buf_block_t*	right_block = 0; /* remove warning */
	page_t*		right_page = 0; /* remove warning */
	page_t*		father_page;
	btr_cur_t	node_cur;
	btr_cur_t	right_node_cur;
	rec_t*		rec;
	ulint		right_page_no;
	ulint		left_page_no;
	page_cur_t	cursor;
	dtuple_t*	node_ptr_tuple;
	bool		ret	= true;
	mtr_t		mtr;
	mem_heap_t*	heap	= mem_heap_create(256);
	fseg_header_t*	seg;
	ulint*		offsets	= NULL;
	ulint*		offsets2= NULL;
#ifdef UNIV_ZIP_DEBUG
	page_zip_des_t*	page_zip;
#endif /* UNIV_ZIP_DEBUG */
	ulint		savepoint = 0;
	ulint		savepoint2 = 0;
	ulint		parent_page_no = FIL_NULL;
	ulint		parent_right_page_no = FIL_NULL;
	bool		rightmost_child = false;

	mtr_start(&mtr);

	if (!srv_read_only_mode) {
		if (lockout) {
			mtr_x_lock(dict_index_get_lock(index), &mtr);
		} else {
			mtr_sx_lock(dict_index_get_lock(index), &mtr);
		}
	}

	block = btr_root_block_get(index, RW_SX_LATCH, &mtr);
	page = buf_block_get_frame(block);
	seg = page + PAGE_HEADER + PAGE_BTR_SEG_TOP;

#ifdef UNIV_DEBUG
	if (dict_index_is_spatial(index)) {
		fprintf(stderr, "Root page no: %lu\n",
			(ulong) page_get_page_no(page));
	}
#endif

	const fil_space_t*	space	= fil_space_get(index->space);
	const page_size_t	table_page_size(
		dict_table_page_size(index->table));
	const page_size_t	space_page_size(space->flags);

	if (!table_page_size.equals_to(space_page_size)) {

		ib::warn() << "Flags mismatch: table=" << index->table->flags
			<< ", tablespace=" << space->flags;

		mtr_commit(&mtr);

		return(false);
	}

	while (level != btr_page_get_level(page, &mtr)) {
		const rec_t*	node_ptr;

		if (fseg_page_is_free(seg,
				      block->page.id.space(),
				      block->page.id.page_no())) {

			btr_validate_report1(index, level, block);

			ib::warn() << "Page is free";

			ret = false;
		}

		ut_a(index->space == block->page.id.space());
		ut_a(index->space == page_get_space_id(page));
#ifdef UNIV_ZIP_DEBUG
		page_zip = buf_block_get_page_zip(block);
		ut_a(!page_zip || page_zip_validate(page_zip, page, index));
#endif /* UNIV_ZIP_DEBUG */
		ut_a(!page_is_leaf(page));

		page_cur_set_before_first(block, &cursor);
		page_cur_move_to_next(&cursor);

		node_ptr = page_cur_get_rec(&cursor);
		offsets = rec_get_offsets(node_ptr, index, offsets,
					  ULINT_UNDEFINED, &heap);

		savepoint2 = mtr_set_savepoint(&mtr);
		block = btr_node_ptr_get_child(node_ptr, index, offsets, &mtr);
		page = buf_block_get_frame(block);

		/* For R-Tree, since record order might not be the same as
		linked index page in the lower level, we need to travers
		backwards to get the first page rec in this level.
		This is only used for index validation. Spatial index
		does not use such scan for any of its DML or query
		operations  */
		if (dict_index_is_spatial(index)) {
			left_page_no = btr_page_get_prev(page, &mtr);

			while (left_page_no != FIL_NULL) {
				page_id_t	left_page_id(
					index->space, left_page_no);
				/* To obey latch order of tree blocks,
				we should release the right_block once to
				obtain lock of the uncle block. */
				mtr_release_block_at_savepoint(
					&mtr, savepoint2, block);

				savepoint2 = mtr_set_savepoint(&mtr);
				block = btr_block_get(
					left_page_id,
					table_page_size,
					RW_SX_LATCH, index, &mtr);
				page = buf_block_get_frame(block);
				left_page_no = btr_page_get_prev(page, &mtr);
			}
		}
	}

	/* Now we are on the desired level. Loop through the pages on that
	level. */

	if (level == 0) {
		/* Leaf pages are managed in their own file segment. */
		seg -= PAGE_BTR_SEG_TOP - PAGE_BTR_SEG_LEAF;
	}

loop:
	mem_heap_empty(heap);
	offsets = offsets2 = NULL;
	if (!srv_read_only_mode) {
		if (lockout) {
			mtr_x_lock(dict_index_get_lock(index), &mtr);
		} else {
			mtr_sx_lock(dict_index_get_lock(index), &mtr);
		}
	}

#ifdef UNIV_ZIP_DEBUG
	page_zip = buf_block_get_page_zip(block);
	ut_a(!page_zip || page_zip_validate(page_zip, page, index));
#endif /* UNIV_ZIP_DEBUG */

	ut_a(block->page.id.space() == index->space);

	if (fseg_page_is_free(seg,
			      block->page.id.space(),
			      block->page.id.page_no())) {

		btr_validate_report1(index, level, block);

		ib::warn() << "Page is marked as free";
		ret = false;

	} else if (btr_page_get_index_id(page) != index->id) {

		ib::error() << "Page index id " << btr_page_get_index_id(page)
			<< " != data dictionary index id " << index->id;

		ret = false;

	} else if (!page_validate(page, index)) {

		btr_validate_report1(index, level, block);
		ret = false;

	} else if (level == 0 && !btr_index_page_validate(block, index)) {

		/* We are on level 0. Check that the records have the right
		number of fields, and field lengths are right. */

		ret = false;
	}

	ut_a(btr_page_get_level(page, &mtr) == level);

	right_page_no = btr_page_get_next(page, &mtr);
	left_page_no = btr_page_get_prev(page, &mtr);

	ut_a(!page_is_empty(page)
	     || (level == 0
		 && page_get_page_no(page) == dict_index_get_page(index)));

	if (right_page_no != FIL_NULL) {
		const rec_t*	right_rec;
		savepoint = mtr_set_savepoint(&mtr);

		right_block = btr_block_get(
			page_id_t(index->space, right_page_no),
			table_page_size,
			RW_SX_LATCH, index, &mtr);

		right_page = buf_block_get_frame(right_block);

		if (btr_page_get_prev(right_page, &mtr)
		    != page_get_page_no(page)) {

			btr_validate_report2(index, level, block, right_block);
			fputs("InnoDB: broken FIL_PAGE_NEXT"
			      " or FIL_PAGE_PREV links\n", stderr);

			ret = false;
		}

		if (page_is_comp(right_page) != page_is_comp(page)) {
			btr_validate_report2(index, level, block, right_block);
			fputs("InnoDB: 'compact' flag mismatch\n", stderr);

			ret = false;

			goto node_ptr_fails;
		}

		rec = page_rec_get_prev(page_get_supremum_rec(page));
		right_rec = page_rec_get_next(page_get_infimum_rec(
						      right_page));
		offsets = rec_get_offsets(rec, index,
					  offsets, ULINT_UNDEFINED, &heap);
		offsets2 = rec_get_offsets(right_rec, index,
					   offsets2, ULINT_UNDEFINED, &heap);

		/* For spatial index, we cannot guarantee the key ordering
		across pages, so skip the record compare verification for
		now. Will enhanced in special R-Tree index validation scheme */
		if (!dict_index_is_spatial(index)
		    && cmp_rec_rec(rec, right_rec,
				   offsets, offsets2, index) >= 0) {

			btr_validate_report2(index, level, block, right_block);

			fputs("InnoDB: records in wrong order"
			      " on adjacent pages\n", stderr);

			fputs("InnoDB: record ", stderr);
			rec = page_rec_get_prev(page_get_supremum_rec(page));
			rec_print(stderr, rec, index);
			putc('\n', stderr);
			fputs("InnoDB: record ", stderr);
			rec = page_rec_get_next(
				page_get_infimum_rec(right_page));
			rec_print(stderr, rec, index);
			putc('\n', stderr);

			ret = false;
		}
	}

	if (level > 0 && left_page_no == FIL_NULL) {
		ut_a(REC_INFO_MIN_REC_FLAG & rec_get_info_bits(
			     page_rec_get_next(page_get_infimum_rec(page)),
			     page_is_comp(page)));
	}

	/* Similarly skip the father node check for spatial index for now,
	for a couple of reasons:
	1) As mentioned, there is no ordering relationship between records
	in parent level and linked pages in the child level.
	2) Search parent from root is very costly for R-tree.
	We will add special validation mechanism for R-tree later (WL #7520) */
	if (!dict_index_is_spatial(index)
	    && block->page.id.page_no() != dict_index_get_page(index)) {

		/* Check father node pointers */
		rec_t*	node_ptr;

		btr_cur_position(
			index, page_rec_get_next(page_get_infimum_rec(page)),
			block, &node_cur);
		offsets = btr_page_get_father_node_ptr_for_validate(
			offsets, heap, &node_cur, &mtr);

		father_page = btr_cur_get_page(&node_cur);
		node_ptr = btr_cur_get_rec(&node_cur);

		parent_page_no = page_get_page_no(father_page);
		parent_right_page_no = btr_page_get_next(father_page, &mtr);
		rightmost_child = page_rec_is_supremum(
					page_rec_get_next(node_ptr));

		btr_cur_position(
			index,
			page_rec_get_prev(page_get_supremum_rec(page)),
			block, &node_cur);

		offsets = btr_page_get_father_node_ptr_for_validate(
				offsets, heap, &node_cur, &mtr);

		if (node_ptr != btr_cur_get_rec(&node_cur)
		    || btr_node_ptr_get_child_page_no(node_ptr, offsets)
				     != block->page.id.page_no()) {

			btr_validate_report1(index, level, block);

			fputs("InnoDB: node pointer to the page is wrong\n",
			      stderr);

			fputs("InnoDB: node ptr ", stderr);
			rec_print(stderr, node_ptr, index);

			rec = btr_cur_get_rec(&node_cur);
			fprintf(stderr, "\n"
				"InnoDB: node ptr child page n:o %lu\n",
				(ulong) btr_node_ptr_get_child_page_no(
					rec, offsets));

			fputs("InnoDB: record on page ", stderr);
			rec_print_new(stderr, rec, offsets);
			putc('\n', stderr);
			ret = false;

			goto node_ptr_fails;
		}

		if (!page_is_leaf(page)) {
			node_ptr_tuple = dict_index_build_node_ptr(
				index,
				page_rec_get_next(page_get_infimum_rec(page)),
				0, heap, btr_page_get_level(page, &mtr));

			if (cmp_dtuple_rec(node_ptr_tuple, node_ptr,
					   offsets)) {
				const rec_t* first_rec = page_rec_get_next(
					page_get_infimum_rec(page));

				btr_validate_report1(index, level, block);

				ib::error() << "Node ptrs differ on levels > 0";

				fputs("InnoDB: node ptr ",stderr);
				rec_print_new(stderr, node_ptr, offsets);
				fputs("InnoDB: first rec ", stderr);
				rec_print(stderr, first_rec, index);
				putc('\n', stderr);
				ret = false;

				goto node_ptr_fails;
			}
		}

		if (left_page_no == FIL_NULL) {
			ut_a(node_ptr == page_rec_get_next(
				     page_get_infimum_rec(father_page)));
			ut_a(btr_page_get_prev(father_page, &mtr) == FIL_NULL);
		}

		if (right_page_no == FIL_NULL) {
			ut_a(node_ptr == page_rec_get_prev(
				     page_get_supremum_rec(father_page)));
			ut_a(btr_page_get_next(father_page, &mtr) == FIL_NULL);
		} else {
			const rec_t*	right_node_ptr;

			right_node_ptr = page_rec_get_next(node_ptr);

			if (!lockout && rightmost_child) {

				/* To obey latch order of tree blocks,
				we should release the right_block once to
				obtain lock of the uncle block. */
				mtr_release_block_at_savepoint(
					&mtr, savepoint, right_block);

				btr_block_get(
					page_id_t(index->space,
						  parent_right_page_no),
					table_page_size,
					RW_SX_LATCH, index, &mtr);

				right_block = btr_block_get(
					page_id_t(index->space,
						  right_page_no),
					table_page_size,
					RW_SX_LATCH, index, &mtr);
			}

			btr_cur_position(
				index, page_rec_get_next(
					page_get_infimum_rec(
						buf_block_get_frame(
							right_block))),
				right_block, &right_node_cur);

			offsets = btr_page_get_father_node_ptr_for_validate(
					offsets, heap, &right_node_cur, &mtr);

			if (right_node_ptr
			    != page_get_supremum_rec(father_page)) {

				if (btr_cur_get_rec(&right_node_cur)
				    != right_node_ptr) {
					ret = false;
					fputs("InnoDB: node pointer to"
					      " the right page is wrong\n",
					      stderr);

					btr_validate_report1(index, level,
							     block);
				}
			} else {
				page_t*	right_father_page
					= btr_cur_get_page(&right_node_cur);

				if (btr_cur_get_rec(&right_node_cur)
				    != page_rec_get_next(
					    page_get_infimum_rec(
						    right_father_page))) {
					ret = false;
					fputs("InnoDB: node pointer 2 to"
					      " the right page is wrong\n",
					      stderr);

					btr_validate_report1(index, level,
							     block);
				}

				if (page_get_page_no(right_father_page)
				    != btr_page_get_next(father_page, &mtr)) {

					ret = false;
					fputs("InnoDB: node pointer 3 to"
					      " the right page is wrong\n",
					      stderr);

					btr_validate_report1(index, level,
							     block);
				}
			}
		}
	}

node_ptr_fails:
	/* Commit the mini-transaction to release the latch on 'page'.
	Re-acquire the latch on right_page, which will become 'page'
	on the next loop.  The page has already been checked. */
	mtr_commit(&mtr);

	if (trx_is_interrupted(trx)) {
		/* On interrupt, return the current status. */
	} else if (right_page_no != FIL_NULL) {

		mtr_start(&mtr);

		if (!lockout) {
			if (rightmost_child) {
				if (parent_right_page_no != FIL_NULL) {
					btr_block_get(
						page_id_t(
							index->space,
							parent_right_page_no),
						table_page_size,
						RW_SX_LATCH, index, &mtr);
				}
			} else if (parent_page_no != FIL_NULL) {
				btr_block_get(
					page_id_t(index->space,
						  parent_page_no),
					table_page_size,
					RW_SX_LATCH, index, &mtr);
			}
		}

		block = btr_block_get(
			page_id_t(index->space, right_page_no),
			table_page_size,
			RW_SX_LATCH, index, &mtr);

		page = buf_block_get_frame(block);

		goto loop;
	}

	mem_heap_free(heap);

	return(ret);
}

/**************************************************************//**
Do an index level validation of spaital index tree.
@return	true if no error found */
bool
btr_validate_spatial_index(
/*=======================*/
	dict_index_t*	index,	/*!< in: index */
	const trx_t*	trx)	/*!< in: transaction or NULL */
{

	mtr_t	mtr;
	bool	ok = true;

	mtr_start(&mtr);

	mtr_x_lock(dict_index_get_lock(index), &mtr);

	page_t*	root = btr_root_get(index, &mtr);
	ulint	n = btr_page_get_level(root, &mtr);

#ifdef UNIV_RTR_DEBUG
	fprintf(stderr, "R-tree level is %lu\n", n);
#endif /* UNIV_RTR_DEBUG */

	for (ulint i = 0; i <= n; ++i) {
#ifdef UNIV_RTR_DEBUG
		fprintf(stderr, "Level %lu:\n", n - i);
#endif /* UNIV_RTR_DEBUG */

		if (!btr_validate_level(index, trx, n - i, true)) {
			ok = false;
			break;
		}
	}

	mtr_commit(&mtr);

	return(ok);
}

/**************************************************************//**
Checks the consistency of an index tree.
@return	DB_SUCCESS if ok, error code if not */
dberr_t
btr_validate_index(
/*===============*/
	dict_index_t*	index,	/*!< in: index */
	const trx_t*	trx,	/*!< in: transaction or NULL */
	bool		lockout)/*!< in: true if X-latch index is intended */
{
	dberr_t err = DB_SUCCESS;

	/* Full Text index are implemented by auxiliary tables,
	not the B-tree */
	if (dict_index_is_online_ddl(index) || (index->type & DICT_FTS)) {
		return(err);
	}

	if (dict_index_is_spatial(index)) {
		if(!btr_validate_spatial_index(index, trx)) {
			err = DB_ERROR;
		}
		return(err);
	}

	mtr_t		mtr;

	mtr_start(&mtr);

	if (!srv_read_only_mode) {
		if (lockout) {
			mtr_x_lock(dict_index_get_lock(index), &mtr);
		} else {
			mtr_sx_lock(dict_index_get_lock(index), &mtr);
		}
	}

	page_t*	root = btr_root_get(index, &mtr);

	if (root == NULL && index->table->is_encrypted) {
		err = DB_DECRYPTION_FAILED;
		mtr_commit(&mtr);
		return err;
	}

	ulint	n = btr_page_get_level(root, &mtr);

	for (ulint i = 0; i <= n; ++i) {

		if (!btr_validate_level(index, trx, n - i, lockout)) {
			err = DB_CORRUPTION;
			break;
		}
	}

	mtr_commit(&mtr);

	return(err);
}

/**************************************************************//**
Checks if the page in the cursor can be merged with given page.
If necessary, re-organize the merge_page.
@return	true if possible to merge. */
bool
btr_can_merge_with_page(
/*====================*/
	btr_cur_t*	cursor,		/*!< in: cursor on the page to merge */
	ulint		page_no,	/*!< in: a sibling page */
	buf_block_t**	merge_block,	/*!< out: the merge block */
	mtr_t*		mtr)		/*!< in: mini-transaction */
{
	dict_index_t*	index;
	page_t*		page;
	ulint		n_recs;
	ulint		data_size;
	ulint		max_ins_size_reorg;
	ulint		max_ins_size;
	buf_block_t*	mblock;
	page_t*		mpage;
	DBUG_ENTER("btr_can_merge_with_page");

	if (page_no == FIL_NULL) {
		*merge_block = NULL;
		DBUG_RETURN(false);
	}

	index = btr_cur_get_index(cursor);
	page = btr_cur_get_page(cursor);

	const page_id_t		page_id(dict_index_get_space(index), page_no);
	const page_size_t	page_size(dict_table_page_size(index->table));

	mblock = btr_block_get(page_id, page_size, RW_X_LATCH, index, mtr);
	mpage = buf_block_get_frame(mblock);

	n_recs = page_get_n_recs(page);
	data_size = page_get_data_size(page);

	max_ins_size_reorg = page_get_max_insert_size_after_reorganize(
		mpage, n_recs);

	if (data_size > max_ins_size_reorg) {
		goto error;
	}

	/* If compression padding tells us that merging will result in
	too packed up page i.e.: which is likely to cause compression
	failure then don't merge the pages. */
	if (page_size.is_compressed() && page_is_leaf(mpage)
	    && (page_get_data_size(mpage) + data_size
		>= dict_index_zip_pad_optimal_page_size(index))) {

		goto error;
	}


	max_ins_size = page_get_max_insert_size(mpage, n_recs);

	if (data_size > max_ins_size) {

		/* We have to reorganize mpage */

		if (!btr_page_reorganize_block(
			    false, page_zip_level, mblock, index, mtr)) {

			goto error;
		}

		max_ins_size = page_get_max_insert_size(mpage, n_recs);

		ut_ad(page_validate(mpage, index));
		ut_ad(max_ins_size == max_ins_size_reorg);

		if (data_size > max_ins_size) {

			/* Add fault tolerance, though this should
			never happen */

			goto error;
		}
	}

	*merge_block = mblock;
	DBUG_RETURN(true);

error:
	*merge_block = NULL;
	DBUG_RETURN(false);
}

#endif /* !UNIV_HOTBACKUP */<|MERGE_RESOLUTION|>--- conflicted
+++ resolved
@@ -1321,17 +1321,11 @@
 
 	page_t*	root = block->frame;
 
-<<<<<<< HEAD
-=======
-	root = btr_page_get(space, zip_size, root_page_no, RW_X_LATCH,
-			    NULL, &mtr);
-
 	if (!root) {
 		mtr_commit(&mtr);
 		return;
 	}
 
->>>>>>> c13b5011
 #ifdef UNIV_BTR_DEBUG
 	ut_a(btr_root_fseg_validate(FIL_PAGE_DATA + PAGE_BTR_SEG_LEAF
 				    + root, block->page.id.space()));
@@ -1391,7 +1385,6 @@
 		return;
 	}
 
-<<<<<<< HEAD
 	btr_free_but_not_root(root, mtr->get_log_mode());
 	mtr->set_named_space(page_id.space());
 	btr_free_root(root, mtr);
@@ -1413,25 +1406,13 @@
 	buf_block_t*	block = buf_page_get(
 		page_id, page_size, RW_X_LATCH, &mtr);
 
-	ut_ad(page_is_root(block->frame));
-
-	btr_free_but_not_root(block, MTR_LOG_NO_REDO);
-	btr_free_root(block, &mtr);
+	if (block) {
+		ut_ad(page_is_root(block->frame));
+
+		btr_free_but_not_root(block, MTR_LOG_NO_REDO);
+		btr_free_root(block, &mtr);
+	}
 	mtr.commit();
-=======
-	if (block) {
-		btr_search_drop_page_hash_index(block);
-
-		header = buf_block_get_frame(block) + PAGE_HEADER + PAGE_BTR_SEG_TOP;
-#ifdef UNIV_BTR_DEBUG
-		ut_a(btr_root_fseg_validate(header, space));
-#endif /* UNIV_BTR_DEBUG */
-
-		while (!fseg_free_step(header, mtr)) {
-			/* Free the entire segment in small steps. */
-		}
-	}
->>>>>>> c13b5011
 }
 #endif /* !UNIV_HOTBACKUP */
 

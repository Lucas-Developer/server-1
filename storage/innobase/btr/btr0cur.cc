/*****************************************************************************

Copyright (c) 1994, 2016, Oracle and/or its affiliates. All Rights Reserved.
Copyright (c) 2008, Google Inc.
Copyright (c) 2012, Facebook Inc.
Copyright (c) 2015, 2018, MariaDB Corporation.

Portions of this file contain modifications contributed and copyrighted by
Google, Inc. Those modifications are gratefully acknowledged and are described
briefly in the InnoDB documentation. The contributions by Google are
incorporated with their permission, and subject to the conditions contained in
the file COPYING.Google.

This program is free software; you can redistribute it and/or modify it under
the terms of the GNU General Public License as published by the Free Software
Foundation; version 2 of the License.

This program is distributed in the hope that it will be useful, but WITHOUT
ANY WARRANTY; without even the implied warranty of MERCHANTABILITY or FITNESS
FOR A PARTICULAR PURPOSE. See the GNU General Public License for more details.

You should have received a copy of the GNU General Public License along with
this program; if not, write to the Free Software Foundation, Inc.,
51 Franklin Street, Suite 500, Boston, MA 02110-1335 USA

*****************************************************************************/

/**************************************************//**
@file btr/btr0cur.cc
The index tree cursor

All changes that row operations make to a B-tree or the records
there must go through this module! Undo log records are written here
of every modify or insert of a clustered index record.

			NOTE!!!
To make sure we do not run out of disk space during a pessimistic
insert or update, we have to reserve 2 x the height of the index tree
many pages in the tablespace before we start the operation, because
if leaf splitting has been started, it is difficult to undo, except
by crashing the database and doing a roll-forward.

Created 10/16/1994 Heikki Tuuri
*******************************************************/

#include "btr0cur.h"
#include "row0upd.h"
#include "mtr0log.h"
#include "page0page.h"
#include "page0zip.h"
#include "rem0rec.h"
#include "rem0cmp.h"
#include "buf0lru.h"
#include "btr0btr.h"
#include "btr0sea.h"
#include "row0log.h"
#include "row0purge.h"
#include "row0upd.h"
#include "trx0rec.h"
#include "trx0roll.h"
#include "que0que.h"
#include "row0row.h"
#include "srv0srv.h"
#include "ibuf0ibuf.h"
#include "lock0lock.h"
#include "zlib.h"
#include "srv0start.h"

/** Buffered B-tree operation types, introduced as part of delete buffering. */
enum btr_op_t {
	BTR_NO_OP = 0,			/*!< Not buffered */
	BTR_INSERT_OP,			/*!< Insert, do not ignore UNIQUE */
	BTR_INSERT_IGNORE_UNIQUE_OP,	/*!< Insert, ignoring UNIQUE */
	BTR_DELETE_OP,			/*!< Purge a delete-marked record */
	BTR_DELMARK_OP			/*!< Mark a record for deletion */
};

/** Modification types for the B-tree operation. */
enum btr_intention_t {
	BTR_INTENTION_DELETE,
	BTR_INTENTION_BOTH,
	BTR_INTENTION_INSERT
};
#if BTR_INTENTION_DELETE > BTR_INTENTION_BOTH
#error "BTR_INTENTION_DELETE > BTR_INTENTION_BOTH"
#endif
#if BTR_INTENTION_BOTH > BTR_INTENTION_INSERT
#error "BTR_INTENTION_BOTH > BTR_INTENTION_INSERT"
#endif

/** For the index->lock scalability improvement, only possibility of clear
performance regression observed was caused by grown huge history list length.
That is because the exclusive use of index->lock also worked as reserving
free blocks and read IO bandwidth with priority. To avoid huge glowing history
list as same level with previous implementation, prioritizes pessimistic tree
operations by purge as the previous, when it seems to be growing huge.

 Experimentally, the history list length starts to affect to performance
throughput clearly from about 100000. */
#define BTR_CUR_FINE_HISTORY_LENGTH	100000

/** Number of searches down the B-tree in btr_cur_search_to_nth_level(). */
ulint	btr_cur_n_non_sea;
/** Old value of btr_cur_n_non_sea.  Copied by
srv_refresh_innodb_monitor_stats().  Referenced by
srv_printf_innodb_monitor(). */
ulint	btr_cur_n_non_sea_old;
#ifdef BTR_CUR_HASH_ADAPT
/** Number of successful adaptive hash index lookups in
btr_cur_search_to_nth_level(). */
ulint	btr_cur_n_sea;
/** Old value of btr_cur_n_sea.  Copied by
srv_refresh_innodb_monitor_stats().  Referenced by
srv_printf_innodb_monitor(). */
ulint	btr_cur_n_sea_old;
#endif /* BTR_CUR_HASH_ADAPT */

#ifdef UNIV_DEBUG
/* Flag to limit optimistic insert records */
uint	btr_cur_limit_optimistic_insert_debug;
#endif /* UNIV_DEBUG */

/** In the optimistic insert, if the insert does not fit, but this much space
can be released by page reorganize, then it is reorganized */
#define BTR_CUR_PAGE_REORGANIZE_LIMIT	(UNIV_PAGE_SIZE / 32)

/** The structure of a BLOB part header */
/* @{ */
/*--------------------------------------*/
#define BTR_BLOB_HDR_PART_LEN		0	/*!< BLOB part len on this
						page */
#define BTR_BLOB_HDR_NEXT_PAGE_NO	4	/*!< next BLOB part page no,
						FIL_NULL if none */
/*--------------------------------------*/
#define BTR_BLOB_HDR_SIZE		8	/*!< Size of a BLOB
						part header, in bytes */

/** Estimated table level stats from sampled value.
@param value sampled stats
@param index index being sampled
@param sample number of sampled rows
@param ext_size external stored data size
@param not_empty table not empty
@return estimated table wide stats from sampled value */
#define BTR_TABLE_STATS_FROM_SAMPLE(value, index, sample, ext_size, not_empty) \
	(((value) * static_cast<ib_uint64_t>(index->stat_n_leaf_pages) \
	  + (sample) - 1 + (ext_size) + (not_empty)) / ((sample) + (ext_size)))

/* @} */

/*******************************************************************//**
Marks all extern fields in a record as owned by the record. This function
should be called if the delete mark of a record is removed: a not delete
marked record always owns all its extern fields. */
static
void
btr_cur_unmark_extern_fields(
/*=========================*/
	page_zip_des_t*	page_zip,/*!< in/out: compressed page whose uncompressed
				part will be updated, or NULL */
	rec_t*		rec,	/*!< in/out: record in a clustered index */
	dict_index_t*	index,	/*!< in: index of the page */
	const ulint*	offsets,/*!< in: array returned by rec_get_offsets() */
	mtr_t*		mtr);	/*!< in: mtr, or NULL if not logged */
/*******************************************************************//**
Adds path information to the cursor for the current page, for which
the binary search has been performed. */
static
void
btr_cur_add_path_info(
/*==================*/
	btr_cur_t*	cursor,		/*!< in: cursor positioned on a page */
	ulint		height,		/*!< in: height of the page in tree;
					0 means leaf node */
	ulint		root_height);	/*!< in: root node height in tree */
/***********************************************************//**
Frees the externally stored fields for a record, if the field is mentioned
in the update vector. */
static
void
btr_rec_free_updated_extern_fields(
/*===============================*/
	dict_index_t*	index,	/*!< in: index of rec; the index tree MUST be
				X-latched */
	rec_t*		rec,	/*!< in: record */
	page_zip_des_t*	page_zip,/*!< in: compressed page whose uncompressed
				part will be updated, or NULL */
	const ulint*	offsets,/*!< in: rec_get_offsets(rec, index) */
	const upd_t*	update,	/*!< in: update vector */
	bool		rollback,/*!< in: performing rollback? */
	mtr_t*		mtr);	/*!< in: mini-transaction handle which contains
				an X-latch to record page and to the tree */
/***********************************************************//**
Frees the externally stored fields for a record. */
static
void
btr_rec_free_externally_stored_fields(
/*==================================*/
	dict_index_t*	index,	/*!< in: index of the data, the index
				tree MUST be X-latched */
	rec_t*		rec,	/*!< in: record */
	const ulint*	offsets,/*!< in: rec_get_offsets(rec, index) */
	page_zip_des_t*	page_zip,/*!< in: compressed page whose uncompressed
				part will be updated, or NULL */
	bool		rollback,/*!< in: performing rollback? */
	mtr_t*		mtr);	/*!< in: mini-transaction handle which contains
				an X-latch to record page and to the index
				tree */

/*==================== B-TREE SEARCH =========================*/

#if MTR_MEMO_PAGE_S_FIX != RW_S_LATCH
#error "MTR_MEMO_PAGE_S_FIX != RW_S_LATCH"
#endif
#if MTR_MEMO_PAGE_X_FIX != RW_X_LATCH
#error "MTR_MEMO_PAGE_X_FIX != RW_X_LATCH"
#endif
#if MTR_MEMO_PAGE_SX_FIX != RW_SX_LATCH
#error "MTR_MEMO_PAGE_SX_FIX != RW_SX_LATCH"
#endif

/** Latches the leaf page or pages requested.
@param[in]	block		leaf page where the search converged
@param[in]	page_id		page id of the leaf
@param[in]	latch_mode	BTR_SEARCH_LEAF, ...
@param[in]	cursor		cursor
@param[in]	mtr		mini-transaction
@return	blocks and savepoints which actually latched. */
btr_latch_leaves_t
btr_cur_latch_leaves(
	buf_block_t*		block,
	const page_id_t&	page_id,
	const page_size_t&	page_size,
	ulint			latch_mode,
	btr_cur_t*		cursor,
	mtr_t*			mtr)
{
	ulint		mode;
	ulint		left_page_no;
	ulint		right_page_no;
	buf_block_t*	get_block;
	page_t*		page = buf_block_get_frame(block);
	bool		spatial;
	btr_latch_leaves_t latch_leaves = {{NULL, NULL, NULL}, {0, 0, 0}};

	spatial = dict_index_is_spatial(cursor->index) && cursor->rtr_info;
	ut_ad(buf_page_in_file(&block->page));

	switch (latch_mode) {
	case BTR_SEARCH_LEAF:
	case BTR_MODIFY_LEAF:
	case BTR_SEARCH_TREE:
		if (spatial) {
			cursor->rtr_info->tree_savepoints[RTR_MAX_LEVELS]
				= mtr_set_savepoint(mtr);
		}

		mode = latch_mode == BTR_MODIFY_LEAF ? RW_X_LATCH : RW_S_LATCH;
		latch_leaves.savepoints[1] = mtr_set_savepoint(mtr);
		get_block = btr_block_get(page_id, page_size, mode,
					  cursor->index, mtr);
		latch_leaves.blocks[1] = get_block;
#ifdef UNIV_BTR_DEBUG
		ut_a(page_is_comp(get_block->frame) == page_is_comp(page));
#endif /* UNIV_BTR_DEBUG */
		if (spatial) {
			cursor->rtr_info->tree_blocks[RTR_MAX_LEVELS]
				= get_block;
		}

		return(latch_leaves);
	case BTR_MODIFY_TREE:
		/* It is exclusive for other operations which calls
		btr_page_set_prev() */
		ut_ad(mtr_memo_contains_flagged(
			      mtr,
			      dict_index_get_lock(cursor->index),
			      MTR_MEMO_X_LOCK | MTR_MEMO_SX_LOCK));
		/* x-latch also siblings from left to right */
		left_page_no = btr_page_get_prev(page, mtr);
		mode = latch_mode;

		if (left_page_no != FIL_NULL) {

			if (spatial) {
				cursor->rtr_info->tree_savepoints[
					RTR_MAX_LEVELS] = mtr_set_savepoint(mtr);
			}

			latch_leaves.savepoints[0] = mtr_set_savepoint(mtr);
			get_block = btr_block_get(
				page_id_t(page_id.space(), left_page_no),
				page_size, RW_X_LATCH, cursor->index, mtr);
			latch_leaves.blocks[0] = get_block;

			if (spatial) {
				cursor->rtr_info->tree_blocks[RTR_MAX_LEVELS]
					= get_block;
			}
		}

		if (spatial) {
			cursor->rtr_info->tree_savepoints[RTR_MAX_LEVELS + 1]
				= mtr_set_savepoint(mtr);
		}

		latch_leaves.savepoints[1] = mtr_set_savepoint(mtr);
		get_block = btr_block_get(
			page_id, page_size, RW_X_LATCH, cursor->index, mtr);
		latch_leaves.blocks[1] = get_block;

#ifdef UNIV_BTR_DEBUG
		/* Sanity check only after both the blocks are latched. */
		if (latch_leaves.blocks[0] != NULL) {
			ut_a(page_is_comp(latch_leaves.blocks[0]->frame)
				== page_is_comp(page));
			ut_a(btr_page_get_next(
				latch_leaves.blocks[0]->frame, mtr)
				== page_get_page_no(page));
		}
		ut_a(page_is_comp(get_block->frame) == page_is_comp(page));
#endif /* UNIV_BTR_DEBUG */

		if (spatial) {
			cursor->rtr_info->tree_blocks[RTR_MAX_LEVELS + 1]
				= get_block;
		}

		right_page_no = btr_page_get_next(page, mtr);

		if (right_page_no != FIL_NULL) {
			if (spatial) {
				cursor->rtr_info->tree_savepoints[
					RTR_MAX_LEVELS + 2] = mtr_set_savepoint(
								mtr);
			}
			latch_leaves.savepoints[2] = mtr_set_savepoint(mtr);
			get_block = btr_block_get(
				page_id_t(page_id.space(), right_page_no),
				page_size, RW_X_LATCH, cursor->index, mtr);
			latch_leaves.blocks[2] = get_block;
#ifdef UNIV_BTR_DEBUG
			ut_a(page_is_comp(get_block->frame)
			     == page_is_comp(page));
			ut_a(btr_page_get_prev(get_block->frame, mtr)
			     == page_get_page_no(page));
#endif /* UNIV_BTR_DEBUG */
			if (spatial) {
				cursor->rtr_info->tree_blocks[
					RTR_MAX_LEVELS + 2] = get_block;
			}
		}

		return(latch_leaves);

	case BTR_SEARCH_PREV:
	case BTR_MODIFY_PREV:
		mode = latch_mode == BTR_SEARCH_PREV ? RW_S_LATCH : RW_X_LATCH;
		/* latch also left sibling */
		rw_lock_s_lock(&block->lock);
		left_page_no = btr_page_get_prev(page, mtr);
		rw_lock_s_unlock(&block->lock);

		if (left_page_no != FIL_NULL) {
			latch_leaves.savepoints[0] = mtr_set_savepoint(mtr);
			get_block = btr_block_get(
				page_id_t(page_id.space(), left_page_no),
				page_size, mode, cursor->index, mtr);
			latch_leaves.blocks[0] = get_block;
			cursor->left_block = get_block;
#ifdef UNIV_BTR_DEBUG
			ut_a(page_is_comp(get_block->frame)
			     == page_is_comp(page));
			ut_a(btr_page_get_next(get_block->frame, mtr)
			     == page_get_page_no(page));
#endif /* UNIV_BTR_DEBUG */
		}

		latch_leaves.savepoints[1] = mtr_set_savepoint(mtr);
		get_block = btr_block_get(page_id, page_size, mode,
					  cursor->index, mtr);
		latch_leaves.blocks[1] = get_block;
#ifdef UNIV_BTR_DEBUG
		ut_a(page_is_comp(get_block->frame) == page_is_comp(page));
#endif /* UNIV_BTR_DEBUG */
		return(latch_leaves);
	case BTR_CONT_MODIFY_TREE:
		ut_ad(dict_index_is_spatial(cursor->index));
		return(latch_leaves);
	}

	ut_error;
	return(latch_leaves);
}

/** Load the instant ALTER TABLE metadata from the clustered index
when loading a table definition.
@param[in,out]	index	clustered index definition
@param[in,out]	mtr	mini-transaction
@return	error code
@retval	DB_SUCCESS	if no error occurred
@retval	DB_CORRUPTION	if any corruption was noticed */
static
dberr_t
btr_cur_instant_init_low(dict_index_t* index, mtr_t* mtr)
{
	ut_ad(index->is_primary());
	ut_ad(index->n_core_null_bytes == dict_index_t::NO_CORE_NULL_BYTES);
	ut_ad(index->table->supports_instant());
	ut_ad(index->table->is_readable());

	page_t* root = btr_root_get(index, mtr);

	if (!root || btr_cur_instant_root_init(index, root)) {
		ib::error() << "Table " << index->table->name
			    << " has an unreadable root page";
		index->table->corrupted = true;
		return DB_CORRUPTION;
	}

	ut_ad(index->n_core_null_bytes != dict_index_t::NO_CORE_NULL_BYTES);

	if (!index->is_instant()) {
		return DB_SUCCESS;
	}

	btr_cur_t cur;
	dberr_t err = btr_cur_open_at_index_side(true, index, BTR_SEARCH_LEAF,
						 &cur, 0, mtr);
	if (err != DB_SUCCESS) {
		index->table->corrupted = true;
		return err;
	}

	ut_ad(page_cur_is_before_first(&cur.page_cur));
	ut_ad(page_is_leaf(cur.page_cur.block->frame));

	page_cur_move_to_next(&cur.page_cur);

	const rec_t* rec = cur.page_cur.rec;

	if (page_rec_is_supremum(rec) || !rec_is_default_row(rec, index)) {
		ib::error() << "Table " << index->table->name
			    << " is missing instant ALTER metadata";
		index->table->corrupted = true;
		return DB_CORRUPTION;
	}

	if (dict_table_is_comp(index->table)) {
		if (rec_get_info_bits(rec, true) != REC_INFO_MIN_REC_FLAG
		    && rec_get_status(rec) != REC_STATUS_COLUMNS_ADDED) {
incompatible:
			ib::error() << "Table " << index->table->name
				<< " contains unrecognizable "
				"instant ALTER metadata";
			index->table->corrupted = true;
			return DB_CORRUPTION;
		}
	} else if (rec_get_info_bits(rec, false) != REC_INFO_MIN_REC_FLAG) {
		goto incompatible;
	}

	/* Read the 'default row'. We can get here on server restart
	or when the table was evicted from the data dictionary cache
	and is now being accessed again.

	Here, READ COMMITTED and REPEATABLE READ should be equivalent.
	Committing the ADD COLUMN operation would acquire
	MDL_EXCLUSIVE and LOCK_X|LOCK_TABLE, which would prevent any
	concurrent operations on the table, including table eviction
	from the cache. */

	mem_heap_t* heap = NULL;
	ulint* offsets = rec_get_offsets(rec, index, NULL, true,
					 ULINT_UNDEFINED, &heap);
	if (rec_offs_any_default(offsets)) {
inconsistent:
		mem_heap_free(heap);
		goto incompatible;
	}

	/* In fact, because we only ever append fields to the 'default
	value' record, it is also OK to perform READ UNCOMMITTED and
	then ignore any extra fields, provided that
	trx_sys.is_registered(DB_TRX_ID). */
	if (rec_offs_n_fields(offsets) > index->n_fields
	    && !trx_sys.is_registered(current_trx(),
				      row_get_rec_trx_id(rec, index,
							 offsets))) {
		goto inconsistent;
	}

	for (unsigned i = index->n_core_fields; i < index->n_fields; i++) {
		ulint len;
		const byte* data = rec_get_nth_field(rec, offsets, i, &len);
		dict_col_t* col = index->fields[i].col;
		ut_ad(!col->is_instant());
		ut_ad(!col->def_val.data);
		col->def_val.len = len;
		switch (len) {
		case UNIV_SQL_NULL:
			continue;
		case 0:
			col->def_val.data = field_ref_zero;
			continue;
		}
		ut_ad(len != UNIV_SQL_DEFAULT);
		if (!rec_offs_nth_extern(offsets, i)) {
			col->def_val.data = mem_heap_dup(
				index->table->heap, data, len);
		} else if (len < BTR_EXTERN_FIELD_REF_SIZE
			   || !memcmp(data + len - BTR_EXTERN_FIELD_REF_SIZE,
				      field_ref_zero,
				      BTR_EXTERN_FIELD_REF_SIZE)) {
			col->def_val.len = UNIV_SQL_DEFAULT;
			goto inconsistent;
		} else {
			col->def_val.data = btr_copy_externally_stored_field(
				&col->def_val.len, data,
				dict_table_page_size(index->table),
				len, index->table->heap);
		}
	}

	mem_heap_free(heap);
	return DB_SUCCESS;
}

/** Load the instant ALTER TABLE metadata from the clustered index
when loading a table definition.
@param[in,out]	table	table definition from the data dictionary
@return	error code
@retval	DB_SUCCESS	if no error occurred */
dberr_t
btr_cur_instant_init(dict_table_t* table)
{
	mtr_t		mtr;
	dict_index_t*	index = dict_table_get_first_index(table);
	mtr.start();
	dberr_t	err = index
		? btr_cur_instant_init_low(index, &mtr)
		: DB_CORRUPTION;
	mtr.commit();
	return(err);
}

/** Initialize the n_core_null_bytes on first access to a clustered
index root page.
@param[in]	index	clustered index that is on its first access
@param[in]	page	clustered index root page
@return	whether the page is corrupted */
bool
btr_cur_instant_root_init(dict_index_t* index, const page_t* page)
{
	ut_ad(page_is_root(page));
	ut_ad(!page_is_comp(page) == !dict_table_is_comp(index->table));
	ut_ad(index->is_primary());
	ut_ad(!index->is_instant());
	ut_ad(index->table->supports_instant());
	/* This is normally executed as part of btr_cur_instant_init()
	when dict_load_table_one() is loading a table definition.
	Other threads should not access or modify the n_core_null_bytes,
	n_core_fields before dict_load_table_one() returns.

	This can also be executed during IMPORT TABLESPACE, where the
	table definition is exclusively locked. */

	switch (fil_page_get_type(page)) {
	default:
		ut_ad(!"wrong page type");
		return true;
	case FIL_PAGE_INDEX:
		/* The field PAGE_INSTANT is guaranteed 0 on clustered
		index root pages of ROW_FORMAT=COMPACT or
		ROW_FORMAT=DYNAMIC when instant ADD COLUMN is not used. */
		ut_ad(!page_is_comp(page) || !page_get_instant(page));
		index->n_core_null_bytes = UT_BITS_IN_BYTES(index->n_nullable);
		return false;
	case FIL_PAGE_TYPE_INSTANT:
		break;
	}

	uint16_t n = page_get_instant(page);
	if (n < index->n_uniq + DATA_ROLL_PTR || n > index->n_fields) {
		/* The PRIMARY KEY (or hidden DB_ROW_ID) and
		DB_TRX_ID,DB_ROLL_PTR columns must always be present
		as 'core' fields. All fields, including those for
		instantly added columns, must be present in the data
		dictionary. */
		return true;
	}
	index->n_core_fields = n;
	ut_ad(!index->is_dummy);
	ut_d(index->is_dummy = true);
	index->n_core_null_bytes = n == index->n_fields
		? UT_BITS_IN_BYTES(index->n_nullable)
		: UT_BITS_IN_BYTES(index->get_n_nullable(n));
	ut_d(index->is_dummy = false);
	return false;
}

/** Optimistically latches the leaf page or pages requested.
@param[in]	block		guessed buffer block
@param[in]	modify_clock	modify clock value
@param[in,out]	latch_mode	BTR_SEARCH_LEAF, ...
@param[in,out]	cursor		cursor
@param[in]	file		file name
@param[in]	line		line where called
@param[in]	mtr		mini-transaction
@return true if success */
bool
btr_cur_optimistic_latch_leaves(
	buf_block_t*	block,
	ib_uint64_t	modify_clock,
	ulint*		latch_mode,
	btr_cur_t*	cursor,
	const char*	file,
	unsigned	line,
	mtr_t*		mtr)
{
	ulint		mode;
	ulint		left_page_no;

	switch (*latch_mode) {
	case BTR_SEARCH_LEAF:
	case BTR_MODIFY_LEAF:
		return(buf_page_optimistic_get(*latch_mode, block,
				modify_clock, file, line, mtr));
	case BTR_SEARCH_PREV:
	case BTR_MODIFY_PREV:
		mode = *latch_mode == BTR_SEARCH_PREV
			? RW_S_LATCH : RW_X_LATCH;

		buf_page_mutex_enter(block);
		if (buf_block_get_state(block) != BUF_BLOCK_FILE_PAGE) {
			buf_page_mutex_exit(block);
			return(false);
		}
		/* pin the block not to be relocated */
		buf_block_buf_fix_inc(block, file, line);
		buf_page_mutex_exit(block);

		rw_lock_s_lock(&block->lock);
		if (block->modify_clock != modify_clock) {
			rw_lock_s_unlock(&block->lock);

			goto unpin_failed;
		}
		left_page_no = btr_page_get_prev(
			buf_block_get_frame(block), mtr);
		rw_lock_s_unlock(&block->lock);

		if (left_page_no != FIL_NULL) {
			const page_id_t	page_id(
				dict_index_get_space(cursor->index),
				left_page_no);

			cursor->left_block = btr_block_get(
				page_id,
				dict_table_page_size(cursor->index->table),
				mode, cursor->index, mtr);
		} else {
			cursor->left_block = NULL;
		}

		if (buf_page_optimistic_get(mode, block, modify_clock,
					    file, line, mtr)) {
			if (btr_page_get_prev(buf_block_get_frame(block), mtr)
			    == left_page_no) {
				/* adjust buf_fix_count */
				buf_page_mutex_enter(block);
				buf_block_buf_fix_dec(block);
				buf_page_mutex_exit(block);

				*latch_mode = mode;
				return(true);
			} else {
				/* release the block */
				btr_leaf_page_release(block, mode, mtr);
			}
		}

		/* release the left block */
		if (cursor->left_block != NULL) {
			btr_leaf_page_release(cursor->left_block,
					      mode, mtr);
		}
unpin_failed:
		/* unpin the block */
		buf_page_mutex_enter(block);
		buf_block_buf_fix_dec(block);
		buf_page_mutex_exit(block);

		return(false);

	default:
		ut_error;
		return(false);
	}
}

/**
Gets intention in btr_intention_t from latch_mode, and cleares the intention
at the latch_mode.
@param latch_mode	in/out: pointer to latch_mode
@return intention for latching tree */
static
btr_intention_t
btr_cur_get_and_clear_intention(
	ulint	*latch_mode)
{
	btr_intention_t	intention;

	switch (*latch_mode & (BTR_LATCH_FOR_INSERT | BTR_LATCH_FOR_DELETE)) {
	case BTR_LATCH_FOR_INSERT:
		intention = BTR_INTENTION_INSERT;
		break;
	case BTR_LATCH_FOR_DELETE:
		intention = BTR_INTENTION_DELETE;
		break;
	default:
		/* both or unknown */
		intention = BTR_INTENTION_BOTH;
	}
	*latch_mode &= ~(BTR_LATCH_FOR_INSERT | BTR_LATCH_FOR_DELETE);

	return(intention);
}

/**
Gets the desired latch type for the root leaf (root page is root leaf)
at the latch mode.
@param latch_mode	in: BTR_SEARCH_LEAF, ...
@return latch type */
static
rw_lock_type_t
btr_cur_latch_for_root_leaf(
	ulint	latch_mode)
{
	switch (latch_mode) {
	case BTR_SEARCH_LEAF:
	case BTR_SEARCH_TREE:
	case BTR_SEARCH_PREV:
		return(RW_S_LATCH);
	case BTR_MODIFY_LEAF:
	case BTR_MODIFY_TREE:
	case BTR_MODIFY_PREV:
		return(RW_X_LATCH);
	case BTR_CONT_MODIFY_TREE:
	case BTR_CONT_SEARCH_TREE:
		/* A root page should be latched already,
		and don't need to be latched here.
		fall through (RW_NO_LATCH) */
	case BTR_NO_LATCHES:
		return(RW_NO_LATCH);
	}

	ut_error;
	return(RW_NO_LATCH); /* avoid compiler warnings */
}

/** Detects whether the modifying record might need a modifying tree structure.
@param[in]	index		index
@param[in]	page		page
@param[in]	lock_intention	lock intention for the tree operation
@param[in]	rec		record (current node_ptr)
@param[in]	rec_size	size of the record or max size of node_ptr
@param[in]	page_size	page size
@param[in]	mtr		mtr
@return true if tree modification is needed */
static
bool
btr_cur_will_modify_tree(
	dict_index_t*	index,
	const page_t*	page,
	btr_intention_t	lock_intention,
	const rec_t*	rec,
	ulint		rec_size,
	const page_size_t&	page_size,
	mtr_t*		mtr)
{
	ut_ad(!page_is_leaf(page));
	ut_ad(mtr_memo_contains_flagged(mtr, dict_index_get_lock(index),
					MTR_MEMO_X_LOCK | MTR_MEMO_SX_LOCK));

	/* Pessimistic delete of the first record causes delete & insert
	of node_ptr at upper level. And a subsequent page shrink is
	possible. It causes delete of node_ptr at the upper level.
	So we should pay attention also to 2nd record not only
	first record and last record. Because if the "delete & insert" are
	done for the different page, the 2nd record become
	first record and following compress might delete the record and causes
	the uppper level node_ptr modification. */

	if (lock_intention <= BTR_INTENTION_BOTH) {
		ulint	margin;

		/* check delete will cause. (BTR_INTENTION_BOTH
		or BTR_INTENTION_DELETE) */
		/* first, 2nd, 2nd-last and last records are 4 records */
		if (page_get_n_recs(page) < 5) {
			return(true);
		}

		/* is first, 2nd or last record */
		if (page_rec_is_first(rec, page)
		    || (page_has_next(page)
			&& (page_rec_is_last(rec, page)
			    || page_rec_is_second_last(rec, page)))
		    || (page_has_prev(page)
			&& page_rec_is_second(rec, page))) {
			return(true);
		}

		if (lock_intention == BTR_INTENTION_BOTH) {
			/* Delete at leftmost record in a page causes delete
			& insert at its parent page. After that, the delete
			might cause btr_compress() and delete record at its
			parent page. Thus we should consider max 2 deletes. */

			margin = rec_size * 2;
		} else {
			ut_ad(lock_intention == BTR_INTENTION_DELETE);

			margin = rec_size;
		}
		/* NOTE: call mach_read_from_4() directly to avoid assertion
		failure. It is safe because we already have SX latch of the
		index tree */
		if (page_get_data_size(page)
			< margin + BTR_CUR_PAGE_COMPRESS_LIMIT(index)
		    || (mach_read_from_4(page + FIL_PAGE_NEXT)
				== FIL_NULL
			&& mach_read_from_4(page + FIL_PAGE_PREV)
				== FIL_NULL)) {
			return(true);
		}
	}

	if (lock_intention >= BTR_INTENTION_BOTH) {
		/* check insert will cause. BTR_INTENTION_BOTH
		or BTR_INTENTION_INSERT*/

		/* Once we invoke the btr_cur_limit_optimistic_insert_debug,
		we should check it here in advance, since the max allowable
		records in a page is limited. */
		LIMIT_OPTIMISTIC_INSERT_DEBUG(page_get_n_recs(page),
					      return(true));

		/* needs 2 records' space for the case the single split and
		insert cannot fit.
		page_get_max_insert_size_after_reorganize() includes space
		for page directory already */
		ulint	max_size
			= page_get_max_insert_size_after_reorganize(page, 2);

		if (max_size < BTR_CUR_PAGE_REORGANIZE_LIMIT + rec_size
		    || max_size < rec_size * 2) {
			return(true);
		}
		/* TODO: optimize this condition for compressed page.
		this is based on the worst compress rate.
		currently looking only uncompressed page, but we can look
		also compressed page page_zip_available() if already in the
		buffer pool */
		/* needs 2 records' space also for worst compress rate. */
		if (page_size.is_compressed()
		    && page_zip_empty_size(index->n_fields,
					   page_size.physical())
		       < rec_size * 2 + page_get_data_size(page)
			 + page_dir_calc_reserved_space(
				page_get_n_recs(page) + 2) + 1) {
			return(true);
		}
	}

	return(false);
}

/** Detects whether the modifying record might need a opposite modification
to the intention.
@param[in]	page		page
@param[in]	lock_intention	lock intention for the tree operation
@param[in]	rec		record (current node_ptr)
@return	true if tree modification is needed */
static
bool
btr_cur_need_opposite_intention(
	const page_t*	page,
	btr_intention_t	lock_intention,
	const rec_t*	rec)
{
	switch (lock_intention) {
	case BTR_INTENTION_DELETE:
		return (page_has_prev(page) && page_rec_is_first(rec, page)) ||
			(page_has_next(page) && page_rec_is_last(rec, page));
	case BTR_INTENTION_INSERT:
		return page_has_next(page) && page_rec_is_last(rec, page);
	case BTR_INTENTION_BOTH:
		return(false);
	}

	ut_error;
	return(false);
}

/********************************************************************//**
Searches an index tree and positions a tree cursor on a given level.
NOTE: n_fields_cmp in tuple must be set so that it cannot be compared
to node pointer page number fields on the upper levels of the tree!
Note that if mode is PAGE_CUR_LE, which is used in inserts, then
cursor->up_match and cursor->low_match both will have sensible values.
If mode is PAGE_CUR_GE, then up_match will a have a sensible value.

If mode is PAGE_CUR_LE , cursor is left at the place where an insert of the
search tuple should be performed in the B-tree. InnoDB does an insert
immediately after the cursor. Thus, the cursor may end up on a user record,
or on a page infimum record. */
dberr_t
btr_cur_search_to_nth_level_func(
	dict_index_t*	index,	/*!< in: index */
	ulint		level,	/*!< in: the tree level of search */
	const dtuple_t*	tuple,	/*!< in: data tuple; NOTE: n_fields_cmp in
				tuple must be set so that it cannot get
				compared to the node ptr page number field! */
	page_cur_mode_t	mode,	/*!< in: PAGE_CUR_L, ...;
				Inserts should always be made using
				PAGE_CUR_LE to search the position! */
	ulint		latch_mode, /*!< in: BTR_SEARCH_LEAF, ..., ORed with
				at most one of BTR_INSERT, BTR_DELETE_MARK,
				BTR_DELETE, or BTR_ESTIMATE;
				cursor->left_block is used to store a pointer
				to the left neighbor page, in the cases
				BTR_SEARCH_PREV and BTR_MODIFY_PREV;
				NOTE that if ahi_latch, we might not have a
				cursor page latch, we assume that ahi_latch
				protects the record! */
	btr_cur_t*	cursor, /*!< in/out: tree cursor; the cursor page is
				s- or x-latched, but see also above! */
#ifdef BTR_CUR_HASH_ADAPT
	rw_lock_t*	ahi_latch,
				/*!< in: currently held btr_search_latch
				(in RW_S_LATCH mode), or NULL */
#endif /* BTR_CUR_HASH_ADAPT */
	const char*	file,	/*!< in: file name */
	unsigned	line,	/*!< in: line where called */
	mtr_t*		mtr,	/*!< in: mtr */
	ib_uint64_t	autoinc)/*!< in: PAGE_ROOT_AUTO_INC to be written
				(0 if none) */
{
	page_t*		page = NULL; /* remove warning */
	buf_block_t*	block;
	buf_block_t*	guess;
	ulint		height;
	ulint		up_match;
	ulint		up_bytes;
	ulint		low_match;
	ulint		low_bytes;
	ulint		savepoint;
	ulint		rw_latch;
	page_cur_mode_t	page_mode;
	page_cur_mode_t	search_mode = PAGE_CUR_UNSUPP;
	ulint		buf_mode;
	ulint		estimate;
	ulint		node_ptr_max_size = UNIV_PAGE_SIZE / 2;
	page_cur_t*	page_cursor;
	btr_op_t	btr_op;
	ulint		root_height = 0; /* remove warning */
	dberr_t		err = DB_SUCCESS;

	ulint		upper_rw_latch, root_leaf_rw_latch;
	btr_intention_t	lock_intention;
	bool		modify_external;
	buf_block_t*	tree_blocks[BTR_MAX_LEVELS];
	ulint		tree_savepoints[BTR_MAX_LEVELS];
	ulint		n_blocks = 0;
	ulint		n_releases = 0;
	bool		detected_same_key_root = false;

	bool		retrying_for_search_prev = false;
	ulint		leftmost_from_level = 0;
	buf_block_t**	prev_tree_blocks = NULL;
	ulint*		prev_tree_savepoints = NULL;
	ulint		prev_n_blocks = 0;
	ulint		prev_n_releases = 0;
	bool		need_path = true;
	bool		rtree_parent_modified = false;
	bool		mbr_adj = false;
	bool		found = false;

	DBUG_ENTER("btr_cur_search_to_nth_level");

#ifdef BTR_CUR_ADAPT
	btr_search_t*	info;
#endif /* BTR_CUR_ADAPT */
	mem_heap_t*	heap		= NULL;
	ulint		offsets_[REC_OFFS_NORMAL_SIZE];
	ulint*		offsets		= offsets_;
	ulint		offsets2_[REC_OFFS_NORMAL_SIZE];
	ulint*		offsets2	= offsets2_;
	rec_offs_init(offsets_);
	rec_offs_init(offsets2_);
	/* Currently, PAGE_CUR_LE is the only search mode used for searches
	ending to upper levels */

	ut_ad(level == 0 || mode == PAGE_CUR_LE
	      || RTREE_SEARCH_MODE(mode));
	ut_ad(dict_index_check_search_tuple(index, tuple));
	ut_ad(!dict_index_is_ibuf(index) || ibuf_inside(mtr));
	ut_ad(dtuple_check_typed(tuple));
	ut_ad(!(index->type & DICT_FTS));
	ut_ad(index->page != FIL_NULL);

	UNIV_MEM_INVALID(&cursor->up_match, sizeof cursor->up_match);
	UNIV_MEM_INVALID(&cursor->up_bytes, sizeof cursor->up_bytes);
	UNIV_MEM_INVALID(&cursor->low_match, sizeof cursor->low_match);
	UNIV_MEM_INVALID(&cursor->low_bytes, sizeof cursor->low_bytes);
#ifdef UNIV_DEBUG
	cursor->up_match = ULINT_UNDEFINED;
	cursor->low_match = ULINT_UNDEFINED;
#endif /* UNIV_DEBUG */

	ibool	s_latch_by_caller;

	s_latch_by_caller = latch_mode & BTR_ALREADY_S_LATCHED;

	ut_ad(!s_latch_by_caller
	      || srv_read_only_mode
	      || mtr_memo_contains_flagged(mtr,
					   dict_index_get_lock(index),
					   MTR_MEMO_S_LOCK
					   | MTR_MEMO_SX_LOCK));

	/* These flags are mutually exclusive, they are lumped together
	with the latch mode for historical reasons. It's possible for
	none of the flags to be set. */
	switch (UNIV_EXPECT(latch_mode
			    & (BTR_INSERT | BTR_DELETE | BTR_DELETE_MARK),
			    0)) {
	case 0:
		btr_op = BTR_NO_OP;
		break;
	case BTR_INSERT:
		btr_op = (latch_mode & BTR_IGNORE_SEC_UNIQUE)
			? BTR_INSERT_IGNORE_UNIQUE_OP
			: BTR_INSERT_OP;
		break;
	case BTR_DELETE:
		btr_op = BTR_DELETE_OP;
		ut_a(cursor->purge_node);
		break;
	case BTR_DELETE_MARK:
		btr_op = BTR_DELMARK_OP;
		break;
	default:
		/* only one of BTR_INSERT, BTR_DELETE, BTR_DELETE_MARK
		should be specified at a time */
		ut_error;
	}

	/* Operations on the insert buffer tree cannot be buffered. */
	ut_ad(btr_op == BTR_NO_OP || !dict_index_is_ibuf(index));
	/* Operations on the clustered index cannot be buffered. */
	ut_ad(btr_op == BTR_NO_OP || !dict_index_is_clust(index));
	/* Operations on the temporary table(indexes) cannot be buffered. */
	ut_ad(btr_op == BTR_NO_OP || !dict_table_is_temporary(index->table));
	/* Operation on the spatial index cannot be buffered. */
	ut_ad(btr_op == BTR_NO_OP || !dict_index_is_spatial(index));

	estimate = latch_mode & BTR_ESTIMATE;

	lock_intention = btr_cur_get_and_clear_intention(&latch_mode);

	modify_external = latch_mode & BTR_MODIFY_EXTERNAL;

	/* Turn the flags unrelated to the latch mode off. */
	latch_mode = BTR_LATCH_MODE_WITHOUT_FLAGS(latch_mode);

	ut_ad(!modify_external || latch_mode == BTR_MODIFY_LEAF);

	ut_ad(!s_latch_by_caller
	      || latch_mode == BTR_SEARCH_LEAF
	      || latch_mode == BTR_SEARCH_TREE
	      || latch_mode == BTR_MODIFY_LEAF);

	ut_ad(autoinc == 0 || dict_index_is_clust(index));
	ut_ad(autoinc == 0
	      || latch_mode == BTR_MODIFY_TREE
	      || latch_mode == BTR_MODIFY_LEAF);
	ut_ad(autoinc == 0 || level == 0);

	cursor->flag = BTR_CUR_BINARY;
	cursor->index = index;

#ifndef BTR_CUR_ADAPT
	guess = NULL;
#else
	info = btr_search_get_info(index);

	if (!buf_pool_is_obsolete(info->withdraw_clock)) {
		guess = info->root_guess;
	} else {
		guess = NULL;
	}

#ifdef BTR_CUR_HASH_ADAPT

# ifdef UNIV_SEARCH_PERF_STAT
	info->n_searches++;
# endif
	if (autoinc == 0
	    && latch_mode <= BTR_MODIFY_LEAF
	    && info->last_hash_succ
# ifdef MYSQL_INDEX_DISABLE_AHI
	    && !index->disable_ahi
# endif
	    && !estimate
# ifdef PAGE_CUR_LE_OR_EXTENDS
	    && mode != PAGE_CUR_LE_OR_EXTENDS
# endif /* PAGE_CUR_LE_OR_EXTENDS */
	    && !dict_index_is_spatial(index)
	    /* If !ahi_latch, we do a dirty read of
	    btr_search_enabled below, and btr_search_guess_on_hash()
	    will have to check it again. */
	    && btr_search_enabled
	    && !modify_external
	    && !(tuple->info_bits & REC_INFO_MIN_REC_FLAG)
	    && btr_search_guess_on_hash(index, info, tuple, mode,
					latch_mode, cursor,
					ahi_latch, mtr)) {

		/* Search using the hash index succeeded */

		ut_ad(cursor->up_match != ULINT_UNDEFINED
		      || mode != PAGE_CUR_GE);
		ut_ad(cursor->up_match != ULINT_UNDEFINED
		      || mode != PAGE_CUR_LE);
		ut_ad(cursor->low_match != ULINT_UNDEFINED
		      || mode != PAGE_CUR_LE);
		btr_cur_n_sea++;

		DBUG_RETURN(err);
	}
# endif /* BTR_CUR_HASH_ADAPT */
#endif /* BTR_CUR_ADAPT */
	btr_cur_n_non_sea++;

	/* If the hash search did not succeed, do binary search down the
	tree */

#ifdef BTR_CUR_HASH_ADAPT
	if (ahi_latch) {
		/* Release possible search latch to obey latching order */
		rw_lock_s_unlock(ahi_latch);
	}
#endif /* BTR_CUR_HASH_ADAPT */

	/* Store the position of the tree latch we push to mtr so that we
	know how to release it when we have latched leaf node(s) */

	savepoint = mtr_set_savepoint(mtr);

	switch (latch_mode) {
	case BTR_MODIFY_TREE:
		/* Most of delete-intended operations are purging.
		Free blocks and read IO bandwidth should be prior
		for them, when the history list is glowing huge. */
		if (lock_intention == BTR_INTENTION_DELETE
		    && trx_sys.rseg_history_len > BTR_CUR_FINE_HISTORY_LENGTH
			&& buf_get_n_pending_read_ios()) {
			mtr_x_lock(dict_index_get_lock(index), mtr);
		} else if (dict_index_is_spatial(index)
			   && lock_intention <= BTR_INTENTION_BOTH) {
			/* X lock the if there is possibility of
			pessimistic delete on spatial index. As we could
			lock upward for the tree */

			mtr_x_lock(dict_index_get_lock(index), mtr);
		} else {
			mtr_sx_lock(dict_index_get_lock(index), mtr);
		}
		upper_rw_latch = RW_X_LATCH;
		break;
	case BTR_CONT_MODIFY_TREE:
	case BTR_CONT_SEARCH_TREE:
		/* Do nothing */
		ut_ad(srv_read_only_mode
		      || mtr_memo_contains_flagged(mtr,
						   dict_index_get_lock(index),
						   MTR_MEMO_X_LOCK
						   | MTR_MEMO_SX_LOCK));
		if (dict_index_is_spatial(index)
		    && latch_mode == BTR_CONT_MODIFY_TREE) {
			/* If we are about to locating parent page for split
			and/or merge operation for R-Tree index, X latch
			the parent */
			upper_rw_latch = RW_X_LATCH;
		} else {
			upper_rw_latch = RW_NO_LATCH;
		}
		break;
	default:
		if (!srv_read_only_mode) {
			if (s_latch_by_caller) {
				ut_ad(rw_lock_own(dict_index_get_lock(index),
				              RW_LOCK_S));
			} else if (!modify_external) {
				/* BTR_SEARCH_TREE is intended to be used with
				BTR_ALREADY_S_LATCHED */
				ut_ad(latch_mode != BTR_SEARCH_TREE);

				mtr_s_lock(dict_index_get_lock(index), mtr);
			} else {
				/* BTR_MODIFY_EXTERNAL needs to be excluded */
				mtr_sx_lock(dict_index_get_lock(index), mtr);
			}
			upper_rw_latch = RW_S_LATCH;
		} else {
			upper_rw_latch = RW_NO_LATCH;
		}
	}
	root_leaf_rw_latch = btr_cur_latch_for_root_leaf(latch_mode);

	page_cursor = btr_cur_get_page_cur(cursor);

	const ulint		space = dict_index_get_space(index);
	const page_size_t	page_size(dict_table_page_size(index->table));

	/* Start with the root page. */
	page_id_t		page_id(space, dict_index_get_page(index));

	if (root_leaf_rw_latch == RW_X_LATCH) {
		node_ptr_max_size = dict_index_node_ptr_max_size(index);
	}

	up_match = 0;
	up_bytes = 0;
	low_match = 0;
	low_bytes = 0;

	height = ULINT_UNDEFINED;

	/* We use these modified search modes on non-leaf levels of the
	B-tree. These let us end up in the right B-tree leaf. In that leaf
	we use the original search mode. */

	switch (mode) {
	case PAGE_CUR_GE:
		page_mode = PAGE_CUR_L;
		break;
	case PAGE_CUR_G:
		page_mode = PAGE_CUR_LE;
		break;
	default:
#ifdef PAGE_CUR_LE_OR_EXTENDS
		ut_ad(mode == PAGE_CUR_L || mode == PAGE_CUR_LE
		      || RTREE_SEARCH_MODE(mode)
		      || mode == PAGE_CUR_LE_OR_EXTENDS);
#else /* PAGE_CUR_LE_OR_EXTENDS */
		ut_ad(mode == PAGE_CUR_L || mode == PAGE_CUR_LE
		      || RTREE_SEARCH_MODE(mode));
#endif /* PAGE_CUR_LE_OR_EXTENDS */
		page_mode = mode;
		break;
	}

	/* Loop and search until we arrive at the desired level */
	btr_latch_leaves_t latch_leaves = {{NULL, NULL, NULL}, {0, 0, 0}};

search_loop:
	buf_mode = BUF_GET;
	rw_latch = RW_NO_LATCH;
	rtree_parent_modified = false;

	if (height != 0) {
		/* We are about to fetch the root or a non-leaf page. */
		if ((latch_mode != BTR_MODIFY_TREE || height == level)
		    && !retrying_for_search_prev) {
			/* If doesn't have SX or X latch of index,
			each pages should be latched before reading. */
			if (height == ULINT_UNDEFINED
			    && upper_rw_latch == RW_S_LATCH
			    && (modify_external || autoinc)) {
				/* needs sx-latch of root page
				for fseg operation or for writing
				PAGE_ROOT_AUTO_INC */
				rw_latch = RW_SX_LATCH;
			} else {
				rw_latch = upper_rw_latch;
			}
		}
	} else if (latch_mode <= BTR_MODIFY_LEAF) {
		rw_latch = latch_mode;

		if (btr_op != BTR_NO_OP
		    && ibuf_should_try(index, btr_op != BTR_INSERT_OP)) {

			/* Try to buffer the operation if the leaf
			page is not in the buffer pool. */

			buf_mode = btr_op == BTR_DELETE_OP
				? BUF_GET_IF_IN_POOL_OR_WATCH
				: BUF_GET_IF_IN_POOL;
		}
	}

retry_page_get:
	ut_ad(n_blocks < BTR_MAX_LEVELS);
	tree_savepoints[n_blocks] = mtr_set_savepoint(mtr);
	block = buf_page_get_gen(page_id, page_size, rw_latch, guess,
				 buf_mode, file, line, mtr, &err);
	tree_blocks[n_blocks] = block;

	/* Note that block==NULL signifies either an error or change
	buffering. */

	if (err != DB_SUCCESS) {
		ut_ad(block == NULL);
		if (err == DB_DECRYPTION_FAILED) {
			ib_push_warning((void *)NULL,
				DB_DECRYPTION_FAILED,
				"Table %s is encrypted but encryption service or"
				" used key_id is not available. "
				" Can't continue reading table.",
				index->table->name);
			index->table->file_unreadable = true;
		}

		goto func_exit;
	}

	if (block == NULL) {
		/* This must be a search to perform an insert/delete
		mark/ delete; try using the insert/delete buffer */

		ut_ad(height == 0);
		ut_ad(cursor->thr);

		switch (btr_op) {
		case BTR_INSERT_OP:
		case BTR_INSERT_IGNORE_UNIQUE_OP:
			ut_ad(buf_mode == BUF_GET_IF_IN_POOL);
			ut_ad(!dict_index_is_spatial(index));

			if (ibuf_insert(IBUF_OP_INSERT, tuple, index,
					page_id, page_size, cursor->thr)) {

				cursor->flag = BTR_CUR_INSERT_TO_IBUF;

				goto func_exit;
			}
			break;

		case BTR_DELMARK_OP:
			ut_ad(buf_mode == BUF_GET_IF_IN_POOL);
			ut_ad(!dict_index_is_spatial(index));

			if (ibuf_insert(IBUF_OP_DELETE_MARK, tuple,
					index, page_id, page_size,
					cursor->thr)) {

				cursor->flag = BTR_CUR_DEL_MARK_IBUF;

				goto func_exit;
			}

			break;

		case BTR_DELETE_OP:
			ut_ad(buf_mode == BUF_GET_IF_IN_POOL_OR_WATCH);
			ut_ad(!dict_index_is_spatial(index));

			if (!row_purge_poss_sec(cursor->purge_node,
						index, tuple)) {

				/* The record cannot be purged yet. */
				cursor->flag = BTR_CUR_DELETE_REF;
			} else if (ibuf_insert(IBUF_OP_DELETE, tuple,
					       index, page_id, page_size,
					       cursor->thr)) {

				/* The purge was buffered. */
				cursor->flag = BTR_CUR_DELETE_IBUF;
			} else {
				/* The purge could not be buffered. */
				buf_pool_watch_unset(page_id);
				break;
			}

			buf_pool_watch_unset(page_id);
			goto func_exit;

		default:
			ut_error;
		}

		/* Insert to the insert/delete buffer did not succeed, we
		must read the page from disk. */

		buf_mode = BUF_GET;

		goto retry_page_get;
	}

	if (retrying_for_search_prev && height != 0) {
		/* also latch left sibling */
		ulint		left_page_no;
		buf_block_t*	get_block;

		ut_ad(rw_latch == RW_NO_LATCH);

		rw_latch = upper_rw_latch;

		rw_lock_s_lock(&block->lock);
		left_page_no = btr_page_get_prev(
			buf_block_get_frame(block), mtr);
		rw_lock_s_unlock(&block->lock);

		if (left_page_no != FIL_NULL) {
			ut_ad(prev_n_blocks < leftmost_from_level);

			prev_tree_savepoints[prev_n_blocks]
				= mtr_set_savepoint(mtr);
			get_block = buf_page_get_gen(
				page_id_t(page_id.space(), left_page_no),
				page_size, rw_latch, NULL, buf_mode,
				file, line, mtr, &err);
			prev_tree_blocks[prev_n_blocks] = get_block;
			prev_n_blocks++;

			if (err != DB_SUCCESS) {
				if (err == DB_DECRYPTION_FAILED) {
					ib_push_warning((void *)NULL,
						DB_DECRYPTION_FAILED,
						"Table %s is encrypted but encryption service or"
						" used key_id is not available. "
						" Can't continue reading table.",
						index->table->name);
					index->table->file_unreadable = true;
				}

				goto func_exit;
			}

			/* BTR_MODIFY_TREE doesn't update prev/next_page_no,
			without their parent page's lock. So, not needed to
			retry here, because we have the parent page's lock. */
		}

		/* release RW_NO_LATCH page and lock with RW_S_LATCH */
		mtr_release_block_at_savepoint(
			mtr, tree_savepoints[n_blocks],
			tree_blocks[n_blocks]);

		tree_savepoints[n_blocks] = mtr_set_savepoint(mtr);
		block = buf_page_get_gen(page_id, page_size, rw_latch, NULL,
					 buf_mode, file, line, mtr, &err);
		tree_blocks[n_blocks] = block;

		if (err != DB_SUCCESS) {
			if (err == DB_DECRYPTION_FAILED) {
				ib_push_warning((void *)NULL,
					DB_DECRYPTION_FAILED,
					"Table %s is encrypted but encryption service or"
					" used key_id is not available. "
					" Can't continue reading table.",
					index->table->name);
				index->table->file_unreadable = true;
			}

			goto func_exit;
		}
	}

	page = buf_block_get_frame(block);

	if (height == ULINT_UNDEFINED
	    && page_is_leaf(page)
	    && rw_latch != RW_NO_LATCH
	    && rw_latch != root_leaf_rw_latch) {
		/* The root page is also a leaf page (root_leaf).
		We should reacquire the page, because the root page
		is latched differently from leaf pages. */
		ut_ad(root_leaf_rw_latch != RW_NO_LATCH);
		ut_ad(rw_latch == RW_S_LATCH || rw_latch == RW_SX_LATCH);
		ut_ad(rw_latch == RW_S_LATCH || modify_external || autoinc);
		ut_ad(!autoinc || root_leaf_rw_latch == RW_X_LATCH);

		ut_ad(n_blocks == 0);
		mtr_release_block_at_savepoint(
			mtr, tree_savepoints[n_blocks],
			tree_blocks[n_blocks]);

		upper_rw_latch = root_leaf_rw_latch;
		goto search_loop;
	}

	if (rw_latch != RW_NO_LATCH) {
#ifdef UNIV_ZIP_DEBUG
		const page_zip_des_t*	page_zip
			= buf_block_get_page_zip(block);
		ut_a(!page_zip || page_zip_validate(page_zip, page, index));
#endif /* UNIV_ZIP_DEBUG */

		buf_block_dbg_add_level(
			block, dict_index_is_ibuf(index)
			? SYNC_IBUF_TREE_NODE : SYNC_TREE_NODE);
	}

	ut_ad(fil_page_index_page_check(page));
	ut_ad(index->id == btr_page_get_index_id(page));

	if (height == ULINT_UNDEFINED) {
		/* We are in the root node */

		height = btr_page_get_level(page, mtr);
		root_height = height;
		cursor->tree_height = root_height + 1;

		if (UNIV_UNLIKELY(dict_index_is_spatial(index))) {
			ut_ad(cursor->rtr_info);

			node_seq_t      seq_no = rtr_get_current_ssn_id(index);

			/* If SSN in memory is not initialized, fetch
			it from root page */
			if (seq_no < 1) {
				node_seq_t      root_seq_no;

				root_seq_no = page_get_ssn_id(page);

				mutex_enter(&(index->rtr_ssn.mutex));
				index->rtr_ssn.seq_no = root_seq_no + 1;
				mutex_exit(&(index->rtr_ssn.mutex));
			}

			/* Save the MBR */
			cursor->rtr_info->thr = cursor->thr;
			rtr_get_mbr_from_tuple(tuple, &cursor->rtr_info->mbr);
		}

#ifdef BTR_CUR_ADAPT
		if (block != guess) {
			info->root_guess = block;
			info->withdraw_clock = buf_withdraw_clock;
		}
#endif
	}

	if (height == 0) {
		if (rw_latch == RW_NO_LATCH) {

			latch_leaves = btr_cur_latch_leaves(
				block, page_id, page_size, latch_mode,
				cursor, mtr);
		}

		switch (latch_mode) {
		case BTR_MODIFY_TREE:
		case BTR_CONT_MODIFY_TREE:
		case BTR_CONT_SEARCH_TREE:
			break;
		default:
			if (!s_latch_by_caller
			    && !srv_read_only_mode
			    && !modify_external) {
				/* Release the tree s-latch */
				/* NOTE: BTR_MODIFY_EXTERNAL
				needs to keep tree sx-latch */
				mtr_release_s_latch_at_savepoint(
					mtr, savepoint,
					dict_index_get_lock(index));
			}

			/* release upper blocks */
			if (retrying_for_search_prev) {
				ut_ad(!autoinc);
				for (;
				     prev_n_releases < prev_n_blocks;
				     prev_n_releases++) {
					mtr_release_block_at_savepoint(
						mtr,
						prev_tree_savepoints[
							prev_n_releases],
						prev_tree_blocks[
							prev_n_releases]);
				}
			}

			for (; n_releases < n_blocks; n_releases++) {
				if (n_releases == 0
				    && (modify_external || autoinc)) {
					/* keep the root page latch */
					ut_ad(mtr_memo_contains_flagged(
						mtr, tree_blocks[n_releases],
						MTR_MEMO_PAGE_SX_FIX
						| MTR_MEMO_PAGE_X_FIX));
					continue;
				}

				mtr_release_block_at_savepoint(
					mtr, tree_savepoints[n_releases],
					tree_blocks[n_releases]);
			}
		}

		page_mode = mode;
	}

	if (dict_index_is_spatial(index)) {
		/* Remember the page search mode */
		search_mode = page_mode;

		/* Some adjustment on search mode, when the
		page search mode is PAGE_CUR_RTREE_LOCATE
		or PAGE_CUR_RTREE_INSERT, as we are searching
		with MBRs. When it is not the target level, we
		should search all sub-trees that "CONTAIN" the
		search range/MBR. When it is at the target
		level, the search becomes PAGE_CUR_LE */
		if (page_mode == PAGE_CUR_RTREE_LOCATE
		    && level == height) {
			if (level == 0) {
				page_mode = PAGE_CUR_LE;
			} else {
				page_mode = PAGE_CUR_RTREE_GET_FATHER;
			}
		}

		if (page_mode == PAGE_CUR_RTREE_INSERT) {
			page_mode = (level == height)
					? PAGE_CUR_LE
					: PAGE_CUR_RTREE_INSERT;

			ut_ad(!page_is_leaf(page) || page_mode == PAGE_CUR_LE);
		}

		/* "need_path" indicates if we need to tracking the parent
		pages, if it is not spatial comparison, then no need to
		track it */
		if (page_mode < PAGE_CUR_CONTAIN) {
			need_path = false;
		}

		up_match = 0;
		low_match = 0;

		if (latch_mode == BTR_MODIFY_TREE
		    || latch_mode == BTR_CONT_MODIFY_TREE
		    || latch_mode == BTR_CONT_SEARCH_TREE) {
			/* Tree are locked, no need for Page Lock to protect
			the "path" */
			cursor->rtr_info->need_page_lock = false;
		}
        }

	if (dict_index_is_spatial(index) && page_mode >= PAGE_CUR_CONTAIN) {
		ut_ad(need_path);
		found = rtr_cur_search_with_match(
			block, index, tuple, page_mode, page_cursor,
			cursor->rtr_info);

		/* Need to use BTR_MODIFY_TREE to do the MBR adjustment */
		if (search_mode == PAGE_CUR_RTREE_INSERT
		    && cursor->rtr_info->mbr_adj) {
			if (latch_mode & BTR_MODIFY_LEAF) {
				/* Parent MBR needs updated, should retry
				with BTR_MODIFY_TREE */
				goto func_exit;
			} else if (latch_mode & BTR_MODIFY_TREE) {
				rtree_parent_modified = true;
				cursor->rtr_info->mbr_adj = false;
				mbr_adj = true;
			} else {
				ut_ad(0);
			}
		}

		if (found && page_mode == PAGE_CUR_RTREE_GET_FATHER) {
			cursor->low_match =
				DICT_INDEX_SPATIAL_NODEPTR_SIZE + 1;
		}
#ifdef BTR_CUR_HASH_ADAPT
	} else if (height == 0 && btr_search_enabled
		   && !(tuple->info_bits & REC_INFO_MIN_REC_FLAG)
		   && !dict_index_is_spatial(index)) {
		/* The adaptive hash index is only used when searching
		for leaf pages (height==0), but not in r-trees.
		We only need the byte prefix comparison for the purpose
		of updating the adaptive hash index. */
		page_cur_search_with_match_bytes(
			block, index, tuple, page_mode, &up_match, &up_bytes,
			&low_match, &low_bytes, page_cursor);
#endif /* BTR_CUR_HASH_ADAPT */
	} else {
		/* Search for complete index fields. */
		up_bytes = low_bytes = 0;
		page_cur_search_with_match(
			block, index, tuple, page_mode, &up_match,
			&low_match, page_cursor,
			need_path ? cursor->rtr_info : NULL);
	}

	if (estimate) {
		btr_cur_add_path_info(cursor, height, root_height);
	}

	/* If this is the desired level, leave the loop */

	ut_ad(height == btr_page_get_level(page_cur_get_page(page_cursor),
					   mtr));

	/* Add Predicate lock if it is serializable isolation
	and only if it is in the search case */
	if (dict_index_is_spatial(index)
	    && cursor->rtr_info->need_prdt_lock
	    && mode != PAGE_CUR_RTREE_INSERT
	    && mode != PAGE_CUR_RTREE_LOCATE
	    && mode >= PAGE_CUR_CONTAIN) {
		trx_t*		trx = thr_get_trx(cursor->thr);
		lock_prdt_t	prdt;

		lock_mutex_enter();
		lock_init_prdt_from_mbr(
			&prdt, &cursor->rtr_info->mbr, mode,
			trx->lock.lock_heap);
		lock_mutex_exit();

		if (rw_latch == RW_NO_LATCH && height != 0) {
			rw_lock_s_lock(&(block->lock));
		}

		lock_prdt_lock(block, &prdt, index, LOCK_S,
			       LOCK_PREDICATE, cursor->thr, mtr);

		if (rw_latch == RW_NO_LATCH && height != 0) {
			rw_lock_s_unlock(&(block->lock));
		}
	}

	if (level != height) {

		const rec_t*	node_ptr;
		ut_ad(height > 0);

		height--;
		guess = NULL;

		node_ptr = page_cur_get_rec(page_cursor);

		offsets = rec_get_offsets(node_ptr, index, offsets, false,
					  ULINT_UNDEFINED, &heap);

		/* If the rec is the first or last in the page for
		pessimistic delete intention, it might cause node_ptr insert
		for the upper level. We should change the intention and retry.
		*/
		if (latch_mode == BTR_MODIFY_TREE
		    && btr_cur_need_opposite_intention(
			page, lock_intention, node_ptr)) {

need_opposite_intention:
			ut_ad(upper_rw_latch == RW_X_LATCH);

			if (n_releases > 0) {
				/* release root block */
				mtr_release_block_at_savepoint(
					mtr, tree_savepoints[0],
					tree_blocks[0]);
			}

			/* release all blocks */
			for (; n_releases <= n_blocks; n_releases++) {
				mtr_release_block_at_savepoint(
					mtr, tree_savepoints[n_releases],
					tree_blocks[n_releases]);
			}

			lock_intention = BTR_INTENTION_BOTH;

			page_id.reset(space, dict_index_get_page(index));
			up_match = 0;
			low_match = 0;
			height = ULINT_UNDEFINED;

			n_blocks = 0;
			n_releases = 0;

			goto search_loop;
		}

		if (dict_index_is_spatial(index)) {
			if (page_rec_is_supremum(node_ptr)) {
				cursor->low_match = 0;
				cursor->up_match = 0;
				goto func_exit;
			}

			/* If we are doing insertion or record locating,
			remember the tree nodes we visited */
			if (page_mode == PAGE_CUR_RTREE_INSERT
			    || (search_mode == PAGE_CUR_RTREE_LOCATE
			        && (latch_mode != BTR_MODIFY_LEAF))) {
				bool		add_latch = false;

				if (latch_mode == BTR_MODIFY_TREE
				    && rw_latch == RW_NO_LATCH) {
					ut_ad(mtr_memo_contains_flagged(
						mtr, dict_index_get_lock(index),
						MTR_MEMO_X_LOCK
						| MTR_MEMO_SX_LOCK));
					rw_lock_s_lock(&block->lock);
					add_latch = true;
				}

				/* Store the parent cursor location */
#ifdef UNIV_DEBUG
				ulint	num_stored = rtr_store_parent_path(
					block, cursor, latch_mode,
					height + 1, mtr);
#else
				rtr_store_parent_path(
					block, cursor, latch_mode,
					height + 1, mtr);
#endif

				if (page_mode == PAGE_CUR_RTREE_INSERT) {
					btr_pcur_t*     r_cursor =
						rtr_get_parent_cursor(
							cursor, height + 1,
							true);
					/* If it is insertion, there should
					be only one parent for each level
					traverse */
#ifdef UNIV_DEBUG
					ut_ad(num_stored == 1);
#endif

					node_ptr = btr_pcur_get_rec(r_cursor);

				}

				if (add_latch) {
					rw_lock_s_unlock(&block->lock);
				}

				ut_ad(!page_rec_is_supremum(node_ptr));
			}

			ut_ad(page_mode == search_mode
			      || (page_mode == PAGE_CUR_WITHIN
				  && search_mode == PAGE_CUR_RTREE_LOCATE));

			page_mode = search_mode;
		}

		/* If the first or the last record of the page
		or the same key value to the first record or last record,
		the another page might be choosen when BTR_CONT_MODIFY_TREE.
		So, the parent page should not released to avoiding deadlock
		with blocking the another search with the same key value. */
		if (!detected_same_key_root
		    && lock_intention == BTR_INTENTION_BOTH
		    && !dict_index_is_unique(index)
		    && latch_mode == BTR_MODIFY_TREE
		    && (up_match >= rec_offs_n_fields(offsets) - 1
			|| low_match >= rec_offs_n_fields(offsets) - 1)) {
			const rec_t*	first_rec = page_rec_get_next_const(
				page_get_infimum_rec(page));
			ulint		matched_fields;

			ut_ad(upper_rw_latch == RW_X_LATCH);

			if (node_ptr == first_rec
			    || page_rec_is_last(node_ptr, page)) {
				detected_same_key_root = true;
			} else {
				matched_fields = 0;

				offsets2 = rec_get_offsets(
					first_rec, index, offsets2,
					false, ULINT_UNDEFINED, &heap);
				cmp_rec_rec_with_match(node_ptr, first_rec,
					offsets, offsets2, index, FALSE,
					&matched_fields);

				if (matched_fields
				    >= rec_offs_n_fields(offsets) - 1) {
					detected_same_key_root = true;
				} else {
					const rec_t*	last_rec;

					last_rec = page_rec_get_prev_const(
						page_get_supremum_rec(page));

					matched_fields = 0;

					offsets2 = rec_get_offsets(
						last_rec, index, offsets2,
						false, ULINT_UNDEFINED, &heap);
					cmp_rec_rec_with_match(
						node_ptr, last_rec,
						offsets, offsets2, index,
						FALSE, &matched_fields);
					if (matched_fields
					    >= rec_offs_n_fields(offsets) - 1) {
						detected_same_key_root = true;
					}
				}
			}
		}

		/* If the page might cause modify_tree,
		we should not release the parent page's lock. */
		if (!detected_same_key_root
		    && latch_mode == BTR_MODIFY_TREE
		    && !btr_cur_will_modify_tree(
				index, page, lock_intention, node_ptr,
				node_ptr_max_size, page_size, mtr)
		    && !rtree_parent_modified) {
			ut_ad(upper_rw_latch == RW_X_LATCH);
			ut_ad(n_releases <= n_blocks);

			/* we can release upper blocks */
			for (; n_releases < n_blocks; n_releases++) {
				if (n_releases == 0) {
					/* we should not release root page
					to pin to same block. */
					continue;
				}

				/* release unused blocks to unpin */
				mtr_release_block_at_savepoint(
					mtr, tree_savepoints[n_releases],
					tree_blocks[n_releases]);
			}
		}

		if (height == level
		    && latch_mode == BTR_MODIFY_TREE) {
			ut_ad(upper_rw_latch == RW_X_LATCH);
			/* we should sx-latch root page, if released already.
			It contains seg_header. */
			if (n_releases > 0) {
				mtr_block_sx_latch_at_savepoint(
					mtr, tree_savepoints[0],
					tree_blocks[0]);
			}

			/* x-latch the branch blocks not released yet. */
			for (ulint i = n_releases; i <= n_blocks; i++) {
				mtr_block_x_latch_at_savepoint(
					mtr, tree_savepoints[i],
					tree_blocks[i]);
			}
		}

		/* We should consider prev_page of parent page, if the node_ptr
		is the leftmost of the page. because BTR_SEARCH_PREV and
		BTR_MODIFY_PREV latches prev_page of the leaf page. */
		if ((latch_mode == BTR_SEARCH_PREV
		     || latch_mode == BTR_MODIFY_PREV)
		    && !retrying_for_search_prev) {
			/* block should be latched for consistent
			   btr_page_get_prev() */
			ut_ad(mtr_memo_contains_flagged(mtr, block,
				MTR_MEMO_PAGE_S_FIX
				| MTR_MEMO_PAGE_X_FIX));

			if (page_has_prev(page)
			    && page_rec_is_first(node_ptr, page)) {

				if (leftmost_from_level == 0) {
					leftmost_from_level = height + 1;
				}
			} else {
				leftmost_from_level = 0;
			}

			if (height == 0 && leftmost_from_level > 0) {
				/* should retry to get also prev_page
				from level==leftmost_from_level. */
				retrying_for_search_prev = true;

				prev_tree_blocks = static_cast<buf_block_t**>(
					ut_malloc_nokey(sizeof(buf_block_t*)
							* leftmost_from_level));

				prev_tree_savepoints = static_cast<ulint*>(
					ut_malloc_nokey(sizeof(ulint)
							* leftmost_from_level));

				/* back to the level (leftmost_from_level+1) */
				ulint	idx = n_blocks
					- (leftmost_from_level - 1);

				page_id.reset(
					space,
					tree_blocks[idx]->page.id.page_no());

				for (ulint i = n_blocks
					       - (leftmost_from_level - 1);
				     i <= n_blocks; i++) {
					mtr_release_block_at_savepoint(
						mtr, tree_savepoints[i],
						tree_blocks[i]);
				}

				n_blocks -= (leftmost_from_level - 1);
				height = leftmost_from_level;
				ut_ad(n_releases == 0);

				/* replay up_match, low_match */
				up_match = 0;
				low_match = 0;
				rtr_info_t*	rtr_info	= need_path
					? cursor->rtr_info : NULL;

				for (ulint i = 0; i < n_blocks; i++) {
					page_cur_search_with_match(
						tree_blocks[i], index, tuple,
						page_mode, &up_match,
						&low_match, page_cursor,
						rtr_info);
				}

				goto search_loop;
			}
		}

		/* Go to the child node */
		page_id.reset(
			space,
			btr_node_ptr_get_child_page_no(node_ptr, offsets));

		n_blocks++;

		if (UNIV_UNLIKELY(height == 0 && dict_index_is_ibuf(index))) {
			/* We're doing a search on an ibuf tree and we're one
			level above the leaf page. */

			ut_ad(level == 0);

			buf_mode = BUF_GET;
			rw_latch = RW_NO_LATCH;
			goto retry_page_get;
		}

		if (dict_index_is_spatial(index)
		    && page_mode >= PAGE_CUR_CONTAIN
		    && page_mode != PAGE_CUR_RTREE_INSERT) {
			ut_ad(need_path);
			rtr_node_path_t* path =
				cursor->rtr_info->path;

			if (!path->empty() && found) {
				ut_ad(path->back().page_no
				      == page_id.page_no());
				path->pop_back();
#ifdef UNIV_DEBUG
				if (page_mode == PAGE_CUR_RTREE_LOCATE
				    && (latch_mode != BTR_MODIFY_LEAF)) {
					btr_pcur_t*	cur
					= cursor->rtr_info->parent_path->back(
					  ).cursor;
					rec_t*	my_node_ptr
						= btr_pcur_get_rec(cur);

					offsets = rec_get_offsets(
						my_node_ptr, index, offsets,
						false, ULINT_UNDEFINED, &heap);

					ulint	my_page_no
					= btr_node_ptr_get_child_page_no(
						my_node_ptr, offsets);

					ut_ad(page_id.page_no() == my_page_no);
				}
#endif
			}
		}

		goto search_loop;
	} else if (!dict_index_is_spatial(index)
		   && latch_mode == BTR_MODIFY_TREE
		   && lock_intention == BTR_INTENTION_INSERT
		   && page_has_next(page)
		   && page_rec_is_last(page_cur_get_rec(page_cursor), page)) {

		/* btr_insert_into_right_sibling() might cause
		deleting node_ptr at upper level */

		guess = NULL;

		if (height == 0) {
			/* release the leaf pages if latched */
			for (uint i = 0; i < 3; i++) {
				if (latch_leaves.blocks[i] != NULL) {
					mtr_release_block_at_savepoint(
						mtr, latch_leaves.savepoints[i],
						latch_leaves.blocks[i]);
					latch_leaves.blocks[i] = NULL;
				}
			}
		}

		goto need_opposite_intention;
	}

	if (level != 0) {
		ut_ad(!autoinc);

		if (upper_rw_latch == RW_NO_LATCH) {
			/* latch the page */
			buf_block_t*	child_block;

			if (latch_mode == BTR_CONT_MODIFY_TREE) {
				child_block = btr_block_get(
					page_id, page_size, RW_X_LATCH,
					index, mtr);
			} else {
				ut_ad(latch_mode == BTR_CONT_SEARCH_TREE);
				child_block = btr_block_get(
					page_id, page_size, RW_SX_LATCH,
					index, mtr);
			}

			btr_assert_not_corrupted(child_block, index);
		} else {
			ut_ad(mtr_memo_contains(mtr, block, upper_rw_latch));
			btr_assert_not_corrupted(block, index);

			if (s_latch_by_caller) {
				ut_ad(latch_mode == BTR_SEARCH_TREE);
				/* to exclude modifying tree operations
				should sx-latch the index. */
				ut_ad(mtr_memo_contains(
					mtr, dict_index_get_lock(index),
					MTR_MEMO_SX_LOCK));
				/* because has sx-latch of index,
				can release upper blocks. */
				for (; n_releases < n_blocks; n_releases++) {
					mtr_release_block_at_savepoint(
						mtr,
						tree_savepoints[n_releases],
						tree_blocks[n_releases]);
				}
			}
		}

		if (page_mode <= PAGE_CUR_LE) {
			cursor->low_match = low_match;
			cursor->up_match = up_match;
		}
	} else {
		cursor->low_match = low_match;
		cursor->low_bytes = low_bytes;
		cursor->up_match = up_match;
		cursor->up_bytes = up_bytes;

		if (autoinc) {
			page_set_autoinc(tree_blocks[0],
					 index, autoinc, mtr, false);
		}

#ifdef BTR_CUR_HASH_ADAPT
		/* We do a dirty read of btr_search_enabled here.  We
		will properly check btr_search_enabled again in
		btr_search_build_page_hash_index() before building a
		page hash index, while holding search latch. */
		if (!btr_search_enabled) {
# ifdef MYSQL_INDEX_DISABLE_AHI
		} else if (index->disable_ahi) {
# endif
		} else if (tuple->info_bits & REC_INFO_MIN_REC_FLAG) {
			ut_ad(index->is_instant());
			/* This may be a search tuple for
			btr_pcur_restore_position(). */
			ut_ad(tuple->info_bits == REC_INFO_DEFAULT_ROW
			      || tuple->info_bits == REC_INFO_MIN_REC_FLAG);
		} else if (rec_is_default_row(btr_cur_get_rec(cursor),
					      index)) {
			/* Only user records belong in the adaptive
			hash index. */
		} else {
			btr_search_info_update(index, cursor);
		}
#endif /* BTR_CUR_HASH_ADAPT */
		ut_ad(cursor->up_match != ULINT_UNDEFINED
		      || mode != PAGE_CUR_GE);
		ut_ad(cursor->up_match != ULINT_UNDEFINED
		      || mode != PAGE_CUR_LE);
		ut_ad(cursor->low_match != ULINT_UNDEFINED
		      || mode != PAGE_CUR_LE);
	}

	/* For spatial index, remember  what blocks are still latched */
	if (dict_index_is_spatial(index)
	    && (latch_mode == BTR_MODIFY_TREE
		|| latch_mode == BTR_MODIFY_LEAF)) {
		for (ulint i = 0; i < n_releases; i++) {
			cursor->rtr_info->tree_blocks[i] = NULL;
			cursor->rtr_info->tree_savepoints[i] = 0;
		}

		for (ulint i = n_releases; i <= n_blocks; i++) {
			cursor->rtr_info->tree_blocks[i] = tree_blocks[i];
			cursor->rtr_info->tree_savepoints[i] = tree_savepoints[i];
		}
	}

func_exit:

	if (UNIV_LIKELY_NULL(heap)) {
		mem_heap_free(heap);
	}

	if (retrying_for_search_prev) {
		ut_free(prev_tree_blocks);
		ut_free(prev_tree_savepoints);
	}

	if (mbr_adj) {
		/* remember that we will need to adjust parent MBR */
		cursor->rtr_info->mbr_adj = true;
	}

#ifdef BTR_CUR_HASH_ADAPT
	if (ahi_latch) {
		rw_lock_s_lock(ahi_latch);
	}
#endif /* BTR_CUR_HASH_ADAPT */

	DBUG_RETURN(err);
}

/*****************************************************************//**
Opens a cursor at either end of an index. */
dberr_t
btr_cur_open_at_index_side_func(
/*============================*/
	bool		from_left,	/*!< in: true if open to the low end,
					false if to the high end */
	dict_index_t*	index,		/*!< in: index */
	ulint		latch_mode,	/*!< in: latch mode */
	btr_cur_t*	cursor,		/*!< in/out: cursor */
	ulint		level,		/*!< in: level to search for
					(0=leaf). */
	const char*	file,		/*!< in: file name */
	unsigned	line,		/*!< in: line where called */
	mtr_t*		mtr)		/*!< in/out: mini-transaction */
{
	page_cur_t*	page_cursor;
	ulint		node_ptr_max_size = UNIV_PAGE_SIZE / 2;
	ulint		height;
	ulint		root_height = 0; /* remove warning */
	rec_t*		node_ptr;
	ulint		estimate;
	ulint		savepoint;
	ulint		upper_rw_latch, root_leaf_rw_latch;
	btr_intention_t	lock_intention;
	buf_block_t*	tree_blocks[BTR_MAX_LEVELS];
	ulint		tree_savepoints[BTR_MAX_LEVELS];
	ulint		n_blocks = 0;
	ulint		n_releases = 0;
	mem_heap_t*	heap		= NULL;
	ulint		offsets_[REC_OFFS_NORMAL_SIZE];
	ulint*		offsets		= offsets_;
	dberr_t		err = DB_SUCCESS;

	rec_offs_init(offsets_);

	estimate = latch_mode & BTR_ESTIMATE;
	latch_mode &= ~BTR_ESTIMATE;

	ut_ad(level != ULINT_UNDEFINED);

	bool	s_latch_by_caller;

	s_latch_by_caller = latch_mode & BTR_ALREADY_S_LATCHED;
	latch_mode &= ~BTR_ALREADY_S_LATCHED;

	lock_intention = btr_cur_get_and_clear_intention(&latch_mode);

	ut_ad(!(latch_mode & BTR_MODIFY_EXTERNAL));

	/* This function doesn't need to lock left page of the leaf page */
	if (latch_mode == BTR_SEARCH_PREV) {
		latch_mode = BTR_SEARCH_LEAF;
	} else if (latch_mode == BTR_MODIFY_PREV) {
		latch_mode = BTR_MODIFY_LEAF;
	}

	/* Store the position of the tree latch we push to mtr so that we
	know how to release it when we have latched the leaf node */

	savepoint = mtr_set_savepoint(mtr);

	switch (latch_mode) {
	case BTR_CONT_MODIFY_TREE:
	case BTR_CONT_SEARCH_TREE:
		upper_rw_latch = RW_NO_LATCH;
		break;
	case BTR_MODIFY_TREE:
		/* Most of delete-intended operations are purging.
		Free blocks and read IO bandwidth should be prior
		for them, when the history list is glowing huge. */
		if (lock_intention == BTR_INTENTION_DELETE
		    && trx_sys.rseg_history_len > BTR_CUR_FINE_HISTORY_LENGTH
		    && buf_get_n_pending_read_ios()) {
			mtr_x_lock(dict_index_get_lock(index), mtr);
		} else {
			mtr_sx_lock(dict_index_get_lock(index), mtr);
		}
		upper_rw_latch = RW_X_LATCH;
		break;
	default:
		ut_ad(!s_latch_by_caller
		      || mtr_memo_contains_flagged(mtr,
						 dict_index_get_lock(index),
						 MTR_MEMO_SX_LOCK
						 | MTR_MEMO_S_LOCK));
		if (!srv_read_only_mode) {
			if (!s_latch_by_caller) {
				/* BTR_SEARCH_TREE is intended to be used with
				BTR_ALREADY_S_LATCHED */
				ut_ad(latch_mode != BTR_SEARCH_TREE);

				mtr_s_lock(dict_index_get_lock(index), mtr);
			}
			upper_rw_latch = RW_S_LATCH;
		} else {
			upper_rw_latch = RW_NO_LATCH;
		}
	}
	root_leaf_rw_latch = btr_cur_latch_for_root_leaf(latch_mode);

	page_cursor = btr_cur_get_page_cur(cursor);
	cursor->index = index;

	page_id_t		page_id(dict_index_get_space(index),
					dict_index_get_page(index));
	const page_size_t&	page_size = dict_table_page_size(index->table);

	if (root_leaf_rw_latch == RW_X_LATCH) {
		node_ptr_max_size = dict_index_node_ptr_max_size(index);
	}

	height = ULINT_UNDEFINED;

	for (;;) {
		buf_block_t*	block;
		ulint		rw_latch;

		ut_ad(n_blocks < BTR_MAX_LEVELS);

		if (height != 0
		    && (latch_mode != BTR_MODIFY_TREE
			|| height == level)) {
			rw_latch = upper_rw_latch;
		} else {
			rw_latch = RW_NO_LATCH;
		}

		tree_savepoints[n_blocks] = mtr_set_savepoint(mtr);
		block = buf_page_get_gen(page_id, page_size, rw_latch, NULL,
					 BUF_GET, file, line, mtr, &err);
		ut_ad((block != NULL) == (err == DB_SUCCESS));
		tree_blocks[n_blocks] = block;

		if (err != DB_SUCCESS) {
			if (err == DB_DECRYPTION_FAILED) {
				ib_push_warning((void *)NULL,
					DB_DECRYPTION_FAILED,
					"Table %s is encrypted but encryption service or"
					" used key_id is not available. "
					" Can't continue reading table.",
					index->table->name);
				index->table->file_unreadable = true;
			}

			goto exit_loop;
		}

		const page_t* page = buf_block_get_frame(block);

		if (height == ULINT_UNDEFINED
		    && page_is_leaf(page)
		    && rw_latch != RW_NO_LATCH
		    && rw_latch != root_leaf_rw_latch) {
			/* We should retry to get the page, because the root page
			is latched with different level as a leaf page. */
			ut_ad(root_leaf_rw_latch != RW_NO_LATCH);
			ut_ad(rw_latch == RW_S_LATCH);

			ut_ad(n_blocks == 0);
			mtr_release_block_at_savepoint(
				mtr, tree_savepoints[n_blocks],
				tree_blocks[n_blocks]);

			upper_rw_latch = root_leaf_rw_latch;
			continue;
		}

		ut_ad(fil_page_index_page_check(page));
		ut_ad(index->id == btr_page_get_index_id(page));

		if (height == ULINT_UNDEFINED) {
			/* We are in the root node */

			height = btr_page_get_level(page, mtr);
			root_height = height;
			ut_a(height >= level);
		} else {
			/* TODO: flag the index corrupted if this fails */
			ut_ad(height == btr_page_get_level(page, mtr));
		}

		if (height == level) {
			if (srv_read_only_mode) {
				btr_cur_latch_leaves(
					block, page_id, page_size,
					latch_mode, cursor, mtr);
			} else if (height == 0) {
				if (rw_latch == RW_NO_LATCH) {
					btr_cur_latch_leaves(
						block, page_id, page_size,
						latch_mode, cursor, mtr);
				}
				/* In versions <= 3.23.52 we had
				forgotten to release the tree latch
				here. If in an index scan we had to
				scan far to find a record visible to
				the current transaction, that could
				starve others waiting for the tree
				latch. */

				switch (latch_mode) {
				case BTR_MODIFY_TREE:
				case BTR_CONT_MODIFY_TREE:
				case BTR_CONT_SEARCH_TREE:
					break;
				default:
					if (!s_latch_by_caller) {
						/* Release the tree s-latch */
						mtr_release_s_latch_at_savepoint(
							mtr, savepoint,
							dict_index_get_lock(
								index));
					}

					/* release upper blocks */
					for (; n_releases < n_blocks;
					     n_releases++) {
						mtr_release_block_at_savepoint(
							mtr,
							tree_savepoints[
								n_releases],
							tree_blocks[
								n_releases]);
					}
				}
			} else { /* height != 0 */
				/* We already have the block latched. */
				ut_ad(latch_mode == BTR_SEARCH_TREE);
				ut_ad(s_latch_by_caller);
				ut_ad(upper_rw_latch == RW_S_LATCH);

				ut_ad(mtr_memo_contains(mtr, block,
							upper_rw_latch));

				if (s_latch_by_caller) {
					/* to exclude modifying tree operations
					should sx-latch the index. */
					ut_ad(mtr_memo_contains(
						mtr,
						dict_index_get_lock(index),
						MTR_MEMO_SX_LOCK));
					/* because has sx-latch of index,
					can release upper blocks. */
					for (; n_releases < n_blocks;
					     n_releases++) {
						mtr_release_block_at_savepoint(
							mtr,
							tree_savepoints[
								n_releases],
							tree_blocks[
								n_releases]);
					}
				}
			}
		}

		if (from_left) {
			page_cur_set_before_first(block, page_cursor);
		} else {
			page_cur_set_after_last(block, page_cursor);
		}

		if (height == level) {
			if (estimate) {
				btr_cur_add_path_info(cursor, height,
						      root_height);
			}

			break;
		}

		ut_ad(height > 0);

		if (from_left) {
			page_cur_move_to_next(page_cursor);
		} else {
			page_cur_move_to_prev(page_cursor);
		}

		if (estimate) {
			btr_cur_add_path_info(cursor, height, root_height);
		}

		height--;

		node_ptr = page_cur_get_rec(page_cursor);
		offsets = rec_get_offsets(node_ptr, cursor->index, offsets,
					  false, ULINT_UNDEFINED, &heap);

		/* If the rec is the first or last in the page for
		pessimistic delete intention, it might cause node_ptr insert
		for the upper level. We should change the intention and retry.
		*/
		if (latch_mode == BTR_MODIFY_TREE
		    && btr_cur_need_opposite_intention(
			page, lock_intention, node_ptr)) {

			ut_ad(upper_rw_latch == RW_X_LATCH);
			/* release all blocks */
			for (; n_releases <= n_blocks; n_releases++) {
				mtr_release_block_at_savepoint(
					mtr, tree_savepoints[n_releases],
					tree_blocks[n_releases]);
			}

			lock_intention = BTR_INTENTION_BOTH;

			page_id.set_page_no(dict_index_get_page(index));

			height = ULINT_UNDEFINED;

			n_blocks = 0;
			n_releases = 0;

			continue;
		}

		if (latch_mode == BTR_MODIFY_TREE
		    && !btr_cur_will_modify_tree(
				cursor->index, page, lock_intention, node_ptr,
				node_ptr_max_size, page_size, mtr)) {
			ut_ad(upper_rw_latch == RW_X_LATCH);
			ut_ad(n_releases <= n_blocks);

			/* we can release upper blocks */
			for (; n_releases < n_blocks; n_releases++) {
				if (n_releases == 0) {
					/* we should not release root page
					to pin to same block. */
					continue;
				}

				/* release unused blocks to unpin */
				mtr_release_block_at_savepoint(
					mtr, tree_savepoints[n_releases],
					tree_blocks[n_releases]);
			}
		}

		if (height == level
		    && latch_mode == BTR_MODIFY_TREE) {
			ut_ad(upper_rw_latch == RW_X_LATCH);
			/* we should sx-latch root page, if released already.
			It contains seg_header. */
			if (n_releases > 0) {
				mtr_block_sx_latch_at_savepoint(
					mtr, tree_savepoints[0],
					tree_blocks[0]);
			}

			/* x-latch the branch blocks not released yet. */
			for (ulint i = n_releases; i <= n_blocks; i++) {
				mtr_block_x_latch_at_savepoint(
					mtr, tree_savepoints[i],
					tree_blocks[i]);
			}
		}

		/* Go to the child node */
		page_id.set_page_no(
			btr_node_ptr_get_child_page_no(node_ptr, offsets));

		n_blocks++;
	}

 exit_loop:
	if (heap) {
		mem_heap_free(heap);
	}

	return err;
}

/**********************************************************************//**
Positions a cursor at a randomly chosen position within a B-tree.
@return true if the index is available and we have put the cursor, false
if the index is unavailable */
bool
btr_cur_open_at_rnd_pos_func(
/*=========================*/
	dict_index_t*	index,		/*!< in: index */
	ulint		latch_mode,	/*!< in: BTR_SEARCH_LEAF, ... */
	btr_cur_t*	cursor,		/*!< in/out: B-tree cursor */
	const char*	file,		/*!< in: file name */
	unsigned	line,		/*!< in: line where called */
	mtr_t*		mtr)		/*!< in: mtr */
{
	page_cur_t*	page_cursor;
	ulint		node_ptr_max_size = UNIV_PAGE_SIZE / 2;
	ulint		height;
	rec_t*		node_ptr;
	ulint		savepoint;
	ulint		upper_rw_latch, root_leaf_rw_latch;
	btr_intention_t	lock_intention;
	buf_block_t*	tree_blocks[BTR_MAX_LEVELS];
	ulint		tree_savepoints[BTR_MAX_LEVELS];
	ulint		n_blocks = 0;
	ulint		n_releases = 0;
	mem_heap_t*	heap		= NULL;
	ulint		offsets_[REC_OFFS_NORMAL_SIZE];
	ulint*		offsets		= offsets_;
	rec_offs_init(offsets_);

	ut_ad(!dict_index_is_spatial(index));

	lock_intention = btr_cur_get_and_clear_intention(&latch_mode);

	ut_ad(!(latch_mode & BTR_MODIFY_EXTERNAL));

	savepoint = mtr_set_savepoint(mtr);

	switch (latch_mode) {
	case BTR_MODIFY_TREE:
		/* Most of delete-intended operations are purging.
		Free blocks and read IO bandwidth should be prior
		for them, when the history list is glowing huge. */
		if (lock_intention == BTR_INTENTION_DELETE
		    && trx_sys.rseg_history_len > BTR_CUR_FINE_HISTORY_LENGTH
		    && buf_get_n_pending_read_ios()) {
			mtr_x_lock(dict_index_get_lock(index), mtr);
		} else {
			mtr_sx_lock(dict_index_get_lock(index), mtr);
		}
		upper_rw_latch = RW_X_LATCH;
		break;
	case BTR_SEARCH_PREV:
	case BTR_MODIFY_PREV:
		/* This function doesn't support left uncle
		   page lock for left leaf page lock, when
		   needed. */
	case BTR_SEARCH_TREE:
	case BTR_CONT_MODIFY_TREE:
	case BTR_CONT_SEARCH_TREE:
		ut_ad(0);
		/* fall through */
	default:
		if (!srv_read_only_mode) {
			mtr_s_lock(dict_index_get_lock(index), mtr);
			upper_rw_latch = RW_S_LATCH;
		} else {
			upper_rw_latch = RW_NO_LATCH;
		}
	}

	DBUG_EXECUTE_IF("test_index_is_unavailable",
			return(false););

	if (index->page == FIL_NULL) {
		/* Since we don't hold index lock until just now, the index
		could be modified by others, for example, if this is a
		statistics updater for referenced table, it could be marked
		as unavailable by 'DROP TABLE' in the mean time, since
		we don't hold lock for statistics updater */
		return(false);
	}

	root_leaf_rw_latch = btr_cur_latch_for_root_leaf(latch_mode);

	page_cursor = btr_cur_get_page_cur(cursor);
	cursor->index = index;

	page_id_t		page_id(dict_index_get_space(index),
					dict_index_get_page(index));
	const page_size_t&	page_size = dict_table_page_size(index->table);
	dberr_t			err = DB_SUCCESS;

	if (root_leaf_rw_latch == RW_X_LATCH) {
		node_ptr_max_size = dict_index_node_ptr_max_size(index);
	}

	height = ULINT_UNDEFINED;

	for (;;) {
		buf_block_t*	block;
		page_t*		page;
		ulint		rw_latch;

		ut_ad(n_blocks < BTR_MAX_LEVELS);

		if (height != 0
		    && latch_mode != BTR_MODIFY_TREE) {
			rw_latch = upper_rw_latch;
		} else {
			rw_latch = RW_NO_LATCH;
		}

		tree_savepoints[n_blocks] = mtr_set_savepoint(mtr);
		block = buf_page_get_gen(page_id, page_size, rw_latch, NULL,
			BUF_GET, file, line, mtr, &err);
		tree_blocks[n_blocks] = block;

		ut_ad((block != NULL) == (err == DB_SUCCESS));

		if (err != DB_SUCCESS) {
			if (err == DB_DECRYPTION_FAILED) {
				ib_push_warning((void *)NULL,
					DB_DECRYPTION_FAILED,
					"Table %s is encrypted but encryption service or"
					" used key_id is not available. "
					" Can't continue reading table.",
					index->table->name);
				index->table->file_unreadable = true;
			}

			goto exit_loop;
		}

		page = buf_block_get_frame(block);

		if (height == ULINT_UNDEFINED
		    && page_is_leaf(page)
		    && rw_latch != RW_NO_LATCH
		    && rw_latch != root_leaf_rw_latch) {
			/* We should retry to get the page, because the root page
			is latched with different level as a leaf page. */
			ut_ad(root_leaf_rw_latch != RW_NO_LATCH);
			ut_ad(rw_latch == RW_S_LATCH);

			ut_ad(n_blocks == 0);
			mtr_release_block_at_savepoint(
				mtr, tree_savepoints[n_blocks],
				tree_blocks[n_blocks]);

			upper_rw_latch = root_leaf_rw_latch;
			continue;
		}

		ut_ad(fil_page_index_page_check(page));
		ut_ad(index->id == btr_page_get_index_id(page));

		if (height == ULINT_UNDEFINED) {
			/* We are in the root node */

			height = btr_page_get_level(page, mtr);
		}

		if (height == 0) {
			if (rw_latch == RW_NO_LATCH
			    || srv_read_only_mode) {
				btr_cur_latch_leaves(
					block, page_id, page_size,
					latch_mode, cursor, mtr);
			}

			/* btr_cur_open_at_index_side_func() and
			btr_cur_search_to_nth_level() release
			tree s-latch here.*/
			switch (latch_mode) {
			case BTR_MODIFY_TREE:
			case BTR_CONT_MODIFY_TREE:
			case BTR_CONT_SEARCH_TREE:
				break;
			default:
				/* Release the tree s-latch */
				if (!srv_read_only_mode) {
					mtr_release_s_latch_at_savepoint(
						mtr, savepoint,
						dict_index_get_lock(index));
				}

				/* release upper blocks */
				for (; n_releases < n_blocks; n_releases++) {
					mtr_release_block_at_savepoint(
						mtr,
						tree_savepoints[n_releases],
						tree_blocks[n_releases]);
				}
			}
		}

		page_cur_open_on_rnd_user_rec(block, page_cursor);

		if (height == 0) {

			break;
		}

		ut_ad(height > 0);

		height--;

		node_ptr = page_cur_get_rec(page_cursor);
		offsets = rec_get_offsets(node_ptr, cursor->index, offsets,
					  false, ULINT_UNDEFINED, &heap);

		/* If the rec is the first or last in the page for
		pessimistic delete intention, it might cause node_ptr insert
		for the upper level. We should change the intention and retry.
		*/
		if (latch_mode == BTR_MODIFY_TREE
		    && btr_cur_need_opposite_intention(
			page, lock_intention, node_ptr)) {

			ut_ad(upper_rw_latch == RW_X_LATCH);
			/* release all blocks */
			for (; n_releases <= n_blocks; n_releases++) {
				mtr_release_block_at_savepoint(
					mtr, tree_savepoints[n_releases],
					tree_blocks[n_releases]);
			}

			lock_intention = BTR_INTENTION_BOTH;

			page_id.set_page_no(dict_index_get_page(index));

			height = ULINT_UNDEFINED;

			n_blocks = 0;
			n_releases = 0;

			continue;
		}

		if (latch_mode == BTR_MODIFY_TREE
		    && !btr_cur_will_modify_tree(
				cursor->index, page, lock_intention, node_ptr,
				node_ptr_max_size, page_size, mtr)) {
			ut_ad(upper_rw_latch == RW_X_LATCH);
			ut_ad(n_releases <= n_blocks);

			/* we can release upper blocks */
			for (; n_releases < n_blocks; n_releases++) {
				if (n_releases == 0) {
					/* we should not release root page
					to pin to same block. */
					continue;
				}

				/* release unused blocks to unpin */
				mtr_release_block_at_savepoint(
					mtr, tree_savepoints[n_releases],
					tree_blocks[n_releases]);
			}
		}

		if (height == 0
		    && latch_mode == BTR_MODIFY_TREE) {
			ut_ad(upper_rw_latch == RW_X_LATCH);
			/* we should sx-latch root page, if released already.
			It contains seg_header. */
			if (n_releases > 0) {
				mtr_block_sx_latch_at_savepoint(
					mtr, tree_savepoints[0],
					tree_blocks[0]);
			}

			/* x-latch the branch blocks not released yet. */
			for (ulint i = n_releases; i <= n_blocks; i++) {
				mtr_block_x_latch_at_savepoint(
					mtr, tree_savepoints[i],
					tree_blocks[i]);
			}
		}

		/* Go to the child node */
		page_id.set_page_no(
			btr_node_ptr_get_child_page_no(node_ptr, offsets));

		n_blocks++;
	}

 exit_loop:
	if (UNIV_LIKELY_NULL(heap)) {
		mem_heap_free(heap);
	}

	return(true);
}

/*==================== B-TREE INSERT =========================*/

/*************************************************************//**
Inserts a record if there is enough space, or if enough space can
be freed by reorganizing. Differs from btr_cur_optimistic_insert because
no heuristics is applied to whether it pays to use CPU time for
reorganizing the page or not.

IMPORTANT: The caller will have to update IBUF_BITMAP_FREE
if this is a compressed leaf page in a secondary index.
This has to be done either within the same mini-transaction,
or by invoking ibuf_reset_free_bits() before mtr_commit().

@return pointer to inserted record if succeed, else NULL */
static MY_ATTRIBUTE((nonnull, warn_unused_result))
rec_t*
btr_cur_insert_if_possible(
/*=======================*/
	btr_cur_t*	cursor,	/*!< in: cursor on page after which to insert;
				cursor stays valid */
	const dtuple_t*	tuple,	/*!< in: tuple to insert; the size info need not
				have been stored to tuple */
	ulint**		offsets,/*!< out: offsets on *rec */
	mem_heap_t**	heap,	/*!< in/out: pointer to memory heap, or NULL */
	ulint		n_ext,	/*!< in: number of externally stored columns */
	mtr_t*		mtr)	/*!< in/out: mini-transaction */
{
	page_cur_t*	page_cursor;
	rec_t*		rec;

	ut_ad(dtuple_check_typed(tuple));

	ut_ad(mtr_is_block_fix(
		mtr, btr_cur_get_block(cursor),
		MTR_MEMO_PAGE_X_FIX, cursor->index->table));
	page_cursor = btr_cur_get_page_cur(cursor);

	/* Now, try the insert */
	rec = page_cur_tuple_insert(page_cursor, tuple, cursor->index,
				    offsets, heap, n_ext, mtr);

	/* If the record did not fit, reorganize.
	For compressed pages, page_cur_tuple_insert()
	attempted this already. */
	if (!rec && !page_cur_get_page_zip(page_cursor)
	    && btr_page_reorganize(page_cursor, cursor->index, mtr)) {
		rec = page_cur_tuple_insert(
			page_cursor, tuple, cursor->index,
			offsets, heap, n_ext, mtr);
	}

	ut_ad(!rec || rec_offs_validate(rec, cursor->index, *offsets));
	return(rec);
}

/*************************************************************//**
For an insert, checks the locks and does the undo logging if desired.
@return DB_SUCCESS, DB_WAIT_LOCK, DB_FAIL, or error number */
UNIV_INLINE MY_ATTRIBUTE((warn_unused_result, nonnull(2,3,5,6)))
dberr_t
btr_cur_ins_lock_and_undo(
/*======================*/
	ulint		flags,	/*!< in: undo logging and locking flags: if
				not zero, the parameters index and thr
				should be specified */
	btr_cur_t*	cursor,	/*!< in: cursor on page after which to insert */
	dtuple_t*	entry,	/*!< in/out: entry to insert */
	que_thr_t*	thr,	/*!< in: query thread or NULL */
	mtr_t*		mtr,	/*!< in/out: mini-transaction */
	ibool*		inherit)/*!< out: TRUE if the inserted new record maybe
				should inherit LOCK_GAP type locks from the
				successor record */
{
	dict_index_t*	index;
	dberr_t		err = DB_SUCCESS;
	rec_t*		rec;
	roll_ptr_t	roll_ptr;

	/* Check if we have to wait for a lock: enqueue an explicit lock
	request if yes */

	rec = btr_cur_get_rec(cursor);
	index = cursor->index;

	ut_ad(!dict_index_is_online_ddl(index)
	      || dict_index_is_clust(index)
	      || (flags & BTR_CREATE_FLAG));
	ut_ad(mtr->is_named_space(index->space));

	/* Check if there is predicate or GAP lock preventing the insertion */
	if (!(flags & BTR_NO_LOCKING_FLAG)) {
		if (dict_index_is_spatial(index)) {
			lock_prdt_t	prdt;
			rtr_mbr_t	mbr;

			rtr_get_mbr_from_tuple(entry, &mbr);

			/* Use on stack MBR variable to test if a lock is
			needed. If so, the predicate (MBR) will be allocated
			from lock heap in lock_prdt_insert_check_and_lock() */
			lock_init_prdt_from_mbr(
				&prdt, &mbr, 0, NULL);

			err = lock_prdt_insert_check_and_lock(
				flags, rec, btr_cur_get_block(cursor),
				index, thr, mtr, &prdt);
			*inherit = false;
		} else {
			err = lock_rec_insert_check_and_lock(
				flags, rec, btr_cur_get_block(cursor),
				index, thr, mtr, inherit);
		}
	}

	if (err != DB_SUCCESS
	    || !(~flags | (BTR_NO_UNDO_LOG_FLAG | BTR_KEEP_SYS_FLAG))
	    || !dict_index_is_clust(index) || dict_index_is_ibuf(index)) {

		return(err);
	}

	if (flags & BTR_NO_UNDO_LOG_FLAG) {
		roll_ptr = roll_ptr_t(1) << ROLL_PTR_INSERT_FLAG_POS;
<<<<<<< HEAD
		if (!(flags & BTR_KEEP_SYS_FLAG)) {
upd_sys:
			row_upd_index_entry_sys_field(entry, index,
						      DATA_ROLL_PTR, roll_ptr);
		}
=======
>>>>>>> 5559905d
	} else {
		err = trx_undo_report_row_operation(thr, index, entry,
						    NULL, 0, NULL, NULL,
						    &roll_ptr);
		if (err == DB_SUCCESS) {
			goto upd_sys;
		}
	}

	return(err);
}

/**
Prefetch siblings of the leaf for the pessimistic operation.
@param block	leaf page */
static
void
btr_cur_prefetch_siblings(
	buf_block_t*	block)
{
	page_t*	page = buf_block_get_frame(block);

	ut_ad(page_is_leaf(page));

	ulint left_page_no = fil_page_get_prev(page);
	ulint right_page_no = fil_page_get_next(page);

	if (left_page_no != FIL_NULL) {
		buf_read_page_background(
			page_id_t(block->page.id.space(), left_page_no),
			block->page.size, false);
	}
	if (right_page_no != FIL_NULL) {
		buf_read_page_background(
			page_id_t(block->page.id.space(), right_page_no),
			block->page.size, false);
	}
	if (left_page_no != FIL_NULL
	    || right_page_no != FIL_NULL) {
		os_aio_simulated_wake_handler_threads();
	}
}

/*************************************************************//**
Tries to perform an insert to a page in an index tree, next to cursor.
It is assumed that mtr holds an x-latch on the page. The operation does
not succeed if there is too little space on the page. If there is just
one record on the page, the insert will always succeed; this is to
prevent trying to split a page with just one record.
@return DB_SUCCESS, DB_WAIT_LOCK, DB_FAIL, or error number */
dberr_t
btr_cur_optimistic_insert(
/*======================*/
	ulint		flags,	/*!< in: undo logging and locking flags: if not
				zero, the parameters index and thr should be
				specified */
	btr_cur_t*	cursor,	/*!< in: cursor on page after which to insert;
				cursor stays valid */
	ulint**		offsets,/*!< out: offsets on *rec */
	mem_heap_t**	heap,	/*!< in/out: pointer to memory heap */
	dtuple_t*	entry,	/*!< in/out: entry to insert */
	rec_t**		rec,	/*!< out: pointer to inserted record if
				succeed */
	big_rec_t**	big_rec,/*!< out: big rec vector whose fields have to
				be stored externally by the caller */
	ulint		n_ext,	/*!< in: number of externally stored columns */
	que_thr_t*	thr,	/*!< in/out: query thread; can be NULL if
				!(~flags
				& (BTR_NO_LOCKING_FLAG
				| BTR_NO_UNDO_LOG_FLAG)) */
	mtr_t*		mtr)	/*!< in/out: mini-transaction;
				if this function returns DB_SUCCESS on
				a leaf page of a secondary index in a
				compressed tablespace, the caller must
				mtr_commit(mtr) before latching
				any further pages */
{
	big_rec_t*	big_rec_vec	= NULL;
	dict_index_t*	index;
	page_cur_t*	page_cursor;
	buf_block_t*	block;
	page_t*		page;
	rec_t*		dummy;
	ibool		leaf;
	ibool		reorg;
	ibool		inherit = TRUE;
	ulint		rec_size;
	dberr_t		err;

	ut_ad(thr || !(~flags & (BTR_NO_LOCKING_FLAG | BTR_NO_UNDO_LOG_FLAG)));
	*big_rec = NULL;

	block = btr_cur_get_block(cursor);
	page = buf_block_get_frame(block);
	index = cursor->index;

	ut_ad(mtr_is_block_fix(mtr, block, MTR_MEMO_PAGE_X_FIX, index->table));
	ut_ad(!dict_index_is_online_ddl(index)
	      || dict_index_is_clust(index)
	      || (flags & BTR_CREATE_FLAG));
	ut_ad(dtuple_check_typed(entry));

	const page_size_t&	page_size = block->page.size;

#ifdef UNIV_DEBUG_VALGRIND
	if (page_size.is_compressed()) {
		UNIV_MEM_ASSERT_RW(page, page_size.logical());
		UNIV_MEM_ASSERT_RW(block->page.zip.data, page_size.physical());
	}
#endif /* UNIV_DEBUG_VALGRIND */

	leaf = page_is_leaf(page);

	/* Calculate the record size when entry is converted to a record */
	rec_size = rec_get_converted_size(index, entry, n_ext);

	if (page_zip_rec_needs_ext(rec_size, page_is_comp(page),
				   dtuple_get_n_fields(entry), page_size)) {

		/* The record is so big that we have to store some fields
		externally on separate database pages */
		big_rec_vec = dtuple_convert_big_rec(index, 0, entry, &n_ext);

		if (UNIV_UNLIKELY(big_rec_vec == NULL)) {

			return(DB_TOO_BIG_RECORD);
		}

		rec_size = rec_get_converted_size(index, entry, n_ext);
	}

	if (page_size.is_compressed() && page_zip_is_too_big(index, entry)) {
		if (big_rec_vec != NULL) {
			dtuple_convert_back_big_rec(index, entry, big_rec_vec);
		}

		return(DB_TOO_BIG_RECORD);
	}

	LIMIT_OPTIMISTIC_INSERT_DEBUG(page_get_n_recs(page),
				      goto fail);

	if (leaf && page_size.is_compressed()
	    && (page_get_data_size(page) + rec_size
		>= dict_index_zip_pad_optimal_page_size(index))) {
		/* If compression padding tells us that insertion will
		result in too packed up page i.e.: which is likely to
		cause compression failure then don't do an optimistic
		insertion. */
fail:
		err = DB_FAIL;

		/* prefetch siblings of the leaf for the pessimistic
		operation, if the page is leaf. */
		if (page_is_leaf(page)) {
			btr_cur_prefetch_siblings(block);
		}
fail_err:

		if (big_rec_vec) {
			dtuple_convert_back_big_rec(index, entry, big_rec_vec);
		}

		return(err);
	}

	ulint	max_size = page_get_max_insert_size_after_reorganize(page, 1);

	if (page_has_garbage(page)) {
		if ((max_size < rec_size
		     || max_size < BTR_CUR_PAGE_REORGANIZE_LIMIT)
		    && page_get_n_recs(page) > 1
		    && page_get_max_insert_size(page, 1) < rec_size) {

			goto fail;
		}
	} else if (max_size < rec_size) {
		goto fail;
	}

	/* If there have been many consecutive inserts to the
	clustered index leaf page of an uncompressed table, check if
	we have to split the page to reserve enough free space for
	future updates of records. */

	if (leaf && !page_size.is_compressed() && dict_index_is_clust(index)
	    && page_get_n_recs(page) >= 2
	    && dict_index_get_space_reserve() + rec_size > max_size
	    && (btr_page_get_split_rec_to_right(cursor, &dummy)
		|| btr_page_get_split_rec_to_left(cursor, &dummy))) {
		goto fail;
	}

	page_cursor = btr_cur_get_page_cur(cursor);

	DBUG_LOG("ib_cur",
		 "insert " << index->name << " (" << index->id << ") by "
		 << ib::hex(thr ? thr->graph->trx->id : 0)
		 << ' ' << rec_printer(entry).str());
	DBUG_EXECUTE_IF("do_page_reorganize",
			btr_page_reorganize(page_cursor, index, mtr););

	/* Now, try the insert */
	{
		const rec_t*	page_cursor_rec = page_cur_get_rec(page_cursor);

		/* Check locks and write to the undo log,
		if specified */
		err = btr_cur_ins_lock_and_undo(flags, cursor, entry,
						thr, mtr, &inherit);
		if (err != DB_SUCCESS) {
			goto fail_err;
		}

#ifdef UNIV_DEBUG
		if (!(flags & BTR_CREATE_FLAG)
		    && index->is_primary() && page_is_leaf(page)) {
			const dfield_t* trx_id = dtuple_get_nth_field(
				entry, dict_col_get_clust_pos(
					dict_table_get_sys_col(index->table,
							       DATA_TRX_ID),
					index));

			ut_ad(trx_id->len == DATA_TRX_ID_LEN);
			ut_ad(trx_id[1].len == DATA_ROLL_PTR_LEN);
<<<<<<< HEAD
			if (flags & BTR_NO_UNDO_LOG_FLAG) {
				ut_ad(!memcmp(trx_id->data, reset_trx_id,
					      DATA_TRX_ID_LEN));
				ut_ad(!memcmp(trx_id[1].data,
					      reset_trx_id + DATA_TRX_ID_LEN,
					      DATA_ROLL_PTR_LEN));
			} else {
=======
			ut_ad(*static_cast<const byte*>
			      (trx_id[1].data) & 0x80);
			if (!(flags & BTR_NO_UNDO_LOG_FLAG)) {
>>>>>>> 5559905d
				ut_ad(thr->graph->trx->id);
				ut_ad(thr->graph->trx->id
				      == trx_read_trx_id(
					      static_cast<const byte*>(
						      trx_id->data)));
<<<<<<< HEAD
				ut_ad(!memcmp(field_ref_zero, trx_id[1].data,
					      DATA_ROLL_PTR_LEN)
				      == !(~flags & BTR_NO_UNDO_LOG_FLAG));
=======
>>>>>>> 5559905d
			}
		}
#endif

		*rec = page_cur_tuple_insert(
			page_cursor, entry, index, offsets, heap,
			n_ext, mtr);

		reorg = page_cursor_rec != page_cur_get_rec(page_cursor);
	}

	if (*rec) {
	} else if (page_size.is_compressed()) {
		ut_ad(!dict_table_is_temporary(index->table));
		/* Reset the IBUF_BITMAP_FREE bits, because
		page_cur_tuple_insert() will have attempted page
		reorganize before failing. */
		if (leaf
		    && !dict_index_is_clust(index)) {
			ibuf_reset_free_bits(block);
		}

		goto fail;
	} else {
		ut_ad(!reorg);

		/* If the record did not fit, reorganize */
		if (!btr_page_reorganize(page_cursor, index, mtr)) {
			ut_ad(0);
			goto fail;
		}

		ut_ad(page_get_max_insert_size(page, 1) == max_size);

		reorg = TRUE;

		*rec = page_cur_tuple_insert(page_cursor, entry, index,
					     offsets, heap, n_ext, mtr);

		if (UNIV_UNLIKELY(!*rec)) {
			ib::fatal() <<  "Cannot insert tuple " << *entry
				<< "into index " << index->name
				<< " of table " << index->table->name
				<< ". Max size: " << max_size;
		}
	}

#ifdef BTR_CUR_HASH_ADAPT
	if (!leaf) {
# ifdef MYSQL_INDEX_DISABLE_AHI
	} else if (index->disable_ahi) {
# endif
	} else if (entry->info_bits & REC_INFO_MIN_REC_FLAG) {
		ut_ad(entry->info_bits == REC_INFO_DEFAULT_ROW);
		ut_ad(index->is_instant());
		ut_ad(flags == BTR_NO_LOCKING_FLAG);
	} else {
		rw_lock_t* ahi_latch = btr_get_search_latch(index);
		if (!reorg && cursor->flag == BTR_CUR_HASH) {
			btr_search_update_hash_node_on_insert(
				cursor, ahi_latch);
		} else {
			btr_search_update_hash_on_insert(cursor, ahi_latch);
		}
	}
#endif /* BTR_CUR_HASH_ADAPT */

	if (!(flags & BTR_NO_LOCKING_FLAG) && inherit) {

		lock_update_insert(block, *rec);
	}

	if (leaf
	    && !dict_index_is_clust(index)
	    && !dict_table_is_temporary(index->table)) {
		/* Update the free bits of the B-tree page in the
		insert buffer bitmap. */

		/* The free bits in the insert buffer bitmap must
		never exceed the free space on a page.  It is safe to
		decrement or reset the bits in the bitmap in a
		mini-transaction that is committed before the
		mini-transaction that affects the free space. */

		/* It is unsafe to increment the bits in a separately
		committed mini-transaction, because in crash recovery,
		the free bits could momentarily be set too high. */

		if (page_size.is_compressed()) {
			/* Update the bits in the same mini-transaction. */
			ibuf_update_free_bits_zip(block, mtr);
		} else {
			/* Decrement the bits in a separate
			mini-transaction. */
			ibuf_update_free_bits_if_full(
				block, max_size,
				rec_size + PAGE_DIR_SLOT_SIZE);
		}
	}

	*big_rec = big_rec_vec;

	return(DB_SUCCESS);
}

/*************************************************************//**
Performs an insert on a page of an index tree. It is assumed that mtr
holds an x-latch on the tree and on the cursor page. If the insert is
made on the leaf level, to avoid deadlocks, mtr must also own x-latches
to brothers of page, if those brothers exist.
@return DB_SUCCESS or error number */
dberr_t
btr_cur_pessimistic_insert(
/*=======================*/
	ulint		flags,	/*!< in: undo logging and locking flags: if not
				zero, the parameter thr should be
				specified; if no undo logging is specified,
				then the caller must have reserved enough
				free extents in the file space so that the
				insertion will certainly succeed */
	btr_cur_t*	cursor,	/*!< in: cursor after which to insert;
				cursor stays valid */
	ulint**		offsets,/*!< out: offsets on *rec */
	mem_heap_t**	heap,	/*!< in/out: pointer to memory heap
				that can be emptied */
	dtuple_t*	entry,	/*!< in/out: entry to insert */
	rec_t**		rec,	/*!< out: pointer to inserted record if
				succeed */
	big_rec_t**	big_rec,/*!< out: big rec vector whose fields have to
				be stored externally by the caller */
	ulint		n_ext,	/*!< in: number of externally stored columns */
	que_thr_t*	thr,	/*!< in/out: query thread; can be NULL if
				!(~flags
				& (BTR_NO_LOCKING_FLAG
				| BTR_NO_UNDO_LOG_FLAG)) */
	mtr_t*		mtr)	/*!< in/out: mini-transaction */
{
	dict_index_t*	index		= cursor->index;
	big_rec_t*	big_rec_vec	= NULL;
	dberr_t		err;
	ibool		inherit = FALSE;
	bool		success;
	ulint		n_reserved	= 0;

	ut_ad(dtuple_check_typed(entry));
	ut_ad(thr || !(~flags & (BTR_NO_LOCKING_FLAG | BTR_NO_UNDO_LOG_FLAG)));

	*big_rec = NULL;

	ut_ad(mtr_memo_contains_flagged(
		      mtr, dict_index_get_lock(btr_cur_get_index(cursor)),
		      MTR_MEMO_X_LOCK | MTR_MEMO_SX_LOCK));
	ut_ad(mtr_is_block_fix(
		mtr, btr_cur_get_block(cursor),
		MTR_MEMO_PAGE_X_FIX, cursor->index->table));
	ut_ad(!dict_index_is_online_ddl(index)
	      || dict_index_is_clust(index)
	      || (flags & BTR_CREATE_FLAG));

	cursor->flag = BTR_CUR_BINARY;

	/* Check locks and write to undo log, if specified */

	err = btr_cur_ins_lock_and_undo(flags, cursor, entry,
					thr, mtr, &inherit);

	if (err != DB_SUCCESS) {

		return(err);
	}

	if (!(flags & BTR_NO_UNDO_LOG_FLAG)) {
		/* First reserve enough free space for the file segments
		of the index tree, so that the insert will not fail because
		of lack of space */

		ulint	n_extents = cursor->tree_height / 16 + 3;

		success = fsp_reserve_free_extents(&n_reserved, index->space,
						   n_extents, FSP_NORMAL, mtr);
		if (!success) {
			return(DB_OUT_OF_FILE_SPACE);
		}
	}

	if (page_zip_rec_needs_ext(rec_get_converted_size(index, entry, n_ext),
				   dict_table_is_comp(index->table),
				   dtuple_get_n_fields(entry),
				   dict_table_page_size(index->table))) {
		/* The record is so big that we have to store some fields
		externally on separate database pages */

		if (UNIV_LIKELY_NULL(big_rec_vec)) {
			/* This should never happen, but we handle
			the situation in a robust manner. */
			ut_ad(0);
			dtuple_convert_back_big_rec(index, entry, big_rec_vec);
		}

		big_rec_vec = dtuple_convert_big_rec(index, 0, entry, &n_ext);

		if (big_rec_vec == NULL) {

			if (n_reserved > 0) {
				fil_space_release_free_extents(index->space,
							       n_reserved);
			}
			return(DB_TOO_BIG_RECORD);
		}
	}

	if (dict_index_get_page(index)
	    == btr_cur_get_block(cursor)->page.id.page_no()) {

		/* The page is the root page */
		*rec = btr_root_raise_and_insert(
			flags, cursor, offsets, heap, entry, n_ext, mtr);
	} else {
		*rec = btr_page_split_and_insert(
			flags, cursor, offsets, heap, entry, n_ext, mtr);
	}

	if (*rec == NULL && os_has_said_disk_full) {
		return(DB_OUT_OF_FILE_SPACE);
	}

	ut_ad(page_rec_get_next(btr_cur_get_rec(cursor)) == *rec
	      || dict_index_is_spatial(index));

	if (!(flags & BTR_NO_LOCKING_FLAG)) {
		ut_ad(!dict_table_is_temporary(index->table));
		if (dict_index_is_spatial(index)) {
			/* Do nothing */
		} else {
			/* The cursor might be moved to the other page
			and the max trx id field should be updated after
			the cursor was fixed. */
			if (!dict_index_is_clust(index)) {
				page_update_max_trx_id(
					btr_cur_get_block(cursor),
					btr_cur_get_page_zip(cursor),
					thr_get_trx(thr)->id, mtr);
			}

			if (!page_rec_is_infimum(btr_cur_get_rec(cursor))
			    || btr_page_get_prev(
				buf_block_get_frame(
					btr_cur_get_block(cursor)), mtr)
			       == FIL_NULL) {
				/* split and inserted need to call
				lock_update_insert() always. */
				inherit = TRUE;
			}
		}
	}

	if (!page_is_leaf(btr_cur_get_page(cursor))) {
		ut_ad(!big_rec_vec);
	} else {
#ifdef BTR_CUR_HASH_ADAPT
# ifdef MYSQL_INDEX_DISABLE_AHI
		if (index->disable_ahi); else
# endif
		if (entry->info_bits & REC_INFO_MIN_REC_FLAG) {
			ut_ad(entry->info_bits == REC_INFO_DEFAULT_ROW);
			ut_ad(index->is_instant());
			ut_ad((flags & ~BTR_KEEP_IBUF_BITMAP)
			      == BTR_NO_LOCKING_FLAG);
		} else {
			btr_search_update_hash_on_insert(
				cursor, btr_get_search_latch(index));
		}
#endif /* BTR_CUR_HASH_ADAPT */
		if (inherit && !(flags & BTR_NO_LOCKING_FLAG)) {

			lock_update_insert(btr_cur_get_block(cursor), *rec);
		}
	}

	if (n_reserved > 0) {
		fil_space_release_free_extents(index->space, n_reserved);
	}

	*big_rec = big_rec_vec;

	return(DB_SUCCESS);
}

/*==================== B-TREE UPDATE =========================*/

/*************************************************************//**
For an update, checks the locks and does the undo logging.
@return DB_SUCCESS, DB_WAIT_LOCK, or error number */
UNIV_INLINE MY_ATTRIBUTE((warn_unused_result))
dberr_t
btr_cur_upd_lock_and_undo(
/*======================*/
	ulint		flags,	/*!< in: undo logging and locking flags */
	btr_cur_t*	cursor,	/*!< in: cursor on record to update */
	const ulint*	offsets,/*!< in: rec_get_offsets() on cursor */
	const upd_t*	update,	/*!< in: update vector */
	ulint		cmpl_info,/*!< in: compiler info on secondary index
				updates */
	que_thr_t*	thr,	/*!< in: query thread
				(can be NULL if BTR_NO_LOCKING_FLAG) */
	mtr_t*		mtr,	/*!< in/out: mini-transaction */
	roll_ptr_t*	roll_ptr)/*!< out: roll pointer */
{
	dict_index_t*	index;
	const rec_t*	rec;
	dberr_t		err;

	ut_ad((thr != NULL) || (flags & BTR_NO_LOCKING_FLAG));

	rec = btr_cur_get_rec(cursor);
	index = cursor->index;

	ut_ad(rec_offs_validate(rec, index, offsets));
	ut_ad(mtr->is_named_space(index->space));

	if (!dict_index_is_clust(index)) {
		ut_ad(dict_index_is_online_ddl(index)
		      == !!(flags & BTR_CREATE_FLAG));

		/* We do undo logging only when we update a clustered index
		record */
		return(lock_sec_rec_modify_check_and_lock(
			       flags, btr_cur_get_block(cursor), rec,
			       index, thr, mtr));
	}

	/* Check if we have to wait for a lock: enqueue an explicit lock
	request if yes */

	if (!(flags & BTR_NO_LOCKING_FLAG)) {
		err = lock_clust_rec_modify_check_and_lock(
			flags, btr_cur_get_block(cursor), rec, index,
			offsets, thr);
		if (err != DB_SUCCESS) {
			return(err);
		}
	}

	/* Append the info about the update in the undo log */

	return((flags & BTR_NO_UNDO_LOG_FLAG)
	       ? DB_SUCCESS
	       : trx_undo_report_row_operation(
		       thr, index, NULL, update,
		       cmpl_info, rec, offsets, roll_ptr));
}

/***********************************************************//**
Writes a redo log record of updating a record in-place. */
void
btr_cur_update_in_place_log(
/*========================*/
	ulint		flags,		/*!< in: flags */
	const rec_t*	rec,		/*!< in: record */
	dict_index_t*	index,		/*!< in: index of the record */
	const upd_t*	update,		/*!< in: update vector */
	trx_id_t	trx_id,		/*!< in: transaction id */
	roll_ptr_t	roll_ptr,	/*!< in: roll ptr */
	mtr_t*		mtr)		/*!< in: mtr */
{
	byte*		log_ptr;
	const page_t*	page	= page_align(rec);
	ut_ad(flags < 256);
	ut_ad(!!page_is_comp(page) == dict_table_is_comp(index->table));

	log_ptr = mlog_open_and_write_index(mtr, rec, index, page_is_comp(page)
					    ? MLOG_COMP_REC_UPDATE_IN_PLACE
					    : MLOG_REC_UPDATE_IN_PLACE,
					    1 + DATA_ROLL_PTR_LEN + 14 + 2
					    + MLOG_BUF_MARGIN);

	if (!log_ptr) {
		/* Logging in mtr is switched off during crash recovery */
		return;
	}

	/* For secondary indexes, we could skip writing the dummy system fields
	to the redo log but we have to change redo log parsing of
	MLOG_REC_UPDATE_IN_PLACE/MLOG_COMP_REC_UPDATE_IN_PLACE or we have to add
	new redo log record. For now, just write dummy sys fields to the redo
	log if we are updating a secondary index record.
	*/
	mach_write_to_1(log_ptr, flags);
	log_ptr++;

	if (dict_index_is_clust(index)) {
		log_ptr = row_upd_write_sys_vals_to_log(
				index, trx_id, roll_ptr, log_ptr, mtr);
	} else {
		/* Dummy system fields for a secondary index */
		/* TRX_ID Position */
		log_ptr += mach_write_compressed(log_ptr, 0);
		/* ROLL_PTR */
		trx_write_roll_ptr(log_ptr, 0);
		log_ptr += DATA_ROLL_PTR_LEN;
		/* TRX_ID */
		log_ptr += mach_u64_write_compressed(log_ptr, 0);
	}

	mach_write_to_2(log_ptr, page_offset(rec));
	log_ptr += 2;

	row_upd_index_write_log(update, log_ptr, mtr);
}

/***********************************************************//**
Parses a redo log record of updating a record in-place.
@return end of log record or NULL */
byte*
btr_cur_parse_update_in_place(
/*==========================*/
	byte*		ptr,	/*!< in: buffer */
	byte*		end_ptr,/*!< in: buffer end */
	page_t*		page,	/*!< in/out: page or NULL */
	page_zip_des_t*	page_zip,/*!< in/out: compressed page, or NULL */
	dict_index_t*	index)	/*!< in: index corresponding to page */
{
	ulint		flags;
	rec_t*		rec;
	upd_t*		update;
	ulint		pos;
	trx_id_t	trx_id;
	roll_ptr_t	roll_ptr;
	ulint		rec_offset;
	mem_heap_t*	heap;
	ulint*		offsets;

	if (end_ptr < ptr + 1) {

		return(NULL);
	}

	flags = mach_read_from_1(ptr);
	ptr++;

	ptr = row_upd_parse_sys_vals(ptr, end_ptr, &pos, &trx_id, &roll_ptr);

	if (ptr == NULL) {

		return(NULL);
	}

	if (end_ptr < ptr + 2) {

		return(NULL);
	}

	rec_offset = mach_read_from_2(ptr);
	ptr += 2;

	ut_a(rec_offset <= UNIV_PAGE_SIZE);

	heap = mem_heap_create(256);

	ptr = row_upd_index_parse(ptr, end_ptr, heap, &update);

	if (!ptr || !page) {

		goto func_exit;
	}

	ut_a((ibool)!!page_is_comp(page) == dict_table_is_comp(index->table));
	rec = page + rec_offset;

	/* We do not need to reserve search latch, as the page is only
	being recovered, and there cannot be a hash index to it. */

	/* The function rtr_update_mbr_field_in_place() is generating
	these records on node pointer pages; therefore we have to
	check if this is a leaf page. */

	offsets = rec_get_offsets(rec, index, NULL,
				  flags != (BTR_NO_UNDO_LOG_FLAG
					    | BTR_NO_LOCKING_FLAG
					    | BTR_KEEP_SYS_FLAG)
				  || page_is_leaf(page),
				  ULINT_UNDEFINED, &heap);

	if (!(flags & BTR_KEEP_SYS_FLAG)) {
		row_upd_rec_sys_fields_in_recovery(rec, page_zip, offsets,
						   pos, trx_id, roll_ptr);
	}

	row_upd_rec_in_place(rec, index, offsets, update, page_zip);

func_exit:
	mem_heap_free(heap);

	return(ptr);
}

/*************************************************************//**
See if there is enough place in the page modification log to log
an update-in-place.

@retval false if out of space; IBUF_BITMAP_FREE will be reset
outside mtr if the page was recompressed
@retval true if enough place;

IMPORTANT: The caller will have to update IBUF_BITMAP_FREE if this is
a secondary index leaf page. This has to be done either within the
same mini-transaction, or by invoking ibuf_reset_free_bits() before
mtr_commit(mtr). */
bool
btr_cur_update_alloc_zip_func(
/*==========================*/
	page_zip_des_t*	page_zip,/*!< in/out: compressed page */
	page_cur_t*	cursor,	/*!< in/out: B-tree page cursor */
	dict_index_t*	index,	/*!< in: the index corresponding to cursor */
#ifdef UNIV_DEBUG
	ulint*		offsets,/*!< in/out: offsets of the cursor record */
#endif /* UNIV_DEBUG */
	ulint		length,	/*!< in: size needed */
	bool		create,	/*!< in: true=delete-and-insert,
				false=update-in-place */
	mtr_t*		mtr)	/*!< in/out: mini-transaction */
{

	/* Have a local copy of the variables as these can change
	dynamically. */
	const page_t*	page = page_cur_get_page(cursor);

	ut_ad(page_zip == page_cur_get_page_zip(cursor));
	ut_ad(!dict_index_is_ibuf(index));
	ut_ad(rec_offs_validate(page_cur_get_rec(cursor), index, offsets));

	if (page_zip_available(page_zip, dict_index_is_clust(index),
			       length, create)) {
		return(true);
	}

	if (!page_zip->m_nonempty && !page_has_garbage(page)) {
		/* The page has been freshly compressed, so
		reorganizing it will not help. */
		return(false);
	}

	if (create && page_is_leaf(page)
	    && (length + page_get_data_size(page)
		>= dict_index_zip_pad_optimal_page_size(index))) {
		return(false);
	}

	if (!btr_page_reorganize(cursor, index, mtr)) {
		goto out_of_space;
	}

	rec_offs_make_valid(page_cur_get_rec(cursor), index,
			    page_is_leaf(page), offsets);

	/* After recompressing a page, we must make sure that the free
	bits in the insert buffer bitmap will not exceed the free
	space on the page.  Because this function will not attempt
	recompression unless page_zip_available() fails above, it is
	safe to reset the free bits if page_zip_available() fails
	again, below.  The free bits can safely be reset in a separate
	mini-transaction.  If page_zip_available() succeeds below, we
	can be sure that the btr_page_reorganize() above did not reduce
	the free space available on the page. */

	if (page_zip_available(page_zip, dict_index_is_clust(index),
			       length, create)) {
		return(true);
	}

out_of_space:
	ut_ad(rec_offs_validate(page_cur_get_rec(cursor), index, offsets));

	/* Out of space: reset the free bits. */
	if (!dict_index_is_clust(index)
	    && !dict_table_is_temporary(index->table)
	    && page_is_leaf(page)) {
		ibuf_reset_free_bits(page_cur_get_block(cursor));
	}

	return(false);
}

/*************************************************************//**
Updates a record when the update causes no size changes in its fields.
We assume here that the ordering fields of the record do not change.
@return locking or undo log related error code, or
@retval DB_SUCCESS on success
@retval DB_ZIP_OVERFLOW if there is not enough space left
on the compressed page (IBUF_BITMAP_FREE was reset outside mtr) */
dberr_t
btr_cur_update_in_place(
/*====================*/
	ulint		flags,	/*!< in: undo logging and locking flags */
	btr_cur_t*	cursor,	/*!< in: cursor on the record to update;
				cursor stays valid and positioned on the
				same record */
	ulint*		offsets,/*!< in/out: offsets on cursor->page_cur.rec */
	const upd_t*	update,	/*!< in: update vector */
	ulint		cmpl_info,/*!< in: compiler info on secondary index
				updates */
	que_thr_t*	thr,	/*!< in: query thread */
	trx_id_t	trx_id,	/*!< in: transaction id */
	mtr_t*		mtr)	/*!< in/out: mini-transaction; if this
				is a secondary index, the caller must
				mtr_commit(mtr) before latching any
				further pages */
{
	dict_index_t*	index;
	buf_block_t*	block;
	page_zip_des_t*	page_zip;
	dberr_t		err;
	rec_t*		rec;
	roll_ptr_t	roll_ptr	= 0;
	ulint		was_delete_marked;

	ut_ad(page_is_leaf(cursor->page_cur.block->frame));
	rec = btr_cur_get_rec(cursor);
	index = cursor->index;
	ut_ad(rec_offs_validate(rec, index, offsets));
	ut_ad(!!page_rec_is_comp(rec) == dict_table_is_comp(index->table));
	ut_ad(trx_id > 0 || (flags & BTR_KEEP_SYS_FLAG));
	/* The insert buffer tree should never be updated in place. */
	ut_ad(!dict_index_is_ibuf(index));
	ut_ad(dict_index_is_online_ddl(index) == !!(flags & BTR_CREATE_FLAG)
	      || dict_index_is_clust(index));
	ut_ad(thr_get_trx(thr)->id == trx_id
	      || (flags & ulint(~(BTR_KEEP_POS_FLAG | BTR_KEEP_IBUF_BITMAP)))
	      == (BTR_NO_UNDO_LOG_FLAG | BTR_NO_LOCKING_FLAG
		  | BTR_CREATE_FLAG | BTR_KEEP_SYS_FLAG));
	ut_ad(fil_page_index_page_check(btr_cur_get_page(cursor)));
	ut_ad(btr_page_get_index_id(btr_cur_get_page(cursor)) == index->id);
	ut_ad(!(update->info_bits & REC_INFO_MIN_REC_FLAG));

	DBUG_LOG("ib_cur",
		 "update-in-place " << index->name << " (" << index->id
		 << ") by " << ib::hex(trx_id) << ": "
		 << rec_printer(rec, offsets).str());

	block = btr_cur_get_block(cursor);
	page_zip = buf_block_get_page_zip(block);

	/* Check that enough space is available on the compressed page. */
	if (page_zip) {
		ut_ad(!dict_table_is_temporary(index->table));

		if (!btr_cur_update_alloc_zip(
			    page_zip, btr_cur_get_page_cur(cursor),
			    index, offsets, rec_offs_size(offsets),
			    false, mtr)) {
			return(DB_ZIP_OVERFLOW);
		}

		rec = btr_cur_get_rec(cursor);
	}

	/* Do lock checking and undo logging */
	err = btr_cur_upd_lock_and_undo(flags, cursor, offsets,
					update, cmpl_info,
					thr, mtr, &roll_ptr);
	if (UNIV_UNLIKELY(err != DB_SUCCESS)) {
		/* We may need to update the IBUF_BITMAP_FREE
		bits after a reorganize that was done in
		btr_cur_update_alloc_zip(). */
		goto func_exit;
	}

	if (!(flags & BTR_KEEP_SYS_FLAG)) {
		row_upd_rec_sys_fields(rec, NULL, index, offsets,
				       thr_get_trx(thr), roll_ptr);
	}

	was_delete_marked = rec_get_deleted_flag(
		rec, page_is_comp(buf_block_get_frame(block)));
	/* In delete-marked records, DB_TRX_ID must always refer to an
	existing undo log record. */
	ut_ad(!was_delete_marked
	      || !dict_index_is_clust(index)
	      || row_get_rec_trx_id(rec, index, offsets));

#ifdef BTR_CUR_HASH_ADAPT
	{
		rw_lock_t* ahi_latch = block->index
			? btr_get_search_latch(index) : NULL;
		if (ahi_latch) {
			/* TO DO: Can we skip this if none of the fields
			index->search_info->curr_n_fields
			are being updated? */

			/* The function row_upd_changes_ord_field_binary
			does not work on a secondary index. */

			if (!dict_index_is_clust(index)
			    || row_upd_changes_ord_field_binary(
				    index, update, thr, NULL, NULL)) {
				ut_ad(!(update->info_bits
					& REC_INFO_MIN_REC_FLAG));
				/* Remove possible hash index pointer
				to this record */
				btr_search_update_hash_on_delete(cursor);
			}

			rw_lock_x_lock(ahi_latch);
		}

		assert_block_ahi_valid(block);
#endif /* BTR_CUR_HASH_ADAPT */

		row_upd_rec_in_place(rec, index, offsets, update, page_zip);

#ifdef BTR_CUR_HASH_ADAPT
		if (ahi_latch) {
			rw_lock_x_unlock(ahi_latch);
		}
	}
#endif /* BTR_CUR_HASH_ADAPT */

	btr_cur_update_in_place_log(flags, rec, index, update,
				    trx_id, roll_ptr, mtr);

	if (was_delete_marked
	    && !rec_get_deleted_flag(
		    rec, page_is_comp(buf_block_get_frame(block)))) {
		/* The new updated record owns its possible externally
		stored fields */

		btr_cur_unmark_extern_fields(page_zip,
					     rec, index, offsets, mtr);
	}

	ut_ad(err == DB_SUCCESS);

func_exit:
	if (page_zip
	    && !(flags & BTR_KEEP_IBUF_BITMAP)
	    && !dict_index_is_clust(index)
	    && page_is_leaf(buf_block_get_frame(block))) {
		/* Update the free bits in the insert buffer. */
		ut_ad(!dict_table_is_temporary(index->table));
		ibuf_update_free_bits_zip(block, mtr);
	}

	return(err);
}

/** Trim an update tuple due to instant ADD COLUMN, if needed.
For normal records, the trailing instantly added fields that match
the 'default row' are omitted.

For the special 'default row' record on a table on which instant
ADD COLUMN has already been executed, both ADD COLUMN and the
rollback of ADD COLUMN need to be handled specially.

@param[in,out]	entry	index entry
@param[in]	index	index
@param[in]	update	update vector
@param[in]	thr	execution thread */
static inline
void
btr_cur_trim(
	dtuple_t*		entry,
	const dict_index_t*	index,
	const upd_t*		update,
	const que_thr_t*	thr)
{
	if (!index->is_instant()) {
	} else if (UNIV_UNLIKELY(update->info_bits == REC_INFO_DEFAULT_ROW)) {
		/* We are either updating a 'default row'
		(instantly adding columns to a table where instant ADD was
		already executed) or rolling back such an operation. */
		ut_ad(!upd_get_nth_field(update, 0)->orig_len);
		ut_ad(upd_get_nth_field(update, 0)->field_no
		      > index->n_core_fields);

		if (thr->graph->trx->in_rollback) {
			/* This rollback can occur either as part of
			ha_innobase::commit_inplace_alter_table() rolling
			back after a failed innobase_add_instant_try(),
			or as part of crash recovery. Either way, the
			table will be in the data dictionary cache, with
			the instantly added columns going to be removed
			later in the rollback. */
			ut_ad(index->table->cached);
			/* The DB_TRX_ID,DB_ROLL_PTR are always last,
			and there should be some change to roll back.
			The first field in the update vector is the
			first instantly added column logged by
			innobase_add_instant_try(). */
			ut_ad(update->n_fields > 2);
			ulint n_fields = upd_get_nth_field(update, 0)
				->field_no;
			ut_ad(n_fields + 1 >= entry->n_fields);
			entry->n_fields = n_fields;
		}
	} else {
		entry->trim(*index);
	}
}

/*************************************************************//**
Tries to update a record on a page in an index tree. It is assumed that mtr
holds an x-latch on the page. The operation does not succeed if there is too
little space on the page or if the update would result in too empty a page,
so that tree compression is recommended. We assume here that the ordering
fields of the record do not change.
@return error code, including
@retval DB_SUCCESS on success
@retval DB_OVERFLOW if the updated record does not fit
@retval DB_UNDERFLOW if the page would become too empty
@retval DB_ZIP_OVERFLOW if there is not enough space left
on the compressed page (IBUF_BITMAP_FREE was reset outside mtr) */
dberr_t
btr_cur_optimistic_update(
/*======================*/
	ulint		flags,	/*!< in: undo logging and locking flags */
	btr_cur_t*	cursor,	/*!< in: cursor on the record to update;
				cursor stays valid and positioned on the
				same record */
	ulint**		offsets,/*!< out: offsets on cursor->page_cur.rec */
	mem_heap_t**	heap,	/*!< in/out: pointer to NULL or memory heap */
	const upd_t*	update,	/*!< in: update vector; this must also
				contain trx id and roll ptr fields */
	ulint		cmpl_info,/*!< in: compiler info on secondary index
				updates */
	que_thr_t*	thr,	/*!< in: query thread */
	trx_id_t	trx_id,	/*!< in: transaction id */
	mtr_t*		mtr)	/*!< in/out: mini-transaction; if this
				is a secondary index, the caller must
				mtr_commit(mtr) before latching any
				further pages */
{
	dict_index_t*	index;
	page_cur_t*	page_cursor;
	dberr_t		err;
	buf_block_t*	block;
	page_t*		page;
	page_zip_des_t*	page_zip;
	rec_t*		rec;
	ulint		max_size;
	ulint		new_rec_size;
	ulint		old_rec_size;
	ulint		max_ins_size = 0;
	dtuple_t*	new_entry;
	roll_ptr_t	roll_ptr;
	ulint		i;
	ulint		n_ext;

	block = btr_cur_get_block(cursor);
	page = buf_block_get_frame(block);
	rec = btr_cur_get_rec(cursor);
	index = cursor->index;
	ut_ad(trx_id > 0 || (flags & BTR_KEEP_SYS_FLAG));
	ut_ad(!!page_rec_is_comp(rec) == dict_table_is_comp(index->table));
	ut_ad(mtr_is_block_fix(mtr, block, MTR_MEMO_PAGE_X_FIX, index->table));
	/* This is intended only for leaf page updates */
	ut_ad(page_is_leaf(page));
	/* The insert buffer tree should never be updated in place. */
	ut_ad(!dict_index_is_ibuf(index));
	ut_ad(dict_index_is_online_ddl(index) == !!(flags & BTR_CREATE_FLAG)
	      || dict_index_is_clust(index));
	ut_ad(thr_get_trx(thr)->id == trx_id
	      || (flags & ulint(~(BTR_KEEP_POS_FLAG | BTR_KEEP_IBUF_BITMAP)))
	      == (BTR_NO_UNDO_LOG_FLAG | BTR_NO_LOCKING_FLAG
		  | BTR_CREATE_FLAG | BTR_KEEP_SYS_FLAG));
	ut_ad(fil_page_index_page_check(page));
	ut_ad(btr_page_get_index_id(page) == index->id);

	*offsets = rec_get_offsets(rec, index, *offsets, true,
				   ULINT_UNDEFINED, heap);
#if defined UNIV_DEBUG || defined UNIV_BLOB_LIGHT_DEBUG
	ut_a(!rec_offs_any_null_extern(rec, *offsets)
	     || trx_is_recv(thr_get_trx(thr)));
#endif /* UNIV_DEBUG || UNIV_BLOB_LIGHT_DEBUG */

	const bool is_default_row = update->info_bits == REC_INFO_DEFAULT_ROW;

	if (UNIV_LIKELY(!is_default_row)
	    && !row_upd_changes_field_size_or_external(index, *offsets,
						       update)) {

		/* The simplest and the most common case: the update does not
		change the size of any field and none of the updated fields is
		externally stored in rec or update, and there is enough space
		on the compressed page to log the update. */

		return(btr_cur_update_in_place(
			       flags, cursor, *offsets, update,
			       cmpl_info, thr, trx_id, mtr));
	}

	if (rec_offs_any_extern(*offsets)) {
any_extern:
		/* Externally stored fields are treated in pessimistic
		update */

		/* prefetch siblings of the leaf for the pessimistic
		operation. */
		btr_cur_prefetch_siblings(block);

		return(DB_OVERFLOW);
	}

	for (i = 0; i < upd_get_n_fields(update); i++) {
		if (dfield_is_ext(&upd_get_nth_field(update, i)->new_val)) {

			goto any_extern;
		}
	}

	DBUG_LOG("ib_cur",
		 "update " << index->name << " (" << index->id << ") by "
		 << ib::hex(trx_id) << ": "
		 << rec_printer(rec, *offsets).str());

	page_cursor = btr_cur_get_page_cur(cursor);

	if (!*heap) {
		*heap = mem_heap_create(
			rec_offs_size(*offsets)
			+ DTUPLE_EST_ALLOC(rec_offs_n_fields(*offsets)));
	}

	new_entry = row_rec_to_index_entry(rec, index, *offsets,
					   &n_ext, *heap);
	/* We checked above that there are no externally stored fields. */
	ut_a(!n_ext);

	/* The page containing the clustered index record
	corresponding to new_entry is latched in mtr.
	Thus the following call is safe. */
	row_upd_index_replace_new_col_vals_index_pos(new_entry, index, update,
						     *heap);
	btr_cur_trim(new_entry, index, update, thr);
	old_rec_size = rec_offs_size(*offsets);
	new_rec_size = rec_get_converted_size(index, new_entry, 0);

	page_zip = buf_block_get_page_zip(block);
#ifdef UNIV_ZIP_DEBUG
	ut_a(!page_zip || page_zip_validate(page_zip, page, index));
#endif /* UNIV_ZIP_DEBUG */

	if (page_zip) {
		ut_ad(!dict_table_is_temporary(index->table));

		if (page_zip_rec_needs_ext(new_rec_size, page_is_comp(page),
					   dict_index_get_n_fields(index),
					   dict_table_page_size(index->table))) {
			goto any_extern;
		}

		if (!btr_cur_update_alloc_zip(
			    page_zip, page_cursor, index, *offsets,
			    new_rec_size, true, mtr)) {
			return(DB_ZIP_OVERFLOW);
		}

		rec = page_cur_get_rec(page_cursor);
	}

	/* We limit max record size to 16k even for 64k page size. */
  if (new_rec_size >= COMPRESSED_REC_MAX_DATA_SIZE ||
      (!dict_table_is_comp(index->table)
       && new_rec_size >= REDUNDANT_REC_MAX_DATA_SIZE)) {
          err = DB_OVERFLOW;

		goto func_exit;
	}

	if (UNIV_UNLIKELY(new_rec_size
			  >= (page_get_free_space_of_empty(page_is_comp(page))
			      / 2))) {
		/* We may need to update the IBUF_BITMAP_FREE
		bits after a reorganize that was done in
		btr_cur_update_alloc_zip(). */
		err = DB_OVERFLOW;
		goto func_exit;
	}

	if (UNIV_UNLIKELY(page_get_data_size(page)
			  - old_rec_size + new_rec_size
			  < BTR_CUR_PAGE_COMPRESS_LIMIT(index))) {
		/* We may need to update the IBUF_BITMAP_FREE
		bits after a reorganize that was done in
		btr_cur_update_alloc_zip(). */

		/* The page would become too empty */
		err = DB_UNDERFLOW;
		goto func_exit;
	}

	/* We do not attempt to reorganize if the page is compressed.
	This is because the page may fail to compress after reorganization. */
	max_size = page_zip
		? page_get_max_insert_size(page, 1)
		: (old_rec_size
		   + page_get_max_insert_size_after_reorganize(page, 1));

	if (!page_zip) {
		max_ins_size = page_get_max_insert_size_after_reorganize(
				page, 1);
	}

	if (!(((max_size >= BTR_CUR_PAGE_REORGANIZE_LIMIT)
	       && (max_size >= new_rec_size))
	      || (page_get_n_recs(page) <= 1))) {

		/* We may need to update the IBUF_BITMAP_FREE
		bits after a reorganize that was done in
		btr_cur_update_alloc_zip(). */

		/* There was not enough space, or it did not pay to
		reorganize: for simplicity, we decide what to do assuming a
		reorganization is needed, though it might not be necessary */

		err = DB_OVERFLOW;
		goto func_exit;
	}

	/* Do lock checking and undo logging */
	err = btr_cur_upd_lock_and_undo(flags, cursor, *offsets,
					update, cmpl_info,
					thr, mtr, &roll_ptr);
	if (err != DB_SUCCESS) {
		/* We may need to update the IBUF_BITMAP_FREE
		bits after a reorganize that was done in
		btr_cur_update_alloc_zip(). */
		goto func_exit;
	}

	/* Ok, we may do the replacement. Store on the page infimum the
	explicit locks on rec, before deleting rec (see the comment in
	btr_cur_pessimistic_update). */
	if (!dict_table_is_locking_disabled(index->table)) {
		lock_rec_store_on_page_infimum(block, rec);
	}

	if (UNIV_UNLIKELY(is_default_row)) {
		ut_ad(new_entry->info_bits == REC_INFO_DEFAULT_ROW);
		ut_ad(index->is_instant());
		/* This can be innobase_add_instant_try() performing a
		subsequent instant ADD COLUMN, or its rollback by
		row_undo_mod_clust_low(). */
		ut_ad(flags & BTR_NO_LOCKING_FLAG);
	} else {
		btr_search_update_hash_on_delete(cursor);
	}

	page_cur_delete_rec(page_cursor, index, *offsets, mtr);

	page_cur_move_to_prev(page_cursor);

	if (!(flags & BTR_KEEP_SYS_FLAG)) {
		row_upd_index_entry_sys_field(new_entry, index, DATA_ROLL_PTR,
					      roll_ptr);
		row_upd_index_entry_sys_field(new_entry, index, DATA_TRX_ID,
					      trx_id);
	}

	/* There are no externally stored columns in new_entry */
	rec = btr_cur_insert_if_possible(
		cursor, new_entry, offsets, heap, 0/*n_ext*/, mtr);
	ut_a(rec); /* <- We calculated above the insert would fit */

	if (UNIV_UNLIKELY(is_default_row)) {
		/* We must empty the PAGE_FREE list, because if this
		was a rollback, the shortened 'default row' record
		would have too many fields, and we would be unable to
		know the size of the freed record. */
		btr_page_reorganize(page_cursor, index, mtr);
	} else if (!dict_table_is_locking_disabled(index->table)) {
		/* Restore the old explicit lock state on the record */
		lock_rec_restore_from_page_infimum(block, rec, block);
	}

	page_cur_move_to_next(page_cursor);
	ut_ad(err == DB_SUCCESS);

func_exit:
	if (!(flags & BTR_KEEP_IBUF_BITMAP)
	    && !dict_index_is_clust(index)) {
		/* Update the free bits in the insert buffer. */
		if (page_zip) {
			ut_ad(!dict_table_is_temporary(index->table));
			ibuf_update_free_bits_zip(block, mtr);
		} else if (!dict_table_is_temporary(index->table)) {
			ibuf_update_free_bits_low(block, max_ins_size, mtr);
		}
	}

	if (err != DB_SUCCESS) {
		/* prefetch siblings of the leaf for the pessimistic
		operation. */
		btr_cur_prefetch_siblings(block);
	}

	return(err);
}

/*************************************************************//**
If, in a split, a new supremum record was created as the predecessor of the
updated record, the supremum record must inherit exactly the locks on the
updated record. In the split it may have inherited locks from the successor
of the updated record, which is not correct. This function restores the
right locks for the new supremum. */
static
void
btr_cur_pess_upd_restore_supremum(
/*==============================*/
	buf_block_t*	block,	/*!< in: buffer block of rec */
	const rec_t*	rec,	/*!< in: updated record */
	mtr_t*		mtr)	/*!< in: mtr */
{
	page_t*		page;
	buf_block_t*	prev_block;

	page = buf_block_get_frame(block);

	if (page_rec_get_next(page_get_infimum_rec(page)) != rec) {
		/* Updated record is not the first user record on its page */

		return;
	}

	const ulint	prev_page_no = btr_page_get_prev(page, mtr);

	const page_id_t	page_id(block->page.id.space(), prev_page_no);

	ut_ad(prev_page_no != FIL_NULL);
	prev_block = buf_page_get_with_no_latch(page_id, block->page.size, mtr);
#ifdef UNIV_BTR_DEBUG
	ut_a(btr_page_get_next(prev_block->frame, mtr)
	     == page_get_page_no(page));
#endif /* UNIV_BTR_DEBUG */

	/* We must already have an x-latch on prev_block! */
	ut_ad(mtr_memo_contains(mtr, prev_block, MTR_MEMO_PAGE_X_FIX));

	lock_rec_reset_and_inherit_gap_locks(prev_block, block,
					     PAGE_HEAP_NO_SUPREMUM,
					     page_rec_get_heap_no(rec));
}

/*************************************************************//**
Performs an update of a record on a page of a tree. It is assumed
that mtr holds an x-latch on the tree and on the cursor page. If the
update is made on the leaf level, to avoid deadlocks, mtr must also
own x-latches to brothers of page, if those brothers exist. We assume
here that the ordering fields of the record do not change.
@return DB_SUCCESS or error code */
dberr_t
btr_cur_pessimistic_update(
/*=======================*/
	ulint		flags,	/*!< in: undo logging, locking, and rollback
				flags */
	btr_cur_t*	cursor,	/*!< in/out: cursor on the record to update;
				cursor may become invalid if *big_rec == NULL
				|| !(flags & BTR_KEEP_POS_FLAG) */
	ulint**		offsets,/*!< out: offsets on cursor->page_cur.rec */
	mem_heap_t**	offsets_heap,
				/*!< in/out: pointer to memory heap
				that can be emptied */
	mem_heap_t*	entry_heap,
				/*!< in/out: memory heap for allocating
				big_rec and the index tuple */
	big_rec_t**	big_rec,/*!< out: big rec vector whose fields have to
				be stored externally by the caller */
	upd_t*		update,	/*!< in/out: update vector; this is allowed to
				also contain trx id and roll ptr fields.
				Non-updated columns that are moved offpage will
				be appended to this. */
	ulint		cmpl_info,/*!< in: compiler info on secondary index
				updates */
	que_thr_t*	thr,	/*!< in: query thread */
	trx_id_t	trx_id,	/*!< in: transaction id */
	mtr_t*		mtr)	/*!< in/out: mini-transaction; must be
				committed before latching any further pages */
{
	big_rec_t*	big_rec_vec	= NULL;
	big_rec_t*	dummy_big_rec;
	dict_index_t*	index;
	buf_block_t*	block;
	page_t*		page;
	page_zip_des_t*	page_zip;
	rec_t*		rec;
	page_cur_t*	page_cursor;
	dberr_t		err;
	dberr_t		optim_err;
	roll_ptr_t	roll_ptr;
	ibool		was_first;
	ulint		n_reserved	= 0;
	ulint		n_ext;
	ulint		max_ins_size	= 0;

	*offsets = NULL;
	*big_rec = NULL;

	block = btr_cur_get_block(cursor);
	page = buf_block_get_frame(block);
	page_zip = buf_block_get_page_zip(block);
	index = cursor->index;

	ut_ad(mtr_memo_contains_flagged(mtr, dict_index_get_lock(index),
					MTR_MEMO_X_LOCK |
					MTR_MEMO_SX_LOCK));
	ut_ad(mtr_is_block_fix(mtr, block, MTR_MEMO_PAGE_X_FIX, index->table));
#ifdef UNIV_ZIP_DEBUG
	ut_a(!page_zip || page_zip_validate(page_zip, page, index));
#endif /* UNIV_ZIP_DEBUG */
	ut_ad(!page_zip || !dict_table_is_temporary(index->table));
	/* The insert buffer tree should never be updated in place. */
	ut_ad(!dict_index_is_ibuf(index));
	ut_ad(trx_id > 0
	      || (flags & BTR_KEEP_SYS_FLAG));
	ut_ad(dict_index_is_online_ddl(index) == !!(flags & BTR_CREATE_FLAG)
	      || dict_index_is_clust(index));
	ut_ad(thr_get_trx(thr)->id == trx_id
	      || (flags & ulint(~BTR_KEEP_POS_FLAG))
	      == (BTR_NO_UNDO_LOG_FLAG | BTR_NO_LOCKING_FLAG
		  | BTR_CREATE_FLAG | BTR_KEEP_SYS_FLAG));

	err = optim_err = btr_cur_optimistic_update(
		flags | BTR_KEEP_IBUF_BITMAP,
		cursor, offsets, offsets_heap, update,
		cmpl_info, thr, trx_id, mtr);

	switch (err) {
	case DB_ZIP_OVERFLOW:
	case DB_UNDERFLOW:
	case DB_OVERFLOW:
		break;
	default:
	err_exit:
		/* We suppressed this with BTR_KEEP_IBUF_BITMAP.
		For DB_ZIP_OVERFLOW, the IBUF_BITMAP_FREE bits were
		already reset by btr_cur_update_alloc_zip() if the
		page was recompressed. */
		if (page_zip
		    && optim_err != DB_ZIP_OVERFLOW
		    && !dict_index_is_clust(index)
		    && page_is_leaf(page)) {
			ut_ad(!dict_table_is_temporary(index->table));
			ibuf_update_free_bits_zip(block, mtr);
		}

		if (big_rec_vec != NULL) {
			dtuple_big_rec_free(big_rec_vec);
		}

		return(err);
	}

	rec = btr_cur_get_rec(cursor);

	*offsets = rec_get_offsets(
		rec, index, *offsets, page_is_leaf(page),
		ULINT_UNDEFINED, offsets_heap);

	dtuple_t*	new_entry = row_rec_to_index_entry(
		rec, index, *offsets, &n_ext, entry_heap);

	/* The page containing the clustered index record
	corresponding to new_entry is latched in mtr.  If the
	clustered index record is delete-marked, then its externally
	stored fields cannot have been purged yet, because then the
	purge would also have removed the clustered index record
	itself.  Thus the following call is safe. */
	row_upd_index_replace_new_col_vals_index_pos(new_entry, index, update,
						     entry_heap);
	btr_cur_trim(new_entry, index, update, thr);

	const bool is_default_row = new_entry->info_bits
		& REC_INFO_MIN_REC_FLAG;

	/* We have to set appropriate extern storage bits in the new
	record to be inserted: we have to remember which fields were such */

	ut_ad(!page_is_comp(page) || !rec_get_node_ptr_flag(rec));
	ut_ad(rec_offs_validate(rec, index, *offsets));
	n_ext += btr_push_update_extern_fields(new_entry, update, entry_heap);

	if ((flags & BTR_NO_UNDO_LOG_FLAG)
	    && rec_offs_any_extern(*offsets)) {
		/* We are in a transaction rollback undoing a row
		update: we must free possible externally stored fields
		which got new values in the update, if they are not
		inherited values. They can be inherited if we have
		updated the primary key to another value, and then
		update it back again. */

		ut_ad(big_rec_vec == NULL);
		ut_ad(dict_index_is_clust(index));
		ut_ad(thr_get_trx(thr)->in_rollback);

		DBUG_EXECUTE_IF("ib_blob_update_rollback", DBUG_SUICIDE(););

		btr_rec_free_updated_extern_fields(
			index, rec, page_zip, *offsets, update, true, mtr);
	}

	if (page_zip_rec_needs_ext(
			rec_get_converted_size(index, new_entry, n_ext),
			page_is_comp(page),
			dict_index_get_n_fields(index),
			block->page.size)) {

		big_rec_vec = dtuple_convert_big_rec(index, update, new_entry, &n_ext);
		if (UNIV_UNLIKELY(big_rec_vec == NULL)) {

			/* We cannot goto return_after_reservations,
			because we may need to update the
			IBUF_BITMAP_FREE bits, which was suppressed by
			BTR_KEEP_IBUF_BITMAP. */
#ifdef UNIV_ZIP_DEBUG
			ut_a(!page_zip
			     || page_zip_validate(page_zip, page, index));
#endif /* UNIV_ZIP_DEBUG */
			if (n_reserved > 0) {
				fil_space_release_free_extents(
					index->space, n_reserved);
			}

			err = DB_TOO_BIG_RECORD;
			goto err_exit;
		}

		ut_ad(page_is_leaf(page));
		ut_ad(dict_index_is_clust(index));
		ut_ad(flags & BTR_KEEP_POS_FLAG);
	}

	/* Do lock checking and undo logging */
	err = btr_cur_upd_lock_and_undo(flags, cursor, *offsets,
					update, cmpl_info,
					thr, mtr, &roll_ptr);
	if (err != DB_SUCCESS) {
		goto err_exit;
	}

	if (optim_err == DB_OVERFLOW) {

		/* First reserve enough free space for the file segments
		of the index tree, so that the update will not fail because
		of lack of space */

		ulint	n_extents = cursor->tree_height / 16 + 3;

		if (!fsp_reserve_free_extents(
		            &n_reserved, index->space, n_extents,
		            flags & BTR_NO_UNDO_LOG_FLAG
		            ? FSP_CLEANING : FSP_NORMAL,
		            mtr)) {
			err = DB_OUT_OF_FILE_SPACE;
			goto err_exit;
		}
	}

	if (!(flags & BTR_KEEP_SYS_FLAG)) {
		row_upd_index_entry_sys_field(new_entry, index, DATA_ROLL_PTR,
					      roll_ptr);
		row_upd_index_entry_sys_field(new_entry, index, DATA_TRX_ID,
					      trx_id);
	}

	if (!page_zip) {
		max_ins_size = page_get_max_insert_size_after_reorganize(
				page, 1);
	}

	if (UNIV_UNLIKELY(is_default_row)) {
		ut_ad(new_entry->info_bits == REC_INFO_DEFAULT_ROW);
		ut_ad(index->is_instant());
		/* This can be innobase_add_instant_try() performing a
		subsequent instant ADD COLUMN, or its rollback by
		row_undo_mod_clust_low(). */
		ut_ad(flags & BTR_NO_LOCKING_FLAG);
	} else {
		btr_search_update_hash_on_delete(cursor);

		/* Store state of explicit locks on rec on the page
		infimum record, before deleting rec. The page infimum
		acts as a dummy carrier of the locks, taking care also
		of lock releases, before we can move the locks back on
		the actual record. There is a special case: if we are
		inserting on the root page and the insert causes a
		call of btr_root_raise_and_insert. Therefore we cannot
		in the lock system delete the lock structs set on the
		root page even if the root page carries just node
		pointers. */
		if (!dict_table_is_locking_disabled(index->table)) {
			lock_rec_store_on_page_infimum(block, rec);
		}
	}

#ifdef UNIV_ZIP_DEBUG
	ut_a(!page_zip || page_zip_validate(page_zip, page, index));
#endif /* UNIV_ZIP_DEBUG */
	page_cursor = btr_cur_get_page_cur(cursor);

	page_cur_delete_rec(page_cursor, index, *offsets, mtr);

	page_cur_move_to_prev(page_cursor);

	rec = btr_cur_insert_if_possible(cursor, new_entry,
					 offsets, offsets_heap, n_ext, mtr);

	if (rec) {
		page_cursor->rec = rec;

		if (UNIV_UNLIKELY(is_default_row)) {
			/* We must empty the PAGE_FREE list, because if this
			was a rollback, the shortened 'default row' record
			would have too many fields, and we would be unable to
			know the size of the freed record. */
			btr_page_reorganize(page_cursor, index, mtr);
			rec = page_cursor->rec;
		} else if (!dict_table_is_locking_disabled(index->table)) {
			lock_rec_restore_from_page_infimum(
				btr_cur_get_block(cursor), rec, block);
		}

		if (!rec_get_deleted_flag(rec, rec_offs_comp(*offsets))) {
			/* The new inserted record owns its possible externally
			stored fields */
			btr_cur_unmark_extern_fields(
				page_zip, rec, index, *offsets, mtr);
		} else {
			/* In delete-marked records, DB_TRX_ID must
			always refer to an existing undo log record. */
			ut_ad(row_get_rec_trx_id(rec, index, *offsets));
		}

		bool adjust = big_rec_vec && (flags & BTR_KEEP_POS_FLAG);
		ut_ad(!adjust || page_is_leaf(page));

		if (btr_cur_compress_if_useful(cursor, adjust, mtr)) {
			if (adjust) {
				rec_offs_make_valid(page_cursor->rec, index,
						    true, *offsets);
			}
		} else if (!dict_index_is_clust(index)
			   && page_is_leaf(page)) {
			/* Update the free bits in the insert buffer.
			This is the same block which was skipped by
			BTR_KEEP_IBUF_BITMAP. */
			if (page_zip) {
				ut_ad(!dict_table_is_temporary(index->table));
				ibuf_update_free_bits_zip(block, mtr);
			} else if (!dict_table_is_temporary(index->table)) {
				ibuf_update_free_bits_low(block, max_ins_size,
							  mtr);
			}
		}

		if (!srv_read_only_mode
		    && !big_rec_vec
		    && page_is_leaf(page)
		    && !dict_index_is_online_ddl(index)) {

			mtr_memo_release(mtr, dict_index_get_lock(index),
					 MTR_MEMO_X_LOCK | MTR_MEMO_SX_LOCK);

			/* NOTE: We cannot release root block latch here, because it
			has segment header and already modified in most of cases.*/
		}

		err = DB_SUCCESS;
		goto return_after_reservations;
	} else {
		/* If the page is compressed and it initially
		compresses very well, and there is a subsequent insert
		of a badly-compressing record, it is possible for
		btr_cur_optimistic_update() to return DB_UNDERFLOW and
		btr_cur_insert_if_possible() to return FALSE. */
		ut_a(page_zip || optim_err != DB_UNDERFLOW);

		/* Out of space: reset the free bits.
		This is the same block which was skipped by
		BTR_KEEP_IBUF_BITMAP. */
		if (!dict_index_is_clust(index)
		    && !dict_table_is_temporary(index->table)
		    && page_is_leaf(page)) {
			ibuf_reset_free_bits(block);
		}
	}

	if (big_rec_vec != NULL) {
		ut_ad(page_is_leaf(page));
		ut_ad(dict_index_is_clust(index));
		ut_ad(flags & BTR_KEEP_POS_FLAG);

		/* btr_page_split_and_insert() in
		btr_cur_pessimistic_insert() invokes
		mtr_memo_release(mtr, index->lock, MTR_MEMO_SX_LOCK).
		We must keep the index->lock when we created a
		big_rec, so that row_upd_clust_rec() can store the
		big_rec in the same mini-transaction. */

		ut_ad(mtr_memo_contains_flagged(mtr,
						dict_index_get_lock(index),
						MTR_MEMO_X_LOCK |
						MTR_MEMO_SX_LOCK));

		mtr_sx_lock(dict_index_get_lock(index), mtr);
	}

	/* Was the record to be updated positioned as the first user
	record on its page? */
	was_first = page_cur_is_before_first(page_cursor);

	/* Lock checks and undo logging were already performed by
	btr_cur_upd_lock_and_undo(). We do not try
	btr_cur_optimistic_insert() because
	btr_cur_insert_if_possible() already failed above. */

	err = btr_cur_pessimistic_insert(BTR_NO_UNDO_LOG_FLAG
					 | BTR_NO_LOCKING_FLAG
					 | BTR_KEEP_SYS_FLAG,
					 cursor, offsets, offsets_heap,
					 new_entry, &rec,
					 &dummy_big_rec, n_ext, NULL, mtr);
	ut_a(rec);
	ut_a(err == DB_SUCCESS);
	ut_a(dummy_big_rec == NULL);
	ut_ad(rec_offs_validate(rec, cursor->index, *offsets));
	page_cursor->rec = rec;

	/* Multiple transactions cannot simultaneously operate on the
	same temp-table in parallel.
	max_trx_id is ignored for temp tables because it not required
	for MVCC. */
	if (dict_index_is_sec_or_ibuf(index)
	    && !dict_table_is_temporary(index->table)) {
		/* Update PAGE_MAX_TRX_ID in the index page header.
		It was not updated by btr_cur_pessimistic_insert()
		because of BTR_NO_LOCKING_FLAG. */
		buf_block_t*	rec_block;

		rec_block = btr_cur_get_block(cursor);

		page_update_max_trx_id(rec_block,
				       buf_block_get_page_zip(rec_block),
				       trx_id, mtr);
	}

	if (!rec_get_deleted_flag(rec, rec_offs_comp(*offsets))) {
		/* The new inserted record owns its possible externally
		stored fields */
		buf_block_t*	rec_block = btr_cur_get_block(cursor);

#ifdef UNIV_ZIP_DEBUG
		ut_a(!page_zip || page_zip_validate(page_zip, page, index));
		page = buf_block_get_frame(rec_block);
#endif /* UNIV_ZIP_DEBUG */
		page_zip = buf_block_get_page_zip(rec_block);

		btr_cur_unmark_extern_fields(page_zip,
					     rec, index, *offsets, mtr);
	} else {
		/* In delete-marked records, DB_TRX_ID must
		always refer to an existing undo log record. */
		ut_ad(row_get_rec_trx_id(rec, index, *offsets));
	}

	if (UNIV_UNLIKELY(is_default_row)) {
		/* We must empty the PAGE_FREE list, because if this
		was a rollback, the shortened 'default row' record
		would have too many fields, and we would be unable to
		know the size of the freed record. */
		btr_page_reorganize(page_cursor, index, mtr);
		rec = page_cursor->rec;
	} else if (!dict_table_is_locking_disabled(index->table)) {
		lock_rec_restore_from_page_infimum(
			btr_cur_get_block(cursor), rec, block);
	}

	/* If necessary, restore also the correct lock state for a new,
	preceding supremum record created in a page split. While the old
	record was nonexistent, the supremum might have inherited its locks
	from a wrong record. */

	if (!was_first && !dict_table_is_locking_disabled(index->table)) {
		btr_cur_pess_upd_restore_supremum(btr_cur_get_block(cursor),
						  rec, mtr);
	}

return_after_reservations:
#ifdef UNIV_ZIP_DEBUG
	ut_a(!page_zip || page_zip_validate(page_zip, page, index));
#endif /* UNIV_ZIP_DEBUG */

	if (n_reserved > 0) {
		fil_space_release_free_extents(index->space, n_reserved);
	}

	*big_rec = big_rec_vec;

	return(err);
}

/*==================== B-TREE DELETE MARK AND UNMARK ===============*/

/****************************************************************//**
Writes the redo log record for delete marking or unmarking of an index
record. */
UNIV_INLINE
void
btr_cur_del_mark_set_clust_rec_log(
/*===============================*/
	rec_t*		rec,	/*!< in: record */
	dict_index_t*	index,	/*!< in: index of the record */
	trx_id_t	trx_id,	/*!< in: transaction id */
	roll_ptr_t	roll_ptr,/*!< in: roll ptr to the undo log record */
	mtr_t*		mtr)	/*!< in: mtr */
{
	byte*	log_ptr;

	ut_ad(!!page_rec_is_comp(rec) == dict_table_is_comp(index->table));
	ut_ad(mtr->is_named_space(index->space));

	log_ptr = mlog_open_and_write_index(mtr, rec, index,
					    page_rec_is_comp(rec)
					    ? MLOG_COMP_REC_CLUST_DELETE_MARK
					    : MLOG_REC_CLUST_DELETE_MARK,
					    1 + 1 + DATA_ROLL_PTR_LEN
					    + 14 + 2);

	if (!log_ptr) {
		/* Logging in mtr is switched off during crash recovery */
		return;
	}

	*log_ptr++ = 0;
	*log_ptr++ = 1;

	log_ptr = row_upd_write_sys_vals_to_log(
		index, trx_id, roll_ptr, log_ptr, mtr);
	mach_write_to_2(log_ptr, page_offset(rec));
	log_ptr += 2;

	mlog_close(mtr, log_ptr);
}

/****************************************************************//**
Parses the redo log record for delete marking or unmarking of a clustered
index record.
@return end of log record or NULL */
byte*
btr_cur_parse_del_mark_set_clust_rec(
/*=================================*/
	byte*		ptr,	/*!< in: buffer */
	byte*		end_ptr,/*!< in: buffer end */
	page_t*		page,	/*!< in/out: page or NULL */
	page_zip_des_t*	page_zip,/*!< in/out: compressed page, or NULL */
	dict_index_t*	index)	/*!< in: index corresponding to page */
{
	ulint		flags;
	ulint		val;
	ulint		pos;
	trx_id_t	trx_id;
	roll_ptr_t	roll_ptr;
	ulint		offset;
	rec_t*		rec;

	ut_ad(!page
	      || !!page_is_comp(page) == dict_table_is_comp(index->table));

	if (end_ptr < ptr + 2) {

		return(NULL);
	}

	flags = mach_read_from_1(ptr);
	ptr++;
	val = mach_read_from_1(ptr);
	ptr++;

	ptr = row_upd_parse_sys_vals(ptr, end_ptr, &pos, &trx_id, &roll_ptr);

	if (ptr == NULL) {

		return(NULL);
	}

	if (end_ptr < ptr + 2) {

		return(NULL);
	}

	offset = mach_read_from_2(ptr);
	ptr += 2;

	ut_a(offset <= UNIV_PAGE_SIZE);

	/* In delete-marked records, DB_TRX_ID must
	always refer to an existing undo log record. */
	ut_ad(trx_id || (flags & BTR_KEEP_SYS_FLAG));

	if (page) {
		rec = page + offset;

		/* We do not need to reserve search latch, as the page
		is only being recovered, and there cannot be a hash index to
		it. Besides, these fields are being updated in place
		and the adaptive hash index does not depend on them. */

		btr_rec_set_deleted_flag(rec, page_zip, val);
		/* pos is the offset of DB_TRX_ID in the clustered index.
		Debug assertions may also access DB_ROLL_PTR at pos+1.
		Therefore, we must compute offsets for the first pos+2
		clustered index fields. */
		ut_ad(pos <= MAX_REF_PARTS);

		ulint offsets[REC_OFFS_HEADER_SIZE + MAX_REF_PARTS + 2];
		rec_offs_init(offsets);
		mem_heap_t*	heap	= NULL;

		if (!(flags & BTR_KEEP_SYS_FLAG)) {
			row_upd_rec_sys_fields_in_recovery(
				rec, page_zip,
				rec_get_offsets(rec, index, offsets, true,
						pos + 2, &heap),
				pos, trx_id, roll_ptr);
		} else {
			/* In delete-marked records, DB_TRX_ID must
			always refer to an existing undo log record. */
			ut_ad(memcmp(rec_get_nth_field(
					     rec,
					     rec_get_offsets(rec, index,
							     offsets, true,
							     pos, &heap),
					     pos, &offset),
				     field_ref_zero, DATA_TRX_ID_LEN));
			ut_ad(offset == DATA_TRX_ID_LEN);
		}

		if (UNIV_LIKELY_NULL(heap)) {
			mem_heap_free(heap);
		}
	}

	return(ptr);
}

/***********************************************************//**
Marks a clustered index record deleted. Writes an undo log record to
undo log on this delete marking. Writes in the trx id field the id
of the deleting transaction, and in the roll ptr field pointer to the
undo log record created.
@return DB_SUCCESS, DB_LOCK_WAIT, or error number */
dberr_t
btr_cur_del_mark_set_clust_rec(
/*===========================*/
	buf_block_t*	block,	/*!< in/out: buffer block of the record */
	rec_t*		rec,	/*!< in/out: record */
	dict_index_t*	index,	/*!< in: clustered index of the record */
	const ulint*	offsets,/*!< in: rec_get_offsets(rec) */
	que_thr_t*	thr,	/*!< in: query thread */
	const dtuple_t*	entry,	/*!< in: dtuple for the deleting record, also
				contains the virtual cols if there are any */
	mtr_t*		mtr)	/*!< in/out: mini-transaction */
{
	roll_ptr_t	roll_ptr;
	dberr_t		err;
	page_zip_des_t*	page_zip;
	trx_t*		trx;

	ut_ad(dict_index_is_clust(index));
	ut_ad(rec_offs_validate(rec, index, offsets));
	ut_ad(!!page_rec_is_comp(rec) == dict_table_is_comp(index->table));
	ut_ad(buf_block_get_frame(block) == page_align(rec));
	ut_ad(page_rec_is_leaf(rec));
	ut_ad(mtr->is_named_space(index->space));

	if (rec_get_deleted_flag(rec, rec_offs_comp(offsets))) {
		/* We may already have delete-marked this record
		when executing an ON DELETE CASCADE operation. */
		ut_ad(row_get_rec_trx_id(rec, index, offsets)
		      == thr_get_trx(thr)->id);
		return(DB_SUCCESS);
	}

	err = lock_clust_rec_modify_check_and_lock(BTR_NO_LOCKING_FLAG, block,
						   rec, index, offsets, thr);

	if (err != DB_SUCCESS) {

		return(err);
	}

	err = trx_undo_report_row_operation(thr, index,
					    entry, NULL, 0, rec, offsets,
					    &roll_ptr);
	if (err != DB_SUCCESS) {

		return(err);
	}

	/* The search latch is not needed here, because
	the adaptive hash index does not depend on the delete-mark
	and the delete-mark is being updated in place. */

	page_zip = buf_block_get_page_zip(block);

	btr_rec_set_deleted_flag(rec, page_zip, TRUE);

	trx = thr_get_trx(thr);

	DBUG_LOG("ib_cur",
		 "delete-mark clust " << index->table->name
		 << " (" << index->id << ") by "
		 << ib::hex(trx_get_id_for_print(trx)) << ": "
		 << rec_printer(rec, offsets).str());

	if (dict_index_is_online_ddl(index)) {
		row_log_table_delete(rec, index, offsets, NULL);
	}

	row_upd_rec_sys_fields(rec, page_zip, index, offsets, trx, roll_ptr);

	btr_cur_del_mark_set_clust_rec_log(rec, index, trx->id,
					   roll_ptr, mtr);

	return(err);
}

/****************************************************************//**
Writes the redo log record for a delete mark setting of a secondary
index record. */
UNIV_INLINE
void
btr_cur_del_mark_set_sec_rec_log(
/*=============================*/
	rec_t*		rec,	/*!< in: record */
	ibool		val,	/*!< in: value to set */
	mtr_t*		mtr)	/*!< in: mtr */
{
	byte*	log_ptr;
	ut_ad(val <= 1);

	log_ptr = mlog_open(mtr, 11 + 1 + 2);

	if (!log_ptr) {
		/* Logging in mtr is switched off during crash recovery:
		in that case mlog_open returns NULL */
		return;
	}

	log_ptr = mlog_write_initial_log_record_fast(
		rec, MLOG_REC_SEC_DELETE_MARK, log_ptr, mtr);
	mach_write_to_1(log_ptr, val);
	log_ptr++;

	mach_write_to_2(log_ptr, page_offset(rec));
	log_ptr += 2;

	mlog_close(mtr, log_ptr);
}

/****************************************************************//**
Parses the redo log record for delete marking or unmarking of a secondary
index record.
@return end of log record or NULL */
byte*
btr_cur_parse_del_mark_set_sec_rec(
/*===============================*/
	byte*		ptr,	/*!< in: buffer */
	byte*		end_ptr,/*!< in: buffer end */
	page_t*		page,	/*!< in/out: page or NULL */
	page_zip_des_t*	page_zip)/*!< in/out: compressed page, or NULL */
{
	ulint	val;
	ulint	offset;
	rec_t*	rec;

	if (end_ptr < ptr + 3) {

		return(NULL);
	}

	val = mach_read_from_1(ptr);
	ptr++;

	offset = mach_read_from_2(ptr);
	ptr += 2;

	ut_a(offset <= UNIV_PAGE_SIZE);

	if (page) {
		rec = page + offset;

		/* We do not need to reserve search latch, as the page
		is only being recovered, and there cannot be a hash index to
		it. Besides, the delete-mark flag is being updated in place
		and the adaptive hash index does not depend on it. */

		btr_rec_set_deleted_flag(rec, page_zip, val);
	}

	return(ptr);
}

/***********************************************************//**
Sets a secondary index record delete mark to TRUE or FALSE.
@return DB_SUCCESS, DB_LOCK_WAIT, or error number */
dberr_t
btr_cur_del_mark_set_sec_rec(
/*=========================*/
	ulint		flags,	/*!< in: locking flag */
	btr_cur_t*	cursor,	/*!< in: cursor */
	ibool		val,	/*!< in: value to set */
	que_thr_t*	thr,	/*!< in: query thread */
	mtr_t*		mtr)	/*!< in/out: mini-transaction */
{
	buf_block_t*	block;
	rec_t*		rec;
	dberr_t		err;

	block = btr_cur_get_block(cursor);
	rec = btr_cur_get_rec(cursor);

	err = lock_sec_rec_modify_check_and_lock(flags,
						 btr_cur_get_block(cursor),
						 rec, cursor->index, thr, mtr);
	if (err != DB_SUCCESS) {

		return(err);
	}

	ut_ad(!!page_rec_is_comp(rec)
	      == dict_table_is_comp(cursor->index->table));

	DBUG_PRINT("ib_cur", ("delete-mark=%u sec %u:%u:%u in %s("
			      IB_ID_FMT ") by " TRX_ID_FMT,
			      unsigned(val),
			      block->page.id.space(), block->page.id.page_no(),
			      unsigned(page_rec_get_heap_no(rec)),
			      cursor->index->name(), cursor->index->id,
			      trx_get_id_for_print(thr_get_trx(thr))));

	/* We do not need to reserve search latch, as the
	delete-mark flag is being updated in place and the adaptive
	hash index does not depend on it. */
	btr_rec_set_deleted_flag(rec, buf_block_get_page_zip(block), val);

	btr_cur_del_mark_set_sec_rec_log(rec, val, mtr);

	return(DB_SUCCESS);
}

/***********************************************************//**
Sets a secondary index record's delete mark to the given value. This
function is only used by the insert buffer merge mechanism. */
void
btr_cur_set_deleted_flag_for_ibuf(
/*==============================*/
	rec_t*		rec,		/*!< in/out: record */
	page_zip_des_t*	page_zip,	/*!< in/out: compressed page
					corresponding to rec, or NULL
					when the tablespace is
					uncompressed */
	ibool		val,		/*!< in: value to set */
	mtr_t*		mtr)		/*!< in/out: mini-transaction */
{
	/* We do not need to reserve search latch, as the page
	has just been read to the buffer pool and there cannot be
	a hash index to it.  Besides, the delete-mark flag is being
	updated in place and the adaptive hash index does not depend
	on it. */

	btr_rec_set_deleted_flag(rec, page_zip, val);

	btr_cur_del_mark_set_sec_rec_log(rec, val, mtr);
}

/*==================== B-TREE RECORD REMOVE =========================*/

/*************************************************************//**
Tries to compress a page of the tree if it seems useful. It is assumed
that mtr holds an x-latch on the tree and on the cursor page. To avoid
deadlocks, mtr must also own x-latches to brothers of page, if those
brothers exist. NOTE: it is assumed that the caller has reserved enough
free extents so that the compression will always succeed if done!
@return TRUE if compression occurred */
ibool
btr_cur_compress_if_useful(
/*=======================*/
	btr_cur_t*	cursor,	/*!< in/out: cursor on the page to compress;
				cursor does not stay valid if !adjust and
				compression occurs */
	ibool		adjust,	/*!< in: TRUE if should adjust the
				cursor position even if compression occurs */
	mtr_t*		mtr)	/*!< in/out: mini-transaction */
{
	ut_ad(mtr_memo_contains_flagged(
		mtr, dict_index_get_lock(btr_cur_get_index(cursor)),
		MTR_MEMO_X_LOCK | MTR_MEMO_SX_LOCK));
	ut_ad(mtr_is_block_fix(
		mtr, btr_cur_get_block(cursor),
		MTR_MEMO_PAGE_X_FIX, cursor->index->table));

	if (dict_index_is_spatial(cursor->index)) {
		const page_t*   page = btr_cur_get_page(cursor);
		const trx_t*	trx = NULL;

		if (cursor->rtr_info->thr != NULL) {
			trx = thr_get_trx(cursor->rtr_info->thr);
		}

		/* Check whether page lock prevents the compression */
		if (!lock_test_prdt_page_lock(trx, page_get_space_id(page),
					      page_get_page_no(page))) {
			return(false);
		}
	}

	return(btr_cur_compress_recommendation(cursor, mtr)
	       && btr_compress(cursor, adjust, mtr));
}

/*******************************************************//**
Removes the record on which the tree cursor is positioned on a leaf page.
It is assumed that the mtr has an x-latch on the page where the cursor is
positioned, but no latch on the whole tree.
@return TRUE if success, i.e., the page did not become too empty */
ibool
btr_cur_optimistic_delete_func(
/*===========================*/
	btr_cur_t*	cursor,	/*!< in: cursor on leaf page, on the record to
				delete; cursor stays valid: if deletion
				succeeds, on function exit it points to the
				successor of the deleted record */
#ifdef UNIV_DEBUG
	ulint		flags,	/*!< in: BTR_CREATE_FLAG or 0 */
#endif /* UNIV_DEBUG */
	mtr_t*		mtr)	/*!< in: mtr; if this function returns
				TRUE on a leaf page of a secondary
				index, the mtr must be committed
				before latching any further pages */
{
	buf_block_t*	block;
	rec_t*		rec;
	mem_heap_t*	heap		= NULL;
	ulint		offsets_[REC_OFFS_NORMAL_SIZE];
	ulint*		offsets		= offsets_;
	ibool		no_compress_needed;
	rec_offs_init(offsets_);

	ut_ad(flags == 0 || flags == BTR_CREATE_FLAG);
	ut_ad(mtr_memo_contains(mtr, btr_cur_get_block(cursor),
				MTR_MEMO_PAGE_X_FIX));
	ut_ad(mtr_is_block_fix(mtr, btr_cur_get_block(cursor),
			       MTR_MEMO_PAGE_X_FIX, cursor->index->table));
	ut_ad(mtr->is_named_space(cursor->index->space));

	/* This is intended only for leaf page deletions */

	block = btr_cur_get_block(cursor);

	ut_ad(page_is_leaf(buf_block_get_frame(block)));
	ut_ad(!dict_index_is_online_ddl(cursor->index)
	      || dict_index_is_clust(cursor->index)
	      || (flags & BTR_CREATE_FLAG));

	rec = btr_cur_get_rec(cursor);

	if (UNIV_UNLIKELY(page_is_root(block->frame)
			  && page_get_n_recs(block->frame) == 1
			  + (cursor->index->is_instant()
			     && !rec_is_default_row(rec, cursor->index)))) {
		/* The whole index (and table) becomes logically empty.
		Empty the whole page. That is, if we are deleting the
		only user record, also delete the 'default row' record
		if one exists (it exists if and only if is_instant()).
		If we are deleting the 'default row' record and the
		table becomes empty, clean up the whole page. */
		dict_index_t* index = cursor->index;
		ut_ad(!index->is_instant()
		      || rec_is_default_row(
			      page_rec_get_next_const(
				      page_get_infimum_rec(block->frame)),
			      index));
		if (UNIV_UNLIKELY(rec_get_info_bits(rec, page_rec_is_comp(rec))
				  & REC_INFO_MIN_REC_FLAG)) {
			/* This should be rolling back instant ADD COLUMN.
			If this is a recovered transaction, then
			index->is_instant() will hold until the
			insert into SYS_COLUMNS is rolled back. */
			ut_ad(index->table->supports_instant());
			ut_ad(index->is_primary());
		} else {
			lock_update_delete(block, rec);
		}
		btr_page_empty(block, buf_block_get_page_zip(block),
			       index, 0, mtr);
		page_cur_set_after_last(block, btr_cur_get_page_cur(cursor));

		if (index->is_primary()) {
			/* Concurrent access is prevented by
			root_block->lock X-latch, so this should be
			safe. */
			index->remove_instant();
		}

		return true;
	}

	offsets = rec_get_offsets(rec, cursor->index, offsets, true,
				  ULINT_UNDEFINED, &heap);

	no_compress_needed = !rec_offs_any_extern(offsets)
		&& btr_cur_can_delete_without_compress(
			cursor, rec_offs_size(offsets), mtr);

	if (no_compress_needed) {

		page_t*		page	= buf_block_get_frame(block);
		page_zip_des_t*	page_zip= buf_block_get_page_zip(block);

		if (UNIV_UNLIKELY(rec_get_info_bits(rec, page_rec_is_comp(rec))
				  & REC_INFO_MIN_REC_FLAG)) {
			/* This should be rolling back instant ADD COLUMN.
			If this is a recovered transaction, then
			index->is_instant() will hold until the
			insert into SYS_COLUMNS is rolled back. */
			ut_ad(cursor->index->table->supports_instant());
			ut_ad(cursor->index->is_primary());
			ut_ad(!page_zip);
			page_cur_delete_rec(btr_cur_get_page_cur(cursor),
					    cursor->index, offsets, mtr);
			/* We must empty the PAGE_FREE list, because
			after rollback, this deleted 'default row' record
			would have too many fields, and we would be
			unable to know the size of the freed record. */
			btr_page_reorganize(btr_cur_get_page_cur(cursor),
					    cursor->index, mtr);
			goto func_exit;
		} else {
			lock_update_delete(block, rec);

			btr_search_update_hash_on_delete(cursor);
		}

		if (page_zip) {
#ifdef UNIV_ZIP_DEBUG
			ut_a(page_zip_validate(page_zip, page, cursor->index));
#endif /* UNIV_ZIP_DEBUG */
			page_cur_delete_rec(btr_cur_get_page_cur(cursor),
					    cursor->index, offsets, mtr);
#ifdef UNIV_ZIP_DEBUG
			ut_a(page_zip_validate(page_zip, page, cursor->index));
#endif /* UNIV_ZIP_DEBUG */

			/* On compressed pages, the IBUF_BITMAP_FREE
			space is not affected by deleting (purging)
			records, because it is defined as the minimum
			of space available *without* reorganize, and
			space available in the modification log. */
		} else {
			const ulint	max_ins
				= page_get_max_insert_size_after_reorganize(
					page, 1);

			page_cur_delete_rec(btr_cur_get_page_cur(cursor),
					    cursor->index, offsets, mtr);

			/* The change buffer does not handle inserts
			into non-leaf pages, into clustered indexes,
			or into the change buffer. */
			if (!dict_index_is_clust(cursor->index)
			    && !dict_table_is_temporary(cursor->index->table)
			    && !dict_index_is_ibuf(cursor->index)) {
				ibuf_update_free_bits_low(block, max_ins, mtr);
			}
		}
	} else {
		/* prefetch siblings of the leaf for the pessimistic
		operation. */
		btr_cur_prefetch_siblings(block);
	}

func_exit:
	if (UNIV_LIKELY_NULL(heap)) {
		mem_heap_free(heap);
	}

	return(no_compress_needed);
}

/*************************************************************//**
Removes the record on which the tree cursor is positioned. Tries
to compress the page if its fillfactor drops below a threshold
or if it is the only page on the level. It is assumed that mtr holds
an x-latch on the tree and on the cursor page. To avoid deadlocks,
mtr must also own x-latches to brothers of page, if those brothers
exist.
@return TRUE if compression occurred and FALSE if not or something
wrong. */
ibool
btr_cur_pessimistic_delete(
/*=======================*/
	dberr_t*	err,	/*!< out: DB_SUCCESS or DB_OUT_OF_FILE_SPACE;
				the latter may occur because we may have
				to update node pointers on upper levels,
				and in the case of variable length keys
				these may actually grow in size */
	ibool		has_reserved_extents, /*!< in: TRUE if the
				caller has already reserved enough free
				extents so that he knows that the operation
				will succeed */
	btr_cur_t*	cursor,	/*!< in: cursor on the record to delete;
				if compression does not occur, the cursor
				stays valid: it points to successor of
				deleted record on function exit */
	ulint		flags,	/*!< in: BTR_CREATE_FLAG or 0 */
	bool		rollback,/*!< in: performing rollback? */
	mtr_t*		mtr)	/*!< in: mtr */
{
	buf_block_t*	block;
	page_t*		page;
	page_zip_des_t*	page_zip;
	dict_index_t*	index;
	rec_t*		rec;
	ulint		n_reserved	= 0;
	bool		success;
	ibool		ret		= FALSE;
	mem_heap_t*	heap;
	ulint*		offsets;
#ifdef UNIV_DEBUG
	bool		parent_latched	= false;
#endif /* UNIV_DEBUG */

	block = btr_cur_get_block(cursor);
	page = buf_block_get_frame(block);
	index = btr_cur_get_index(cursor);

	ut_ad(flags == 0 || flags == BTR_CREATE_FLAG);
	ut_ad(!dict_index_is_online_ddl(index)
	      || dict_index_is_clust(index)
	      || (flags & BTR_CREATE_FLAG));
	ut_ad(mtr_memo_contains_flagged(mtr, dict_index_get_lock(index),
					MTR_MEMO_X_LOCK
					| MTR_MEMO_SX_LOCK));
	ut_ad(mtr_is_block_fix(mtr, block, MTR_MEMO_PAGE_X_FIX, index->table));
	ut_ad(mtr->is_named_space(index->space));

	if (!has_reserved_extents) {
		/* First reserve enough free space for the file segments
		of the index tree, so that the node pointer updates will
		not fail because of lack of space */

		ulint	n_extents = cursor->tree_height / 32 + 1;

		success = fsp_reserve_free_extents(&n_reserved,
						   index->space,
						   n_extents,
						   FSP_CLEANING, mtr);
		if (!success) {
			*err = DB_OUT_OF_FILE_SPACE;

			return(FALSE);
		}
	}

	heap = mem_heap_create(1024);
	rec = btr_cur_get_rec(cursor);
	page_zip = buf_block_get_page_zip(block);
#ifdef UNIV_ZIP_DEBUG
	ut_a(!page_zip || page_zip_validate(page_zip, page, index));
#endif /* UNIV_ZIP_DEBUG */

	offsets = rec_get_offsets(rec, index, NULL, page_is_leaf(page),
				  ULINT_UNDEFINED, &heap);

	if (rec_offs_any_extern(offsets)) {
		btr_rec_free_externally_stored_fields(index,
						      rec, offsets, page_zip,
						      rollback, mtr);
#ifdef UNIV_ZIP_DEBUG
		ut_a(!page_zip || page_zip_validate(page_zip, page, index));
#endif /* UNIV_ZIP_DEBUG */
	}

	if (page_is_leaf(page)) {
		const bool is_default_row = rec_get_info_bits(
			rec, page_rec_is_comp(rec)) & REC_INFO_MIN_REC_FLAG;
		if (UNIV_UNLIKELY(is_default_row)) {
			/* This should be rolling back instant ADD COLUMN.
			If this is a recovered transaction, then
			index->is_instant() will hold until the
			insert into SYS_COLUMNS is rolled back. */
			ut_ad(rollback);
			ut_ad(index->table->supports_instant());
			ut_ad(index->is_primary());
		} else if (flags == 0) {
			lock_update_delete(block, rec);
		}

		if (!page_is_root(page)) {
			if (page_get_n_recs(page) < 2) {
				goto discard_page;
			}
		} else if (page_get_n_recs(page) == 1
			   + (index->is_instant()
			      && !rec_is_default_row(rec, index))) {
			/* The whole index (and table) becomes logically empty.
			Empty the whole page. That is, if we are deleting the
			only user record, also delete the 'default row' record
			if one exists (it exists if and only if is_instant()).
			If we are deleting the 'default row' record and the
			table becomes empty, clean up the whole page. */
			ut_ad(!index->is_instant()
			      || rec_is_default_row(
				      page_rec_get_next_const(
					      page_get_infimum_rec(page)),
					      index));
			btr_page_empty(block, page_zip, index, 0, mtr);
			page_cur_set_after_last(block,
						btr_cur_get_page_cur(cursor));
			if (index->is_primary()) {
				/* Concurrent access is prevented by
				index->lock and root_block->lock
				X-latch, so this should be safe. */
				index->remove_instant();
			}
			ret = TRUE;
			goto return_after_reservations;
		}

		if (UNIV_LIKELY(!is_default_row)) {
			btr_search_update_hash_on_delete(cursor);
		} else {
			page_cur_delete_rec(btr_cur_get_page_cur(cursor),
					    index, offsets, mtr);
			/* We must empty the PAGE_FREE list, because
			after rollback, this deleted 'default row' record
			would carry too many fields, and we would be
			unable to know the size of the freed record. */
			btr_page_reorganize(btr_cur_get_page_cur(cursor),
					    index, mtr);
			ut_ad(!ret);
			goto return_after_reservations;
		}
	} else if (UNIV_UNLIKELY(page_rec_is_first(rec, page))) {
		if (page_rec_is_last(rec, page)) {
discard_page:
			ut_ad(page_get_n_recs(page) == 1);
			/* If there is only one record, drop
			the whole page. */

			btr_discard_page(cursor, mtr);

			ret = TRUE;
			goto return_after_reservations;
		}

		rec_t*	next_rec = page_rec_get_next(rec);

		if (!page_has_prev(page)) {

			/* If we delete the leftmost node pointer on a
			non-leaf level, we must mark the new leftmost node
			pointer as the predefined minimum record */

			/* This will make page_zip_validate() fail until
			page_cur_delete_rec() completes.  This is harmless,
			because everything will take place within a single
			mini-transaction and because writing to the redo log
			is an atomic operation (performed by mtr_commit()). */
			btr_set_min_rec_mark(next_rec, mtr);
		} else if (dict_index_is_spatial(index)) {
			/* For rtree, if delete the leftmost node pointer,
			we need to update parent page. */
			rtr_mbr_t	father_mbr;
			rec_t*		father_rec;
			btr_cur_t	father_cursor;
			ulint*		offsets;
			bool		upd_ret;
			ulint		len;

			rtr_page_get_father_block(NULL, heap, index,
						  block, mtr, NULL,
						  &father_cursor);
			offsets = rec_get_offsets(
				btr_cur_get_rec(&father_cursor), index, NULL,
				false, ULINT_UNDEFINED, &heap);

			father_rec = btr_cur_get_rec(&father_cursor);
			rtr_read_mbr(rec_get_nth_field(
				father_rec, offsets, 0, &len), &father_mbr);

			upd_ret = rtr_update_mbr_field(&father_cursor, offsets,
						       NULL, page, &father_mbr,
						       next_rec, mtr);

			if (!upd_ret) {
				*err = DB_ERROR;

				mem_heap_free(heap);
				return(FALSE);
			}

			ut_d(parent_latched = true);
		} else {
			/* Otherwise, if we delete the leftmost node pointer
			on a page, we have to change the parent node pointer
			so that it is equal to the new leftmost node pointer
			on the page */

			btr_node_ptr_delete(index, block, mtr);
			const ulint	level = btr_page_get_level(page, mtr);

			dtuple_t*	node_ptr = dict_index_build_node_ptr(
				index, next_rec, block->page.id.page_no(),
				heap, level);

			btr_insert_on_non_leaf_level(
				flags, index, level + 1, node_ptr, mtr);

			ut_d(parent_latched = true);
		}
	}

	page_cur_delete_rec(btr_cur_get_page_cur(cursor), index, offsets, mtr);
#ifdef UNIV_ZIP_DEBUG
	ut_a(!page_zip || page_zip_validate(page_zip, page, index));
#endif /* UNIV_ZIP_DEBUG */

return_after_reservations:
	/* btr_check_node_ptr() needs parent block latched */
	ut_ad(!parent_latched || btr_check_node_ptr(index, block, mtr));

	*err = DB_SUCCESS;

	mem_heap_free(heap);

	if (ret == FALSE) {
		ret = btr_cur_compress_if_useful(cursor, FALSE, mtr);
	}

	if (!srv_read_only_mode
	    && page_is_leaf(page)
	    && !dict_index_is_online_ddl(index)) {

		mtr_memo_release(mtr, dict_index_get_lock(index),
				 MTR_MEMO_X_LOCK | MTR_MEMO_SX_LOCK);

		/* NOTE: We cannot release root block latch here, because it
		has segment header and already modified in most of cases.*/
	}

	if (n_reserved > 0) {
		fil_space_release_free_extents(index->space, n_reserved);
	}

	return(ret);
}

/*******************************************************************//**
Adds path information to the cursor for the current page, for which
the binary search has been performed. */
static
void
btr_cur_add_path_info(
/*==================*/
	btr_cur_t*	cursor,		/*!< in: cursor positioned on a page */
	ulint		height,		/*!< in: height of the page in tree;
					0 means leaf node */
	ulint		root_height)	/*!< in: root node height in tree */
{
	btr_path_t*	slot;
	const rec_t*	rec;
	const page_t*	page;

	ut_a(cursor->path_arr);

	if (root_height >= BTR_PATH_ARRAY_N_SLOTS - 1) {
		/* Do nothing; return empty path */

		slot = cursor->path_arr;
		slot->nth_rec = ULINT_UNDEFINED;

		return;
	}

	if (height == 0) {
		/* Mark end of slots for path */
		slot = cursor->path_arr + root_height + 1;
		slot->nth_rec = ULINT_UNDEFINED;
	}

	rec = btr_cur_get_rec(cursor);

	slot = cursor->path_arr + (root_height - height);

	page = page_align(rec);

	slot->nth_rec = page_rec_get_n_recs_before(rec);
	slot->n_recs = page_get_n_recs(page);
	slot->page_no = page_get_page_no(page);
	slot->page_level = btr_page_get_level_low(page);
}

/*******************************************************************//**
Estimate the number of rows between slot1 and slot2 for any level on a
B-tree. This function starts from slot1->page and reads a few pages to
the right, counting their records. If we reach slot2->page quickly then
we know exactly how many records there are between slot1 and slot2 and
we set is_n_rows_exact to TRUE. If we cannot reach slot2->page quickly
then we calculate the average number of records in the pages scanned
so far and assume that all pages that we did not scan up to slot2->page
contain the same number of records, then we multiply that average to
the number of pages between slot1->page and slot2->page (which is
n_rows_on_prev_level). In this case we set is_n_rows_exact to FALSE.
@return number of rows, not including the borders (exact or estimated) */
static
int64_t
btr_estimate_n_rows_in_range_on_level(
/*==================================*/
	dict_index_t*	index,			/*!< in: index */
	btr_path_t*	slot1,			/*!< in: left border */
	btr_path_t*	slot2,			/*!< in: right border */
	int64_t		n_rows_on_prev_level,	/*!< in: number of rows
						on the previous level for the
						same descend paths; used to
						determine the number of pages
						on this level */
	ibool*		is_n_rows_exact)	/*!< out: TRUE if the returned
						value is exact i.e. not an
						estimation */
{
	int64_t		n_rows;
	ulint		n_pages_read;
	ulint		level;

	n_rows = 0;
	n_pages_read = 0;

	/* Assume by default that we will scan all pages between
	slot1->page_no and slot2->page_no. */
	*is_n_rows_exact = TRUE;

	/* Add records from slot1->page_no which are to the right of
	the record which serves as a left border of the range, if any
	(we don't include the record itself in this count). */
	if (slot1->nth_rec <= slot1->n_recs) {
		n_rows += slot1->n_recs - slot1->nth_rec;
	}

	/* Add records from slot2->page_no which are to the left of
	the record which servers as a right border of the range, if any
	(we don't include the record itself in this count). */
	if (slot2->nth_rec > 1) {
		n_rows += slot2->nth_rec - 1;
	}

	/* Count the records in the pages between slot1->page_no and
	slot2->page_no (non inclusive), if any. */

	/* Do not read more than this number of pages in order not to hurt
	performance with this code which is just an estimation. If we read
	this many pages before reaching slot2->page_no then we estimate the
	average from the pages scanned so far. */
#	define N_PAGES_READ_LIMIT	10

	page_id_t		page_id(
		dict_index_get_space(index), slot1->page_no);
	const fil_space_t*	space = fil_space_get(index->space);
	ut_ad(space);
	const page_size_t	page_size(space->flags);

	level = slot1->page_level;

	do {
		mtr_t		mtr;
		page_t*		page;
		buf_block_t*	block;
		dberr_t		err=DB_SUCCESS;

		mtr_start(&mtr);

		/* Fetch the page. Because we are not holding the
		index->lock, the tree may have changed and we may be
		attempting to read a page that is no longer part of
		the B-tree. We pass BUF_GET_POSSIBLY_FREED in order to
		silence a debug assertion about this. */
		block = buf_page_get_gen(page_id, page_size, RW_S_LATCH,
					 NULL, BUF_GET_POSSIBLY_FREED,
					 __FILE__, __LINE__, &mtr, &err);

		ut_ad((block != NULL) == (err == DB_SUCCESS));

		if (err != DB_SUCCESS) {
			if (err == DB_DECRYPTION_FAILED) {
				ib_push_warning((void *)NULL,
					DB_DECRYPTION_FAILED,
					"Table %s is encrypted but encryption service or"
					" used key_id is not available. "
					" Can't continue reading table.",
					index->table->name);
				index->table->file_unreadable = true;
			}

			mtr_commit(&mtr);
			goto inexact;
		}

		page = buf_block_get_frame(block);

		/* It is possible that the tree has been reorganized in the
		meantime and this is a different page. If this happens the
		calculated estimate will be bogus, which is not fatal as
		this is only an estimate. We are sure that a page with
		page_no exists because InnoDB never frees pages, only
		reuses them. */
		if (!fil_page_index_page_check(page)
		    || btr_page_get_index_id(page) != index->id
		    || btr_page_get_level_low(page) != level) {

			/* The page got reused for something else */
			mtr_commit(&mtr);
			goto inexact;
		}

		/* It is possible but highly unlikely that the page was
		originally written by an old version of InnoDB that did
		not initialize FIL_PAGE_TYPE on other than B-tree pages.
		For example, this could be an almost-empty BLOB page
		that happens to contain the magic values in the fields
		that we checked above. */

		n_pages_read++;

		if (page_id.page_no() != slot1->page_no) {
			/* Do not count the records on slot1->page_no,
			we already counted them before this loop. */
			n_rows += page_get_n_recs(page);
		}

		page_id.set_page_no(btr_page_get_next(page, &mtr));

		mtr_commit(&mtr);

		if (n_pages_read == N_PAGES_READ_LIMIT
		    || page_id.page_no() == FIL_NULL) {
			/* Either we read too many pages or
			we reached the end of the level without passing
			through slot2->page_no, the tree must have changed
			in the meantime */
			goto inexact;
		}

	} while (page_id.page_no() != slot2->page_no);

	return(n_rows);

inexact:

	*is_n_rows_exact = FALSE;

	/* We did interrupt before reaching slot2->page */

	if (n_pages_read > 0) {
		/* The number of pages on this level is
		n_rows_on_prev_level, multiply it by the
		average number of recs per page so far */
		n_rows = n_rows_on_prev_level
			* n_rows / n_pages_read;
	} else {
		/* The tree changed before we could even
		start with slot1->page_no */
		n_rows = 10;
	}

	return(n_rows);
}

/** If the tree gets changed too much between the two dives for the left
and right boundary then btr_estimate_n_rows_in_range_low() will retry
that many times before giving up and returning the value stored in
rows_in_range_arbitrary_ret_val. */
static const unsigned	rows_in_range_max_retries = 4;

/** We pretend that a range has that many records if the tree keeps changing
for rows_in_range_max_retries retries while we try to estimate the records
in a given range. */
static const int64_t	rows_in_range_arbitrary_ret_val = 10;

/** Estimates the number of rows in a given index range.
@param[in]	index		index
@param[in]	tuple1		range start, may also be empty tuple
@param[in]	mode1		search mode for range start
@param[in]	tuple2		range end, may also be empty tuple
@param[in]	mode2		search mode for range end
@param[in]	nth_attempt	if the tree gets modified too much while
we are trying to analyze it, then we will retry (this function will call
itself, incrementing this parameter)
@return estimated number of rows; if after rows_in_range_max_retries
retries the tree keeps changing, then we will just return
rows_in_range_arbitrary_ret_val as a result (if
nth_attempt >= rows_in_range_max_retries and the tree is modified between
the two dives). */
static
int64_t
btr_estimate_n_rows_in_range_low(
	dict_index_t*	index,
	const dtuple_t*	tuple1,
	page_cur_mode_t	mode1,
	const dtuple_t*	tuple2,
	page_cur_mode_t	mode2,
	unsigned	nth_attempt)
{
	btr_path_t	path1[BTR_PATH_ARRAY_N_SLOTS];
	btr_path_t	path2[BTR_PATH_ARRAY_N_SLOTS];
	btr_cur_t	cursor;
	btr_path_t*	slot1;
	btr_path_t*	slot2;
	ibool		diverged;
	ibool		diverged_lot;
	ulint		divergence_level;
	int64_t		n_rows;
	ibool		is_n_rows_exact;
	ulint		i;
	mtr_t		mtr;
	int64_t		table_n_rows;

	table_n_rows = dict_table_get_n_rows(index->table);

	/* Below we dive to the two records specified by tuple1 and tuple2 and
	we remember the entire dive paths from the tree root. The place where
	the tuple1 path ends on the leaf level we call "left border" of our
	interval and the place where the tuple2 path ends on the leaf level -
	"right border". We take care to either include or exclude the interval
	boundaries depending on whether <, <=, > or >= was specified. For
	example if "5 < x AND x <= 10" then we should not include the left
	boundary, but should include the right one. */

	mtr_start(&mtr);

	cursor.path_arr = path1;

	bool	should_count_the_left_border;

	if (dtuple_get_n_fields(tuple1) > 0) {

		btr_cur_search_to_nth_level(index, 0, tuple1, mode1,
					    BTR_SEARCH_LEAF | BTR_ESTIMATE,
					    &cursor, 0,
					    __FILE__, __LINE__, &mtr);

		ut_ad(!page_rec_is_infimum(btr_cur_get_rec(&cursor)));

		/* We should count the border if there are any records to
		match the criteria, i.e. if the maximum record on the tree is
		5 and x > 3 is specified then the cursor will be positioned at
		5 and we should count the border, but if x > 7 is specified,
		then the cursor will be positioned at 'sup' on the rightmost
		leaf page in the tree and we should not count the border. */
		should_count_the_left_border
			= !page_rec_is_supremum(btr_cur_get_rec(&cursor));
	} else {
		dberr_t err = DB_SUCCESS;

		err = btr_cur_open_at_index_side(true, index,
					   BTR_SEARCH_LEAF | BTR_ESTIMATE,
					   &cursor, 0, &mtr);

		if (err != DB_SUCCESS) {
			ib::warn() << " Error code: " << err
				   << " btr_estimate_n_rows_in_range_low "
				   << " called from file: "
				   << __FILE__ << " line: " << __LINE__
				   << " table: " << index->table->name
				   << " index: " << index->name;
		}

		ut_ad(page_rec_is_infimum(btr_cur_get_rec(&cursor)));

		/* The range specified is wihout a left border, just
		'x < 123' or 'x <= 123' and btr_cur_open_at_index_side()
		positioned the cursor on the infimum record on the leftmost
		page, which must not be counted. */
		should_count_the_left_border = false;
	}

	mtr_commit(&mtr);

	if (!index->is_readable()) {
		return 0;
	}

	mtr_start(&mtr);

	cursor.path_arr = path2;

	bool	should_count_the_right_border;

	if (dtuple_get_n_fields(tuple2) > 0) {

		btr_cur_search_to_nth_level(index, 0, tuple2, mode2,
					    BTR_SEARCH_LEAF | BTR_ESTIMATE,
					    &cursor, 0,
					    __FILE__, __LINE__, &mtr);

		const rec_t*	rec = btr_cur_get_rec(&cursor);

		ut_ad(!(mode2 == PAGE_CUR_L && page_rec_is_supremum(rec)));

		should_count_the_right_border
			= (mode2 == PAGE_CUR_LE /* if the range is '<=' */
			   /* and the record was found */
			   && cursor.low_match >= dtuple_get_n_fields(tuple2))
			|| (mode2 == PAGE_CUR_L /* or if the range is '<' */
			    /* and there are any records to match the criteria,
			    i.e. if the minimum record on the tree is 5 and
			    x < 7 is specified then the cursor will be
			    positioned at 5 and we should count the border, but
			    if x < 2 is specified, then the cursor will be
			    positioned at 'inf' and we should not count the
			    border */
			    && !page_rec_is_infimum(rec));
		/* Notice that for "WHERE col <= 'foo'" MySQL passes to
		ha_innobase::records_in_range():
		min_key=NULL (left-unbounded) which is expected
		max_key='foo' flag=HA_READ_AFTER_KEY (PAGE_CUR_G), which is
		unexpected - one would expect
		flag=HA_READ_KEY_OR_PREV (PAGE_CUR_LE). In this case the
		cursor will be positioned on the first record to the right of
		the requested one (can also be positioned on the 'sup') and
		we should not count the right border. */
	} else {
		dberr_t err = DB_SUCCESS;

		err = btr_cur_open_at_index_side(false, index,
					   BTR_SEARCH_LEAF | BTR_ESTIMATE,
					   &cursor, 0, &mtr);

		if (err != DB_SUCCESS) {
			ib::warn() << " Error code: " << err
				   << " btr_estimate_n_rows_in_range_low "
				   << " called from file: "
				   << __FILE__ << " line: " << __LINE__
				   << " table: " << index->table->name
				   << " index: " << index->name;
		}

		ut_ad(page_rec_is_supremum(btr_cur_get_rec(&cursor)));

		/* The range specified is wihout a right border, just
		'x > 123' or 'x >= 123' and btr_cur_open_at_index_side()
		positioned the cursor on the supremum record on the rightmost
		page, which must not be counted. */
		should_count_the_right_border = false;
	}

	mtr_commit(&mtr);

	/* We have the path information for the range in path1 and path2 */

	n_rows = 0;
	is_n_rows_exact = TRUE;

	/* This becomes true when the two paths do not pass through the
	same pages anymore. */
	diverged = FALSE;

	/* This becomes true when the paths are not the same or adjacent
	any more. This means that they pass through the same or
	neighboring-on-the-same-level pages only. */
	diverged_lot = FALSE;

	/* This is the level where paths diverged a lot. */
	divergence_level = 1000000;

	for (i = 0; ; i++) {
		ut_ad(i < BTR_PATH_ARRAY_N_SLOTS);

		slot1 = path1 + i;
		slot2 = path2 + i;

		if (slot1->nth_rec == ULINT_UNDEFINED
		    || slot2->nth_rec == ULINT_UNDEFINED) {

			/* Here none of the borders were counted. For example,
			if on the leaf level we descended to:
			(inf, a, b, c, d, e, f, sup)
			         ^        ^
			       path1    path2
			then n_rows will be 2 (c and d). */

			if (is_n_rows_exact) {
				/* Only fiddle to adjust this off-by-one
				if the number is exact, otherwise we do
				much grosser adjustments below. */

				btr_path_t*	last1 = &path1[i - 1];
				btr_path_t*	last2 = &path2[i - 1];

				/* If both paths end up on the same record on
				the leaf level. */
				if (last1->page_no == last2->page_no
				    && last1->nth_rec == last2->nth_rec) {

					/* n_rows can be > 0 here if the paths
					were first different and then converged
					to the same record on the leaf level.
					For example:
					SELECT ... LIKE 'wait/synch/rwlock%'
					mode1=PAGE_CUR_GE,
					tuple1="wait/synch/rwlock"
					path1[0]={nth_rec=58, n_recs=58,
						  page_no=3, page_level=1}
					path1[1]={nth_rec=56, n_recs=55,
						  page_no=119, page_level=0}

					mode2=PAGE_CUR_G
					tuple2="wait/synch/rwlock"
					path2[0]={nth_rec=57, n_recs=57,
						  page_no=3, page_level=1}
					path2[1]={nth_rec=56, n_recs=55,
						  page_no=119, page_level=0} */

					/* If the range is such that we should
					count both borders, then avoid
					counting that record twice - once as a
					left border and once as a right
					border. */
					if (should_count_the_left_border
					    && should_count_the_right_border) {

						n_rows = 1;
					} else {
						/* Some of the borders should
						not be counted, e.g. [3,3). */
						n_rows = 0;
					}
				} else {
					if (should_count_the_left_border) {
						n_rows++;
					}

					if (should_count_the_right_border) {
						n_rows++;
					}
				}
			}

			if (i > divergence_level + 1 && !is_n_rows_exact) {
				/* In trees whose height is > 1 our algorithm
				tends to underestimate: multiply the estimate
				by 2: */

				n_rows = n_rows * 2;
			}

			DBUG_EXECUTE_IF("bug14007649", return(n_rows););

			/* Do not estimate the number of rows in the range
			to over 1 / 2 of the estimated rows in the whole
			table */

			if (n_rows > table_n_rows / 2 && !is_n_rows_exact) {

				n_rows = table_n_rows / 2;

				/* If there are just 0 or 1 rows in the table,
				then we estimate all rows are in the range */

				if (n_rows == 0) {
					n_rows = table_n_rows;
				}
			}

			return(n_rows);
		}

		if (!diverged && slot1->nth_rec != slot2->nth_rec) {

			/* If both slots do not point to the same page,
			this means that the tree must have changed between
			the dive for slot1 and the dive for slot2 at the
			beginning of this function. */
			if (slot1->page_no != slot2->page_no
			    || slot1->page_level != slot2->page_level) {

				/* If the tree keeps changing even after a
				few attempts, then just return some arbitrary
				number. */
				if (nth_attempt >= rows_in_range_max_retries) {
					return(rows_in_range_arbitrary_ret_val);
				}

				const int64_t	ret =
					btr_estimate_n_rows_in_range_low(
						index, tuple1, mode1,
						tuple2, mode2, nth_attempt + 1);

				return(ret);
			}

			diverged = TRUE;

			if (slot1->nth_rec < slot2->nth_rec) {
				/* We do not count the borders (nor the left
				nor the right one), thus "- 1". */
				n_rows = slot2->nth_rec - slot1->nth_rec - 1;

				if (n_rows > 0) {
					/* There is at least one row between
					the two borders pointed to by slot1
					and slot2, so on the level below the
					slots will point to non-adjacent
					pages. */
					diverged_lot = TRUE;
					divergence_level = i;
				}
			} else {
				/* It is possible that
				slot1->nth_rec >= slot2->nth_rec
				if, for example, we have a single page
				tree which contains (inf, 5, 6, supr)
				and we select where x > 20 and x < 30;
				in this case slot1->nth_rec will point
				to the supr record and slot2->nth_rec
				will point to 6. */
				n_rows = 0;
				should_count_the_left_border = false;
				should_count_the_right_border = false;
			}

		} else if (diverged && !diverged_lot) {

			if (slot1->nth_rec < slot1->n_recs
			    || slot2->nth_rec > 1) {

				diverged_lot = TRUE;
				divergence_level = i;

				n_rows = 0;

				if (slot1->nth_rec < slot1->n_recs) {
					n_rows += slot1->n_recs
						- slot1->nth_rec;
				}

				if (slot2->nth_rec > 1) {
					n_rows += slot2->nth_rec - 1;
				}
			}
		} else if (diverged_lot) {

			n_rows = btr_estimate_n_rows_in_range_on_level(
				index, slot1, slot2, n_rows,
				&is_n_rows_exact);
		}
	}
}

/** Estimates the number of rows in a given index range.
@param[in]	index	index
@param[in]	tuple1	range start, may also be empty tuple
@param[in]	mode1	search mode for range start
@param[in]	tuple2	range end, may also be empty tuple
@param[in]	mode2	search mode for range end
@return estimated number of rows */
int64_t
btr_estimate_n_rows_in_range(
	dict_index_t*	index,
	const dtuple_t*	tuple1,
	page_cur_mode_t	mode1,
	const dtuple_t*	tuple2,
	page_cur_mode_t	mode2)
{
	const int64_t	ret = btr_estimate_n_rows_in_range_low(
		index, tuple1, mode1, tuple2, mode2, 1 /* first attempt */);

	return(ret);
}

/*******************************************************************//**
Record the number of non_null key values in a given index for
each n-column prefix of the index where 1 <= n <= dict_index_get_n_unique(index).
The estimates are eventually stored in the array:
index->stat_n_non_null_key_vals[], which is indexed from 0 to n-1. */
static
void
btr_record_not_null_field_in_rec(
/*=============================*/
	ulint		n_unique,	/*!< in: dict_index_get_n_unique(index),
					number of columns uniquely determine
					an index entry */
	const ulint*	offsets,	/*!< in: rec_get_offsets(rec, index),
					its size could be for all fields or
					that of "n_unique" */
	ib_uint64_t*	n_not_null)	/*!< in/out: array to record number of
					not null rows for n-column prefix */
{
	ulint	i;

	ut_ad(rec_offs_n_fields(offsets) >= n_unique);

	if (n_not_null == NULL) {
		return;
	}

	for (i = 0; i < n_unique; i++) {
		if (rec_offs_nth_sql_null(offsets, i)) {
			break;
		}

		n_not_null[i]++;
	}
}

/*******************************************************************//**
Estimates the number of different key values in a given index, for
each n-column prefix of the index where 1 <= n <= dict_index_get_n_unique(index).
The estimates are stored in the array index->stat_n_diff_key_vals[] (indexed
0..n_uniq-1) and the number of pages that were sampled is saved in
index->stat_n_sample_sizes[].
If innodb_stats_method is nulls_ignored, we also record the number of
non-null values for each prefix and stored the estimates in
array index->stat_n_non_null_key_vals.
@return true if the index is available and we get the estimated numbers,
false if the index is unavailable. */
bool
btr_estimate_number_of_different_key_vals(
/*======================================*/
	dict_index_t*	index)	/*!< in: index */
{
	btr_cur_t	cursor;
	page_t*		page;
	rec_t*		rec;
	ulint		n_cols;
	ib_uint64_t*	n_diff;
	ib_uint64_t*	n_not_null;
	ibool		stats_null_not_equal;
	uintmax_t	n_sample_pages=1; /* number of pages to sample */
	ulint		not_empty_flag	= 0;
	ulint		total_external_size = 0;
	ulint		i;
	ulint		j;
	uintmax_t	add_on;
	mtr_t		mtr;
	mem_heap_t*	heap		= NULL;
	ulint*		offsets_rec	= NULL;
	ulint*		offsets_next_rec = NULL;

	/* For spatial index, there is no such stats can be
	fetched. */
	if (dict_index_is_spatial(index)) {
		return(false);
	}

	n_cols = dict_index_get_n_unique(index);

	heap = mem_heap_create((sizeof *n_diff + sizeof *n_not_null)
			       * n_cols
			       + dict_index_get_n_fields(index)
			       * (sizeof *offsets_rec
				  + sizeof *offsets_next_rec));

	n_diff = (ib_uint64_t*) mem_heap_zalloc(
		heap, n_cols * sizeof(n_diff[0]));

	n_not_null = NULL;

	/* Check srv_innodb_stats_method setting, and decide whether we
	need to record non-null value and also decide if NULL is
	considered equal (by setting stats_null_not_equal value) */
	switch (srv_innodb_stats_method) {
	case SRV_STATS_NULLS_IGNORED:
		n_not_null = (ib_uint64_t*) mem_heap_zalloc(
			heap, n_cols * sizeof *n_not_null);
		/* fall through */

	case SRV_STATS_NULLS_UNEQUAL:
		/* for both SRV_STATS_NULLS_IGNORED and SRV_STATS_NULLS_UNEQUAL
		case, we will treat NULLs as unequal value */
		stats_null_not_equal = TRUE;
		break;

	case SRV_STATS_NULLS_EQUAL:
		stats_null_not_equal = FALSE;
		break;

	default:
		ut_error;
	}

	if (srv_stats_sample_traditional) {
		/* It makes no sense to test more pages than are contained
		in the index, thus we lower the number if it is too high */
		if (srv_stats_transient_sample_pages > index->stat_index_size) {
			if (index->stat_index_size > 0) {
				n_sample_pages = index->stat_index_size;
			}
		} else {
			n_sample_pages = srv_stats_transient_sample_pages;
		}
	} else {
		/* New logaritmic number of pages that are estimated.
		Number of pages estimated should be between 1 and
		index->stat_index_size.

		If we have only 0 or 1 index pages then we can only take 1
		sample. We have already initialized n_sample_pages to 1.

		So taking index size as I and sample as S and log(I)*S as L

		requirement 1) we want the out limit of the expression to not exceed I;
		requirement 2) we want the ideal pages to be at least S;
		so the current expression is min(I, max( min(S,I), L)

		looking for simplifications:

		case 1: assume S < I
		min(I, max( min(S,I), L) -> min(I , max( S, L))

		but since L=LOG2(I)*S and log2(I) >=1   L>S always so max(S,L) = L.

		so we have: min(I , L)

		case 2: assume I < S
		    min(I, max( min(S,I), L) -> min(I, max( I, L))

		case 2a: L > I
		    min(I, max( I, L)) -> min(I, L) -> I

		case 2b: when L < I
		    min(I, max( I, L))  ->  min(I, I ) -> I

		so taking all case2 paths is I, our expression is:
		n_pages = S < I? min(I,L) : I
                */
		if (index->stat_index_size > 1) {
			n_sample_pages = (srv_stats_transient_sample_pages < index->stat_index_size) ?
				ut_min(static_cast<ulint>(index->stat_index_size),
					static_cast<ulint>(log2(index->stat_index_size)*srv_stats_transient_sample_pages))
				: index->stat_index_size;

		}
	}

	/* Sanity check */
	ut_ad(n_sample_pages > 0 && n_sample_pages <= (index->stat_index_size <= 1 ? 1 : index->stat_index_size));

	/* We sample some pages in the index to get an estimate */

	for (i = 0; i < n_sample_pages; i++) {
		mtr_start(&mtr);

		bool	available;

		available = btr_cur_open_at_rnd_pos(index, BTR_SEARCH_LEAF,
						    &cursor, &mtr);

		if (!available) {
			mtr_commit(&mtr);
			mem_heap_free(heap);

			return(false);
		}

		/* Count the number of different key values for each prefix of
		the key on this index page. If the prefix does not determine
		the index record uniquely in the B-tree, then we subtract one
		because otherwise our algorithm would give a wrong estimate
		for an index where there is just one key value. */

		if (!index->is_readable()) {
			mtr_commit(&mtr);
			goto exit_loop;
		}

		page = btr_cur_get_page(&cursor);

		rec = page_rec_get_next(page_get_infimum_rec(page));
		const bool is_leaf = page_is_leaf(page);

		if (!page_rec_is_supremum(rec)) {
			not_empty_flag = 1;
			offsets_rec = rec_get_offsets(rec, index, offsets_rec,
						      is_leaf,
						      ULINT_UNDEFINED, &heap);

			if (n_not_null != NULL) {
				btr_record_not_null_field_in_rec(
					n_cols, offsets_rec, n_not_null);
			}
		}

		while (!page_rec_is_supremum(rec)) {
			ulint	matched_fields;
			rec_t*	next_rec = page_rec_get_next(rec);
			if (page_rec_is_supremum(next_rec)) {
				total_external_size +=
					btr_rec_get_externally_stored_len(
						rec, offsets_rec);
				break;
			}

			offsets_next_rec = rec_get_offsets(next_rec, index,
							   offsets_next_rec,
							   is_leaf,
							   ULINT_UNDEFINED,
							   &heap);

			cmp_rec_rec_with_match(rec, next_rec,
					       offsets_rec, offsets_next_rec,
					       index, stats_null_not_equal,
					       &matched_fields);

			for (j = matched_fields; j < n_cols; j++) {
				/* We add one if this index record has
				a different prefix from the previous */

				n_diff[j]++;
			}

			if (n_not_null != NULL) {
				btr_record_not_null_field_in_rec(
					n_cols, offsets_next_rec, n_not_null);
			}

			total_external_size
				+= btr_rec_get_externally_stored_len(
					rec, offsets_rec);

			rec = next_rec;
			/* Initialize offsets_rec for the next round
			and assign the old offsets_rec buffer to
			offsets_next_rec. */
			{
				ulint*	offsets_tmp = offsets_rec;
				offsets_rec = offsets_next_rec;
				offsets_next_rec = offsets_tmp;
			}
		}

		if (n_cols == dict_index_get_n_unique_in_tree(index)
		    && page_has_siblings(page)) {

			/* If there is more than one leaf page in the tree,
			we add one because we know that the first record
			on the page certainly had a different prefix than the
			last record on the previous index page in the
			alphabetical order. Before this fix, if there was
			just one big record on each clustered index page, the
			algorithm grossly underestimated the number of rows
			in the table. */

			n_diff[n_cols - 1]++;
		}

		mtr_commit(&mtr);
	}

exit_loop:
	/* If we saw k borders between different key values on
	n_sample_pages leaf pages, we can estimate how many
	there will be in index->stat_n_leaf_pages */

	/* We must take into account that our sample actually represents
	also the pages used for external storage of fields (those pages are
	included in index->stat_n_leaf_pages) */

	for (j = 0; j < n_cols; j++) {
		index->stat_n_diff_key_vals[j]
			= BTR_TABLE_STATS_FROM_SAMPLE(
				n_diff[j], index, n_sample_pages,
				total_external_size, not_empty_flag);

		/* If the tree is small, smaller than
		10 * n_sample_pages + total_external_size, then
		the above estimate is ok. For bigger trees it is common that we
		do not see any borders between key values in the few pages
		we pick. But still there may be n_sample_pages
		different key values, or even more. Let us try to approximate
		that: */

		add_on = index->stat_n_leaf_pages
			/ (10 * (n_sample_pages
				 + total_external_size));

		if (add_on > n_sample_pages) {
			add_on = n_sample_pages;
		}

		index->stat_n_diff_key_vals[j] += add_on;

		index->stat_n_sample_sizes[j] = n_sample_pages;

		/* Update the stat_n_non_null_key_vals[] with our
		sampled result. stat_n_non_null_key_vals[] is created
		and initialized to zero in dict_index_add_to_cache(),
		along with stat_n_diff_key_vals[] array */
		if (n_not_null != NULL) {
			index->stat_n_non_null_key_vals[j] =
				 BTR_TABLE_STATS_FROM_SAMPLE(
					n_not_null[j], index, n_sample_pages,
					total_external_size, not_empty_flag);
		}
	}

	mem_heap_free(heap);

	return(true);
}

/*================== EXTERNAL STORAGE OF BIG FIELDS ===================*/

/***********************************************************//**
Gets the offset of the pointer to the externally stored part of a field.
@return offset of the pointer to the externally stored part */
static
ulint
btr_rec_get_field_ref_offs(
/*=======================*/
	const ulint*	offsets,/*!< in: array returned by rec_get_offsets() */
	ulint		n)	/*!< in: index of the external field */
{
	ulint	field_ref_offs;
	ulint	local_len;

	ut_a(rec_offs_nth_extern(offsets, n));
	field_ref_offs = rec_get_nth_field_offs(offsets, n, &local_len);
	ut_a(len_is_stored(local_len));
	ut_a(local_len >= BTR_EXTERN_FIELD_REF_SIZE);

	return(field_ref_offs + local_len - BTR_EXTERN_FIELD_REF_SIZE);
}

/** Gets a pointer to the externally stored part of a field.
@param rec record
@param offsets rec_get_offsets(rec)
@param n index of the externally stored field
@return pointer to the externally stored part */
#define btr_rec_get_field_ref(rec, offsets, n)			\
	((rec) + btr_rec_get_field_ref_offs(offsets, n))

/** Gets the externally stored size of a record, in units of a database page.
@param[in]	rec	record
@param[in]	offsets	array returned by rec_get_offsets()
@return externally stored part, in units of a database page */
ulint
btr_rec_get_externally_stored_len(
	const rec_t*	rec,
	const ulint*	offsets)
{
	ulint	n_fields;
	ulint	total_extern_len = 0;
	ulint	i;

	ut_ad(!rec_offs_comp(offsets) || !rec_get_node_ptr_flag(rec));

	if (!rec_offs_any_extern(offsets)) {
		return(0);
	}

	n_fields = rec_offs_n_fields(offsets);

	for (i = 0; i < n_fields; i++) {
		if (rec_offs_nth_extern(offsets, i)) {

			ulint	extern_len = mach_read_from_4(
				btr_rec_get_field_ref(rec, offsets, i)
				+ BTR_EXTERN_LEN + 4);

			total_extern_len += ut_calc_align(extern_len,
							  UNIV_PAGE_SIZE);
		}
	}

	return(total_extern_len / UNIV_PAGE_SIZE);
}

/*******************************************************************//**
Sets the ownership bit of an externally stored field in a record. */
static
void
btr_cur_set_ownership_of_extern_field(
/*==================================*/
	page_zip_des_t*	page_zip,/*!< in/out: compressed page whose uncompressed
				part will be updated, or NULL */
	rec_t*		rec,	/*!< in/out: clustered index record */
	dict_index_t*	index,	/*!< in: index of the page */
	const ulint*	offsets,/*!< in: array returned by rec_get_offsets() */
	ulint		i,	/*!< in: field number */
	ibool		val,	/*!< in: value to set */
	mtr_t*		mtr)	/*!< in: mtr, or NULL if not logged */
{
	byte*	data;
	ulint	local_len;
	ulint	byte_val;

	data = rec_get_nth_field(rec, offsets, i, &local_len);
	ut_ad(rec_offs_nth_extern(offsets, i));
	ut_a(local_len >= BTR_EXTERN_FIELD_REF_SIZE);

	local_len -= BTR_EXTERN_FIELD_REF_SIZE;

	byte_val = mach_read_from_1(data + local_len + BTR_EXTERN_LEN);

	if (val) {
		byte_val &= ~BTR_EXTERN_OWNER_FLAG;
	} else {
#if defined UNIV_DEBUG || defined UNIV_BLOB_LIGHT_DEBUG
		ut_a(!(byte_val & BTR_EXTERN_OWNER_FLAG));
#endif /* UNIV_DEBUG || UNIV_BLOB_LIGHT_DEBUG */
		byte_val |= BTR_EXTERN_OWNER_FLAG;
	}

	if (page_zip) {
		mach_write_to_1(data + local_len + BTR_EXTERN_LEN, byte_val);
		page_zip_write_blob_ptr(page_zip, rec, index, offsets, i, mtr);
	} else if (mtr != NULL) {

		mlog_write_ulint(data + local_len + BTR_EXTERN_LEN, byte_val,
				 MLOG_1BYTE, mtr);
	} else {
		mach_write_to_1(data + local_len + BTR_EXTERN_LEN, byte_val);
	}
}

/*******************************************************************//**
Marks non-updated off-page fields as disowned by this record. The ownership
must be transferred to the updated record which is inserted elsewhere in the
index tree. In purge only the owner of externally stored field is allowed
to free the field. */
void
btr_cur_disown_inherited_fields(
/*============================*/
	page_zip_des_t*	page_zip,/*!< in/out: compressed page whose uncompressed
				part will be updated, or NULL */
	rec_t*		rec,	/*!< in/out: record in a clustered index */
	dict_index_t*	index,	/*!< in: index of the page */
	const ulint*	offsets,/*!< in: array returned by rec_get_offsets() */
	const upd_t*	update,	/*!< in: update vector */
	mtr_t*		mtr)	/*!< in/out: mini-transaction */
{
	ulint	i;

	ut_ad(rec_offs_validate(rec, index, offsets));
	ut_ad(!rec_offs_comp(offsets) || !rec_get_node_ptr_flag(rec));
	ut_ad(rec_offs_any_extern(offsets));

	for (i = 0; i < rec_offs_n_fields(offsets); i++) {
		if (rec_offs_nth_extern(offsets, i)
		    && !upd_get_field_by_field_no(update, i, false)) {
			btr_cur_set_ownership_of_extern_field(
				page_zip, rec, index, offsets, i, FALSE, mtr);
		}
	}
}

/*******************************************************************//**
Marks all extern fields in a record as owned by the record. This function
should be called if the delete mark of a record is removed: a not delete
marked record always owns all its extern fields. */
static
void
btr_cur_unmark_extern_fields(
/*=========================*/
	page_zip_des_t*	page_zip,/*!< in/out: compressed page whose uncompressed
				part will be updated, or NULL */
	rec_t*		rec,	/*!< in/out: record in a clustered index */
	dict_index_t*	index,	/*!< in: index of the page */
	const ulint*	offsets,/*!< in: array returned by rec_get_offsets() */
	mtr_t*		mtr)	/*!< in: mtr, or NULL if not logged */
{
	ulint	n;
	ulint	i;

	ut_ad(!rec_offs_comp(offsets) || !rec_get_node_ptr_flag(rec));
	n = rec_offs_n_fields(offsets);

	if (!rec_offs_any_extern(offsets)) {

		return;
	}

	for (i = 0; i < n; i++) {
		if (rec_offs_nth_extern(offsets, i)) {

			btr_cur_set_ownership_of_extern_field(
				page_zip, rec, index, offsets, i, TRUE, mtr);
		}
	}
}

/*******************************************************************//**
Flags the data tuple fields that are marked as extern storage in the
update vector.  We use this function to remember which fields we must
mark as extern storage in a record inserted for an update.
@return number of flagged external columns */
ulint
btr_push_update_extern_fields(
/*==========================*/
	dtuple_t*	tuple,	/*!< in/out: data tuple */
	const upd_t*	update,	/*!< in: update vector */
	mem_heap_t*	heap)	/*!< in: memory heap */
{
	ulint			n_pushed	= 0;
	ulint			n;
	const upd_field_t*	uf;

	uf = update->fields;
	n = upd_get_n_fields(update);

	for (; n--; uf++) {
		if (dfield_is_ext(&uf->new_val)) {
			dfield_t*	field
				= dtuple_get_nth_field(tuple, uf->field_no);

			if (!dfield_is_ext(field)) {
				dfield_set_ext(field);
				n_pushed++;
			}

			switch (uf->orig_len) {
				byte*	data;
				ulint	len;
				byte*	buf;
			case 0:
				break;
			case BTR_EXTERN_FIELD_REF_SIZE:
				/* Restore the original locally stored
				part of the column.  In the undo log,
				InnoDB writes a longer prefix of externally
				stored columns, so that column prefixes
				in secondary indexes can be reconstructed. */
				dfield_set_data(field,
						(byte*) dfield_get_data(field)
						+ dfield_get_len(field)
						- BTR_EXTERN_FIELD_REF_SIZE,
						BTR_EXTERN_FIELD_REF_SIZE);
				dfield_set_ext(field);
				break;
			default:
				/* Reconstruct the original locally
				stored part of the column.  The data
				will have to be copied. */
				ut_a(uf->orig_len > BTR_EXTERN_FIELD_REF_SIZE);

				data = (byte*) dfield_get_data(field);
				len = dfield_get_len(field);

				buf = (byte*) mem_heap_alloc(heap,
							     uf->orig_len);
				/* Copy the locally stored prefix. */
				memcpy(buf, data,
				       uf->orig_len
				       - BTR_EXTERN_FIELD_REF_SIZE);
				/* Copy the BLOB pointer. */
				memcpy(buf + uf->orig_len
				       - BTR_EXTERN_FIELD_REF_SIZE,
				       data + len - BTR_EXTERN_FIELD_REF_SIZE,
				       BTR_EXTERN_FIELD_REF_SIZE);

				dfield_set_data(field, buf, uf->orig_len);
				dfield_set_ext(field);
			}
		}
	}

	return(n_pushed);
}

/*******************************************************************//**
Returns the length of a BLOB part stored on the header page.
@return part length */
static
ulint
btr_blob_get_part_len(
/*==================*/
	const byte*	blob_header)	/*!< in: blob header */
{
	return(mach_read_from_4(blob_header + BTR_BLOB_HDR_PART_LEN));
}

/*******************************************************************//**
Returns the page number where the next BLOB part is stored.
@return page number or FIL_NULL if no more pages */
static
ulint
btr_blob_get_next_page_no(
/*======================*/
	const byte*	blob_header)	/*!< in: blob header */
{
	return(mach_read_from_4(blob_header + BTR_BLOB_HDR_NEXT_PAGE_NO));
}

/*******************************************************************//**
Deallocate a buffer block that was reserved for a BLOB part. */
static
void
btr_blob_free(
/*==========*/
	dict_index_t*	index,	/*!< in: index */
	buf_block_t*	block,	/*!< in: buffer block */
	ibool		all,	/*!< in: TRUE=remove also the compressed page
				if there is one */
	mtr_t*		mtr)	/*!< in: mini-transaction to commit */
{
	buf_pool_t*	buf_pool = buf_pool_from_block(block);
	ulint		space = block->page.id.space();
	ulint		page_no	= block->page.id.page_no();

	ut_ad(mtr_is_block_fix(mtr, block, MTR_MEMO_PAGE_X_FIX, index->table));

	mtr_commit(mtr);

	buf_pool_mutex_enter(buf_pool);

	/* Only free the block if it is still allocated to
	the same file page. */

	if (buf_block_get_state(block)
	    == BUF_BLOCK_FILE_PAGE
	    && block->page.id.space() == space
	    && block->page.id.page_no() == page_no) {

		if (!buf_LRU_free_page(&block->page, all)
		    && all && block->page.zip.data) {
			/* Attempt to deallocate the uncompressed page
			if the whole block cannot be deallocted. */

			buf_LRU_free_page(&block->page, false);
		}
	}

	buf_pool_mutex_exit(buf_pool);
}

/** Helper class used while writing blob pages, during insert or update. */
struct btr_blob_log_check_t {
	/** Persistent cursor on a clusterex index record with blobs. */
	btr_pcur_t*	m_pcur;
	/** Mini transaction holding the latches for m_pcur */
	mtr_t*		m_mtr;
	/** rec_get_offsets(rec, index); offset of clust_rec */
	const ulint*	m_offsets;
	/** The block containing clustered record */
	buf_block_t**	m_block;
	/** The clustered record pointer */
	rec_t**		m_rec;
	/** The blob operation code */
	enum blob_op	m_op;

	/** Constructor
	@param[in]	pcur		persistent cursor on a clustered
					index record with blobs.
	@param[in]	mtr		mini-transaction holding latches for
					pcur.
	@param[in]	offsets		offsets of the clust_rec
	@param[in,out]	block		record block containing pcur record
	@param[in,out]	rec		the clustered record pointer
	@param[in]	op		the blob operation code */
	btr_blob_log_check_t(
		btr_pcur_t*	pcur,
		mtr_t*		mtr,
		const ulint*	offsets,
		buf_block_t**	block,
		rec_t**		rec,
		enum blob_op	op)
		: m_pcur(pcur),
		  m_mtr(mtr),
		  m_offsets(offsets),
		  m_block(block),
		  m_rec(rec),
		  m_op(op)
	{
		ut_ad(rec_offs_validate(*m_rec, m_pcur->index(), m_offsets));
		ut_ad((*m_block)->frame == page_align(*m_rec));
		ut_ad(*m_rec == btr_pcur_get_rec(m_pcur));
	}

	/** Check if there is enough space in log file. Commit and re-start the
	mini transaction. */
	void check()
	{
		dict_index_t*	index = m_pcur->index();
		ulint		offs = 0;
		ulint		page_no = ULINT_UNDEFINED;
		FlushObserver*	observer = m_mtr->get_flush_observer();

		if (m_op == BTR_STORE_INSERT_BULK) {
			offs = page_offset(*m_rec);
			page_no = page_get_page_no(
				buf_block_get_frame(*m_block));

			buf_block_buf_fix_inc(*m_block, __FILE__, __LINE__);
		} else {
			btr_pcur_store_position(m_pcur, m_mtr);
		}
		m_mtr->commit();

		DEBUG_SYNC_C("blob_write_middle");

		log_free_check();

		DEBUG_SYNC_C("blob_write_middle_after_check");

		const mtr_log_t log_mode = m_mtr->get_log_mode();
		m_mtr->start();
		m_mtr->set_log_mode(log_mode);
		m_mtr->set_named_space(index->space);
		m_mtr->set_flush_observer(observer);

		if (m_op == BTR_STORE_INSERT_BULK) {
			page_id_t       page_id(dict_index_get_space(index),
						page_no);
			page_size_t     page_size(dict_table_page_size(
						index->table));
			page_cur_t*	page_cur = &m_pcur->btr_cur.page_cur;

			mtr_x_lock(dict_index_get_lock(index), m_mtr);
			page_cur->block = btr_block_get(
				page_id, page_size, RW_X_LATCH, index, m_mtr);
			page_cur->rec = buf_block_get_frame(page_cur->block)
				+ offs;

			buf_block_buf_fix_dec(page_cur->block);
		} else {
			ut_ad(m_pcur->rel_pos == BTR_PCUR_ON);
			bool ret = btr_pcur_restore_position(
				BTR_MODIFY_LEAF | BTR_MODIFY_EXTERNAL,
				m_pcur, m_mtr);

			ut_a(ret);
		}

		*m_block	= btr_pcur_get_block(m_pcur);
		*m_rec		= btr_pcur_get_rec(m_pcur);

		rec_offs_make_valid(*m_rec, index, true,
				    const_cast<ulint*>(m_offsets));

		ut_ad(m_mtr->memo_contains_page_flagged(
		      *m_rec,
		      MTR_MEMO_PAGE_X_FIX | MTR_MEMO_PAGE_SX_FIX));

		ut_ad(mtr_memo_contains_flagged(m_mtr,
		      dict_index_get_lock(index),
		      MTR_MEMO_SX_LOCK | MTR_MEMO_X_LOCK));
	}
};

/*******************************************************************//**
Stores the fields in big_rec_vec to the tablespace and puts pointers to
them in rec.  The extern flags in rec will have to be set beforehand.
The fields are stored on pages allocated from leaf node
file segment of the index tree.

TODO: If the allocation extends the tablespace, it will not be redo logged, in
any mini-transaction.  Tablespace extension should be redo-logged, so that
recovery will not fail when the big_rec was written to the extended portion of
the file, in case the file was somehow truncated in the crash.

@return DB_SUCCESS or DB_OUT_OF_FILE_SPACE */
dberr_t
btr_store_big_rec_extern_fields(
/*============================*/
	btr_pcur_t*	pcur,		/*!< in/out: a persistent cursor. if
					btr_mtr is restarted, then this can
					be repositioned. */
	ulint*		offsets,	/*!< in/out: rec_get_offsets() on
					pcur. the "external storage" flags
					in offsets will correctly correspond
					to rec when this function returns */
	const big_rec_t*big_rec_vec,	/*!< in: vector containing fields
					to be stored externally */
	mtr_t*		btr_mtr,	/*!< in/out: mtr containing the
					latches to the clustered index. can be
					committed and restarted. */
	enum blob_op	op)		/*! in: operation code */
{
	ulint		rec_page_no;
	byte*		field_ref;
	ulint		extern_len;
	ulint		store_len;
	ulint		page_no;
	ulint		space_id;
	ulint		prev_page_no;
	ulint		hint_page_no;
	ulint		i;
	mtr_t		mtr;
	mtr_t		mtr_bulk;
	mem_heap_t*	heap = NULL;
	page_zip_des_t*	page_zip;
	z_stream	c_stream;
	dberr_t		error		= DB_SUCCESS;
	dict_index_t*	index		= pcur->index();
	buf_block_t*	rec_block	= btr_pcur_get_block(pcur);
	rec_t*		rec		= btr_pcur_get_rec(pcur);

	ut_ad(rec_offs_validate(rec, index, offsets));
	ut_ad(rec_offs_any_extern(offsets));
	ut_ad(mtr_memo_contains_flagged(btr_mtr, dict_index_get_lock(index),
					MTR_MEMO_X_LOCK | MTR_MEMO_SX_LOCK));
	ut_ad(mtr_is_block_fix(
		btr_mtr, rec_block, MTR_MEMO_PAGE_X_FIX, index->table));
	ut_ad(buf_block_get_frame(rec_block) == page_align(rec));
	ut_a(dict_index_is_clust(index));

	ut_a(dict_table_page_size(index->table)
		.equals_to(rec_block->page.size));

	btr_blob_log_check_t redo_log(pcur, btr_mtr, offsets, &rec_block,
				      &rec, op);
	page_zip = buf_block_get_page_zip(rec_block);
	space_id = rec_block->page.id.space();
	rec_page_no = rec_block->page.id.page_no();
	ut_a(fil_page_index_page_check(page_align(rec))
	     || op == BTR_STORE_INSERT_BULK);

	if (page_zip) {
		int	err;

		/* Zlib deflate needs 128 kilobytes for the default
		window size, plus 512 << memLevel, plus a few
		kilobytes for small objects.  We use reduced memLevel
		to limit the memory consumption, and preallocate the
		heap, hoping to avoid memory fragmentation. */
		heap = mem_heap_create(250000);
		page_zip_set_alloc(&c_stream, heap);

		err = deflateInit2(&c_stream, page_zip_level,
				   Z_DEFLATED, 15, 7, Z_DEFAULT_STRATEGY);
		ut_a(err == Z_OK);
	}

#if defined UNIV_DEBUG || defined UNIV_BLOB_LIGHT_DEBUG
	/* All pointers to externally stored columns in the record
	must either be zero or they must be pointers to inherited
	columns, owned by this record or an earlier record version. */
	for (i = 0; i < big_rec_vec->n_fields; i++) {
		field_ref = btr_rec_get_field_ref(
			rec, offsets, big_rec_vec->fields[i].field_no);

		ut_a(!(field_ref[BTR_EXTERN_LEN] & BTR_EXTERN_OWNER_FLAG));
		/* Either this must be an update in place,
		or the BLOB must be inherited, or the BLOB pointer
		must be zero (will be written in this function). */
		ut_a(op == BTR_STORE_UPDATE
		     || (field_ref[BTR_EXTERN_LEN] & BTR_EXTERN_INHERITED_FLAG)
		     || !memcmp(field_ref, field_ref_zero,
				BTR_EXTERN_FIELD_REF_SIZE));
	}
#endif /* UNIV_DEBUG || UNIV_BLOB_LIGHT_DEBUG */

	const page_size_t	page_size(dict_table_page_size(index->table));

	/* Space available in compressed page to carry blob data */
	const ulint	payload_size_zip = page_size.physical()
		- FIL_PAGE_DATA;

	/* Space available in uncompressed page to carry blob data */
	const ulint	payload_size = page_size.physical()
		- FIL_PAGE_DATA - BTR_BLOB_HDR_SIZE - FIL_PAGE_DATA_END;

	/* We have to create a file segment to the tablespace
	for each field and put the pointer to the field in rec */

	for (i = 0; i < big_rec_vec->n_fields; i++) {
		const ulint field_no = big_rec_vec->fields[i].field_no;

		field_ref = btr_rec_get_field_ref(rec, offsets, field_no);
#if defined UNIV_DEBUG || defined UNIV_BLOB_LIGHT_DEBUG
		/* A zero BLOB pointer should have been initially inserted. */
		ut_a(!memcmp(field_ref, field_ref_zero,
			     BTR_EXTERN_FIELD_REF_SIZE));
#endif /* UNIV_DEBUG || UNIV_BLOB_LIGHT_DEBUG */
		extern_len = big_rec_vec->fields[i].len;
		UNIV_MEM_ASSERT_RW(big_rec_vec->fields[i].data,
				   extern_len);

		ut_a(extern_len > 0);

		prev_page_no = FIL_NULL;

		if (page_zip) {
			int	err = deflateReset(&c_stream);
			ut_a(err == Z_OK);

			c_stream.next_in = (Bytef*)
				big_rec_vec->fields[i].data;
			c_stream.avail_in = static_cast<uInt>(extern_len);
		}

		for (ulint blob_npages = 0;; ++blob_npages) {
			buf_block_t*	block;
			page_t*		page;
			const ulint	commit_freq = 4;
			ulint		r_extents;

			ut_ad(page_align(field_ref) == page_align(rec));

			if (!(blob_npages % commit_freq)) {

				redo_log.check();

				field_ref = btr_rec_get_field_ref(
					rec, offsets, field_no);

				page_zip = buf_block_get_page_zip(rec_block);
				rec_page_no = rec_block->page.id.page_no();
			}

			mtr_start(&mtr);
			mtr.set_named_space(index->space);
			mtr.set_log_mode(btr_mtr->get_log_mode());
			mtr.set_flush_observer(btr_mtr->get_flush_observer());

			buf_page_get(rec_block->page.id,
				     rec_block->page.size, RW_X_LATCH, &mtr);

			if (prev_page_no == FIL_NULL) {
				hint_page_no = 1 + rec_page_no;
			} else {
				hint_page_no = prev_page_no + 1;
			}

			mtr_t	*alloc_mtr;

			if (op == BTR_STORE_INSERT_BULK) {
				mtr_start(&mtr_bulk);
				mtr_bulk.set_spaces(mtr);
				alloc_mtr = &mtr_bulk;
			} else {
				alloc_mtr = &mtr;
			}

			if (!fsp_reserve_free_extents(&r_extents, space_id, 1,
						      FSP_BLOB, alloc_mtr,
						      1)) {

				mtr_commit(alloc_mtr);
				error = DB_OUT_OF_FILE_SPACE;
				goto func_exit;
			}

			block = btr_page_alloc(index, hint_page_no, FSP_NO_DIR,
					       0, alloc_mtr, &mtr);

			alloc_mtr->release_free_extents(r_extents);

			if (op == BTR_STORE_INSERT_BULK) {
				mtr_commit(&mtr_bulk);
			}

			ut_a(block != NULL);

			page_no = block->page.id.page_no();
			page = buf_block_get_frame(block);

			if (prev_page_no != FIL_NULL) {
				buf_block_t*	prev_block;
				page_t*		prev_page;

				prev_block = buf_page_get(
					page_id_t(space_id, prev_page_no),
					rec_block->page.size,
					RW_X_LATCH, &mtr);

				buf_block_dbg_add_level(prev_block,
							SYNC_EXTERN_STORAGE);
				prev_page = buf_block_get_frame(prev_block);

				if (page_zip) {
					mlog_write_ulint(
						prev_page + FIL_PAGE_NEXT,
						page_no, MLOG_4BYTES, &mtr);
					memcpy(buf_block_get_page_zip(
						       prev_block)
					       ->data + FIL_PAGE_NEXT,
					       prev_page + FIL_PAGE_NEXT, 4);
				} else {
					mlog_write_ulint(
						prev_page + FIL_PAGE_DATA
						+ BTR_BLOB_HDR_NEXT_PAGE_NO,
						page_no, MLOG_4BYTES, &mtr);
				}

			} else if (dict_index_is_online_ddl(index)) {
				row_log_table_blob_alloc(index, page_no);
			}

			if (page_zip) {
				int		err;
				page_zip_des_t*	blob_page_zip;

				/* Write FIL_PAGE_TYPE to the redo log
				separately, before logging any other
				changes to the page, so that the debug
				assertions in
				recv_parse_or_apply_log_rec_body() can
				be made simpler.  Before InnoDB Plugin
				1.0.4, the initialization of
				FIL_PAGE_TYPE was logged as part of
				the mlog_log_string() below. */

				mlog_write_ulint(page + FIL_PAGE_TYPE,
						 prev_page_no == FIL_NULL
						 ? FIL_PAGE_TYPE_ZBLOB
						 : FIL_PAGE_TYPE_ZBLOB2,
						 MLOG_2BYTES, &mtr);

				c_stream.next_out = page
					+ FIL_PAGE_DATA;
				c_stream.avail_out = static_cast<uInt>(
					payload_size_zip);

				err = deflate(&c_stream, Z_FINISH);
				ut_a(err == Z_OK || err == Z_STREAM_END);
				ut_a(err == Z_STREAM_END
				     || c_stream.avail_out == 0);

				/* Write the "next BLOB page" pointer */
				mlog_write_ulint(page + FIL_PAGE_NEXT,
						 FIL_NULL, MLOG_4BYTES, &mtr);
				/* Initialize the unused "prev page" pointer */
				mlog_write_ulint(page + FIL_PAGE_PREV,
						 FIL_NULL, MLOG_4BYTES, &mtr);
				/* Write a back pointer to the record
				into the otherwise unused area.  This
				information could be useful in
				debugging.  Later, we might want to
				implement the possibility to relocate
				BLOB pages.  Then, we would need to be
				able to adjust the BLOB pointer in the
				record.  We do not store the heap
				number of the record, because it can
				change in page_zip_reorganize() or
				btr_page_reorganize().  However, also
				the page number of the record may
				change when B-tree nodes are split or
				merged.
				NOTE: FIL_PAGE_FILE_FLUSH_LSN space is
				used by R-tree index for a Split Sequence
				Number */
				ut_ad(!dict_index_is_spatial(index));

				mlog_write_ulint(page
						 + FIL_PAGE_FILE_FLUSH_LSN_OR_KEY_VERSION,
						 space_id,
						 MLOG_4BYTES, &mtr);
				mlog_write_ulint(page
						 + FIL_PAGE_FILE_FLUSH_LSN_OR_KEY_VERSION + 4,
						 rec_page_no,
						 MLOG_4BYTES, &mtr);

				/* Zero out the unused part of the page. */
				memset(page + page_zip_get_size(page_zip)
				       - c_stream.avail_out,
				       0, c_stream.avail_out);
				mlog_log_string(page
						+ FIL_PAGE_FILE_FLUSH_LSN_OR_KEY_VERSION,
						page_zip_get_size(page_zip)
						- FIL_PAGE_FILE_FLUSH_LSN_OR_KEY_VERSION,
						&mtr);
				/* Copy the page to compressed storage,
				because it will be flushed to disk
				from there. */
				blob_page_zip = buf_block_get_page_zip(block);
				ut_ad(blob_page_zip);
				ut_ad(page_zip_get_size(blob_page_zip)
				      == page_zip_get_size(page_zip));
				memcpy(blob_page_zip->data, page,
				       page_zip_get_size(page_zip));

				if (err == Z_OK && prev_page_no != FIL_NULL) {

					goto next_zip_page;
				}

				if (err == Z_STREAM_END) {
					mach_write_to_4(field_ref
							+ BTR_EXTERN_LEN, 0);
					mach_write_to_4(field_ref
							+ BTR_EXTERN_LEN + 4,
							c_stream.total_in);
				} else {
					memset(field_ref + BTR_EXTERN_LEN,
					       0, 8);
				}

				if (prev_page_no == FIL_NULL) {
					ut_ad(blob_npages == 0);
					mach_write_to_4(field_ref
							+ BTR_EXTERN_SPACE_ID,
							space_id);

					mach_write_to_4(field_ref
							+ BTR_EXTERN_PAGE_NO,
							page_no);

					mach_write_to_4(field_ref
							+ BTR_EXTERN_OFFSET,
							FIL_PAGE_NEXT);
				}

				/* We compress a page when finish bulk insert.*/
				if (op != BTR_STORE_INSERT_BULK) {
					page_zip_write_blob_ptr(
						page_zip, rec, index, offsets,
						field_no, &mtr);
				}

next_zip_page:
				prev_page_no = page_no;

				/* Commit mtr and release the
				uncompressed page frame to save memory. */
				btr_blob_free(index, block, FALSE, &mtr);

				if (err == Z_STREAM_END) {
					break;
				}
			} else {
				mlog_write_ulint(page + FIL_PAGE_TYPE,
						 FIL_PAGE_TYPE_BLOB,
						 MLOG_2BYTES, &mtr);

				if (extern_len > payload_size) {
					store_len = payload_size;
				} else {
					store_len = extern_len;
				}

				mlog_write_string(page + FIL_PAGE_DATA
						  + BTR_BLOB_HDR_SIZE,
						  (const byte*)
						  big_rec_vec->fields[i].data
						  + big_rec_vec->fields[i].len
						  - extern_len,
						  store_len, &mtr);
				mlog_write_ulint(page + FIL_PAGE_DATA
						 + BTR_BLOB_HDR_PART_LEN,
						 store_len, MLOG_4BYTES, &mtr);
				mlog_write_ulint(page + FIL_PAGE_DATA
						 + BTR_BLOB_HDR_NEXT_PAGE_NO,
						 FIL_NULL, MLOG_4BYTES, &mtr);

				extern_len -= store_len;

				mlog_write_ulint(field_ref + BTR_EXTERN_LEN, 0,
						 MLOG_4BYTES, &mtr);
				mlog_write_ulint(field_ref
						 + BTR_EXTERN_LEN + 4,
						 big_rec_vec->fields[i].len
						 - extern_len,
						 MLOG_4BYTES, &mtr);

				if (prev_page_no == FIL_NULL) {
					ut_ad(blob_npages == 0);
					mlog_write_ulint(field_ref
							 + BTR_EXTERN_SPACE_ID,
							 space_id, MLOG_4BYTES,
							 &mtr);

					mlog_write_ulint(field_ref
							 + BTR_EXTERN_PAGE_NO,
							 page_no, MLOG_4BYTES,
							 &mtr);

					mlog_write_ulint(field_ref
							 + BTR_EXTERN_OFFSET,
							 FIL_PAGE_DATA,
							 MLOG_4BYTES,
							 &mtr);
				}

				prev_page_no = page_no;

				mtr_commit(&mtr);

				if (extern_len == 0) {
					break;
				}
			}
		}

		DBUG_EXECUTE_IF("btr_store_big_rec_extern",
				error = DB_OUT_OF_FILE_SPACE;
				goto func_exit;);

		rec_offs_make_nth_extern(offsets, field_no);
	}

func_exit:
	if (page_zip) {
		deflateEnd(&c_stream);
	}

	if (heap != NULL) {
		mem_heap_free(heap);
	}

#if defined UNIV_DEBUG || defined UNIV_BLOB_LIGHT_DEBUG
	/* All pointers to externally stored columns in the record
	must be valid. */
	for (i = 0; i < rec_offs_n_fields(offsets); i++) {
		if (!rec_offs_nth_extern(offsets, i)) {
			continue;
		}

		field_ref = btr_rec_get_field_ref(rec, offsets, i);

		/* The pointer must not be zero if the operation
		succeeded. */
		ut_a(0 != memcmp(field_ref, field_ref_zero,
				 BTR_EXTERN_FIELD_REF_SIZE)
		     || error != DB_SUCCESS);
		/* The column must not be disowned by this record. */
		ut_a(!(field_ref[BTR_EXTERN_LEN] & BTR_EXTERN_OWNER_FLAG));
	}
#endif /* UNIV_DEBUG || UNIV_BLOB_LIGHT_DEBUG */
	return(error);
}

/*******************************************************************//**
Check the FIL_PAGE_TYPE on an uncompressed BLOB page. */
static
void
btr_check_blob_fil_page_type(
/*=========================*/
	ulint		space_id,	/*!< in: space id */
	ulint		page_no,	/*!< in: page number */
	const page_t*	page,		/*!< in: page */
	ibool		read)		/*!< in: TRUE=read, FALSE=purge */
{
	ulint	type = fil_page_get_type(page);

	ut_a(space_id == page_get_space_id(page));
	ut_a(page_no == page_get_page_no(page));

	if (UNIV_UNLIKELY(type != FIL_PAGE_TYPE_BLOB)) {
		ulint	flags = fil_space_get_flags(space_id);

#ifndef UNIV_DEBUG /* Improve debug test coverage */
		if (!DICT_TF_HAS_ATOMIC_BLOBS(flags)) {
			/* Old versions of InnoDB did not initialize
			FIL_PAGE_TYPE on BLOB pages.  Do not print
			anything about the type mismatch when reading
			a BLOB page that may be from old versions. */
			return;
		}
#endif /* !UNIV_DEBUG */

		ib::fatal() << "FIL_PAGE_TYPE=" << type
			<< " on BLOB " << (read ? "read" : "purge")
			<< " space " << space_id << " page " << page_no
			<< " flags " << flags;
	}
}

/*******************************************************************//**
Frees the space in an externally stored field to the file space
management if the field in data is owned by the externally stored field,
in a rollback we may have the additional condition that the field must
not be inherited. */
void
btr_free_externally_stored_field(
/*=============================*/
	dict_index_t*	index,		/*!< in: index of the data, the index
					tree MUST be X-latched; if the tree
					height is 1, then also the root page
					must be X-latched! (this is relevant
					in the case this function is called
					from purge where 'data' is located on
					an undo log page, not an index
					page) */
	byte*		field_ref,	/*!< in/out: field reference */
	const rec_t*	rec,		/*!< in: record containing field_ref, for
					page_zip_write_blob_ptr(), or NULL */
	const ulint*	offsets,	/*!< in: rec_get_offsets(rec, index),
					or NULL */
	page_zip_des_t*	page_zip,	/*!< in: compressed page corresponding
					to rec, or NULL if rec == NULL */
	ulint		i,		/*!< in: field number of field_ref;
					ignored if rec == NULL */
	bool		rollback,	/*!< in: performing rollback? */
	mtr_t*		local_mtr)	/*!< in: mtr
					containing the latch to data an an
					X-latch to the index tree */
{
	page_t*		page;
	const ulint	space_id	= mach_read_from_4(
		field_ref + BTR_EXTERN_SPACE_ID);
	const ulint	start_page	= mach_read_from_4(
		field_ref + BTR_EXTERN_PAGE_NO);
	ulint		page_no;
	ulint		next_page_no;
	mtr_t		mtr;

	ut_ad(dict_index_is_clust(index));
	ut_ad(mtr_memo_contains_flagged(local_mtr, dict_index_get_lock(index),
					MTR_MEMO_X_LOCK | MTR_MEMO_SX_LOCK));
	ut_ad(mtr_is_page_fix(
		local_mtr, field_ref, MTR_MEMO_PAGE_X_FIX, index->table));
	ut_ad(!rec || rec_offs_validate(rec, index, offsets));
	ut_ad(!rec || field_ref == btr_rec_get_field_ref(rec, offsets, i));
	ut_ad(local_mtr->is_named_space(
		      page_get_space_id(page_align(field_ref))));

	if (UNIV_UNLIKELY(!memcmp(field_ref, field_ref_zero,
				  BTR_EXTERN_FIELD_REF_SIZE))) {
		/* In the rollback, we may encounter a clustered index
		record with some unwritten off-page columns. There is
		nothing to free then. */
		ut_a(rollback);
		return;
	}

	ut_ad(!(mach_read_from_4(field_ref + BTR_EXTERN_LEN)
	        & ~((BTR_EXTERN_OWNER_FLAG
	             | BTR_EXTERN_INHERITED_FLAG) << 24)));
	ut_ad(space_id == index->space);

	const page_size_t	ext_page_size(dict_table_page_size(index->table));
	const page_size_t&	rec_page_size(rec == NULL
					      ? univ_page_size
					      : ext_page_size);
	if (rec == NULL) {
		/* This is a call from row_purge_upd_exist_or_extern(). */
		ut_ad(!page_zip);
	}

	for (;;) {
#ifdef UNIV_DEBUG
		buf_block_t*	rec_block;
#endif /* UNIV_DEBUG */
		buf_block_t*	ext_block;

		mtr_start(&mtr);
		mtr.set_spaces(*local_mtr);
		mtr.set_log_mode(local_mtr->get_log_mode());

		ut_ad(!dict_table_is_temporary(index->table)
		      || local_mtr->get_log_mode() == MTR_LOG_NO_REDO);

		const page_t*	p = page_align(field_ref);

		const page_id_t	page_id(page_get_space_id(p),
					page_get_page_no(p));

#ifdef UNIV_DEBUG
		rec_block =
#endif /* UNIV_DEBUG */
		buf_page_get(page_id, rec_page_size, RW_X_LATCH, &mtr);

		buf_block_dbg_add_level(rec_block, SYNC_NO_ORDER_CHECK);
		page_no = mach_read_from_4(field_ref + BTR_EXTERN_PAGE_NO);

		if (/* There is no external storage data */
		    page_no == FIL_NULL
		    /* This field does not own the externally stored field */
		    || (mach_read_from_1(field_ref + BTR_EXTERN_LEN)
			& BTR_EXTERN_OWNER_FLAG)
		    /* Rollback and inherited field */
		    || (rollback
			&& (mach_read_from_1(field_ref + BTR_EXTERN_LEN)
			    & BTR_EXTERN_INHERITED_FLAG))) {

			/* Do not free */
			mtr_commit(&mtr);

			return;
		}

		if (page_no == start_page && dict_index_is_online_ddl(index)) {
			row_log_table_blob_free(index, start_page);
		}

		ext_block = buf_page_get(
			page_id_t(space_id, page_no), ext_page_size,
			RW_X_LATCH, &mtr);

		buf_block_dbg_add_level(ext_block, SYNC_EXTERN_STORAGE);
		page = buf_block_get_frame(ext_block);

		if (ext_page_size.is_compressed()) {
			/* Note that page_zip will be NULL
			in row_purge_upd_exist_or_extern(). */
			switch (fil_page_get_type(page)) {
			case FIL_PAGE_TYPE_ZBLOB:
			case FIL_PAGE_TYPE_ZBLOB2:
				break;
			default:
				ut_error;
			}
			next_page_no = mach_read_from_4(page + FIL_PAGE_NEXT);

			btr_page_free_low(index, ext_block, 0,
				true, &mtr);

			if (page_zip != NULL) {
				mach_write_to_4(field_ref + BTR_EXTERN_PAGE_NO,
						next_page_no);
				mach_write_to_4(field_ref + BTR_EXTERN_LEN + 4,
						0);
				page_zip_write_blob_ptr(page_zip, rec, index,
							offsets, i, &mtr);
			} else {
				mlog_write_ulint(field_ref
						 + BTR_EXTERN_PAGE_NO,
						 next_page_no,
						 MLOG_4BYTES, &mtr);
				mlog_write_ulint(field_ref
						 + BTR_EXTERN_LEN + 4, 0,
						 MLOG_4BYTES, &mtr);
			}
		} else {
			ut_a(!page_zip);
			btr_check_blob_fil_page_type(space_id, page_no, page,
						     FALSE);

			next_page_no = mach_read_from_4(
				page + FIL_PAGE_DATA
				+ BTR_BLOB_HDR_NEXT_PAGE_NO);

			/* We must supply the page level (= 0) as an argument
			because we did not store it on the page (we save the
			space overhead from an index page header. */
			btr_page_free_low(index, ext_block, 0,
				true, &mtr);

			mlog_write_ulint(field_ref + BTR_EXTERN_PAGE_NO,
					 next_page_no,
					 MLOG_4BYTES, &mtr);
			/* Zero out the BLOB length.  If the server
			crashes during the execution of this function,
			trx_rollback_all_recovered() could
			dereference the half-deleted BLOB, fetching a
			wrong prefix for the BLOB. */
			mlog_write_ulint(field_ref + BTR_EXTERN_LEN + 4,
					 0,
					 MLOG_4BYTES, &mtr);
		}

		/* Commit mtr and release the BLOB block to save memory. */
		btr_blob_free(index, ext_block, TRUE, &mtr);
	}
}

/***********************************************************//**
Frees the externally stored fields for a record. */
static
void
btr_rec_free_externally_stored_fields(
/*==================================*/
	dict_index_t*	index,	/*!< in: index of the data, the index
				tree MUST be X-latched */
	rec_t*		rec,	/*!< in/out: record */
	const ulint*	offsets,/*!< in: rec_get_offsets(rec, index) */
	page_zip_des_t*	page_zip,/*!< in: compressed page whose uncompressed
				part will be updated, or NULL */
	bool		rollback,/*!< in: performing rollback? */
	mtr_t*		mtr)	/*!< in: mini-transaction handle which contains
				an X-latch to record page and to the index
				tree */
{
	ulint	n_fields;
	ulint	i;

	ut_ad(rec_offs_validate(rec, index, offsets));
	ut_ad(mtr_is_page_fix(mtr, rec, MTR_MEMO_PAGE_X_FIX, index->table));
	ut_ad(dict_index_is_clust(index));
	ut_ad(page_rec_is_leaf(rec));
	/* Free possible externally stored fields in the record */

	ut_ad(dict_table_is_comp(index->table) == !!rec_offs_comp(offsets));
	n_fields = rec_offs_n_fields(offsets);

	for (i = 0; i < n_fields; i++) {
		if (rec_offs_nth_extern(offsets, i)) {
			btr_free_externally_stored_field(
				index, btr_rec_get_field_ref(rec, offsets, i),
				rec, offsets, page_zip, i, rollback, mtr);
		}
	}
}

/***********************************************************//**
Frees the externally stored fields for a record, if the field is mentioned
in the update vector. */
static
void
btr_rec_free_updated_extern_fields(
/*===============================*/
	dict_index_t*	index,	/*!< in: index of rec; the index tree MUST be
				X-latched */
	rec_t*		rec,	/*!< in/out: record */
	page_zip_des_t*	page_zip,/*!< in: compressed page whose uncompressed
				part will be updated, or NULL */
	const ulint*	offsets,/*!< in: rec_get_offsets(rec, index) */
	const upd_t*	update,	/*!< in: update vector */
	bool		rollback,/*!< in: performing rollback? */
	mtr_t*		mtr)	/*!< in: mini-transaction handle which contains
				an X-latch to record page and to the tree */
{
	ulint	n_fields;
	ulint	i;

	ut_ad(rec_offs_validate(rec, index, offsets));
	ut_ad(mtr_is_page_fix(mtr, rec, MTR_MEMO_PAGE_X_FIX, index->table));

	/* Free possible externally stored fields in the record */

	n_fields = upd_get_n_fields(update);

	for (i = 0; i < n_fields; i++) {
		const upd_field_t* ufield = upd_get_nth_field(update, i);

		if (rec_offs_nth_extern(offsets, ufield->field_no)) {
			ulint	len;
			byte*	data = rec_get_nth_field(
				rec, offsets, ufield->field_no, &len);
			ut_a(len >= BTR_EXTERN_FIELD_REF_SIZE);

			btr_free_externally_stored_field(
				index, data + len - BTR_EXTERN_FIELD_REF_SIZE,
				rec, offsets, page_zip,
				ufield->field_no, rollback, mtr);
		}
	}
}

/*******************************************************************//**
Copies the prefix of an uncompressed BLOB.  The clustered index record
that points to this BLOB must be protected by a lock or a page latch.
@return number of bytes written to buf */
static
ulint
btr_copy_blob_prefix(
/*=================*/
	byte*		buf,	/*!< out: the externally stored part of
				the field, or a prefix of it */
	ulint		len,	/*!< in: length of buf, in bytes */
	ulint		space_id,/*!< in: space id of the BLOB pages */
	ulint		page_no,/*!< in: page number of the first BLOB page */
	ulint		offset)	/*!< in: offset on the first BLOB page */
{
	ulint	copied_len	= 0;

	for (;;) {
		mtr_t		mtr;
		buf_block_t*	block;
		const page_t*	page;
		const byte*	blob_header;
		ulint		part_len;
		ulint		copy_len;

		mtr_start(&mtr);

		block = buf_page_get(page_id_t(space_id, page_no),
				     univ_page_size, RW_S_LATCH, &mtr);
		buf_block_dbg_add_level(block, SYNC_EXTERN_STORAGE);
		page = buf_block_get_frame(block);

		btr_check_blob_fil_page_type(space_id, page_no, page, TRUE);

		blob_header = page + offset;
		part_len = btr_blob_get_part_len(blob_header);
		copy_len = ut_min(part_len, len - copied_len);

		memcpy(buf + copied_len,
		       blob_header + BTR_BLOB_HDR_SIZE, copy_len);
		copied_len += copy_len;

		page_no = btr_blob_get_next_page_no(blob_header);

		mtr_commit(&mtr);

		if (page_no == FIL_NULL || copy_len != part_len) {
			UNIV_MEM_ASSERT_RW(buf, copied_len);
			return(copied_len);
		}

		/* On other BLOB pages except the first the BLOB header
		always is at the page data start: */

		offset = FIL_PAGE_DATA;

		ut_ad(copied_len <= len);
	}
}

/** Copies the prefix of a compressed BLOB.
The clustered index record that points to this BLOB must be protected
by a lock or a page latch.
@param[out]	buf		the externally stored part of the field,
or a prefix of it
@param[in]	len		length of buf, in bytes
@param[in]	page_size	compressed BLOB page size
@param[in]	space_id	space id of the BLOB pages
@param[in]	offset		offset on the first BLOB page
@return number of bytes written to buf */
static
ulint
btr_copy_zblob_prefix(
	byte*			buf,
	ulint			len,
	const page_size_t&	page_size,
	ulint			space_id,
	ulint			page_no,
	ulint			offset)
{
	ulint		page_type = FIL_PAGE_TYPE_ZBLOB;
	mem_heap_t*	heap;
	int		err;
	z_stream	d_stream;

	d_stream.next_out = buf;
	d_stream.avail_out = static_cast<uInt>(len);
	d_stream.next_in = Z_NULL;
	d_stream.avail_in = 0;

	/* Zlib inflate needs 32 kilobytes for the default
	window size, plus a few kilobytes for small objects. */
	heap = mem_heap_create(40000);
	page_zip_set_alloc(&d_stream, heap);

	ut_ad(page_size.is_compressed());
	ut_ad(space_id);

	err = inflateInit(&d_stream);
	ut_a(err == Z_OK);

	for (;;) {
		buf_page_t*	bpage;
		ulint		next_page_no;

		/* There is no latch on bpage directly.  Instead,
		bpage is protected by the B-tree page latch that
		is being held on the clustered index record, or,
		in row_merge_copy_blobs(), by an exclusive table lock. */
		bpage = buf_page_get_zip(page_id_t(space_id, page_no),
					 page_size);

		if (UNIV_UNLIKELY(!bpage)) {
			ib::error() << "Cannot load compressed BLOB "
				<< page_id_t(space_id, page_no);
			goto func_exit;
		}

		if (UNIV_UNLIKELY
		    (fil_page_get_type(bpage->zip.data) != page_type)) {

			ib::error() << "Unexpected type "
				<< fil_page_get_type(bpage->zip.data)
				<< " of compressed BLOB page "
				<< page_id_t(space_id, page_no);

			ut_ad(0);
			goto end_of_blob;
		}

		next_page_no = mach_read_from_4(bpage->zip.data + offset);

		if (UNIV_LIKELY(offset == FIL_PAGE_NEXT)) {
			/* When the BLOB begins at page header,
			the compressed data payload does not
			immediately follow the next page pointer. */
			offset = FIL_PAGE_DATA;
		} else {
			offset += 4;
		}

		d_stream.next_in = bpage->zip.data + offset;
		d_stream.avail_in = static_cast<uInt>(page_size.physical()
						      - offset);

		err = inflate(&d_stream, Z_NO_FLUSH);
		switch (err) {
		case Z_OK:
			if (!d_stream.avail_out) {
				goto end_of_blob;
			}
			break;
		case Z_STREAM_END:
			if (next_page_no == FIL_NULL) {
				goto end_of_blob;
			}
			/* fall through */
		default:
inflate_error:
			ib::error() << "inflate() of compressed BLOB page "
				<< page_id_t(space_id, page_no)
				<< " returned " << err
				<< " (" << d_stream.msg << ")";

		case Z_BUF_ERROR:
			goto end_of_blob;
		}

		if (next_page_no == FIL_NULL) {
			if (!d_stream.avail_in) {
				ib::error()
					<< "Unexpected end of compressed "
					<< "BLOB page "
					<< page_id_t(space_id, page_no);
			} else {
				err = inflate(&d_stream, Z_FINISH);
				switch (err) {
				case Z_STREAM_END:
				case Z_BUF_ERROR:
					break;
				default:
					goto inflate_error;
				}
			}

end_of_blob:
			buf_page_release_zip(bpage);
			goto func_exit;
		}

		buf_page_release_zip(bpage);

		/* On other BLOB pages except the first
		the BLOB header always is at the page header: */

		page_no = next_page_no;
		offset = FIL_PAGE_NEXT;
		page_type = FIL_PAGE_TYPE_ZBLOB2;
	}

func_exit:
	inflateEnd(&d_stream);
	mem_heap_free(heap);
	UNIV_MEM_ASSERT_RW(buf, d_stream.total_out);
	return(d_stream.total_out);
}

/** Copies the prefix of an externally stored field of a record.
The clustered index record that points to this BLOB must be protected
by a lock or a page latch.
@param[out]	buf		the externally stored part of the
field, or a prefix of it
@param[in]	len		length of buf, in bytes
@param[in]	page_size	BLOB page size
@param[in]	space_id	space id of the first BLOB page
@param[in]	page_no		page number of the first BLOB page
@param[in]	offset		offset on the first BLOB page
@return number of bytes written to buf */
static
ulint
btr_copy_externally_stored_field_prefix_low(
	byte*			buf,
	ulint			len,
	const page_size_t&	page_size,
	ulint			space_id,
	ulint			page_no,
	ulint			offset)
{
	if (len == 0) {
		return(0);
	}

	if (page_size.is_compressed()) {
		return(btr_copy_zblob_prefix(buf, len, page_size,
					     space_id, page_no, offset));
	} else {
		ut_ad(page_size.equals_to(univ_page_size));
		return(btr_copy_blob_prefix(buf, len, space_id,
					    page_no, offset));
	}
}

/** Copies the prefix of an externally stored field of a record.
The clustered index record must be protected by a lock or a page latch.
@param[out]	buf		the field, or a prefix of it
@param[in]	len		length of buf, in bytes
@param[in]	page_size	BLOB page size
@param[in]	data		'internally' stored part of the field
containing also the reference to the external part; must be protected by
a lock or a page latch
@param[in]	local_len	length of data, in bytes
@return the length of the copied field, or 0 if the column was being
or has been deleted */
ulint
btr_copy_externally_stored_field_prefix(
	byte*			buf,
	ulint			len,
	const page_size_t&	page_size,
	const byte*		data,
	ulint			local_len)
{
	ulint	space_id;
	ulint	page_no;
	ulint	offset;

	ut_a(local_len >= BTR_EXTERN_FIELD_REF_SIZE);

	local_len -= BTR_EXTERN_FIELD_REF_SIZE;

	if (UNIV_UNLIKELY(local_len >= len)) {
		memcpy(buf, data, len);
		return(len);
	}

	memcpy(buf, data, local_len);
	data += local_len;

	ut_a(memcmp(data, field_ref_zero, BTR_EXTERN_FIELD_REF_SIZE));

	if (!mach_read_from_4(data + BTR_EXTERN_LEN + 4)) {
		/* The externally stored part of the column has been
		(partially) deleted.  Signal the half-deleted BLOB
		to the caller. */

		return(0);
	}

	space_id = mach_read_from_4(data + BTR_EXTERN_SPACE_ID);

	page_no = mach_read_from_4(data + BTR_EXTERN_PAGE_NO);

	offset = mach_read_from_4(data + BTR_EXTERN_OFFSET);

	return(local_len
	       + btr_copy_externally_stored_field_prefix_low(buf + local_len,
							     len - local_len,
							     page_size,
							     space_id, page_no,
							     offset));
}

/** Copies an externally stored field of a record to mem heap.
The clustered index record must be protected by a lock or a page latch.
@param[out]	len		length of the whole field
@param[in]	data		'internally' stored part of the field
containing also the reference to the external part; must be protected by
a lock or a page latch
@param[in]	page_size	BLOB page size
@param[in]	local_len	length of data
@param[in,out]	heap		mem heap
@return the whole field copied to heap */
byte*
btr_copy_externally_stored_field(
	ulint*			len,
	const byte*		data,
	const page_size_t&	page_size,
	ulint			local_len,
	mem_heap_t*		heap)
{
	ulint	space_id;
	ulint	page_no;
	ulint	offset;
	ulint	extern_len;
	byte*	buf;

	ut_a(local_len >= BTR_EXTERN_FIELD_REF_SIZE);

	local_len -= BTR_EXTERN_FIELD_REF_SIZE;

	space_id = mach_read_from_4(data + local_len + BTR_EXTERN_SPACE_ID);

	page_no = mach_read_from_4(data + local_len + BTR_EXTERN_PAGE_NO);

	offset = mach_read_from_4(data + local_len + BTR_EXTERN_OFFSET);

	/* Currently a BLOB cannot be bigger than 4 GB; we
	leave the 4 upper bytes in the length field unused */

	extern_len = mach_read_from_4(data + local_len + BTR_EXTERN_LEN + 4);

	buf = (byte*) mem_heap_alloc(heap, local_len + extern_len);

	memcpy(buf, data, local_len);
	*len = local_len
		+ btr_copy_externally_stored_field_prefix_low(buf + local_len,
							      extern_len,
							      page_size,
							      space_id,
							      page_no, offset);

	return(buf);
}

/** Copies an externally stored field of a record to mem heap.
@param[in]	rec		record in a clustered index; must be
protected by a lock or a page latch
@param[in]	offset		array returned by rec_get_offsets()
@param[in]	page_size	BLOB page size
@param[in]	no		field number
@param[out]	len		length of the field
@param[in,out]	heap		mem heap
@return the field copied to heap, or NULL if the field is incomplete */
byte*
btr_rec_copy_externally_stored_field(
	const rec_t*		rec,
	const ulint*		offsets,
	const page_size_t&	page_size,
	ulint			no,
	ulint*			len,
	mem_heap_t*		heap)
{
	ulint		local_len;
	const byte*	data;

	ut_a(rec_offs_nth_extern(offsets, no));

	/* An externally stored field can contain some initial
	data from the field, and in the last 20 bytes it has the
	space id, page number, and offset where the rest of the
	field data is stored, and the data length in addition to
	the data stored locally. We may need to store some data
	locally to get the local record length above the 128 byte
	limit so that field offsets are stored in two bytes, and
	the extern bit is available in those two bytes. */

	data = rec_get_nth_field(rec, offsets, no, &local_len);

	ut_a(local_len >= BTR_EXTERN_FIELD_REF_SIZE);

	if (UNIV_UNLIKELY
	    (!memcmp(data + local_len - BTR_EXTERN_FIELD_REF_SIZE,
		     field_ref_zero, BTR_EXTERN_FIELD_REF_SIZE))) {
		/* The externally stored field was not written yet.
		This record should only be seen by
		recv_recovery_rollback_active() or any
		TRX_ISO_READ_UNCOMMITTED transactions. */
		return(NULL);
	}

	return(btr_copy_externally_stored_field(len, data,
						page_size, local_len, heap));
}<|MERGE_RESOLUTION|>--- conflicted
+++ resolved
@@ -3027,14 +3027,11 @@
 
 	if (flags & BTR_NO_UNDO_LOG_FLAG) {
 		roll_ptr = roll_ptr_t(1) << ROLL_PTR_INSERT_FLAG_POS;
-<<<<<<< HEAD
 		if (!(flags & BTR_KEEP_SYS_FLAG)) {
 upd_sys:
 			row_upd_index_entry_sys_field(entry, index,
 						      DATA_ROLL_PTR, roll_ptr);
 		}
-=======
->>>>>>> 5559905d
 	} else {
 		err = trx_undo_report_row_operation(thr, index, entry,
 						    NULL, 0, NULL, NULL,
@@ -3260,30 +3257,17 @@
 
 			ut_ad(trx_id->len == DATA_TRX_ID_LEN);
 			ut_ad(trx_id[1].len == DATA_ROLL_PTR_LEN);
-<<<<<<< HEAD
+			ut_ad(*static_cast<const byte*>
+			      (trx_id[1].data) & 0x80);
 			if (flags & BTR_NO_UNDO_LOG_FLAG) {
 				ut_ad(!memcmp(trx_id->data, reset_trx_id,
 					      DATA_TRX_ID_LEN));
-				ut_ad(!memcmp(trx_id[1].data,
-					      reset_trx_id + DATA_TRX_ID_LEN,
-					      DATA_ROLL_PTR_LEN));
 			} else {
-=======
-			ut_ad(*static_cast<const byte*>
-			      (trx_id[1].data) & 0x80);
-			if (!(flags & BTR_NO_UNDO_LOG_FLAG)) {
->>>>>>> 5559905d
 				ut_ad(thr->graph->trx->id);
 				ut_ad(thr->graph->trx->id
 				      == trx_read_trx_id(
 					      static_cast<const byte*>(
 						      trx_id->data)));
-<<<<<<< HEAD
-				ut_ad(!memcmp(field_ref_zero, trx_id[1].data,
-					      DATA_ROLL_PTR_LEN)
-				      == !(~flags & BTR_NO_UNDO_LOG_FLAG));
-=======
->>>>>>> 5559905d
 			}
 		}
 #endif

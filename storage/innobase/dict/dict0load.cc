--- conflicted
+++ resolved
@@ -1369,40 +1369,12 @@
 			continue;
 		}
 
-<<<<<<< HEAD
 		if (flags2 & DICT_TF2_DISCARDED) {
 			ib::info() << "Ignoring tablespace for " << table_name
 				<< " because the DISCARD flag is set .";
 			ut_free(table_name.m_name);
 			continue;
 		}
-=======
-			/* We could read page 0 to get (optional) IV
-			if encryption is turned on, if it's off
-			we will read the page 0 later and find out
-			if we should decrypt a potentially
-			already encrypted table
-			bool read_page_0 = srv_encrypt_tables; */
-
-			bool read_page_0 = false;
-
-			/* We set the 2nd param (fix_dict = true)
-			here because we already have an x-lock on
-			dict_operation_lock and dict_sys->mutex. Besides,
-			this is at startup and we are now single threaded.
-			If the filepath is not known, it will need to
-			be discovered. */
-			dberr_t	err = fil_open_single_table_tablespace(
-				read_page_0, srv_read_only_mode ? false : true,
-				space_id, dict_tf_to_fsp_flags(flags),
-				name, filepath);
-
-			if (err != DB_SUCCESS) {
-				ib_logf(IB_LOG_LEVEL_ERROR,
-					"Tablespace open failed for '%s', "
-					"ignored.", table_name);
-			}
->>>>>>> 58f87a41
 
 		/* If the table is not a predefined tablespace then it must
 		be in a file-per-table tablespace.
@@ -1415,7 +1387,7 @@
 		look to see if it is already in the tablespace cache. */
 		if (fil_space_for_table_exists_in_mem(
 			    space_id, table_name.m_name,
-			    false, true, NULL, 0, NULL, flags)) {
+			    false, true, NULL, 0, flags)) {
 			/* Recovery can open a datafile that does not
 			match SYS_DATAFILES.  If they don't match, update
 			SYS_DATAFILES. */
@@ -1447,8 +1419,7 @@
 			FIL_TYPE_TABLESPACE,
 			space_id, dict_tf_to_fsp_flags(flags),
 			table_name.m_name,
-			filepath,
-			NULL);
+			filepath);
 
 		if (err != DB_SUCCESS) {
 			ib::warn() << "Ignoring tablespace for "
@@ -2825,7 +2796,7 @@
 	/* The tablespace may already be open. */
 	if (fil_space_for_table_exists_in_mem(
 		    table->space, space_name, false,
-		    true, heap, table->id, table, table->flags)) {
+		    true, heap, table->id, table->flags)) {
 		return;
 	}
 
@@ -2857,7 +2828,7 @@
 	dberr_t err = fil_ibd_open(
 		true, false, FIL_TYPE_TABLESPACE, table->space,
 		dict_tf_to_fsp_flags(table->flags),
-		space_name, filepath, table);
+		space_name, filepath);
 
 	if (err != DB_SUCCESS) {
 		/* We failed to find a sensible tablespace file */
@@ -2970,69 +2941,7 @@
 	btr_pcur_close(&pcur);
 	mtr_commit(&mtr);
 
-<<<<<<< HEAD
 	dict_load_tablespace(table, heap, ignore_err);
-=======
-	if (table->space == 0) {
-		/* The system tablespace is always available. */
-	} else if (table->flags2 & DICT_TF2_DISCARDED) {
-
-		ib_logf(IB_LOG_LEVEL_WARN,
-			"Table '%s' tablespace is set as discarded.",
-			table_name);
-
-		table->file_unreadable = true;
-
-	} else if (!fil_space_for_table_exists_in_mem(
-			table->space, name, false, true, heap,
-			table->id, table->flags)) {
-
-		if (DICT_TF2_FLAG_IS_SET(table, DICT_TF2_TEMPORARY)) {
-			/* Do not bother to retry opening temporary tables. */
-			table->file_unreadable = true;
-
-		} else {
-			if (!(ignore_err & DICT_ERR_IGNORE_RECOVER_LOCK)) {
-				ib_logf(IB_LOG_LEVEL_ERROR,
-					"Failed to find tablespace for "
-					"table '%s' in the cache. "
-					"Attempting to load the tablespace "
-					"with space id %lu.",
-					table_name, (ulong) table->space);
-			}
-
-			/* Use the remote filepath if needed. */
-			/* This needs to be added to the tablex1
-			from SYS_DATAFILES */
-			dict_get_and_save_data_dir_path(table, true);
-
-			if (table->data_dir_path) {
-				filepath = os_file_make_remote_pathname(
-						table->data_dir_path,
-						table->name, "ibd");
-			}
-
-			/* Try to open the tablespace.  We set the
-			2nd param (fix_dict = false) here because we
-			do not have an x-lock on dict_operation_lock */
-			err = fil_open_single_table_tablespace(
-				true, false, table->space,
-				dict_tf_to_fsp_flags(table->flags),
-				name, filepath);
-
-			if (err != DB_SUCCESS) {
-				/* We failed to find a sensible
-				tablespace file */
-
-				table->file_unreadable = true;
-			}
-
-			if (filepath) {
-				mem_free(filepath);
-			}
-		}
-	}
->>>>>>> 58f87a41
 
 	dict_load_columns(table, heap);
 

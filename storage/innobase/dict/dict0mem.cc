/*****************************************************************************

Copyright (c) 1996, 2016, Oracle and/or its affiliates. All Rights Reserved.
Copyright (c) 2012, Facebook Inc.
Copyright (c) 2013, 2018, MariaDB Corporation.

This program is free software; you can redistribute it and/or modify it under
the terms of the GNU General Public License as published by the Free Software
Foundation; version 2 of the License.

This program is distributed in the hope that it will be useful, but WITHOUT
ANY WARRANTY; without even the implied warranty of MERCHANTABILITY or FITNESS
FOR A PARTICULAR PURPOSE. See the GNU General Public License for more details.

You should have received a copy of the GNU General Public License along with
this program; if not, write to the Free Software Foundation, Inc.,
51 Franklin Street, Suite 500, Boston, MA 02110-1335 USA

*****************************************************************************/

/******************************************************************//**
@file dict/dict0mem.cc
Data dictionary memory object creation

Created 1/8/1996 Heikki Tuuri
***********************************************************************/

#include "ha_prototypes.h"
#include <mysql_com.h>

#include "dict0mem.h"
#include "rem0rec.h"
#include "data0type.h"
#include "mach0data.h"
#include "dict0dict.h"
#include "fts0priv.h"
#include "ut0crc32.h"
#include "lock0lock.h"
#include "sync0sync.h"
#include <iostream>

#define	DICT_HEAP_SIZE		100	/*!< initial memory heap size when
					creating a table or index object */

/** System databases */
static const char* innobase_system_databases[] = {
	"mysql/",
	"information_schema/",
	"performance_schema/",
	NullS
};

/** The start of the table basename suffix for partitioned tables */
const char table_name_t::part_suffix[4]
#ifdef _WIN32
= "#p#";
#else
= "#P#";
#endif

/** An interger randomly initialized at startup used to make a temporary
table name as unuique as possible. */
static ib_uint32_t	dict_temp_file_num;

/** Display an identifier.
@param[in,out]	s	output stream
@param[in]	id_name	SQL identifier (other than table name)
@return the output stream */
std::ostream&
operator<<(
	std::ostream&		s,
	const id_name_t&	id_name)
{
	const char	q	= '`';
	const char*	c	= id_name;
	s << q;
	for (; *c != 0; c++) {
		if (*c == q) {
			s << *c;
		}
		s << *c;
	}
	s << q;
	return(s);
}

/** Display a table name.
@param[in,out]	s		output stream
@param[in]	table_name	table name
@return the output stream */
std::ostream&
operator<<(
	std::ostream&		s,
	const table_name_t&	table_name)
{
	return(s << ut_get_name(NULL, table_name.m_name));
}

/**********************************************************************//**
Creates a table memory object.
@return own: table object */
dict_table_t*
dict_mem_table_create(
/*==================*/
	const char*	name,	/*!< in: table name */
	ulint		space,	/*!< in: space where the clustered index of
				the table is placed */
	ulint		n_cols,	/*!< in: total number of columns including
				virtual and non-virtual columns */
	ulint		n_v_cols,/*!< in: number of virtual columns */
	ulint		flags,	/*!< in: table flags */
	ulint		flags2)	/*!< in: table flags2 */
{
	dict_table_t*	table;
	mem_heap_t*	heap;

	ut_ad(name);
	ut_a(dict_tf2_is_valid(flags, flags2));
	ut_a(!(flags2 & DICT_TF2_UNUSED_BIT_MASK));

	heap = mem_heap_create(DICT_HEAP_SIZE);

	table = static_cast<dict_table_t*>(
		mem_heap_zalloc(heap, sizeof(*table)));

	lock_table_lock_list_init(&table->locks);

	UT_LIST_INIT(table->indexes, &dict_index_t::indexes);

	table->heap = heap;

	ut_d(table->magic_n = DICT_TABLE_MAGIC_N);

	table->flags = (unsigned int) flags;
	table->flags2 = (unsigned int) flags2;
	table->name.m_name = mem_strdup(name);
	table->is_system_db = dict_mem_table_is_system(table->name.m_name);
	table->space = (unsigned int) space;
	table->n_t_cols = unsigned(n_cols + DATA_N_SYS_COLS);
	table->n_v_cols = (unsigned int) (n_v_cols);
	table->n_cols = table->n_t_cols - table->n_v_cols;

	table->cols = static_cast<dict_col_t*>(
		mem_heap_alloc(heap, table->n_cols * sizeof(dict_col_t)));
	table->v_cols = static_cast<dict_v_col_t*>(
		mem_heap_alloc(heap, n_v_cols * sizeof(*table->v_cols)));

	/* true means that the stats latch will be enabled -
	dict_table_stats_lock() will not be noop. */
	dict_table_stats_latch_create(table, true);

	table->autoinc_lock = static_cast<ib_lock_t*>(
		mem_heap_alloc(heap, lock_get_size()));

	/* lazy creation of table autoinc latch */
	dict_table_autoinc_create_lazy(table);

	/* If the table has an FTS index or we are in the process
	of building one, create the table->fts */
	if (dict_table_has_fts_index(table)
	    || DICT_TF2_FLAG_IS_SET(table, DICT_TF2_FTS_HAS_DOC_ID)
	    || DICT_TF2_FLAG_IS_SET(table, DICT_TF2_FTS_ADD_DOC_ID)) {
		table->fts = fts_create(table);
		table->fts->cache = fts_cache_create(table);
	} else {
		table->fts = NULL;
	}

	new(&table->foreign_set) dict_foreign_set();
	new(&table->referenced_set) dict_foreign_set();

	return(table);
}

/****************************************************************//**
Free a table memory object. */
void
dict_mem_table_free(
/*================*/
	dict_table_t*	table)		/*!< in: table */
{
	ut_ad(table);
	ut_ad(table->magic_n == DICT_TABLE_MAGIC_N);
	ut_d(table->cached = FALSE);

	if (dict_table_has_fts_index(table)
	    || DICT_TF2_FLAG_IS_SET(table, DICT_TF2_FTS_HAS_DOC_ID)
	    || DICT_TF2_FLAG_IS_SET(table, DICT_TF2_FTS_ADD_DOC_ID)) {
		if (table->fts) {
			fts_optimize_remove_table(table);

			fts_free(table);
		}
	}

	dict_table_autoinc_destroy(table);
	dict_mem_table_free_foreign_vcol_set(table);
	dict_table_stats_latch_destroy(table);

	table->foreign_set.~dict_foreign_set();
	table->referenced_set.~dict_foreign_set();

	ut_free(table->name.m_name);
	table->name.m_name = NULL;

	/* Clean up virtual index info structures that are registered
	with virtual columns */
	for (ulint i = 0; i < table->n_v_def; i++) {
		dict_v_col_t*	vcol
			= dict_table_get_nth_v_col(table, i);

		UT_DELETE(vcol->v_indexes);
	}

	if (table->s_cols != NULL) {
		UT_DELETE(table->s_cols);
	}

	mem_heap_free(table->heap);
}

/****************************************************************//**
Append 'name' to 'col_names'.  @see dict_table_t::col_names
@return new column names array */
static
const char*
dict_add_col_name(
/*==============*/
	const char*	col_names,	/*!< in: existing column names, or
					NULL */
	ulint		cols,		/*!< in: number of existing columns */
	const char*	name,		/*!< in: new column name */
	mem_heap_t*	heap)		/*!< in: heap */
{
	ulint	old_len;
	ulint	new_len;
	ulint	total_len;
	char*	res;

	ut_ad(!cols == !col_names);

	/* Find out length of existing array. */
	if (col_names) {
		const char*	s = col_names;
		ulint		i;

		for (i = 0; i < cols; i++) {
			s += strlen(s) + 1;
		}

		old_len = s - col_names;
	} else {
		old_len = 0;
	}

	new_len = strlen(name) + 1;
	total_len = old_len + new_len;

	res = static_cast<char*>(mem_heap_alloc(heap, total_len));

	if (old_len > 0) {
		memcpy(res, col_names, old_len);
	}

	memcpy(res + old_len, name, new_len);

	return(res);
}

/**********************************************************************//**
Adds a column definition to a table. */
void
dict_mem_table_add_col(
/*===================*/
	dict_table_t*	table,	/*!< in: table */
	mem_heap_t*	heap,	/*!< in: temporary memory heap, or NULL */
	const char*	name,	/*!< in: column name, or NULL */
	ulint		mtype,	/*!< in: main datatype */
	ulint		prtype,	/*!< in: precise type */
	ulint		len)	/*!< in: precision */
{
	dict_col_t*	col;
	ulint		i;

	ut_ad(table);
	ut_ad(table->magic_n == DICT_TABLE_MAGIC_N);
	ut_ad(!heap == !name);

	ut_ad(!(prtype & DATA_VIRTUAL));

	i = table->n_def++;

	table->n_t_def++;

	if (name) {
		if (table->n_def == table->n_cols) {
			heap = table->heap;
		}
		if (i && !table->col_names) {
			/* All preceding column names are empty. */
			char* s = static_cast<char*>(
				mem_heap_zalloc(heap, table->n_def));

			table->col_names = s;
		}

		table->col_names = dict_add_col_name(table->col_names,
						     i, name, heap);
	}

	col = dict_table_get_nth_col(table, i);

	dict_mem_fill_column_struct(col, i, mtype, prtype, len);

	switch (prtype & DATA_VERSIONED) {
	case DATA_VERS_START:
		ut_ad(!table->vers_start);
		table->vers_start = i;
		break;
	case DATA_VERS_END:
		ut_ad(!table->vers_end);
		table->vers_end = i;
	}
}

/** Adds a virtual column definition to a table.
@param[in,out]	table		table
@param[in,out]	heap		temporary memory heap, or NULL. It is
				used to store name when we have not finished
				adding all columns. When all columns are
				added, the whole name will copy to memory from
				table->heap
@param[in]	name		column name
@param[in]	mtype		main datatype
@param[in]	prtype		precise type
@param[in]	len		length
@param[in]	pos		position in a table
@param[in]	num_base	number of base columns
@return the virtual column definition */
dict_v_col_t*
dict_mem_table_add_v_col(
	dict_table_t*	table,
	mem_heap_t*	heap,
	const char*	name,
	ulint		mtype,
	ulint		prtype,
	ulint		len,
	ulint		pos,
	ulint		num_base)
{
	dict_v_col_t*	v_col;
	ulint		i;

	ut_ad(table);
	ut_ad(table->magic_n == DICT_TABLE_MAGIC_N);
	ut_ad(!heap == !name);

	ut_ad(prtype & DATA_VIRTUAL);

	i = table->n_v_def++;

	table->n_t_def++;

	if (name != NULL) {
		if (table->n_v_def == table->n_v_cols) {
			heap = table->heap;
		}

		if (i && !table->v_col_names) {
			/* All preceding column names are empty. */
			char* s = static_cast<char*>(
				mem_heap_zalloc(heap, table->n_v_def));

			table->v_col_names = s;
		}

		table->v_col_names = dict_add_col_name(table->v_col_names,
						       i, name, heap);
	}

	v_col = &table->v_cols[i];

	dict_mem_fill_column_struct(&v_col->m_col, pos, mtype, prtype, len);
	v_col->v_pos = i;

	if (num_base != 0) {
		v_col->base_col = static_cast<dict_col_t**>(mem_heap_zalloc(
					table->heap, num_base * sizeof(
						*v_col->base_col)));
	} else {
		v_col->base_col = NULL;
	}

	v_col->num_base = num_base;

	/* Initialize the index list for virtual columns */
	v_col->v_indexes = UT_NEW_NOKEY(dict_v_idx_list());

	return(v_col);
}

/** Adds a stored column definition to a table.
@param[in]	table		table
@param[in]	num_base	number of base columns. */
void
dict_mem_table_add_s_col(
	dict_table_t*	table,
	ulint		num_base)
{
	ulint	i = table->n_def - 1;
	dict_col_t*	col = dict_table_get_nth_col(table, i);
	dict_s_col_t	s_col;

	ut_ad(col != NULL);

	if (table->s_cols == NULL) {
		table->s_cols = UT_NEW_NOKEY(dict_s_col_list());
	}

	s_col.m_col = col;
	s_col.s_pos = i + table->n_v_def;

	if (num_base != 0) {
		s_col.base_col = static_cast<dict_col_t**>(mem_heap_zalloc(
			table->heap, num_base * sizeof(dict_col_t*)));
	} else {
		s_col.base_col = NULL;
	}

	s_col.num_base = num_base;
	table->s_cols->push_back(s_col);
}

/**********************************************************************//**
Renames a column of a table in the data dictionary cache. */
static MY_ATTRIBUTE((nonnull))
void
dict_mem_table_col_rename_low(
/*==========================*/
	dict_table_t*	table,	/*!< in/out: table */
	unsigned	i,	/*!< in: column offset corresponding to s */
	const char*	to,	/*!< in: new column name */
	const char*	s,	/*!< in: pointer to table->col_names */
	bool		is_virtual)
				/*!< in: if this is a virtual column */
{
	char*	t_col_names = const_cast<char*>(
		is_virtual ? table->v_col_names : table->col_names);
	ulint	n_col = is_virtual ? table->n_v_def : table->n_def;

	size_t from_len = strlen(s), to_len = strlen(to);

	ut_ad(i < table->n_def || is_virtual);
	ut_ad(i < table->n_v_def || !is_virtual);

	ut_ad(from_len <= NAME_LEN);
	ut_ad(to_len <= NAME_LEN);

	char from[NAME_LEN + 1];
	strncpy(from, s, NAME_LEN + 1);

	if (from_len == to_len) {
		/* The easy case: simply replace the column name in
		table->col_names. */
		strcpy(const_cast<char*>(s), to);
	} else {
		/* We need to adjust all affected index->field
		pointers, as in dict_index_add_col(). First, copy
		table->col_names. */
		ulint	prefix_len	= s - t_col_names;

		for (; i < n_col; i++) {
			s += strlen(s) + 1;
		}

		ulint	full_len	= s - t_col_names;
		char*	col_names;

		if (to_len > from_len) {
			col_names = static_cast<char*>(
				mem_heap_alloc(
					table->heap,
					full_len + to_len - from_len));

			memcpy(col_names, t_col_names, prefix_len);
		} else {
			col_names = const_cast<char*>(t_col_names);
		}

		memcpy(col_names + prefix_len, to, to_len);
		memmove(col_names + prefix_len + to_len,
			t_col_names + (prefix_len + from_len),
			full_len - (prefix_len + from_len));

		/* Replace the field names in every index. */
		for (dict_index_t* index = dict_table_get_first_index(table);
		     index != NULL;
		     index = dict_table_get_next_index(index)) {
			ulint	n_fields = dict_index_get_n_fields(index);

			for (ulint i = 0; i < n_fields; i++) {
				dict_field_t*	field
					= dict_index_get_nth_field(
						index, i);

				/* if is_virtual and that in field->col does
				not match, continue */
				if ((!is_virtual) !=
				    (!dict_col_is_virtual(field->col))) {
					continue;
				}

				ulint		name_ofs
					= field->name - t_col_names;
				if (name_ofs <= prefix_len) {
					field->name = col_names + name_ofs;
				} else {
					ut_a(name_ofs < full_len);
					field->name = col_names
						+ name_ofs + to_len - from_len;
				}
			}
		}

		if (is_virtual) {
			table->v_col_names = col_names;
		} else {
			table->col_names = col_names;
		}
	}

	/* Virtual columns are not allowed for foreign key */
	if (is_virtual) {
		return;
	}

	dict_foreign_t*	foreign;

	/* Replace the field names in every foreign key constraint. */
	for (dict_foreign_set::iterator it = table->foreign_set.begin();
	     it != table->foreign_set.end();
	     ++it) {

		foreign = *it;

		if (foreign->foreign_index == NULL) {
			/* We may go here when we set foreign_key_checks to 0,
			and then try to rename a column and modify the
			corresponding foreign key constraint. The index
			would have been dropped, we have to find an equivalent
			one */
			for (unsigned f = 0; f < foreign->n_fields; f++) {
				if (strcmp(foreign->foreign_col_names[f], from)
				    == 0) {

					char** rc = const_cast<char**>(
						foreign->foreign_col_names
						+ f);

					if (to_len <= strlen(*rc)) {
						memcpy(*rc, to, to_len + 1);
					} else {
						*rc = static_cast<char*>(
							mem_heap_dup(
								foreign->heap,
								to,
								to_len + 1));
					}
				}
			}

			dict_index_t* new_index = dict_foreign_find_index(
				foreign->foreign_table, NULL,
				foreign->foreign_col_names,
				foreign->n_fields, NULL, true, false,
				NULL, NULL, NULL);
			/* There must be an equivalent index in this case. */
			ut_ad(new_index != NULL);

			foreign->foreign_index = new_index;

		} else {

			for (unsigned f = 0; f < foreign->n_fields; f++) {
				/* These can point straight to
				table->col_names, because the foreign key
				constraints will be freed at the same time
				when the table object is freed. */
				foreign->foreign_col_names[f]
					= dict_index_get_nth_field(
						foreign->foreign_index,
						f)->name;
			}
		}
	}

	for (dict_foreign_set::iterator it = table->referenced_set.begin();
	     it != table->referenced_set.end();
	     ++it) {

		foreign = *it;

		ut_ad(foreign->referenced_index != NULL);

		for (unsigned f = 0; f < foreign->n_fields; f++) {
			/* foreign->referenced_col_names[] need to be
			copies, because the constraint may become
			orphan when foreign_key_checks=0 and the
			parent table is dropped. */

			const char* col_name = dict_index_get_nth_field(
				foreign->referenced_index, f)->name;

			if (strcmp(foreign->referenced_col_names[f],
				   col_name)) {
				char**	rc = const_cast<char**>(
					foreign->referenced_col_names + f);
				size_t	col_name_len_1 = strlen(col_name) + 1;

				if (col_name_len_1 <= strlen(*rc) + 1) {
					memcpy(*rc, col_name, col_name_len_1);
				} else {
					*rc = static_cast<char*>(
						mem_heap_dup(
							foreign->heap,
							col_name,
							col_name_len_1));
				}
			}
		}
	}
}

/**********************************************************************//**
Renames a column of a table in the data dictionary cache. */
void
dict_mem_table_col_rename(
/*======================*/
	dict_table_t*	table,	/*!< in/out: table */
	ulint		nth_col,/*!< in: column index */
	const char*	from,	/*!< in: old column name */
	const char*	to,	/*!< in: new column name */
	bool		is_virtual)
				/*!< in: if this is a virtual column */
{
	const char*	s = is_virtual ? table->v_col_names : table->col_names;

	ut_ad((!is_virtual && nth_col < table->n_def)
	       || (is_virtual && nth_col < table->n_v_def));

	for (ulint i = 0; i < nth_col; i++) {
		size_t	len = strlen(s);
		ut_ad(len > 0);
		s += len + 1;
	}

	/* This could fail if the data dictionaries are out of sync.
	Proceed with the renaming anyway. */
	ut_ad(!strcmp(from, s));

	dict_mem_table_col_rename_low(table, static_cast<unsigned>(nth_col),
				      to, s, is_virtual);
}

/**********************************************************************//**
This function populates a dict_col_t memory structure with
supplied information. */
void
dict_mem_fill_column_struct(
/*========================*/
	dict_col_t*	column,		/*!< out: column struct to be
					filled */
	ulint		col_pos,	/*!< in: column position */
	ulint		mtype,		/*!< in: main data type */
	ulint		prtype,		/*!< in: precise type */
	ulint		col_len)	/*!< in: column length */
{
	ulint	mbminlen;
	ulint	mbmaxlen;

	column->ind = (unsigned int) col_pos;
	column->ord_part = 0;
	column->max_prefix = 0;
	column->mtype = (unsigned int) mtype;
	column->prtype = (unsigned int) prtype;
	column->len = (unsigned int) col_len;
<<<<<<< HEAD
	column->def_val.data = NULL;
	column->def_val.len = UNIV_SQL_DEFAULT;

	dtype_get_mblen(mtype, prtype, &mbminlen, &mbmaxlen);
	dict_col_set_mbminmaxlen(column, mbminlen, mbmaxlen);
=======
        dtype_get_mblen(mtype, prtype, &mbminlen, &mbmaxlen);
	column->mbminlen = mbminlen;
	column->mbmaxlen = mbmaxlen;
>>>>>>> 5559905d
}

/**********************************************************************//**
Creates an index memory object.
@return own: index object */
dict_index_t*
dict_mem_index_create(
/*==================*/
	const char*	table_name,	/*!< in: table name */
	const char*	index_name,	/*!< in: index name */
	ulint		space,		/*!< in: space where the index tree is
					placed, ignored if the index is of
					the clustered type */
	ulint		type,		/*!< in: DICT_UNIQUE,
					DICT_CLUSTERED, ... ORed */
	ulint		n_fields)	/*!< in: number of fields */
{
	dict_index_t*	index;
	mem_heap_t*	heap;

	ut_ad(table_name && index_name);

	heap = mem_heap_create(DICT_HEAP_SIZE);

	index = static_cast<dict_index_t*>(
		mem_heap_zalloc(heap, sizeof(*index)));

	dict_mem_fill_index_struct(index, heap, table_name, index_name,
				   space, type, n_fields);

	dict_index_zip_pad_mutex_create_lazy(index);

	if (type & DICT_SPATIAL) {
		mutex_create(LATCH_ID_RTR_SSN_MUTEX, &index->rtr_ssn.mutex);
		index->rtr_track = static_cast<rtr_info_track_t*>(
					mem_heap_alloc(
						heap,
						sizeof(*index->rtr_track)));
		mutex_create(LATCH_ID_RTR_ACTIVE_MUTEX,
			     &index->rtr_track->rtr_active_mutex);
		index->rtr_track->rtr_active = UT_NEW_NOKEY(rtr_info_active());
	}

	return(index);
}

/**********************************************************************//**
Creates and initializes a foreign constraint memory object.
@return own: foreign constraint struct */
dict_foreign_t*
dict_mem_foreign_create(void)
/*=========================*/
{
	dict_foreign_t*	foreign;
	mem_heap_t*	heap;
	DBUG_ENTER("dict_mem_foreign_create");

	heap = mem_heap_create(100);

	foreign = static_cast<dict_foreign_t*>(
		mem_heap_zalloc(heap, sizeof(dict_foreign_t)));

	foreign->heap = heap;

	foreign->v_cols = NULL;

	DBUG_PRINT("dict_mem_foreign_create", ("heap: %p", heap));

	DBUG_RETURN(foreign);
}

/**********************************************************************//**
Sets the foreign_table_name_lookup pointer based on the value of
lower_case_table_names.  If that is 0 or 1, foreign_table_name_lookup
will point to foreign_table_name.  If 2, then another string is
allocated from foreign->heap and set to lower case. */
void
dict_mem_foreign_table_name_lookup_set(
/*===================================*/
	dict_foreign_t*	foreign,	/*!< in/out: foreign struct */
	ibool		do_alloc)	/*!< in: is an alloc needed */
{
	if (innobase_get_lower_case_table_names() == 2) {
		if (do_alloc) {
			ulint	len;

			len = strlen(foreign->foreign_table_name) + 1;

			foreign->foreign_table_name_lookup =
				static_cast<char*>(
					mem_heap_alloc(foreign->heap, len));
		}
		strcpy(foreign->foreign_table_name_lookup,
		       foreign->foreign_table_name);
		innobase_casedn_str(foreign->foreign_table_name_lookup);
	} else {
		foreign->foreign_table_name_lookup
			= foreign->foreign_table_name;
	}
}

/**********************************************************************//**
Sets the referenced_table_name_lookup pointer based on the value of
lower_case_table_names.  If that is 0 or 1, referenced_table_name_lookup
will point to referenced_table_name.  If 2, then another string is
allocated from foreign->heap and set to lower case. */
void
dict_mem_referenced_table_name_lookup_set(
/*======================================*/
	dict_foreign_t*	foreign,	/*!< in/out: foreign struct */
	ibool		do_alloc)	/*!< in: is an alloc needed */
{
	if (innobase_get_lower_case_table_names() == 2) {
		if (do_alloc) {
			ulint	len;

			len = strlen(foreign->referenced_table_name) + 1;

			foreign->referenced_table_name_lookup =
				static_cast<char*>(
					mem_heap_alloc(foreign->heap, len));
		}
		strcpy(foreign->referenced_table_name_lookup,
		       foreign->referenced_table_name);
		innobase_casedn_str(foreign->referenced_table_name_lookup);
	} else {
		foreign->referenced_table_name_lookup
			= foreign->referenced_table_name;
	}
}

/** Fill the virtual column set with virtual column information
present in the given virtual index.
@param[in]	index	virtual index
@param[out]	v_cols	virtual column set. */
static
void
dict_mem_fill_vcol_has_index(
	const dict_index_t*	index,
	dict_vcol_set**		v_cols)
{
	for (ulint i = 0; i < index->table->n_v_cols; i++) {
		dict_v_col_t*	v_col = dict_table_get_nth_v_col(
					index->table, i);
		if (!v_col->m_col.ord_part) {
			continue;
		}

		dict_v_idx_list::iterator it;
		for (it = v_col->v_indexes->begin();
		     it != v_col->v_indexes->end(); ++it) {
			dict_v_idx_t	v_idx = *it;

			if (v_idx.index != index) {
				continue;
			}

			if (*v_cols == NULL) {
				*v_cols = UT_NEW_NOKEY(dict_vcol_set());
			}

			(*v_cols)->insert(v_col);
		}
	}
}

/** Fill the virtual column set with the virtual column of the index
if the index contains given column name.
@param[in]	col_name	column name
@param[in]	table		innodb table object
@param[out]	v_cols		set of virtual column information. */
static
void
dict_mem_fill_vcol_from_v_indexes(
	const char*		col_name,
	const dict_table_t*	table,
	dict_vcol_set**		v_cols)
{
	/* virtual column can't be Primary Key, so start with
	secondary index */
	for (dict_index_t* index = dict_table_get_next_index(
			dict_table_get_first_index(table));
		index;
		index = dict_table_get_next_index(index)) {

		/* Skip if the index have newly added
		virtual column because field name is NULL.
		Later virtual column set will be
		refreshed during loading of table. */
		if (!dict_index_has_virtual(index)
		    || index->has_new_v_col) {
			continue;
		}

		for (ulint i = 0; i < index->n_fields; i++) {
			dict_field_t*	field =
				dict_index_get_nth_field(index, i);

			if (strcmp(field->name, col_name) == 0) {
				dict_mem_fill_vcol_has_index(
					index, v_cols);
			}
		}
	}
}

/** Fill the virtual column set with virtual columns which have base columns
as the given col_name
@param[in]	col_name	column name
@param[in]	table		table object
@param[out]	v_cols		set of virtual columns. */
static
void
dict_mem_fill_vcol_set_for_base_col(
	const char*		col_name,
	const dict_table_t*	table,
	dict_vcol_set**		v_cols)
{
	for (ulint i = 0; i < table->n_v_cols; i++) {
		dict_v_col_t*	v_col = dict_table_get_nth_v_col(table, i);

		if (!v_col->m_col.ord_part) {
			continue;
		}

		for (ulint j = 0; j < v_col->num_base; j++) {
			if (strcmp(col_name, dict_table_get_col_name(
					table,
					v_col->base_col[j]->ind)) == 0) {

				if (*v_cols == NULL) {
					*v_cols = UT_NEW_NOKEY(dict_vcol_set());
				}

				(*v_cols)->insert(v_col);
			}
		}
	}
}

/** Fills the dependent virtual columns in a set.
Reason for being dependent are
1) FK can be present on base column of virtual columns
2) FK can be present on column which is a part of virtual index
@param[in,out]  foreign foreign key information. */
void
dict_mem_foreign_fill_vcol_set(
        dict_foreign_t* foreign)
{
	ulint	type = foreign->type;

	if (type == 0) {
		return;
	}

	for (ulint i = 0; i < foreign->n_fields; i++) {
		/** FK can be present on base columns
		of virtual columns. */
		dict_mem_fill_vcol_set_for_base_col(
			foreign->foreign_col_names[i],
			foreign->foreign_table,
			&foreign->v_cols);

		/** FK can be present on the columns
		which can be a part of virtual index. */
		dict_mem_fill_vcol_from_v_indexes(
			foreign->foreign_col_names[i],
			foreign->foreign_table,
			&foreign->v_cols);
	}
}

/** Fill virtual columns set in each fk constraint present in the table.
@param[in,out]	table	innodb table object. */
void
dict_mem_table_fill_foreign_vcol_set(
	dict_table_t*	table)
{
	dict_foreign_set	fk_set = table->foreign_set;
	dict_foreign_t*		foreign;

	dict_foreign_set::iterator it;
	for (it = fk_set.begin(); it != fk_set.end(); ++it) {
		foreign = *it;

		dict_mem_foreign_fill_vcol_set(foreign);
	}
}

/** Free the vcol_set from all foreign key constraint on the table.
@param[in,out]	table	innodb table object. */
void
dict_mem_table_free_foreign_vcol_set(
	dict_table_t*	table)
{
	dict_foreign_set	fk_set = table->foreign_set;
	dict_foreign_t*		foreign;

	dict_foreign_set::iterator it;
	for (it = fk_set.begin(); it != fk_set.end(); ++it) {

		foreign = *it;

		if (foreign->v_cols != NULL) {
			UT_DELETE(foreign->v_cols);
			foreign->v_cols = NULL;
		}
	}
}

/**********************************************************************//**
Adds a field definition to an index. NOTE: does not take a copy
of the column name if the field is a column. The memory occupied
by the column name may be released only after publishing the index. */
void
dict_mem_index_add_field(
/*=====================*/
	dict_index_t*	index,		/*!< in: index */
	const char*	name,		/*!< in: column name */
	ulint		prefix_len)	/*!< in: 0 or the column prefix length
					in a MySQL index like
					INDEX (textcol(25)) */
{
	dict_field_t*	field;

	ut_ad(index);
	ut_ad(index->magic_n == DICT_INDEX_MAGIC_N);

	index->n_def++;

	field = dict_index_get_nth_field(index, index->n_def - 1);

	field->name = name;
	field->prefix_len = (unsigned int) prefix_len;
}

/**********************************************************************//**
Frees an index memory object. */
void
dict_mem_index_free(
/*================*/
	dict_index_t*	index)	/*!< in: index */
{
	ut_ad(index);
	ut_ad(index->magic_n == DICT_INDEX_MAGIC_N);

	dict_index_zip_pad_mutex_destroy(index);

	if (dict_index_is_spatial(index)) {
		rtr_info_active::iterator	it;
		rtr_info_t*			rtr_info;

		for (it = index->rtr_track->rtr_active->begin();
		     it != index->rtr_track->rtr_active->end(); ++it) {
			rtr_info = *it;

			rtr_info->index = NULL;
		}

		mutex_destroy(&index->rtr_ssn.mutex);
		mutex_destroy(&index->rtr_track->rtr_active_mutex);
		UT_DELETE(index->rtr_track->rtr_active);
	}

	mem_heap_free(index->heap);
}

/** Create a temporary tablename like "#sql-ibtid-inc where
  tid = the Table ID
  inc = a randomly initialized number that is incremented for each file
The table ID is a 64 bit integer, can use up to 20 digits, and is
initialized at bootstrap. The second number is 32 bits, can use up to 10
digits, and is initialized at startup to a randomly distributed number.
It is hoped that the combination of these two numbers will provide a
reasonably unique temporary file name.
@param[in]	heap	A memory heap
@param[in]	dbtab	Table name in the form database/table name
@param[in]	id	Table id
@return A unique temporary tablename suitable for InnoDB use */
char*
dict_mem_create_temporary_tablename(
	mem_heap_t*	heap,
	const char*	dbtab,
	table_id_t	id)
{
	size_t		size;
	char*		name;
	const char*	dbend   = strchr(dbtab, '/');
	ut_ad(dbend);
	size_t		dblen   = dbend - dbtab + 1;

	/* Increment a randomly initialized  number for each temp file. */
	my_atomic_add32((int32*) &dict_temp_file_num, 1);

	size = dblen + (sizeof(TEMP_FILE_PREFIX) + 3 + 20 + 1 + 10);
	name = static_cast<char*>(mem_heap_alloc(heap, size));
	memcpy(name, dbtab, dblen);
	snprintf(name + dblen, size - dblen,
		    TEMP_FILE_PREFIX_INNODB UINT64PF "-" UINT32PF,
		    id, dict_temp_file_num);

	return(name);
}

/** Initialize dict memory variables */
void
dict_mem_init(void)
{
	/* Initialize a randomly distributed temporary file number */
	ib_uint32_t	now = static_cast<ib_uint32_t>(ut_time());

	const byte*	buf = reinterpret_cast<const byte*>(&now);

	dict_temp_file_num = ut_crc32(buf, sizeof(now));

	DBUG_PRINT("dict_mem_init",
		   ("Starting Temporary file number is " UINT32PF,
		   dict_temp_file_num));
}

/** Validate the search order in the foreign key set.
@param[in]	fk_set	the foreign key set to be validated
@return true if search order is fine in the set, false otherwise. */
bool
dict_foreign_set_validate(
	const dict_foreign_set&	fk_set)
{
	dict_foreign_not_exists	not_exists(fk_set);

	dict_foreign_set::const_iterator it = std::find_if(
		fk_set.begin(), fk_set.end(), not_exists);

	if (it == fk_set.end()) {
		return(true);
	}

	dict_foreign_t*	foreign = *it;
	std::cerr << "Foreign key lookup failed: " << *foreign;
	std::cerr << fk_set;
	ut_ad(0);
	return(false);
}

/** Validate the search order in the foreign key sets of the table
(foreign_set and referenced_set).
@param[in]	table	table whose foreign key sets are to be validated
@return true if foreign key sets are fine, false otherwise. */
bool
dict_foreign_set_validate(
	const dict_table_t&	table)
{
	return(dict_foreign_set_validate(table.foreign_set)
	       && dict_foreign_set_validate(table.referenced_set));
}

std::ostream&
operator<< (std::ostream& out, const dict_foreign_t& foreign)
{
	out << "[dict_foreign_t: id='" << foreign.id << "'";

	if (foreign.foreign_table_name != NULL) {
		out << ",for: '" << foreign.foreign_table_name << "'";
	}

	out << "]";
	return(out);
}

std::ostream&
operator<< (std::ostream& out, const dict_foreign_set& fk_set)
{
	out << "[dict_foreign_set:";
	std::for_each(fk_set.begin(), fk_set.end(), dict_foreign_print(out));
	out << "]" << std::endl;
	return(out);
}

/****************************************************************//**
Determines if a table belongs to a system database
@return */
bool
dict_mem_table_is_system(
/*================*/
	char	*name)		/*!< in: table name */
{
	ut_ad(name);

	/* table has the following format: database/table
	and some system table are of the form SYS_* */
	if (strchr(name, '/')) {
		size_t table_len = strlen(name);
		const char *system_db;
		int i = 0;
		while ((system_db = innobase_system_databases[i++])
			&& (system_db != NullS)) {
			size_t len = strlen(system_db);
			if (table_len > len && !strncmp(name, system_db, len)) {
				return true;
			}
		}
		return false;
	} else {
		return true;
	}
}

/** Adjust clustered index metadata for instant ADD COLUMN.
@param[in]	clustered index definition after instant ADD COLUMN */
inline void dict_index_t::instant_add_field(const dict_index_t& instant)
{
	DBUG_ASSERT(is_primary());
	DBUG_ASSERT(instant.is_primary());
	DBUG_ASSERT(!instant.is_instant());
	DBUG_ASSERT(n_def == n_fields);
	DBUG_ASSERT(instant.n_def == instant.n_fields);

	DBUG_ASSERT(type == instant.type);
	DBUG_ASSERT(trx_id_offset == instant.trx_id_offset);
	DBUG_ASSERT(n_user_defined_cols == instant.n_user_defined_cols);
	DBUG_ASSERT(n_uniq == instant.n_uniq);
	DBUG_ASSERT(instant.n_fields > n_fields);
	DBUG_ASSERT(instant.n_def > n_def);
	DBUG_ASSERT(instant.n_nullable >= n_nullable);
	DBUG_ASSERT(instant.n_core_fields >= n_core_fields);
	DBUG_ASSERT(instant.n_core_null_bytes >= n_core_null_bytes);

	n_fields = instant.n_fields;
	n_def = instant.n_def;
	n_nullable = instant.n_nullable;
	fields = static_cast<dict_field_t*>(
		mem_heap_dup(heap, instant.fields, n_fields * sizeof *fields));

	ut_d(unsigned n_null = 0);

	for (unsigned i = 0; i < n_fields; i++) {
		DBUG_ASSERT(fields[i].same(instant.fields[i]));
		const dict_col_t* icol = instant.fields[i].col;
		DBUG_ASSERT(!icol->is_virtual());
		dict_col_t* col = fields[i].col = &table->cols[
			icol - instant.table->cols];
		fields[i].name = col->name(*table);
		ut_d(n_null += col->is_nullable());
	}

	ut_ad(n_null == n_nullable);
}

/** Adjust metadata for instant ADD COLUMN.
@param[in]	table	table definition after instant ADD COLUMN */
void dict_table_t::instant_add_column(const dict_table_t& table)
{
	DBUG_ASSERT(!table.cached);
	DBUG_ASSERT(table.n_def == table.n_cols);
	DBUG_ASSERT(table.n_t_def == table.n_t_cols);
	DBUG_ASSERT(n_def == n_cols);
	DBUG_ASSERT(n_t_def == n_t_cols);
	DBUG_ASSERT(table.n_cols > n_cols);
	ut_ad(mutex_own(&dict_sys->mutex));

	const char* end = table.col_names;
	for (unsigned i = table.n_cols; i--; ) end += strlen(end) + 1;

	col_names = static_cast<char*>(mem_heap_dup(heap, table.col_names,
						    end - table.col_names));
	const dict_col_t* const old_cols = cols;
	const dict_col_t* const old_cols_end = cols + n_cols;
	cols = static_cast<dict_col_t*>(mem_heap_dup(heap, table.cols,
						     table.n_cols
						     * sizeof *cols));

	/* Preserve the default values of previously instantly
	added columns. */
	for (unsigned i = n_cols - DATA_N_SYS_COLS; i--; ) {
		cols[i].def_val = old_cols[i].def_val;
	}

	/* Copy the new default values to this->heap. */
	for (unsigned i = n_cols; i < table.n_cols; i++) {
		dict_col_t& c = cols[i - DATA_N_SYS_COLS];
		DBUG_ASSERT(c.is_instant());
		if (c.def_val.len == 0) {
			c.def_val.data = field_ref_zero;
		} else if (const void*& d = c.def_val.data) {
			d = mem_heap_dup(heap, d, c.def_val.len);
		} else {
			DBUG_ASSERT(c.def_val.len == UNIV_SQL_NULL);
		}
	}

	const unsigned old_n_cols = n_cols;
	const unsigned n_add = table.n_cols - n_cols;

	n_t_def += n_add;
	n_t_cols += n_add;
	n_cols = table.n_cols;
	n_def = n_cols;

	for (unsigned i = n_v_def; i--; ) {
		const dict_v_col_t& v = v_cols[i];
		for (ulint n = v.num_base; n--; ) {
			dict_col_t*& base = v.base_col[n];
			if (!base->is_virtual()) {
				DBUG_ASSERT(base >= old_cols);
				size_t n = size_t(base - old_cols);
				DBUG_ASSERT(n + DATA_N_SYS_COLS < old_n_cols);
				base = &cols[n];
			}
		}
	}

	dict_index_t* index = dict_table_get_first_index(this);

	index->instant_add_field(*dict_table_get_first_index(&table));

	while ((index = dict_table_get_next_index(index)) != NULL) {
		for (unsigned i = 0; i < index->n_fields; i++) {
			dict_field_t& field = index->fields[i];
			if (field.col < old_cols
			    || field.col >= old_cols_end) {
				DBUG_ASSERT(field.col->is_virtual());
			} else {
				/* Secondary indexes may contain user
				columns and DB_ROW_ID (if there is
				GEN_CLUST_INDEX instead of PRIMARY KEY),
				but not DB_TRX_ID,DB_ROLL_PTR. */
				DBUG_ASSERT(field.col >= old_cols);
				size_t n = size_t(field.col - old_cols);
				DBUG_ASSERT(n + DATA_N_SYS_COLS <= old_n_cols);
				if (n + DATA_N_SYS_COLS >= old_n_cols) {
					/* Replace DB_ROW_ID */
					n += n_add;
				}
				field.col = &cols[n];
				DBUG_ASSERT(!field.col->is_virtual());
				field.name = field.col->name(*this);
			}
		}
	}
}

/** Roll back instant_add_column().
@param[in]	old_n_cols	original n_cols
@param[in]	old_cols	original cols
@param[in]	old_col_names	original col_names */
void
dict_table_t::rollback_instant(
	unsigned	old_n_cols,
	dict_col_t*	old_cols,
	const char*	old_col_names)
{
	ut_ad(mutex_own(&dict_sys->mutex));
	dict_index_t* index = indexes.start;
	/* index->is_instant() does not necessarily hold here, because
	the table may have been emptied */
	DBUG_ASSERT(old_n_cols >= DATA_N_SYS_COLS);
	DBUG_ASSERT(n_cols >= old_n_cols);
	DBUG_ASSERT(n_cols == n_def);
	DBUG_ASSERT(index->n_def == index->n_fields);

	const unsigned n_remove = n_cols - old_n_cols;

	for (unsigned i = index->n_fields - n_remove; i < index->n_fields;
	     i++) {
		index->n_nullable -= index->fields[i].col->is_nullable();
	}

	index->n_fields -= n_remove;
	index->n_def = index->n_fields;
	if (index->n_core_fields > index->n_fields) {
		index->n_core_fields = index->n_fields;
		index->n_core_null_bytes = UT_BITS_IN_BYTES(index->n_nullable);
	}

	const dict_col_t* const new_cols = cols;
	const dict_col_t* const new_cols_end = cols + n_cols;

	cols = old_cols;
	col_names = old_col_names;
	n_cols = old_n_cols;
	n_def = old_n_cols;
	n_t_def -= n_remove;
	n_t_cols -= n_remove;

	for (unsigned i = n_v_def; i--; ) {
		const dict_v_col_t& v = v_cols[i];
		for (ulint n = v.num_base; n--; ) {
			dict_col_t*& base = v.base_col[n];
			if (!base->is_virtual()) {
				base = &cols[base - new_cols];
			}
		}
	}

	do {
		for (unsigned i = 0; i < index->n_fields; i++) {
			dict_field_t& field = index->fields[i];
			if (field.col < new_cols
			    || field.col >= new_cols_end) {
				DBUG_ASSERT(field.col->is_virtual());
			} else {
				DBUG_ASSERT(field.col >= new_cols);
				size_t n = size_t(field.col - new_cols);
				DBUG_ASSERT(n <= n_cols);
				if (n + DATA_N_SYS_COLS >= n_cols) {
					n -= n_remove;
				}
				field.col = &cols[n];
				DBUG_ASSERT(!field.col->is_virtual());
				field.name = field.col->name(*this);
			}
		}
	} while ((index = dict_table_get_next_index(index)) != NULL);
}

/** Trim the instantly added columns when an insert into SYS_COLUMNS
is rolled back during ALTER TABLE or recovery.
@param[in]	n	number of surviving non-system columns */
void dict_table_t::rollback_instant(unsigned n)
{
	ut_ad(mutex_own(&dict_sys->mutex));
	dict_index_t* index = indexes.start;
	DBUG_ASSERT(index->is_instant());
	DBUG_ASSERT(index->n_def == index->n_fields);
	DBUG_ASSERT(n_cols == n_def);
	DBUG_ASSERT(n >= index->n_uniq);
	DBUG_ASSERT(n_cols > n + DATA_N_SYS_COLS);
	const unsigned n_remove = n_cols - n - DATA_N_SYS_COLS;

	char* names = const_cast<char*>(dict_table_get_col_name(this, n));
	const char* sys = names;
	for (unsigned i = n_remove; i--; ) {
		sys += strlen(sys) + 1;
	}
	static const char system[] = "DB_ROW_ID\0DB_TRX_ID\0DB_ROLL_PTR";
	DBUG_ASSERT(!memcmp(sys, system, sizeof system));
	for (unsigned i = index->n_fields - n_remove; i < index->n_fields;
	     i++) {
		index->n_nullable -= index->fields[i].col->is_nullable();
	}
	index->n_fields -= n_remove;
	index->n_def = index->n_fields;
	memmove(names, sys, sizeof system);
	memmove(cols + n, cols + n_cols - DATA_N_SYS_COLS,
		DATA_N_SYS_COLS * sizeof *cols);
	n_cols -= n_remove;
	n_def = n_cols;
	n_t_cols -= n_remove;
	n_t_def -= n_remove;

	for (unsigned i = DATA_N_SYS_COLS; i--; ) {
		cols[n_cols - i].ind--;
	}

	if (dict_index_is_auto_gen_clust(index)) {
		DBUG_ASSERT(index->n_uniq == 1);
		dict_field_t* field = index->fields;
		field->name = sys;
		field->col = dict_table_get_sys_col(this, DATA_ROW_ID);
		field++;
		field->name = sys + sizeof "DB_ROW_ID";
		field->col = dict_table_get_sys_col(this, DATA_TRX_ID);
		field++;
		field->name = sys + sizeof "DB_ROW_ID\0DB_TRX_ID";
		field->col = dict_table_get_sys_col(this, DATA_ROLL_PTR);

		/* Replace the DB_ROW_ID column in secondary indexes. */
		while ((index = dict_table_get_next_index(index)) != NULL) {
			field = &index->fields[index->n_fields - 1];
			DBUG_ASSERT(field->col->mtype == DATA_SYS);
			DBUG_ASSERT(field->col->prtype
				    == DATA_NOT_NULL + DATA_TRX_ID);
			field->col--;
			field->name = sys;
		}

		return;
	}

	dict_field_t* field = &index->fields[index->n_uniq];
	field->name = sys + sizeof "DB_ROW_ID";
	field->col = dict_table_get_sys_col(this, DATA_TRX_ID);
	field++;
	field->name = sys + sizeof "DB_ROW_ID\0DB_TRX_ID";
	field->col = dict_table_get_sys_col(this, DATA_ROLL_PTR);
}


/** Check if record in clustered index is historical row.
@param[in]	rec	clustered row
@param[in]	offsets	offsets
@return true if row is historical */
bool
dict_index_t::vers_history_row(
	const rec_t*		rec,
	const ulint*		offsets)
{
	ut_ad(is_primary());

	ulint len;
	dict_col_t& col= table->cols[table->vers_end];
	ut_ad(col.vers_sys_end());
	ulint nfield = dict_col_get_clust_pos(&col, this);
	const byte *data = rec_get_nth_field(rec, offsets, nfield, &len);
	if (col.mtype == DATA_FIXBINARY) {
		ut_ad(len == sizeof timestamp_max_bytes);
		return 0 != memcmp(data, timestamp_max_bytes, len);
	} else {
		ut_ad(col.mtype == DATA_INT);
		ut_ad(len == sizeof trx_id_max_bytes);
		return 0 != memcmp(data, trx_id_max_bytes, len);
	}
	ut_ad(0);
	return false;
}

/** Check if record in secondary index is historical row.
@param[in]	rec	record in a secondary index
@param[out]	history_row true if row is historical
@return true on error */
bool
dict_index_t::vers_history_row(
	const rec_t* rec,
	bool &history_row)
{
	ut_ad(!is_primary());

	bool error = false;
	mem_heap_t* heap = NULL;
	dict_index_t* clust_index = NULL;
	ulint offsets_[REC_OFFS_NORMAL_SIZE];
	ulint* offsets = offsets_;
	rec_offs_init(offsets_);

	mtr_t mtr;
	mtr.start();

	rec_t* clust_rec =
	    row_get_clust_rec(BTR_SEARCH_LEAF, rec, this, &clust_index, &mtr);
	if (clust_rec) {
		offsets = rec_get_offsets(clust_rec, clust_index, offsets, true,
					  ULINT_UNDEFINED, &heap);

		history_row = clust_index->vers_history_row(clust_rec, offsets);
        } else {
		ib::error() << "foreign constraints: secondary index is out of "
			       "sync";
		ut_ad(!"secondary index is out of sync");
		error = true;
	}
	mtr.commit();
	if (heap) {
		mem_heap_free(heap);
	}
	return(error);
}<|MERGE_RESOLUTION|>--- conflicted
+++ resolved
@@ -684,17 +684,11 @@
 	column->mtype = (unsigned int) mtype;
 	column->prtype = (unsigned int) prtype;
 	column->len = (unsigned int) col_len;
-<<<<<<< HEAD
+	dtype_get_mblen(mtype, prtype, &mbminlen, &mbmaxlen);
+	column->mbminlen = mbminlen;
+	column->mbmaxlen = mbmaxlen;
 	column->def_val.data = NULL;
 	column->def_val.len = UNIV_SQL_DEFAULT;
-
-	dtype_get_mblen(mtype, prtype, &mbminlen, &mbmaxlen);
-	dict_col_set_mbminmaxlen(column, mbminlen, mbmaxlen);
-=======
-        dtype_get_mblen(mtype, prtype, &mbminlen, &mbmaxlen);
-	column->mbminlen = mbminlen;
-	column->mbmaxlen = mbmaxlen;
->>>>>>> 5559905d
 }
 
 /**********************************************************************//**

/*****************************************************************************
Copyright (C) 2013, 2015, Google Inc. All Rights Reserved.
Copyright (c) 2014, 2017, MariaDB Corporation.

This program is free software; you can redistribute it and/or modify it under
the terms of the GNU General Public License as published by the Free Software
Foundation; version 2 of the License.

This program is distributed in the hope that it will be useful, but WITHOUT
ANY WARRANTY; without even the implied warranty of MERCHANTABILITY or FITNESS
FOR A PARTICULAR PURPOSE. See the GNU General Public License for more details.

You should have received a copy of the GNU General Public License along with
this program; if not, write to the Free Software Foundation, Inc.,
51 Franklin St, Fifth Floor, Boston, MA 02110-1301 USA

*****************************************************************************/
/**************************************************//**
@file fil0crypt.cc
Innodb file space encrypt/decrypt

Created            Jonas Oreland Google
Modified           Jan Lindström jan.lindstrom@mariadb.com
*******************************************************/

#include "fil0fil.h"
#include "mach0data.h"
#include "page0size.h"
#include "page0zip.h"
#ifndef UNIV_INNOCHECKSUM
#include "fil0crypt.h"
#include "srv0srv.h"
#include "srv0start.h"
#include "log0recv.h"
#include "mtr0mtr.h"
#include "mtr0log.h"
#include "ut0ut.h"
#include "btr0scrub.h"
#include "fsp0fsp.h"
#include "fil0pagecompress.h"
#include "ha_prototypes.h" // IB_LOG_
#include <my_crypt.h>

/** Mutex for keys */
static ib_mutex_t fil_crypt_key_mutex;

static bool fil_crypt_threads_inited = false;

/** Is encryption enabled/disabled */
UNIV_INTERN ulong srv_encrypt_tables = 0;

/** No of key rotation threads requested */
UNIV_INTERN uint srv_n_fil_crypt_threads = 0;

/** No of key rotation threads started */
UNIV_INTERN uint srv_n_fil_crypt_threads_started = 0;

/** At this age or older a space/page will be rotated */
UNIV_INTERN uint srv_fil_crypt_rotate_key_age;

/** Event to signal FROM the key rotation threads. */
static os_event_t fil_crypt_event;

/** Event to signal TO the key rotation threads. */
UNIV_INTERN os_event_t fil_crypt_threads_event;

/** Event for waking up threads throttle. */
static os_event_t fil_crypt_throttle_sleep_event;

/** Mutex for key rotation threads. */
UNIV_INTERN ib_mutex_t fil_crypt_threads_mutex;

/** Variable ensuring only 1 thread at time does initial conversion */
static bool fil_crypt_start_converting = false;

/** Variables for throttling */
UNIV_INTERN uint srv_n_fil_crypt_iops = 100;	 // 10ms per iop
static uint srv_alloc_time = 3;		    // allocate iops for 3s at a time
static uint n_fil_crypt_iops_allocated = 0;

/** Variables for scrubbing */
extern uint srv_background_scrub_data_interval;
extern uint srv_background_scrub_data_check_interval;

#define DEBUG_KEYROTATION_THROTTLING 0

/** Statistics variables */
static fil_crypt_stat_t crypt_stat;
static ib_mutex_t crypt_stat_mutex;

/** Is background scrubbing enabled, defined on btr0scrub.cc */
extern my_bool srv_background_scrub_data_uncompressed;
extern my_bool srv_background_scrub_data_compressed;

static bool
fil_crypt_needs_rotation(
	fil_encryption_t        encrypt_mode,           /*!< in: Encryption
							mode */
	uint			key_version,		/*!< in: Key version */
	uint			latest_key_version,	/*!< in: Latest key version */
	uint			rotate_key_age);	/*!< in: When to rotate */

/*********************************************************************
Init space crypt */
UNIV_INTERN
void
fil_space_crypt_init()
{
	mutex_create(LATCH_ID_FIL_CRYPT_MUTEX, &fil_crypt_key_mutex);

	fil_crypt_throttle_sleep_event = os_event_create(0);

	mutex_create(LATCH_ID_FIL_CRYPT_STAT_MUTEX, &crypt_stat_mutex);
	memset(&crypt_stat, 0, sizeof(crypt_stat));
}

/*********************************************************************
Cleanup space crypt */
UNIV_INTERN
void
fil_space_crypt_cleanup()
{
	os_event_destroy(fil_crypt_throttle_sleep_event);
	mutex_free(&fil_crypt_key_mutex);
	mutex_free(&crypt_stat_mutex);
}

/**
Get latest key version from encryption plugin.
@return key version or ENCRYPTION_KEY_VERSION_INVALID */
uint
fil_space_crypt_t::key_get_latest_version(void)
{
	uint key_version = key_found;

	if (is_key_found()) {
		key_version = encryption_key_get_latest_version(key_id);
		srv_stats.n_key_requests.inc();
		key_found = key_version;
	}

	return key_version;
}

/******************************************************************
Get the latest(key-version), waking the encrypt thread, if needed
@param[in,out]	crypt_data	Crypt data */
static inline
uint
fil_crypt_get_latest_key_version(
	fil_space_crypt_t* crypt_data)
{
	ut_ad(crypt_data != NULL);

	uint key_version = crypt_data->key_get_latest_version();

	if (crypt_data->is_key_found()) {

		if (fil_crypt_needs_rotation(crypt_data->encryption,
				crypt_data->min_key_version,
				key_version,
				srv_fil_crypt_rotate_key_age)) {
			os_event_set(fil_crypt_threads_event);
		}
	}

	return key_version;
}

/******************************************************************
Mutex helper for crypt_data->scheme */
void
crypt_data_scheme_locker(
/*=====================*/
	st_encryption_scheme*	scheme,
	int			exit)
{
	fil_space_crypt_t* crypt_data =
		static_cast<fil_space_crypt_t*>(scheme);

	if (exit) {
		mutex_exit(&crypt_data->mutex);
	} else {
		mutex_enter(&crypt_data->mutex);
	}
}

/******************************************************************
Create a fil_space_crypt_t object
@param[in]	type		CRYPT_SCHEME_UNENCRYPTE or
				CRYPT_SCHEME_1
@param[in]	encrypt_mode	FIL_ENCRYPTION_DEFAULT or
				FIL_ENCRYPTION_ON or
				FIL_ENCRYPTION_OFF
@param[in]	min_key_version key_version or 0
@param[in]	key_id		Used key id
@return crypt object */
static
fil_space_crypt_t*
fil_space_create_crypt_data(
	uint			type,
	fil_encryption_t	encrypt_mode,
	uint			min_key_version,
	uint			key_id)
{
	fil_space_crypt_t* crypt_data = NULL;
	if (void* buf = ut_zalloc_nokey(sizeof(fil_space_crypt_t))) {
		crypt_data = new(buf)
			fil_space_crypt_t(
				type,
				min_key_version,
				key_id,
				encrypt_mode);
	}

	return crypt_data;
}

/******************************************************************
Create a fil_space_crypt_t object
@param[in]	encrypt_mode	FIL_ENCRYPTION_DEFAULT or
				FIL_ENCRYPTION_ON or
				FIL_ENCRYPTION_OFF

@param[in]	key_id		Encryption key id
@return crypt object */
UNIV_INTERN
fil_space_crypt_t*
fil_space_create_crypt_data(
	fil_encryption_t	encrypt_mode,
	uint			key_id)
{
	return (fil_space_create_crypt_data(0, encrypt_mode, 0, key_id));
}

/******************************************************************
Merge fil_space_crypt_t object
@param[in,out]	dst		Destination cryp data
@param[in]	src		Source crypt data */
UNIV_INTERN
void
fil_space_merge_crypt_data(
	fil_space_crypt_t* dst,
	const fil_space_crypt_t* src)
{
	mutex_enter(&dst->mutex);

	/* validate that they are mergeable */
	ut_a(src->type == CRYPT_SCHEME_UNENCRYPTED ||
	     src->type == CRYPT_SCHEME_1);

	ut_a(dst->type == CRYPT_SCHEME_UNENCRYPTED ||
	     dst->type == CRYPT_SCHEME_1);

	dst->encryption = src->encryption;
	dst->type = src->type;
	dst->min_key_version = src->min_key_version;
	dst->keyserver_requests += src->keyserver_requests;

	mutex_exit(&dst->mutex);
}

/** Initialize encryption parameters from a tablespace header page.
@param[in]	page_size	page size of the tablespace
@param[in]	page		first page of the tablespace
@return crypt data from page 0
@retval	NULL	if not present or not valid */
UNIV_INTERN
fil_space_crypt_t*
fil_space_read_crypt_data(const page_size_t& page_size, const byte* page)
{
	const ulint offset = FSP_HEADER_OFFSET
		+ fsp_header_get_encryption_offset(page_size);

	if (memcmp(page + offset, CRYPT_MAGIC, MAGIC_SZ) != 0) {
		/* Crypt data is not stored. */
		return NULL;
	}

	ulint type = mach_read_from_1(page + offset + MAGIC_SZ + 0);
	ulint iv_length = mach_read_from_1(page + offset + MAGIC_SZ + 1);
	fil_space_crypt_t* crypt_data;

	if (!(type == CRYPT_SCHEME_UNENCRYPTED ||
	      type == CRYPT_SCHEME_1)
	    || iv_length != sizeof crypt_data->iv) {
		ib::error() << "Found non sensible crypt scheme: "
			    << type << "," << iv_length << " for space: "
			    << page_get_space_id(page) << " offset: "
			    << offset << " bytes: ["
			    << page[offset + 2 + MAGIC_SZ]
			    << page[offset + 3 + MAGIC_SZ]
			    << page[offset + 4 + MAGIC_SZ]
			    << page[offset + 5 + MAGIC_SZ]
			    << "].";
		return NULL;
	}

	uint min_key_version = mach_read_from_4
		(page + offset + MAGIC_SZ + 2 + iv_length);

	uint key_id = mach_read_from_4
		(page + offset + MAGIC_SZ + 2 + iv_length + 4);

	fil_encryption_t encryption = (fil_encryption_t)mach_read_from_1(
		page + offset + MAGIC_SZ + 2 + iv_length + 8);

	crypt_data = fil_space_create_crypt_data(encryption, key_id);
	/* We need to overwrite these as above function will initialize
	members */
	crypt_data->type = type;
	crypt_data->min_key_version = min_key_version;
	crypt_data->page0_offset = offset;
	memcpy(crypt_data->iv, page + offset + MAGIC_SZ + 2, iv_length);

	return crypt_data;
}

/******************************************************************
Free a crypt data object
@param[in,out] crypt_data	crypt data to be freed */
UNIV_INTERN
void
fil_space_destroy_crypt_data(
	fil_space_crypt_t **crypt_data)
{
	if (crypt_data != NULL && (*crypt_data) != NULL) {
		mutex_enter(&fil_crypt_threads_mutex);
		fil_space_crypt_t* c = *crypt_data;
		*crypt_data = NULL;
		mutex_exit(&fil_crypt_threads_mutex);
		if (c) {
			c->~fil_space_crypt_t();
			ut_free(c);
		}
	}
}

/******************************************************************
Write crypt data to a page (0)
@param[in]	space	tablespace
@param[in,out]	page0	first page of the tablespace
@param[in,out]	mtr	mini-transaction */
UNIV_INTERN
void
fil_space_crypt_t::write_page0(
	const fil_space_t*	space,
	byte* 			page,
	mtr_t*			mtr)
{
	ut_ad(this == space->crypt_data);
	const uint len = sizeof(iv);
	const ulint offset = FSP_HEADER_OFFSET
		+ fsp_header_get_encryption_offset(page_size_t(space->flags));
	page0_offset = offset;

	/*
	redo log this as bytewise updates to page 0
	followed by an MLOG_FILE_WRITE_CRYPT_DATA
	(that will during recovery update fil_space_t)
	*/
	mlog_write_string(page + offset, CRYPT_MAGIC, MAGIC_SZ, mtr);
	mlog_write_ulint(page + offset + MAGIC_SZ + 0, type, MLOG_1BYTE, mtr);
	mlog_write_ulint(page + offset + MAGIC_SZ + 1, len, MLOG_1BYTE, mtr);
	mlog_write_string(page + offset + MAGIC_SZ + 2, iv, len,
			  mtr);
	mlog_write_ulint(page + offset + MAGIC_SZ + 2 + len, min_key_version,
			 MLOG_4BYTES, mtr);
	mlog_write_ulint(page + offset + MAGIC_SZ + 2 + len + 4, key_id,
			 MLOG_4BYTES, mtr);
	mlog_write_ulint(page + offset + MAGIC_SZ + 2 + len + 8, encryption,
		MLOG_1BYTE, mtr);

	byte* log_ptr = mlog_open(mtr, 11 + 17 + len);

	if (log_ptr != NULL) {
		log_ptr = mlog_write_initial_log_record_fast(
			page,
			MLOG_FILE_WRITE_CRYPT_DATA,
			log_ptr, mtr);
		mach_write_to_4(log_ptr, space->id);
		log_ptr += 4;
		mach_write_to_2(log_ptr, offset);
		log_ptr += 2;
		mach_write_to_1(log_ptr, type);
		log_ptr += 1;
		mach_write_to_1(log_ptr, len);
		log_ptr += 1;
		mach_write_to_4(log_ptr, min_key_version);
		log_ptr += 4;
		mach_write_to_4(log_ptr, key_id);
		log_ptr += 4;
		mach_write_to_1(log_ptr, encryption);
		log_ptr += 1;
		mlog_close(mtr, log_ptr);

		mlog_catenate_string(mtr, iv, len);
	}
}

/******************************************************************
Set crypt data for a tablespace
@param[in,out]		space		Tablespace
@param[in,out]		crypt_data	Crypt data to be set
@return crypt_data in tablespace */
static
fil_space_crypt_t*
fil_space_set_crypt_data(
	fil_space_t*		space,
	fil_space_crypt_t*	crypt_data)
{
	fil_space_crypt_t* free_crypt_data = NULL;
	fil_space_crypt_t* ret_crypt_data = NULL;

	/* Provided space is protected using fil_space_acquire()
	from concurrent operations. */
	if (space->crypt_data != NULL) {
		/* There is already crypt data present,
		merge new crypt_data */
		fil_space_merge_crypt_data(space->crypt_data,
						   crypt_data);
		ret_crypt_data = space->crypt_data;
		free_crypt_data = crypt_data;
	} else {
		space->crypt_data = crypt_data;
		ret_crypt_data = space->crypt_data;
	}

	if (free_crypt_data != NULL) {
		/* there was already crypt data present and the new crypt
		* data provided as argument to this function has been merged
		* into that => free new crypt data
		*/
		fil_space_destroy_crypt_data(&free_crypt_data);
	}

	return ret_crypt_data;
}

/******************************************************************
Parse a MLOG_FILE_WRITE_CRYPT_DATA log entry
@param[in]	ptr		Log entry start
@param[in]	end_ptr		Log entry end
@param[in]	block		buffer block
@return position on log buffer */
UNIV_INTERN
const byte*
fil_parse_write_crypt_data(
	const byte*		ptr,
	const byte*		end_ptr,
	const buf_block_t*	block)
{
	/* check that redo log entry is complete */
	uint entry_size =
		4 + // size of space_id
		2 + // size of offset
		1 + // size of type
		1 + // size of iv-len
		4 +  // size of min_key_version
		4 +  // size of key_id
		1; // fil_encryption_t

	if (ptr + entry_size > end_ptr) {
		return NULL;
	}

	ulint space_id = mach_read_from_4(ptr);
	ptr += 4;
	uint offset = mach_read_from_2(ptr);
	ptr += 2;
	uint type = mach_read_from_1(ptr);
	ptr += 1;
	uint len = mach_read_from_1(ptr);
	ptr += 1;

	ut_a(type == CRYPT_SCHEME_UNENCRYPTED ||
	     type == CRYPT_SCHEME_1); // only supported

	ut_a(len == CRYPT_SCHEME_1_IV_LEN); // only supported
	uint min_key_version = mach_read_from_4(ptr);
	ptr += 4;

	uint key_id = mach_read_from_4(ptr);
	ptr += 4;

	fil_encryption_t encryption = (fil_encryption_t)mach_read_from_1(ptr);
	ptr +=1;

	if (ptr + len > end_ptr) {
		return NULL;
	}

	fil_space_crypt_t* crypt_data = fil_space_create_crypt_data(encryption, key_id);
	/* Need to overwrite these as above will initialize fields. */
	crypt_data->page0_offset = offset;
	crypt_data->min_key_version = min_key_version;
	crypt_data->encryption = encryption;
	memcpy(crypt_data->iv, ptr, len);
	ptr += len;

	/* update fil_space memory cache with crypt_data */
	fil_space_t* space = fil_space_acquire_silent(space_id);

	if (space) {
		crypt_data = fil_space_set_crypt_data(space, crypt_data);
		fil_space_release(space);
	}

	return ptr;
}

/** Encrypt a buffer.
@param[in,out]		crypt_data	Crypt data
@param[in]		space		space_id
@param[in]		offset		Page offset
@param[in]		lsn		Log sequence number
@param[in]		src_frame	Page to encrypt
@param[in]		page_size	Page size
@param[in,out]		dst_frame	Output buffer
@return encrypted buffer or NULL */
UNIV_INTERN
byte*
fil_encrypt_buf(
	fil_space_crypt_t*	crypt_data,
	ulint			space,
	ulint			offset,
	lsn_t			lsn,
	const byte*		src_frame,
	const page_size_t&	page_size,
	byte*			dst_frame)
{
	ulint size = page_size.physical();
	uint key_version = fil_crypt_get_latest_key_version(crypt_data);

	ut_a(key_version != ENCRYPTION_KEY_VERSION_INVALID);

	ulint orig_page_type = mach_read_from_2(src_frame+FIL_PAGE_TYPE);
	ibool page_compressed = (orig_page_type == FIL_PAGE_PAGE_COMPRESSED_ENCRYPTED);
	ulint header_len = FIL_PAGE_DATA;

	if (page_compressed) {
		header_len += (FIL_PAGE_COMPRESSED_SIZE + FIL_PAGE_COMPRESSION_METHOD_SIZE);
	}

	/* FIL page header is not encrypted */
	memcpy(dst_frame, src_frame, header_len);

	/* Store key version */
	mach_write_to_4(dst_frame + FIL_PAGE_FILE_FLUSH_LSN_OR_KEY_VERSION, key_version);

	/* Calculate the start offset in a page */
	ulint unencrypted_bytes = header_len + FIL_PAGE_DATA_END;
	ulint srclen = size - unencrypted_bytes;
	const byte* src = src_frame + header_len;
	byte* dst = dst_frame + header_len;
	uint32 dstlen = 0;

	if (page_compressed) {
		srclen = mach_read_from_2(src_frame + FIL_PAGE_DATA);
	}

	int rc = encryption_scheme_encrypt(src, srclen, dst, &dstlen,
					   crypt_data, key_version,
					   space, offset, lsn);
	ut_a(rc == MY_AES_OK);
	ut_a(dstlen == srclen);

	/* For compressed tables we do not store the FIL header because
	the whole page is not stored to the disk. In compressed tables only
	the FIL header + compressed (and now encrypted) payload alligned
	to sector boundary is written. */
	if (!page_compressed) {
		/* FIL page trailer is also not encrypted */
		memcpy(dst_frame + page_size.physical() - FIL_PAGE_DATA_END,
			src_frame + page_size.physical() - FIL_PAGE_DATA_END,
			FIL_PAGE_DATA_END);
	} else {
		/* Clean up rest of buffer */
		memset(dst_frame+header_len+srclen, 0,
		       page_size.physical() - (header_len + srclen));
	}

	/* handle post encryption checksum */
	ib_uint32_t checksum = 0;

	checksum = fil_crypt_calculate_checksum(page_size, dst_frame);

	// store the post-encryption checksum after the key-version
	mach_write_to_4(dst_frame + FIL_PAGE_FILE_FLUSH_LSN_OR_KEY_VERSION + 4, checksum);

	ut_ad(fil_space_verify_crypt_checksum(dst_frame, page_size,
					      space, offset));

	srv_stats.pages_encrypted.inc();

	return dst_frame;
}

/******************************************************************
Encrypt a page

@param[in]		space		Tablespace
@param[in]		offset		Page offset
@param[in]		lsn		Log sequence number
@param[in]		src_frame	Page to encrypt
@param[in,out]		dst_frame	Output buffer
@return encrypted buffer or NULL */
UNIV_INTERN
byte*
fil_space_encrypt(
	const fil_space_t*	space,
	ulint			offset,
	lsn_t			lsn,
	byte*			src_frame,
	byte*			dst_frame)
{
	switch (mach_read_from_2(src_frame+FIL_PAGE_TYPE)) {
	case FIL_PAGE_TYPE_FSP_HDR:
	case FIL_PAGE_TYPE_XDES:
	case FIL_PAGE_RTREE:
		/* File space header, extent descriptor or spatial index
		are not encrypted. */
		return src_frame;
	}

	if (!space->crypt_data || !space->crypt_data->is_encrypted()) {
		return (src_frame);
	}

	fil_space_crypt_t* crypt_data = space->crypt_data;
	const page_size_t	page_size(space->flags);
	ut_ad(space->n_pending_ios > 0);
	byte* tmp = fil_encrypt_buf(crypt_data, space->id, offset, lsn,
				    src_frame, page_size, dst_frame);

#ifdef UNIV_DEBUG
	if (tmp) {
		/* Verify that encrypted buffer is not corrupted */
		byte* tmp_mem = (byte *)malloc(UNIV_PAGE_SIZE);
		dberr_t err = DB_SUCCESS;
		byte* src = src_frame;
		bool page_compressed_encrypted = (mach_read_from_2(tmp+FIL_PAGE_TYPE) == FIL_PAGE_PAGE_COMPRESSED_ENCRYPTED);
		byte* comp_mem = NULL;
		byte* uncomp_mem = NULL;

		if (page_compressed_encrypted) {
			comp_mem = (byte *)malloc(UNIV_PAGE_SIZE);
			uncomp_mem = (byte *)malloc(UNIV_PAGE_SIZE);
			memcpy(comp_mem, src_frame, UNIV_PAGE_SIZE);
			fil_decompress_page(uncomp_mem, comp_mem,
					    srv_page_size, NULL);
			src = uncomp_mem;
		}

		bool corrupted1 = buf_page_is_corrupted(true, src, page_size, space);
		bool ok = fil_space_decrypt(crypt_data, tmp_mem, page_size, tmp, &err);

		/* Need to decompress the page if it was also compressed */
		if (page_compressed_encrypted) {
			memcpy(comp_mem, tmp_mem, UNIV_PAGE_SIZE);
			fil_decompress_page(tmp_mem, comp_mem,
					    srv_page_size, NULL);
		}

		bool corrupted = buf_page_is_corrupted(true, tmp_mem, page_size, space);
		bool different = memcmp(src, tmp_mem, page_size.physical());

		if (!ok || corrupted || corrupted1 || err != DB_SUCCESS || different) {
			fprintf(stderr, "ok %d corrupted %d corrupted1 %d err %d different %d\n", ok , corrupted, corrupted1, err, different);
			fprintf(stderr, "src_frame\n");
			buf_page_print(src_frame, page_size, BUF_PAGE_PRINT_NO_CRASH);
			fprintf(stderr, "encrypted_frame\n");
			buf_page_print(tmp, page_size, BUF_PAGE_PRINT_NO_CRASH);
			fprintf(stderr, "decrypted_frame\n");
			buf_page_print(tmp_mem, page_size, 0);
		}

		free(tmp_mem);

		if (comp_mem) {
			free(comp_mem);
		}

		if (uncomp_mem) {
			free(uncomp_mem);
		}
	}
#endif /* UNIV_DEBUG */

	return tmp;
}

/** Decrypt a page.
@param[in]	crypt_data		crypt_data
@param[in]	tmp_frame		Temporary buffer
@param[in]	page_size		Page size
@param[in,out]	src_frame		Page to decrypt
@param[out]	err			DB_SUCCESS or DB_DECRYPTION_FAILED
@return true if page decrypted, false if not.*/
UNIV_INTERN
bool
fil_space_decrypt(
	fil_space_crypt_t*	crypt_data,
	byte*			tmp_frame,
	const page_size_t&	page_size,
	byte*			src_frame,
	dberr_t*		err)
{
	ulint page_type = mach_read_from_2(src_frame+FIL_PAGE_TYPE);
	uint key_version = mach_read_from_4(src_frame + FIL_PAGE_FILE_FLUSH_LSN_OR_KEY_VERSION);
	bool page_compressed = (page_type == FIL_PAGE_PAGE_COMPRESSED_ENCRYPTED);
	ulint offset = mach_read_from_4(src_frame + FIL_PAGE_OFFSET);
	ulint space = mach_read_from_4(src_frame + FIL_PAGE_ARCH_LOG_NO_OR_SPACE_ID);
	ib_uint64_t lsn = mach_read_from_8(src_frame + FIL_PAGE_LSN);

	*err = DB_SUCCESS;

	if (key_version == ENCRYPTION_KEY_NOT_ENCRYPTED) {
		return false;
	}

	if (crypt_data == NULL) {
		if (!(space == 0 && offset == 0) && key_version != 0) {
			/* FIL_PAGE_FILE_FLUSH_LSN field i.e.
			FIL_PAGE_FILE_FLUSH_LSN_OR_KEY_VERSION
			should be only defined for the
			first page in a system tablespace
			data file (ibdata*, not *.ibd), if not
			clear it. */

			DBUG_LOG("crypt",
				 "Page " << page_id_t(space, offset)
				 << " carries key_version " << key_version
				 << " (should be undefined)");

			memset(src_frame
			       + FIL_PAGE_FILE_FLUSH_LSN_OR_KEY_VERSION, 0, 4);
		}

		return false;
	}

	ut_a(crypt_data != NULL && crypt_data->is_encrypted());

	/* read space & lsn */
	ulint header_len = FIL_PAGE_DATA;

	if (page_compressed) {
		header_len += (FIL_PAGE_COMPRESSED_SIZE + FIL_PAGE_COMPRESSION_METHOD_SIZE);
	}

	/* Copy FIL page header, it is not encrypted */
	memcpy(tmp_frame, src_frame, header_len);

	/* Calculate the offset where decryption starts */
	const byte* src = src_frame + header_len;
	byte* dst = tmp_frame + header_len;
	uint32 dstlen = 0;
	ulint srclen = page_size.physical() - (header_len + FIL_PAGE_DATA_END);

	if (page_compressed) {
		srclen = mach_read_from_2(src_frame + FIL_PAGE_DATA);
	}

	int rc = encryption_scheme_decrypt(src, srclen, dst, &dstlen,
					   crypt_data, key_version,
					   space, offset, lsn);

	if (! ((rc == MY_AES_OK) && ((ulint) dstlen == srclen))) {

		if (rc == -1) {
			*err = DB_DECRYPTION_FAILED;
			return false;
		}

		ib::fatal() << "Unable to decrypt data-block "
			    << " src: " << src << "srclen: "
			    << srclen << " buf: " << dst << "buflen: "
			    << dstlen << " return-code: " << rc
			    << " Can't continue!";
	}

	/* For compressed tables we do not store the FIL header because
	the whole page is not stored to the disk. In compressed tables only
	the FIL header + compressed (and now encrypted) payload alligned
	to sector boundary is written. */
	if (!page_compressed) {
		/* Copy FIL trailer */
		memcpy(tmp_frame + page_size.physical() - FIL_PAGE_DATA_END,
		       src_frame + page_size.physical() - FIL_PAGE_DATA_END,
		       FIL_PAGE_DATA_END);

		// clear key-version & crypt-checksum from dst
		memset(tmp_frame + FIL_PAGE_FILE_FLUSH_LSN_OR_KEY_VERSION, 0, 8);
	}

	srv_stats.pages_decrypted.inc();

	return true; /* page was decrypted */
}

/**
Decrypt a page.
@param[in]	space			Tablespace
@param[in]	tmp_frame		Temporary buffer used for decrypting
@param[in,out]	src_frame		Page to decrypt
@param[out]	decrypted		true if page was decrypted
@return decrypted page, or original not encrypted page if decryption is
not needed.*/
UNIV_INTERN
byte*
fil_space_decrypt(
	const fil_space_t* space,
	byte*		tmp_frame,
	byte*		src_frame,
	bool*		decrypted)
{
	dberr_t err = DB_SUCCESS;
	byte* res = NULL;
	const page_size_t page_size(space->flags);
	*decrypted = false;

	ut_ad(space->crypt_data != NULL && space->crypt_data->is_encrypted());
	ut_ad(space->n_pending_ios > 0);

	bool encrypted = fil_space_decrypt(space->crypt_data, tmp_frame,
					   page_size, src_frame, &err);

	if (err == DB_SUCCESS) {
		if (encrypted) {
			*decrypted = true;
			/* Copy the decrypted page back to page buffer, not
			really any other options. */
			memcpy(src_frame, tmp_frame, page_size.physical());
		}

		res = src_frame;
	}

	return res;
}

/******************************************************************
Calculate post encryption checksum
@param[in]	page_size	page size
@param[in]	dst_frame	Block where checksum is calculated
@return page checksum or BUF_NO_CHECKSUM_MAGIC
not needed. */
UNIV_INTERN
ulint
fil_crypt_calculate_checksum(
	const page_size_t&	page_size,
	const byte*		dst_frame)
{
	ib_uint32_t checksum = 0;
	srv_checksum_algorithm_t algorithm =
			static_cast<srv_checksum_algorithm_t>(srv_checksum_algorithm);

	if (!page_size.is_compressed()) {
		switch (algorithm) {
		case SRV_CHECKSUM_ALGORITHM_CRC32:
		case SRV_CHECKSUM_ALGORITHM_STRICT_CRC32:
			checksum = buf_calc_page_crc32(dst_frame);
			break;
		case SRV_CHECKSUM_ALGORITHM_INNODB:
		case SRV_CHECKSUM_ALGORITHM_STRICT_INNODB:
			checksum = (ib_uint32_t) buf_calc_page_new_checksum(
				dst_frame);
			break;
		case SRV_CHECKSUM_ALGORITHM_NONE:
		case SRV_CHECKSUM_ALGORITHM_STRICT_NONE:
			checksum = BUF_NO_CHECKSUM_MAGIC;
			break;
			/* no default so the compiler will emit a warning
			* if new enum is added and not handled here */
		}
	} else {
		checksum = page_zip_calc_checksum(dst_frame, page_size.physical(),
				                          algorithm);
	}

	return checksum;
}

/***********************************************************************/

/** A copy of global key state */
struct key_state_t {
	key_state_t() : key_id(0), key_version(0),
			rotate_key_age(srv_fil_crypt_rotate_key_age) {}
	bool operator==(const key_state_t& other) const {
		return key_version == other.key_version &&
			rotate_key_age == other.rotate_key_age;
	}
	uint key_id;
	uint key_version;
	uint rotate_key_age;
};

/***********************************************************************
Copy global key state
@param[in,out]	new_state	key state
@param[in]	crypt_data	crypt data */
static void
fil_crypt_get_key_state(
	key_state_t*			new_state,
	fil_space_crypt_t*		crypt_data)
{
	if (srv_encrypt_tables) {
		new_state->key_version = crypt_data->key_get_latest_version();
		new_state->rotate_key_age = srv_fil_crypt_rotate_key_age;

		ut_a(new_state->key_version != ENCRYPTION_KEY_NOT_ENCRYPTED);
	} else {
		new_state->key_version = 0;
		new_state->rotate_key_age = 0;
	}
}

/***********************************************************************
Check if a key needs rotation given a key_state
@param[in]	encrypt_mode		Encryption mode
@param[in]	key_version		Current key version
@param[in]	latest_key_version	Latest key version
@param[in]	rotate_key_age		when to rotate
@return true if key needs rotation, false if not */
static bool
fil_crypt_needs_rotation(
	fil_encryption_t	encrypt_mode,
	uint			key_version,
	uint			latest_key_version,
	uint			rotate_key_age)
{
	if (key_version == ENCRYPTION_KEY_VERSION_INVALID) {
		return false;
	}

	if (key_version == 0 && latest_key_version != 0) {
		/* this is rotation unencrypted => encrypted
		* ignore rotate_key_age */
		return true;
	}

	if (latest_key_version == 0 && key_version != 0) {
		if (encrypt_mode == FIL_ENCRYPTION_DEFAULT) {
			/* this is rotation encrypted => unencrypted */
			return true;
		}
		return false;
	}

	/* this is rotation encrypted => encrypted,
	* only reencrypt if key is sufficiently old */
	if (key_version + rotate_key_age < latest_key_version) {
		return true;
	}

	return false;
}

/***********************************************************************
Start encrypting a space
@param[in,out]		space		Tablespace
@return true if a recheck is needed */
static
bool
fil_crypt_start_encrypting_space(
	fil_space_t*	space)
{
	bool recheck = false;
	mutex_enter(&fil_crypt_threads_mutex);

	fil_space_crypt_t *crypt_data = space->crypt_data;

	/* If space is not encrypted and encryption is not enabled, then
	do not continue encrypting the space. */
	if (!crypt_data && !srv_encrypt_tables) {
		mutex_exit(&fil_crypt_threads_mutex);
		return false;
	}

	if (crypt_data != NULL || fil_crypt_start_converting) {
		/* someone beat us to it */
		if (fil_crypt_start_converting) {
			recheck = true;
		}

		mutex_exit(&fil_crypt_threads_mutex);
		return recheck;
	}

	/* NOTE: we need to write and flush page 0 before publishing
	* the crypt data. This so that after restart there is no
	* risk of finding encrypted pages without having
	* crypt data in page 0 */

	/* 1 - create crypt data */
	crypt_data = fil_space_create_crypt_data(FIL_ENCRYPTION_DEFAULT, FIL_DEFAULT_ENCRYPTION_KEY);

	if (crypt_data == NULL) {
		mutex_exit(&fil_crypt_threads_mutex);
		return false;
	}

	crypt_data->type = CRYPT_SCHEME_UNENCRYPTED;
	crypt_data->min_key_version = 0; // all pages are unencrypted
	crypt_data->rotate_state.start_time = time(0);
	crypt_data->rotate_state.starting = true;
	crypt_data->rotate_state.active_threads = 1;

	mutex_enter(&crypt_data->mutex);
	crypt_data = fil_space_set_crypt_data(space, crypt_data);
	mutex_exit(&crypt_data->mutex);

	fil_crypt_start_converting = true;
	mutex_exit(&fil_crypt_threads_mutex);

	do
	{
		mtr_t mtr;
		mtr_start(&mtr);

		/* 2 - get page 0 */
		dberr_t err = DB_SUCCESS;
		buf_block_t* block = buf_page_get_gen(
			page_id_t(space->id, 0), page_size_t(space->flags),
			RW_X_LATCH, NULL, BUF_GET,
			__FILE__, __LINE__,
			&mtr, &err);


		/* 3 - write crypt data to page 0 */
		byte* frame = buf_block_get_frame(block);
		crypt_data->type = CRYPT_SCHEME_1;
		crypt_data->write_page0(space, frame, &mtr);

		mtr_commit(&mtr);

		/* record lsn of update */
		lsn_t end_lsn = mtr.commit_lsn();

		/* 4 - sync tablespace before publishing crypt data */

		bool success = false;
		ulint sum_pages = 0;

		do {
			ulint n_pages = 0;
			success = buf_flush_lists(ULINT_MAX, end_lsn, &n_pages);
			buf_flush_wait_batch_end(NULL, BUF_FLUSH_LIST);
			sum_pages += n_pages;
		} while (!success);

		/* 5 - publish crypt data */
		mutex_enter(&fil_crypt_threads_mutex);
		mutex_enter(&crypt_data->mutex);
		crypt_data->type = CRYPT_SCHEME_1;
		ut_a(crypt_data->rotate_state.active_threads == 1);
		crypt_data->rotate_state.active_threads = 0;
		crypt_data->rotate_state.starting = false;

		fil_crypt_start_converting = false;
		mutex_exit(&crypt_data->mutex);
		mutex_exit(&fil_crypt_threads_mutex);

		return recheck;
	} while (0);

	mutex_enter(&crypt_data->mutex);
	ut_a(crypt_data->rotate_state.active_threads == 1);
	crypt_data->rotate_state.active_threads = 0;
	mutex_exit(&crypt_data->mutex);

	mutex_enter(&fil_crypt_threads_mutex);
	fil_crypt_start_converting = false;
	mutex_exit(&fil_crypt_threads_mutex);

	return recheck;
}

/** State of a rotation thread */
struct rotate_thread_t {
	explicit rotate_thread_t(uint no) {
		memset(this, 0, sizeof(* this));
		thread_no = no;
		first = true;
		estimated_max_iops = 20;
	}

	uint thread_no;
	bool first;		    /*!< is position before first space */
	fil_space_t* space;	    /*!< current space or NULL */
	ulint offset;		    /*!< current offset */
	ulint batch;		    /*!< #pages to rotate */
	uint  min_key_version_found;/*!< min key version found but not rotated */
	lsn_t end_lsn;		    /*!< max lsn when rotating this space */

	uint estimated_max_iops;   /*!< estimation of max iops */
	uint allocated_iops;	   /*!< allocated iops */
	uint cnt_waited;	   /*!< #times waited during this slot */
	uintmax_t sum_waited_us;   /*!< wait time during this slot */

	fil_crypt_stat_t crypt_stat; // statistics

	btr_scrub_t scrub_data;      /* thread local data used by btr_scrub-functions
				     * when iterating pages of tablespace */

	/** @return whether this thread should terminate */
	bool should_shutdown() const {
		switch (srv_shutdown_state) {
		case SRV_SHUTDOWN_NONE:
		case SRV_SHUTDOWN_CLEANUP:
			return thread_no >= srv_n_fil_crypt_threads;
		case SRV_SHUTDOWN_EXIT_THREADS:
			/* srv_init_abort() must have been invoked */
		case SRV_SHUTDOWN_FLUSH_PHASE:
			return true;
		case SRV_SHUTDOWN_LAST_PHASE:
			break;
		}
		ut_ad(0);
		return true;
	}
};

/***********************************************************************
Check if space needs rotation given a key_state
@param[in,out]		state		Key rotation state
@param[in,out]		key_state	Key state
@param[in,out]		recheck		needs recheck ?
@return true if space needs key rotation */
static
bool
fil_crypt_space_needs_rotation(
	rotate_thread_t*	state,
	key_state_t*		key_state,
	bool*			recheck)
{
	fil_space_t* space = state->space;

	/* Make sure that tablespace is normal tablespace */
	if (space->purpose != FIL_TYPE_TABLESPACE) {
		return false;
	}

	ut_ad(space->n_pending_ops > 0);

	fil_space_crypt_t *crypt_data = space->crypt_data;

	if (crypt_data == NULL) {
		/**
		* space has no crypt data
		*   start encrypting it...
		*/
		*recheck = fil_crypt_start_encrypting_space(space);
		crypt_data = space->crypt_data;

		if (crypt_data == NULL) {
			return false;
		}

		crypt_data->key_get_latest_version();
	}

	/* If used key_id is not found from encryption plugin we can't
	continue to rotate the tablespace */
	if (!crypt_data->is_key_found()) {
		return false;
	}

	mutex_enter(&crypt_data->mutex);

	do {
		/* prevent threads from starting to rotate space */
		if (crypt_data->rotate_state.starting) {
			/* recheck this space later */
			*recheck = true;
			break;
		}

		/* prevent threads from starting to rotate space */
		if (space->is_stopping()) {
			break;
		}

		if (crypt_data->rotate_state.flushing) {
			break;
		}

		/* No need to rotate space if encryption is disabled */
		if (crypt_data->not_encrypted()) {
			break;
		}

		if (crypt_data->key_id != key_state->key_id) {
			key_state->key_id= crypt_data->key_id;
			fil_crypt_get_key_state(key_state, crypt_data);
		}

		bool need_key_rotation = fil_crypt_needs_rotation(
			crypt_data->encryption,
			crypt_data->min_key_version,
			key_state->key_version, key_state->rotate_key_age);

		crypt_data->rotate_state.scrubbing.is_active =
			btr_scrub_start_space(space->id, &state->scrub_data);

		time_t diff = time(0) - crypt_data->rotate_state.scrubbing.
			last_scrub_completed;

		bool need_scrubbing =
			(srv_background_scrub_data_uncompressed ||
			 srv_background_scrub_data_compressed) &&
			crypt_data->rotate_state.scrubbing.is_active
			&& diff >= 0
			&& ulint(diff) >= srv_background_scrub_data_interval;

		if (need_key_rotation == false && need_scrubbing == false) {
			break;
		}

		mutex_exit(&crypt_data->mutex);

		return true;
	} while (0);

	mutex_exit(&crypt_data->mutex);


	return false;
}

/***********************************************************************
Update global statistics with thread statistics
@param[in,out]	state		key rotation statistics */
static void
fil_crypt_update_total_stat(
	rotate_thread_t *state)
{
	mutex_enter(&crypt_stat_mutex);
	crypt_stat.pages_read_from_cache +=
		state->crypt_stat.pages_read_from_cache;
	crypt_stat.pages_read_from_disk +=
		state->crypt_stat.pages_read_from_disk;
	crypt_stat.pages_modified += state->crypt_stat.pages_modified;
	crypt_stat.pages_flushed += state->crypt_stat.pages_flushed;
	// remote old estimate
	crypt_stat.estimated_iops -= state->crypt_stat.estimated_iops;
	// add new estimate
	crypt_stat.estimated_iops += state->estimated_max_iops;
	mutex_exit(&crypt_stat_mutex);

	// make new estimate "current" estimate
	memset(&state->crypt_stat, 0, sizeof(state->crypt_stat));
	// record our old (current) estimate
	state->crypt_stat.estimated_iops = state->estimated_max_iops;
}

/***********************************************************************
Allocate iops to thread from global setting,
used before starting to rotate a space.
@param[in,out]		state		Rotation state
@return true if allocation succeeded, false if failed */
static
bool
fil_crypt_alloc_iops(
	rotate_thread_t *state)
{
	ut_ad(state->allocated_iops == 0);

	/* We have not yet selected the space to rotate, thus
	state might not contain space and we can't check
	its status yet. */

	uint max_iops = state->estimated_max_iops;
	mutex_enter(&fil_crypt_threads_mutex);

	if (n_fil_crypt_iops_allocated >= srv_n_fil_crypt_iops) {
		/* this can happen when user decreases srv_fil_crypt_iops */
		mutex_exit(&fil_crypt_threads_mutex);
		return false;
	}

	uint alloc = srv_n_fil_crypt_iops - n_fil_crypt_iops_allocated;

	if (alloc > max_iops) {
		alloc = max_iops;
	}

	n_fil_crypt_iops_allocated += alloc;
	mutex_exit(&fil_crypt_threads_mutex);

	state->allocated_iops = alloc;

	return alloc > 0;
}

/***********************************************************************
Reallocate iops to thread,
used when inside a space
@param[in,out]		state		Rotation state */
static
void
fil_crypt_realloc_iops(
	rotate_thread_t *state)
{
	ut_a(state->allocated_iops > 0);

	if (10 * state->cnt_waited > state->batch) {
		/* if we waited more than 10% re-estimate max_iops */
		ulint avg_wait_time_us =
			state->sum_waited_us / state->cnt_waited;

		if (avg_wait_time_us == 0) {
			avg_wait_time_us = 1; // prevent division by zero
		}

		DBUG_PRINT("ib_crypt",
			("thr_no: %u - update estimated_max_iops from %u to "
			 ULINTPF ".",
			state->thread_no,
			state->estimated_max_iops,
			1000000 / avg_wait_time_us));

		state->estimated_max_iops = uint(1000000 / avg_wait_time_us);
		state->cnt_waited = 0;
		state->sum_waited_us = 0;
	} else {

		DBUG_PRINT("ib_crypt",
			("thr_no: %u only waited " ULINTPF
			 "%% skip re-estimate.",
			state->thread_no,
			(100 * state->cnt_waited) / state->batch));
	}

	if (state->estimated_max_iops <= state->allocated_iops) {
		/* return extra iops */
		uint extra = state->allocated_iops - state->estimated_max_iops;

		if (extra > 0) {
			mutex_enter(&fil_crypt_threads_mutex);
			if (n_fil_crypt_iops_allocated < extra) {
				/* unknown bug!
				* crash in debug
				* keep n_fil_crypt_iops_allocated unchanged
				* in release */
				ut_ad(0);
				extra = 0;
			}
			n_fil_crypt_iops_allocated -= extra;
			state->allocated_iops -= extra;

			if (state->allocated_iops == 0) {
				/* no matter how slow io system seems to be
				* never decrease allocated_iops to 0... */
				state->allocated_iops ++;
				n_fil_crypt_iops_allocated ++;
			}

			os_event_set(fil_crypt_threads_event);
			mutex_exit(&fil_crypt_threads_mutex);
		}
	} else {
		/* see if there are more to get */
		mutex_enter(&fil_crypt_threads_mutex);
		if (n_fil_crypt_iops_allocated < srv_n_fil_crypt_iops) {
			/* there are extra iops free */
			uint extra = srv_n_fil_crypt_iops -
				n_fil_crypt_iops_allocated;
			if (state->allocated_iops + extra >
			    state->estimated_max_iops) {
				/* but don't alloc more than our max */
				extra = state->estimated_max_iops -
					state->allocated_iops;
			}
			n_fil_crypt_iops_allocated += extra;
			state->allocated_iops += extra;

			DBUG_PRINT("ib_crypt",
				("thr_no: %u increased iops from %u to %u.",
				state->thread_no,
				state->allocated_iops - extra,
				state->allocated_iops));

		}
		mutex_exit(&fil_crypt_threads_mutex);
	}

	fil_crypt_update_total_stat(state);
}

/***********************************************************************
Return allocated iops to global
@param[in,out]		state		Rotation state */
static
void
fil_crypt_return_iops(
	rotate_thread_t *state)
{
	if (state->allocated_iops > 0) {
		uint iops = state->allocated_iops;
		mutex_enter(&fil_crypt_threads_mutex);
		if (n_fil_crypt_iops_allocated < iops) {
			/* unknown bug!
			* crash in debug
			* keep n_fil_crypt_iops_allocated unchanged
			* in release */
			ut_ad(0);
			iops = 0;
		}

		n_fil_crypt_iops_allocated -= iops;
		state->allocated_iops = 0;
		os_event_set(fil_crypt_threads_event);
		mutex_exit(&fil_crypt_threads_mutex);
	}

	fil_crypt_update_total_stat(state);
}

/***********************************************************************
Search for a space needing rotation
@param[in,out]		key_state		Key state
@param[in,out]		state			Rotation state
@param[in,out]		recheck			recheck ? */
static
bool
fil_crypt_find_space_to_rotate(
	key_state_t*		key_state,
	rotate_thread_t*	state,
	bool*			recheck)
{
	/* we need iops to start rotating */
	while (!state->should_shutdown() && !fil_crypt_alloc_iops(state)) {
		os_event_reset(fil_crypt_threads_event);
		os_event_wait_time(fil_crypt_threads_event, 1000000);
	}

	if (state->should_shutdown()) {
		if (state->space) {
			fil_space_release(state->space);
			state->space = NULL;
		}
		return false;
	}

	if (state->first) {
		state->first = false;
		if (state->space) {
			fil_space_release(state->space);
		}
		state->space = NULL;
	}

	/* If key rotation is enabled (default) we iterate all tablespaces.
	If key rotation is not enabled we iterate only the tablespaces
	added to keyrotation list. */
	if (srv_fil_crypt_rotate_key_age) {
		state->space = fil_space_next(state->space);
	} else {
		state->space = fil_space_keyrotate_next(state->space);
	}

	while (!state->should_shutdown() && state->space) {
		if (fil_crypt_space_needs_rotation(state, key_state, recheck)) {
			ut_ad(key_state->key_id);
			/* init state->min_key_version_found before
			* starting on a space */
			state->min_key_version_found = key_state->key_version;
			return true;
		}

		if (srv_fil_crypt_rotate_key_age) {
			state->space = fil_space_next(state->space);
		} else {
			state->space = fil_space_keyrotate_next(state->space);
		}
	}

	/* if we didn't find any space return iops */
	fil_crypt_return_iops(state);

	return false;

}

/***********************************************************************
Start rotating a space
@param[in]	key_state		Key state
@param[in,out]	state			Rotation state */
static
void
fil_crypt_start_rotate_space(
	const key_state_t*	key_state,
	rotate_thread_t*	state)
{
	fil_space_crypt_t *crypt_data = state->space->crypt_data;

	ut_ad(crypt_data);
	mutex_enter(&crypt_data->mutex);
	ut_ad(key_state->key_id == crypt_data->key_id);

	if (crypt_data->rotate_state.active_threads == 0) {
		/* only first thread needs to init */
		crypt_data->rotate_state.next_offset = 1; // skip page 0
		/* no need to rotate beyond current max
		* if space extends, it will be encrypted with newer version */
		/* FIXME: max_offset could be removed and instead
		space->size consulted.*/
		crypt_data->rotate_state.max_offset = state->space->size;
		crypt_data->rotate_state.end_lsn = 0;
		crypt_data->rotate_state.min_key_version_found =
			key_state->key_version;

		crypt_data->rotate_state.start_time = time(0);

		if (crypt_data->type == CRYPT_SCHEME_UNENCRYPTED &&
			crypt_data->is_encrypted() &&
			key_state->key_version != 0) {
			/* this is rotation unencrypted => encrypted */
			crypt_data->type = CRYPT_SCHEME_1;
		}
	}

	/* count active threads in space */
	crypt_data->rotate_state.active_threads++;

	/* Initialize thread local state */
	state->end_lsn = crypt_data->rotate_state.end_lsn;
	state->min_key_version_found =
		crypt_data->rotate_state.min_key_version_found;

	mutex_exit(&crypt_data->mutex);
}

/***********************************************************************
Search for batch of pages needing rotation
@param[in]	key_state		Key state
@param[in,out]	state			Rotation state
@return true if page needing key rotation found, false if not found */
static
bool
fil_crypt_find_page_to_rotate(
	const key_state_t*	key_state,
	rotate_thread_t*	state)
{
	ulint batch = srv_alloc_time * state->allocated_iops;
	fil_space_t* space = state->space;

	ut_ad(!space || space->n_pending_ops > 0);

	/* If space is marked to be dropped stop rotation. */
	if (!space || space->is_stopping()) {
		return false;
	}

	fil_space_crypt_t *crypt_data = space->crypt_data;

	mutex_enter(&crypt_data->mutex);
	ut_ad(key_state->key_id == crypt_data->key_id);
<<<<<<< HEAD

	bool found = crypt_data->rotate_state.max_offset >=
		crypt_data->rotate_state.next_offset;

	if (found) {
		state->offset = crypt_data->rotate_state.next_offset;
		ulint remaining = crypt_data->rotate_state.max_offset -
			crypt_data->rotate_state.next_offset;

=======

	bool found = crypt_data->rotate_state.max_offset >=
		crypt_data->rotate_state.next_offset;

	if (found) {
		state->offset = crypt_data->rotate_state.next_offset;
		ulint remaining = crypt_data->rotate_state.max_offset -
			crypt_data->rotate_state.next_offset;

>>>>>>> c619fbea
		if (batch <= remaining) {
			state->batch = batch;
		} else {
			state->batch = remaining;
		}
	}

	crypt_data->rotate_state.next_offset += batch;
	mutex_exit(&crypt_data->mutex);
	return found;
}

/***********************************************************************
Check if a page is uninitialized (doesn't need to be rotated)
@param[in]	frame		Page to check
@param[in]	page_size	Page size
@return true if page is uninitialized, false if not. */
static inline
bool
fil_crypt_is_page_uninitialized(
	const byte	*frame,
	const page_size_t& page_size)
{
	return (buf_page_is_zeroes(frame, page_size));
}

#define fil_crypt_get_page_throttle(state,offset,mtr,sleeptime_ms) \
	fil_crypt_get_page_throttle_func(state, offset, mtr, \
					 sleeptime_ms, __FILE__, __LINE__)

/***********************************************************************
Get a page and compute sleep time
@param[in,out]		state		Rotation state
@param[in]		offset		Page offset
@param[in,out]		mtr		Minitransaction
@param[out]		sleeptime_ms	Sleep time
@param[in]		file		File where called
@param[in]		line		Line where called
@return page or NULL*/
static
buf_block_t*
fil_crypt_get_page_throttle_func(
	rotate_thread_t*	state,
	ulint 			offset,
	mtr_t*			mtr,
	ulint*			sleeptime_ms,
	const char*		file,
	ulint 			line)
{
	fil_space_t* space = state->space;
	const page_size_t page_size = page_size_t(space->flags);
	const page_id_t page_id(space->id, offset);
	ut_ad(space->n_pending_ops > 0);

	/* Before reading from tablespace we need to make sure that
	the tablespace is not about to be dropped or truncated. */
	if (space->is_stopping()) {
		return NULL;
	}

	dberr_t err = DB_SUCCESS;
	buf_block_t* block = buf_page_get_gen(page_id, page_size, RW_X_LATCH,
					      NULL,
					      BUF_PEEK_IF_IN_POOL, file, line,
					      mtr, &err);
	if (block != NULL) {
		/* page was in buffer pool */
		state->crypt_stat.pages_read_from_cache++;
		return block;
	}

	if (space->is_stopping()) {
		return NULL;
	}

	state->crypt_stat.pages_read_from_disk++;

	uintmax_t start = ut_time_us(NULL);
	block = buf_page_get_gen(page_id, page_size,
				 RW_X_LATCH,
				 NULL, BUF_GET_POSSIBLY_FREED,
				file, line, mtr, &err);
	uintmax_t end = ut_time_us(NULL);

	if (end < start) {
		end = start; // safety...
	}

	state->cnt_waited++;
	state->sum_waited_us += (end - start);

	/* average page load */
	ulint add_sleeptime_ms = 0;
	ulint avg_wait_time_us = state->sum_waited_us / state->cnt_waited;
	ulint alloc_wait_us = 1000000 / state->allocated_iops;

	if (avg_wait_time_us < alloc_wait_us) {
		/* we reading faster than we allocated */
		add_sleeptime_ms = (alloc_wait_us - avg_wait_time_us) / 1000;
	} else {
		/* if page load time is longer than we want, skip sleeping */
	}

	*sleeptime_ms += add_sleeptime_ms;

	return block;
}


/***********************************************************************
Get block and allocation status

note: innodb locks fil_space_latch and then block when allocating page
but locks block and then fil_space_latch when freeing page.

@param[in,out]		state		Rotation state
@param[in]		offset		Page offset
@param[in,out]		mtr		Minitransaction
@param[out]		allocation_status Allocation status
@param[out]		sleeptime_ms	Sleep time
@return block or NULL
*/
static
buf_block_t*
btr_scrub_get_block_and_allocation_status(
	rotate_thread_t*	state,
	ulint 			offset,
	mtr_t*			mtr,
	btr_scrub_page_allocation_status_t *allocation_status,
	ulint*			sleeptime_ms)
{
	mtr_t local_mtr;
	buf_block_t *block = NULL;
	fil_space_t* space = state->space;

	ut_ad(space->n_pending_ops > 0);

	mtr_start(&local_mtr);

	*allocation_status = fsp_page_is_free(space->id, offset, &local_mtr) ?
		BTR_SCRUB_PAGE_FREE :
		BTR_SCRUB_PAGE_ALLOCATED;

	if (*allocation_status == BTR_SCRUB_PAGE_FREE) {
		/* this is easy case, we lock fil_space_latch first and
		then block */
		block = fil_crypt_get_page_throttle(state,
						    offset, mtr,
						    sleeptime_ms);
		mtr_commit(&local_mtr);
	} else {
		/* page is allocated according to xdes */

		/* release fil_space_latch *before* fetching block */
		mtr_commit(&local_mtr);

		/* NOTE: when we have locked dict_index_get_lock(),
		* it's safe to release fil_space_latch and then fetch block
		* as dict_index_get_lock() is needed to make tree modifications
		* such as free-ing a page
		*/

		block = fil_crypt_get_page_throttle(state,
						    offset, mtr,
						    sleeptime_ms);
	}

	return block;
}


/***********************************************************************
Rotate one page
@param[in,out]		key_state		Key state
@param[in,out]		state			Rotation state */
static
void
fil_crypt_rotate_page(
	const key_state_t*	key_state,
	rotate_thread_t*	state)
{
	fil_space_t*space = state->space;
	ulint space_id = space->id;
	ulint offset = state->offset;
	ulint sleeptime_ms = 0;
	fil_space_crypt_t *crypt_data = space->crypt_data;
	const page_size_t page_size = page_size_t(space->flags);

	ut_ad(space->n_pending_ops > 0);

	/* In fil_crypt_thread where key rotation is done we have
	acquired space and checked that this space is not yet
	marked to be dropped. Similarly, in fil_crypt_find_page_to_rotate().
	Check here also to give DROP TABLE or similar a change. */
	if (space->is_stopping()) {
		return;
	}

	if (space_id == TRX_SYS_SPACE && offset == TRX_SYS_PAGE_NO) {
		/* don't encrypt this as it contains address to dblwr buffer */
		return;
	}

	mtr_t mtr;
	mtr_start(&mtr);
	buf_block_t* block = fil_crypt_get_page_throttle(state,
							 offset, &mtr,
							 &sleeptime_ms);

	if (block) {

		bool modified = false;
		int needs_scrubbing = BTR_SCRUB_SKIP_PAGE;
		lsn_t block_lsn = block->page.newest_modification;
		uint kv =  block->page.key_version;

		/* check if tablespace is closing after reading page */
		if (space->is_stopping()) {
			byte* frame = buf_block_get_frame(block);

			if (kv == 0 &&
				fil_crypt_is_page_uninitialized(frame, page_size)) {
				;
			} else if (fil_crypt_needs_rotation(
					crypt_data->encryption,
					kv, key_state->key_version,
					key_state->rotate_key_age)) {

				/* page can be "fresh" i.e never written in case
				* kv == 0 or it should have a key version at least
				* as big as the space minimum key version*/
				ut_a(kv == 0 || kv >= crypt_data->min_key_version);

				modified = true;

				/* force rotation by dummy updating page */
				mlog_write_ulint(frame +
					FIL_PAGE_ARCH_LOG_NO_OR_SPACE_ID,
					space_id, MLOG_4BYTES, &mtr);

				/* update block */
				block->page.key_version = key_state->key_version;

				/* statistics */
				state->crypt_stat.pages_modified++;
			} else {
				if (crypt_data->is_encrypted()) {
					ut_a(kv >= crypt_data->min_key_version ||
						(kv == 0 && key_state->key_version == 0));

					if (kv < state->min_key_version_found) {
						state->min_key_version_found = kv;
					}
				}
			}

			needs_scrubbing = btr_page_needs_scrubbing(
				&state->scrub_data, block,
				BTR_SCRUB_PAGE_ALLOCATION_UNKNOWN);
		}

		mtr_commit(&mtr);
		lsn_t end_lsn = mtr.commit_lsn();

		if (needs_scrubbing == BTR_SCRUB_PAGE) {
			mtr_start(&mtr);
			/*
			* refetch page and allocation status
			*/
			btr_scrub_page_allocation_status_t allocated;

			block = btr_scrub_get_block_and_allocation_status(
				state, offset, &mtr,
				&allocated,
				&sleeptime_ms);

			if (block) {

				/* get required table/index and index-locks */
				needs_scrubbing = btr_scrub_recheck_page(
					&state->scrub_data, block, allocated, &mtr);

				if (needs_scrubbing == BTR_SCRUB_PAGE) {
					/* we need to refetch it once more now that we have
					* index locked */
					block = btr_scrub_get_block_and_allocation_status(
						state, offset, &mtr,
						&allocated,
						&sleeptime_ms);

					needs_scrubbing = btr_scrub_page(&state->scrub_data,
						block, allocated,
						&mtr);
				}

				/* NOTE: mtr is committed inside btr_scrub_recheck_page()
				* and/or btr_scrub_page. This is to make sure that
				* locks & pages are latched in corrected order,
				* the mtr is in some circumstances restarted.
				* (mtr_commit() + mtr_start())
				*/
			}
		}

		if (needs_scrubbing != BTR_SCRUB_PAGE) {
			/* if page didn't need scrubbing it might be that cleanups
			are needed. do those outside of any mtr to prevent deadlocks.

			the information what kinds of cleanups that are needed are
			encoded inside the needs_scrubbing, but this is opaque to
			this function (except the value BTR_SCRUB_PAGE) */
			btr_scrub_skip_page(&state->scrub_data, needs_scrubbing);
		}

		if (needs_scrubbing == BTR_SCRUB_TURNED_OFF) {
			/* if we just detected that scrubbing was turned off
			* update global state to reflect this */
			ut_ad(crypt_data);
			mutex_enter(&crypt_data->mutex);
			crypt_data->rotate_state.scrubbing.is_active = false;
			mutex_exit(&crypt_data->mutex);
		}

		if (modified) {
			/* if we modified page, we take lsn from mtr */
			ut_a(end_lsn > state->end_lsn);
			ut_a(end_lsn > block_lsn);
			state->end_lsn = end_lsn;
		} else {
			/* if we did not modify page, check for max lsn */
			if (block_lsn > state->end_lsn) {
				state->end_lsn = block_lsn;
			}
		}
	}

	if (sleeptime_ms) {
		os_event_reset(fil_crypt_throttle_sleep_event);
		os_event_wait_time(fil_crypt_throttle_sleep_event,
				   1000 * sleeptime_ms);
	}
}

/***********************************************************************
Rotate a batch of pages
@param[in,out]		key_state		Key state
@param[in,out]		state			Rotation state */
static
void
fil_crypt_rotate_pages(
	const key_state_t*	key_state,
	rotate_thread_t*	state)
{
	ulint space = state->space->id;
	ulint end = state->offset + state->batch;

	ut_ad(state->space->n_pending_ops > 0);

	for (; state->offset < end; state->offset++) {

		/* we can't rotate pages in dblwr buffer as
		* it's not possible to read those due to lots of asserts
		* in buffer pool.
		*
		* However since these are only (short-lived) copies of
		* real pages, they will be updated anyway when the
		* real page is updated
		*/
		if (space == TRX_SYS_SPACE &&
		    buf_dblwr_page_inside(state->offset)) {
			continue;
		}

		fil_crypt_rotate_page(key_state, state);
	}
}

/***********************************************************************
Flush rotated pages and then update page 0

@param[in,out]		state	rotation state */
static
void
fil_crypt_flush_space(
	rotate_thread_t*	state)
{
	fil_space_t* space = state->space;
	fil_space_crypt_t *crypt_data = space->crypt_data;

	ut_ad(space->n_pending_ops > 0);

	/* flush tablespace pages so that there are no pages left with old key */
	lsn_t end_lsn = crypt_data->rotate_state.end_lsn;

	if (end_lsn > 0 && !space->is_stopping()) {
		bool success = false;
		ulint n_pages = 0;
		ulint sum_pages = 0;
		uintmax_t start = ut_time_us(NULL);

		do {
			success = buf_flush_lists(ULINT_MAX, end_lsn, &n_pages);
			buf_flush_wait_batch_end(NULL, BUF_FLUSH_LIST);
			sum_pages += n_pages;
		} while (!success && !space->is_stopping());

		uintmax_t end = ut_time_us(NULL);

		if (sum_pages && end > start) {
			state->cnt_waited += sum_pages;
			state->sum_waited_us += (end - start);

			/* statistics */
			state->crypt_stat.pages_flushed += sum_pages;
		}
	}

	if (crypt_data->min_key_version == 0) {
		crypt_data->type = CRYPT_SCHEME_UNENCRYPTED;
	}

	/* update page 0 */
	mtr_t mtr;
	mtr.start();

	dberr_t err;

	if (buf_block_t* block = buf_page_get_gen(
		    page_id_t(space->id, 0), page_size_t(space->flags),
		    RW_X_LATCH, NULL, BUF_GET,
		    __FILE__, __LINE__, &mtr, &err)) {
		crypt_data->write_page0(space, block->frame, &mtr);
	}

	mtr.commit();
}

/***********************************************************************
Complete rotating a space
@param[in,out]		key_state		Key state
@param[in,out]		state			Rotation state */
static
void
fil_crypt_complete_rotate_space(
	const key_state_t*	key_state,
	rotate_thread_t*	state)
{
	fil_space_crypt_t *crypt_data = state->space->crypt_data;

	ut_ad(crypt_data);
	ut_ad(state->space->n_pending_ops > 0);

	/* Space might already be dropped */
	if (!state->space->is_stopping()) {
		mutex_enter(&crypt_data->mutex);

		/**
		* Update crypt data state with state from thread
		*/
		if (state->min_key_version_found <
			crypt_data->rotate_state.min_key_version_found) {
			crypt_data->rotate_state.min_key_version_found =
				state->min_key_version_found;
		}

		if (state->end_lsn > crypt_data->rotate_state.end_lsn) {
			crypt_data->rotate_state.end_lsn = state->end_lsn;
		}

		ut_a(crypt_data->rotate_state.active_threads > 0);
		crypt_data->rotate_state.active_threads--;
		bool last = crypt_data->rotate_state.active_threads == 0;

		/**
		* check if space is fully done
		* this as when threads shutdown, it could be that we "complete"
		* iterating before we have scanned the full space.
		*/
		bool done = crypt_data->rotate_state.next_offset >=
			crypt_data->rotate_state.max_offset;

		/**
		* we should flush space if we're last thread AND
		* the iteration is done
		*/
		bool should_flush = last && done;

		if (should_flush) {
			/* we're the last active thread */
			crypt_data->rotate_state.flushing = true;
			crypt_data->min_key_version =
				crypt_data->rotate_state.min_key_version_found;
		}

		/* inform scrubbing */
		crypt_data->rotate_state.scrubbing.is_active = false;
		mutex_exit(&crypt_data->mutex);

		/* all threads must call btr_scrub_complete_space wo/ mutex held */
		if (btr_scrub_complete_space(&state->scrub_data) == true) {
			if (should_flush) {
				/* only last thread updates last_scrub_completed */
				ut_ad(crypt_data);
				mutex_enter(&crypt_data->mutex);
				crypt_data->rotate_state.scrubbing.
					last_scrub_completed = time(0);
				mutex_exit(&crypt_data->mutex);
			}
		}

		if (should_flush) {
			fil_crypt_flush_space(state);

			mutex_enter(&crypt_data->mutex);
			crypt_data->rotate_state.flushing = false;
			mutex_exit(&crypt_data->mutex);
		}
	}
}

/*********************************************************************//**
A thread which monitors global key state and rotates tablespaces accordingly
@return a dummy parameter */
extern "C" UNIV_INTERN
os_thread_ret_t
DECLARE_THREAD(fil_crypt_thread)(
/*=============================*/
	void*	arg __attribute__((unused))) /*!< in: a dummy parameter required
					     * by os_thread_create */
{
	UT_NOT_USED(arg);

	mutex_enter(&fil_crypt_threads_mutex);
	uint thread_no = srv_n_fil_crypt_threads_started;
	srv_n_fil_crypt_threads_started++;
	os_event_set(fil_crypt_event); /* signal that we started */
	mutex_exit(&fil_crypt_threads_mutex);

	/* state of this thread */
	rotate_thread_t thr(thread_no);

	/* if we find a space that is starting, skip over it and recheck it later */
	bool recheck = false;

	while (!thr.should_shutdown()) {

		key_state_t new_state;

		time_t wait_start = time(0);

		while (!thr.should_shutdown()) {

			/* wait for key state changes
			* i.e either new key version of change or
			* new rotate_key_age */
			os_event_reset(fil_crypt_threads_event);

			if (os_event_wait_time(fil_crypt_threads_event, 1000000) == 0) {
				break;
			}

			if (recheck) {
				/* check recheck here, after sleep, so
				* that we don't busy loop while when one thread is starting
				* a space*/
				break;
			}

			time_t waited = time(0) - wait_start;

			/* Break if we have waited the background scrub
			internal and background scrubbing is enabled */
			if (waited >= 0
			    && ulint(waited) >= srv_background_scrub_data_check_interval
			    && (srv_background_scrub_data_uncompressed
			        || srv_background_scrub_data_compressed)) {
				break;
			}
		}

		recheck = false;
		thr.first = true;      // restart from first tablespace

		/* iterate all spaces searching for those needing rotation */
		while (!thr.should_shutdown() &&
		       fil_crypt_find_space_to_rotate(&new_state, &thr, &recheck)) {

			/* we found a space to rotate */
			fil_crypt_start_rotate_space(&new_state, &thr);

			/* iterate all pages (cooperativly with other threads) */
			while (!thr.should_shutdown() &&
			       fil_crypt_find_page_to_rotate(&new_state, &thr)) {

				/* rotate a (set) of pages */
				fil_crypt_rotate_pages(&new_state, &thr);

				/* If space is marked as stopping, release
				space and stop rotation. */
				if (thr.space->is_stopping()) {
					fil_crypt_complete_rotate_space(
						&new_state, &thr);
					fil_space_release(thr.space);
					thr.space = NULL;
					break;
				}

				/* realloc iops */
				fil_crypt_realloc_iops(&thr);
			}

			/* complete rotation */
			if (thr.space) {
				fil_crypt_complete_rotate_space(&new_state, &thr);
			}

			/* force key state refresh */
			new_state.key_id = 0;

			/* return iops */
			fil_crypt_return_iops(&thr);
		}
	}

	/* return iops if shutting down */
	fil_crypt_return_iops(&thr);

	/* release current space if shutting down */
	if (thr.space) {
		fil_space_release(thr.space);
		thr.space = NULL;
	}

	mutex_enter(&fil_crypt_threads_mutex);
	srv_n_fil_crypt_threads_started--;
	os_event_set(fil_crypt_event); /* signal that we stopped */
	mutex_exit(&fil_crypt_threads_mutex);

	/* We count the number of threads in os_thread_exit(). A created
	thread should always use that to exit and not use return() to exit. */

	os_thread_exit();

	OS_THREAD_DUMMY_RETURN;
}

/*********************************************************************
Adjust thread count for key rotation
@param[in]	enw_cnt		Number of threads to be used */
UNIV_INTERN
void
fil_crypt_set_thread_cnt(
	const uint	new_cnt)
{
	if (!fil_crypt_threads_inited) {
		fil_crypt_threads_init();
	}

	mutex_enter(&fil_crypt_threads_mutex);

	if (new_cnt > srv_n_fil_crypt_threads) {
		uint add = new_cnt - srv_n_fil_crypt_threads;
		srv_n_fil_crypt_threads = new_cnt;
		for (uint i = 0; i < add; i++) {
			os_thread_id_t rotation_thread_id;
			os_thread_create(fil_crypt_thread, NULL, &rotation_thread_id);
			ib::info() << "Creating "
				   << i+1 << " encryption thread id "
				   << os_thread_pf(rotation_thread_id)
				   << " total threads " << new_cnt << ".";
		}
	} else if (new_cnt < srv_n_fil_crypt_threads) {
		srv_n_fil_crypt_threads = new_cnt;
		os_event_set(fil_crypt_threads_event);
	}

	mutex_exit(&fil_crypt_threads_mutex);

	while(srv_n_fil_crypt_threads_started != srv_n_fil_crypt_threads) {
		os_event_reset(fil_crypt_event);
		os_event_wait_time(fil_crypt_event, 1000000);
	}
}

/*********************************************************************
Adjust max key age
@param[in]	val		New max key age */
UNIV_INTERN
void
fil_crypt_set_rotate_key_age(
	uint	val)
{
	srv_fil_crypt_rotate_key_age = val;
	os_event_set(fil_crypt_threads_event);
}

/*********************************************************************
Adjust rotation iops
@param[in]	val		New max roation iops */
UNIV_INTERN
void
fil_crypt_set_rotation_iops(
	uint val)
{
	srv_n_fil_crypt_iops = val;
	os_event_set(fil_crypt_threads_event);
}

/*********************************************************************
Adjust encrypt tables
@param[in]	val		New setting for innodb-encrypt-tables */
UNIV_INTERN
void
fil_crypt_set_encrypt_tables(
	uint val)
{
	srv_encrypt_tables = val;
	os_event_set(fil_crypt_threads_event);
}

/*********************************************************************
Init threads for key rotation */
UNIV_INTERN
void
fil_crypt_threads_init()
{
	if (!fil_crypt_threads_inited) {
		fil_crypt_event = os_event_create(0);
		fil_crypt_threads_event = os_event_create(0);
		mutex_create(LATCH_ID_FIL_CRYPT_THREADS_MUTEX,
		     &fil_crypt_threads_mutex);

		uint cnt = srv_n_fil_crypt_threads;
		srv_n_fil_crypt_threads = 0;
		fil_crypt_threads_inited = true;
		fil_crypt_set_thread_cnt(cnt);
	}
}

/*********************************************************************
Clean up key rotation threads resources */
UNIV_INTERN
void
fil_crypt_threads_cleanup()
{
	if (!fil_crypt_threads_inited) {
		return;
	}
	ut_a(!srv_n_fil_crypt_threads_started);
	os_event_destroy(fil_crypt_event);
	os_event_destroy(fil_crypt_threads_event);
	mutex_free(&fil_crypt_threads_mutex);
	fil_crypt_threads_inited = false;
}

/*********************************************************************
Wait for crypt threads to stop accessing space
@param[in]	space		Tablespace */
UNIV_INTERN
void
fil_space_crypt_close_tablespace(
	const fil_space_t*	space)
{
	fil_space_crypt_t* crypt_data = space->crypt_data;

	if (!crypt_data) {
		return;
	}

	mutex_enter(&fil_crypt_threads_mutex);

	time_t start = time(0);
	time_t last = start;

	mutex_enter(&crypt_data->mutex);
	mutex_exit(&fil_crypt_threads_mutex);

	uint cnt = crypt_data->rotate_state.active_threads;
	bool flushing = crypt_data->rotate_state.flushing;

	while (cnt > 0 || flushing) {
		mutex_exit(&crypt_data->mutex);
		/* release dict mutex so that scrub threads can release their
		* table references */
		dict_mutex_exit_for_mysql();

		/* wakeup throttle (all) sleepers */
		os_event_set(fil_crypt_throttle_sleep_event);

		os_thread_sleep(20000);
		dict_mutex_enter_for_mysql();
		mutex_enter(&crypt_data->mutex);
		cnt = crypt_data->rotate_state.active_threads;
		flushing = crypt_data->rotate_state.flushing;

		time_t now = time(0);

		if (now >= last + 30) {
			ib::warn() << "Waited "
				   << now - start
				   << " seconds to drop space: "
				   << space->name << ".";
			last = now;
		}
	}

	mutex_exit(&crypt_data->mutex);
}

/*********************************************************************
Get crypt status for a space (used by information_schema)
@param[in]	space		Tablespace
@param[out]	status		Crypt status */
UNIV_INTERN
void
fil_space_crypt_get_status(
	const fil_space_t*			space,
	struct fil_space_crypt_status_t*	status)
{
	memset(status, 0, sizeof(*status));

	ut_ad(space->n_pending_ops > 0);
	fil_space_crypt_t* crypt_data = space->crypt_data;
	status->space = space->id;

	if (crypt_data != NULL) {
		mutex_enter(&crypt_data->mutex);
		status->scheme = crypt_data->type;
		status->keyserver_requests = crypt_data->keyserver_requests;
		status->min_key_version = crypt_data->min_key_version;
		status->key_id = crypt_data->key_id;

		if (crypt_data->rotate_state.active_threads > 0 ||
		    crypt_data->rotate_state.flushing) {
			status->rotating = true;
			status->flushing =
				crypt_data->rotate_state.flushing;
			status->rotate_next_page_number =
				crypt_data->rotate_state.next_offset;
			status->rotate_max_page_number =
				crypt_data->rotate_state.max_offset;
		}

		mutex_exit(&crypt_data->mutex);

		if (srv_encrypt_tables || crypt_data->min_key_version) {
			status->current_key_version =
				fil_crypt_get_latest_key_version(crypt_data);
		}
	}
}

/*********************************************************************
Return crypt statistics
@param[out]	stat		Crypt statistics */
UNIV_INTERN
void
fil_crypt_total_stat(
	fil_crypt_stat_t *stat)
{
	mutex_enter(&crypt_stat_mutex);
	*stat = crypt_stat;
	mutex_exit(&crypt_stat_mutex);
}

/*********************************************************************
Get scrub status for a space (used by information_schema)

@param[in]	space		Tablespace
@param[out]	status		Scrub status */
UNIV_INTERN
void
fil_space_get_scrub_status(
	const fil_space_t*			space,
	struct fil_space_scrub_status_t*	status)
{
	memset(status, 0, sizeof(*status));

	ut_ad(space->n_pending_ops > 0);
	fil_space_crypt_t* crypt_data = space->crypt_data;

	status->space = space->id;

	if (crypt_data != NULL) {
		status->compressed = FSP_FLAGS_GET_ZIP_SSIZE(space->flags) > 0;
		mutex_enter(&crypt_data->mutex);
		status->last_scrub_completed =
			crypt_data->rotate_state.scrubbing.last_scrub_completed;
		if (crypt_data->rotate_state.active_threads > 0 &&
		    crypt_data->rotate_state.scrubbing.is_active) {
			status->scrubbing = true;
			status->current_scrub_started =
				crypt_data->rotate_state.start_time;
			status->current_scrub_active_threads =
				crypt_data->rotate_state.active_threads;
			status->current_scrub_page_number =
				crypt_data->rotate_state.next_offset;
			status->current_scrub_max_page_number =
				crypt_data->rotate_state.max_offset;
		}

		mutex_exit(&crypt_data->mutex);
	}
}
#endif /* UNIV_INNOCHECKSUM */

/**
Verify that post encryption checksum match calculated checksum.
This function should be called only if tablespace contains crypt_data
metadata (this is strong indication that tablespace is encrypted).
Function also verifies that traditional checksum does not match
calculated checksum as if it does page could be valid unencrypted,
encrypted, or corrupted.

@param[in,out]	page		page frame (checksum is temporarily modified)
@param[in]	page_size	page size
@param[in]	space		tablespace identifier
@param[in]	offset		page number
@return true if page is encrypted AND OK, false otherwise */
UNIV_INTERN
bool
fil_space_verify_crypt_checksum(
	byte* 			page,
	const page_size_t&	page_size,
	ulint			space,
	ulint			offset)
{
	uint key_version = mach_read_from_4(page+ FIL_PAGE_FILE_FLUSH_LSN_OR_KEY_VERSION);

	/* If page is not encrypted, return false */
	if (key_version == 0) {
		return false;
	}

	srv_checksum_algorithm_t algorithm =
			static_cast<srv_checksum_algorithm_t>(srv_checksum_algorithm);
	/* If no checksum is used, can't continue checking. */
	if (algorithm == SRV_CHECKSUM_ALGORITHM_NONE) {
		return(true);
	}

	/* Read stored post encryption checksum. */
	ib_uint32_t checksum = mach_read_from_4(
		page + FIL_PAGE_FILE_FLUSH_LSN_OR_KEY_VERSION + 4);

	/* Declare empty pages non-corrupted */
	if (checksum == 0
	    && *reinterpret_cast<const ib_uint64_t*>(page + FIL_PAGE_LSN) == 0
	    && buf_page_is_zeroes(page, page_size)) {
		return(true);
	}

	/* Compressed and encrypted pages do not have checksum. Assume not
	corrupted. Page verification happens after decompression in
	buf_page_io_complete() using buf_page_is_corrupted(). */
	if (mach_read_from_2(page+FIL_PAGE_TYPE) == FIL_PAGE_PAGE_COMPRESSED_ENCRYPTED) {
		return (true);
	}

	/* Compressed pages use different checksum method. We first store
	the post encryption checksum on checksum location and after function
	restore the original. */
	if (page_size.is_compressed()) {
		ib_uint32_t old = static_cast<ib_uint32_t>(mach_read_from_4(
				page + FIL_PAGE_SPACE_OR_CHKSUM));

		mach_write_to_4(page + FIL_PAGE_SPACE_OR_CHKSUM, checksum);

		bool valid = page_zip_verify_checksum(page,
						      page_size.physical());

		mach_write_to_4(page + FIL_PAGE_SPACE_OR_CHKSUM, old);

		return (valid);
	}

	/* If stored checksum matches one of the calculated checksums
	page is not corrupted. */

	ib_uint32_t cchecksum1 = buf_calc_page_crc32(page);
	ib_uint32_t cchecksum2 = (ib_uint32_t) buf_calc_page_new_checksum(
				page);
	bool encrypted = (checksum == cchecksum1 || checksum == cchecksum2
		|| checksum == BUF_NO_CHECKSUM_MAGIC);

	/* MySQL 5.6 and MariaDB 10.0 and 10.1 will write an LSN to the
	first page of each system tablespace file at
	FIL_PAGE_FILE_FLUSH_LSN offset. On other pages and in other files,
	the field might have been uninitialized until MySQL 5.5. In MySQL 5.7
	(and MariaDB Server 10.2.2) WL#7990 stopped writing the field for other
	than page 0 of the system tablespace.

	Starting from MariaDB 10.1 the field has been repurposed for
	encryption key_version.

	Starting with MySQL 5.7 (and MariaDB Server 10.2), the
	field has been repurposed for SPATIAL INDEX pages for
	FIL_RTREE_SPLIT_SEQ_NUM.

	Note that FIL_PAGE_FILE_FLUSH_LSN is not included in the InnoDB page
	checksum.

	Thus, FIL_PAGE_FILE_FLUSH_LSN could contain any value. While the
	field would usually be 0 for pages that are not encrypted, we cannot
	assume that a nonzero value means that the page is encrypted.
	Therefore we must validate the page both as encrypted and unencrypted
	when FIL_PAGE_FILE_FLUSH_LSN does not contain 0.
	*/

	ulint checksum1 = mach_read_from_4(
		page + FIL_PAGE_SPACE_OR_CHKSUM);

	ulint checksum2 = mach_read_from_4(
		page + UNIV_PAGE_SIZE - FIL_PAGE_END_LSN_OLD_CHKSUM);

	bool valid = buf_page_is_checksum_valid_crc32(
		page, checksum1, checksum2, false
		/* FIXME: also try the original crc32 that was
		buggy on big-endian architectures? */)
		|| buf_page_is_checksum_valid_innodb(page, checksum1, checksum2);

	if (encrypted && valid) {
		/* If page is encrypted and traditional checksums match,
		page could be still encrypted, or not encrypted and valid or
		corrupted. */
#ifdef UNIV_INNOCHECKSUM
		fprintf(log_file ? log_file : stderr,
			"Page " ULINTPF ":" ULINTPF " may be corrupted."
			" Post encryption checksum %u"
			" stored [" ULINTPF ":" ULINTPF "] key_version %u\n",
			space, offset, checksum, checksum1, checksum2,
			key_version);
#else /* UNIV_INNOCHECKSUM */
		ib::error()
			<< " Page " << space << ":" << offset
			<< " may be corrupted."
			" Post encryption checksum " << checksum
			<< " stored [" << checksum1 << ":" << checksum2
			<< "] key_version " << key_version;
#endif
		encrypted = false;
	}

	return(encrypted);
}<|MERGE_RESOLUTION|>--- conflicted
+++ resolved
@@ -1559,7 +1559,6 @@
 
 	mutex_enter(&crypt_data->mutex);
 	ut_ad(key_state->key_id == crypt_data->key_id);
-<<<<<<< HEAD
 
 	bool found = crypt_data->rotate_state.max_offset >=
 		crypt_data->rotate_state.next_offset;
@@ -1569,17 +1568,6 @@
 		ulint remaining = crypt_data->rotate_state.max_offset -
 			crypt_data->rotate_state.next_offset;
 
-=======
-
-	bool found = crypt_data->rotate_state.max_offset >=
-		crypt_data->rotate_state.next_offset;
-
-	if (found) {
-		state->offset = crypt_data->rotate_state.next_offset;
-		ulint remaining = crypt_data->rotate_state.max_offset -
-			crypt_data->rotate_state.next_offset;
-
->>>>>>> c619fbea
 		if (batch <= remaining) {
 			state->batch = batch;
 		} else {

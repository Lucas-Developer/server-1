--- conflicted
+++ resolved
@@ -1203,13 +1203,7 @@
 			}
 
 			ut_d(dict_table_check_for_dup_indexes(prebuilt->table,
-<<<<<<< HEAD
-							      FALSE));
-=======
 							      TRUE));
-			mem_heap_free(heap);
-			trx_general_rollback_for_mysql(trx, NULL);
->>>>>>> 807fef40
 			row_mysql_unlock_data_dictionary(trx);
 			mem_heap_free(heap);
 
@@ -1563,14 +1557,10 @@
 		trx_commit_for_mysql(prebuilt->trx);
 	}
 
-<<<<<<< HEAD
-	ut_d(dict_table_check_for_dup_indexes(prebuilt->table, FALSE));
+	ut_d(dict_table_check_for_dup_indexes(prebuilt->table, TRUE));
 
 	ut_a(fts_check_cached_index(prebuilt->table));
 
-=======
-	ut_d(dict_table_check_for_dup_indexes(prebuilt->table, TRUE));
->>>>>>> 807fef40
 	row_mysql_unlock_data_dictionary(trx);
 
 	trx_free_for_mysql(trx);
@@ -1904,14 +1894,10 @@
 	share->idx_trans_tbl.index_count = 0;
 
 func_exit:
-<<<<<<< HEAD
-	ut_d(dict_table_check_for_dup_indexes(prebuilt->table, FALSE));
+	ut_d(dict_table_check_for_dup_indexes(prebuilt->table, TRUE));
 
 	ut_a(fts_check_cached_index(prebuilt->table));
 
-=======
-	ut_d(dict_table_check_for_dup_indexes(prebuilt->table, TRUE));
->>>>>>> 807fef40
 	trx_commit_for_mysql(trx);
 	trx_commit_for_mysql(prebuilt->trx);
 	row_mysql_unlock_data_dictionary(trx);

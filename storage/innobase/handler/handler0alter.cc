/*****************************************************************************

Copyright (c) 2005, 2017, Oracle and/or its affiliates. All Rights Reserved.
Copyright (c) 2013, 2017, MariaDB Corporation.

This program is free software; you can redistribute it and/or modify it under
the terms of the GNU General Public License as published by the Free Software
Foundation; version 2 of the License.

This program is distributed in the hope that it will be useful, but WITHOUT
ANY WARRANTY; without even the implied warranty of MERCHANTABILITY or FITNESS
FOR A PARTICULAR PURPOSE. See the GNU General Public License for more details.

You should have received a copy of the GNU General Public License along with
this program; if not, write to the Free Software Foundation, Inc.,
51 Franklin Street, Suite 500, Boston, MA 02110-1335 USA

*****************************************************************************/

/**************************************************//**
@file handler/handler0alter.cc
Smart ALTER TABLE
*******************************************************/

/* Include necessary SQL headers */
#include "ha_prototypes.h"
#include <debug_sync.h>
#include <log.h>
#include <sql_lex.h>
#include <sql_class.h>
#include <sql_table.h>
#include <mysql/plugin.h>

/* Include necessary InnoDB headers */
#include "btr0sea.h"
#include "dict0crea.h"
#include "dict0dict.h"
#include "dict0priv.h"
#include "dict0stats.h"
#include "dict0stats_bg.h"
#include "fsp0sysspace.h"
#include "log0log.h"
#include "rem0types.h"
#include "row0log.h"
#include "row0merge.h"
#include "row0ins.h"
#include "row0row.h"
#include "row0upd.h"
#include "trx0trx.h"
#include "trx0roll.h"
#include "handler0alter.h"
#include "srv0mon.h"
#include "srv0srv.h"
#include "fts0priv.h"
#include "fts0plugin.h"
#include "pars0pars.h"
#include "row0sel.h"
#include "ha_innodb.h"
#include "ut0new.h"
#include "ut0stage.h"
#ifdef WITH_WSREP
//#include "wsrep_api.h"
#include <sql_acl.h>	// PROCESS_ACL
#endif

static const char *MSG_UNSUPPORTED_ALTER_ONLINE_ON_VIRTUAL_COLUMN=
			"INPLACE ADD or DROP of virtual columns cannot be "
			"combined with other ALTER TABLE actions";

/** Operations for creating secondary indexes (no rebuild needed) */
static const Alter_inplace_info::HA_ALTER_FLAGS INNOBASE_ONLINE_CREATE
	= Alter_inplace_info::ADD_INDEX
	| Alter_inplace_info::ADD_UNIQUE_INDEX;

/** Operations for rebuilding a table in place */
static const Alter_inplace_info::HA_ALTER_FLAGS INNOBASE_ALTER_REBUILD
	= Alter_inplace_info::ADD_PK_INDEX
	| Alter_inplace_info::DROP_PK_INDEX
	| Alter_inplace_info::CHANGE_CREATE_OPTION
	/* CHANGE_CREATE_OPTION needs to check create_option_need_rebuild() */
	| Alter_inplace_info::ALTER_COLUMN_NULLABLE
	| Alter_inplace_info::ALTER_COLUMN_NOT_NULLABLE
	| Alter_inplace_info::ALTER_STORED_COLUMN_ORDER
	| Alter_inplace_info::DROP_STORED_COLUMN
	| Alter_inplace_info::ADD_STORED_BASE_COLUMN
	| Alter_inplace_info::RECREATE_TABLE
	/*
	| Alter_inplace_info::ALTER_STORED_COLUMN_TYPE
	*/
	| Alter_inplace_info::ALTER_COLUMN_UNVERSIONED
	| Alter_inplace_info::ALTER_ADD_SYSTEM_VERSIONING
	| Alter_inplace_info::ALTER_DROP_SYSTEM_VERSIONING
	;

/** Operations that require changes to data */
static const Alter_inplace_info::HA_ALTER_FLAGS INNOBASE_ALTER_DATA
	= INNOBASE_ONLINE_CREATE | INNOBASE_ALTER_REBUILD;

/** Operations for altering a table that InnoDB does not care about */
static const Alter_inplace_info::HA_ALTER_FLAGS INNOBASE_INPLACE_IGNORE
	= Alter_inplace_info::ALTER_COLUMN_DEFAULT
	| Alter_inplace_info::ALTER_PARTITIONED
	| Alter_inplace_info::ALTER_COLUMN_COLUMN_FORMAT
	| Alter_inplace_info::ALTER_COLUMN_STORAGE_TYPE
	| Alter_inplace_info::ALTER_VIRTUAL_GCOL_EXPR
	| Alter_inplace_info::ALTER_RENAME;

/** Operations on foreign key definitions (changing the schema only) */
static const Alter_inplace_info::HA_ALTER_FLAGS INNOBASE_FOREIGN_OPERATIONS
	= Alter_inplace_info::DROP_FOREIGN_KEY
	| Alter_inplace_info::ADD_FOREIGN_KEY;

/** Operations that InnoDB cares about and can perform without rebuild */
static const Alter_inplace_info::HA_ALTER_FLAGS INNOBASE_ALTER_NOREBUILD
	= INNOBASE_ONLINE_CREATE
	| INNOBASE_FOREIGN_OPERATIONS
	| Alter_inplace_info::DROP_INDEX
	| Alter_inplace_info::DROP_UNIQUE_INDEX
#ifdef MYSQL_RENAME_INDEX
	| Alter_inplace_info::RENAME_INDEX
#endif
	| Alter_inplace_info::ALTER_COLUMN_NAME
	| Alter_inplace_info::ALTER_COLUMN_EQUAL_PACK_LENGTH
	//| Alter_inplace_info::ALTER_INDEX_COMMENT
	| Alter_inplace_info::ADD_VIRTUAL_COLUMN
	| Alter_inplace_info::DROP_VIRTUAL_COLUMN
	| Alter_inplace_info::ALTER_VIRTUAL_COLUMN_ORDER;

struct ha_innobase_inplace_ctx : public inplace_alter_handler_ctx
{
	/** Dummy query graph */
	que_thr_t*	thr;
	/** The prebuilt struct of the creating instance */
	row_prebuilt_t*&	prebuilt;
	/** InnoDB indexes being created */
	dict_index_t**	add_index;
	/** MySQL key numbers for the InnoDB indexes that are being created */
	const ulint*	add_key_numbers;
	/** number of InnoDB indexes being created */
	ulint		num_to_add_index;
	/** InnoDB indexes being dropped */
	dict_index_t**	drop_index;
	/** number of InnoDB indexes being dropped */
	const ulint	num_to_drop_index;
	/** InnoDB indexes being renamed */
	dict_index_t**	rename;
	/** number of InnoDB indexes being renamed */
	const ulint	num_to_rename;
	/** InnoDB foreign key constraints being dropped */
	dict_foreign_t** drop_fk;
	/** number of InnoDB foreign key constraints being dropped */
	const ulint	num_to_drop_fk;
	/** InnoDB foreign key constraints being added */
	dict_foreign_t** add_fk;
	/** number of InnoDB foreign key constraints being dropped */
	const ulint	num_to_add_fk;
	/** whether to create the indexes online */
	bool		online;
	/** memory heap */
	mem_heap_t*	heap;
	/** dictionary transaction */
	trx_t*		trx;
	/** original table (if rebuilt, differs from indexed_table) */
	dict_table_t*	old_table;
	/** table where the indexes are being created or dropped */
	dict_table_t*	new_table;
	/** table definition for instant ADD COLUMN */
	dict_table_t*	instant_table;
	/** mapping of old column numbers to new ones, or NULL */
	const ulint*	col_map;
	/** new column names, or NULL if nothing was renamed */
	const char**	col_names;
	/** added AUTO_INCREMENT column position, or ULINT_UNDEFINED */
	const ulint	add_autoinc;
	/** default values of ADD COLUMN, or NULL */
	const dtuple_t*	add_cols;
	/** autoinc sequence to use */
	ib_sequence_t	sequence;
	/** temporary table name to use for old table when renaming tables */
	const char*	tmp_name;
	/** whether the order of the clustered index is unchanged */
	bool		skip_pk_sort;
	/** number of virtual columns to be added */
	ulint		num_to_add_vcol;
	/** virtual columns to be added */
	dict_v_col_t*	add_vcol;
	const char**	add_vcol_name;
	/** number of virtual columns to be dropped */
	ulint		num_to_drop_vcol;
	/** virtual columns to be dropped */
	dict_v_col_t*	drop_vcol;
	const char**	drop_vcol_name;
	/** ALTER TABLE stage progress recorder */
	ut_stage_alter_t* m_stage;
	/** original number of user columns in the table */
	const unsigned	old_n_cols;
	/** original columns of the table */
	dict_col_t* const old_cols;
	/** original column names of the table */
	const char* const old_col_names;

	ha_innobase_inplace_ctx(row_prebuilt_t*& prebuilt_arg,
				dict_index_t** drop_arg,
				ulint num_to_drop_arg,
				dict_index_t** rename_arg,
				ulint num_to_rename_arg,
				dict_foreign_t** drop_fk_arg,
				ulint num_to_drop_fk_arg,
				dict_foreign_t** add_fk_arg,
				ulint num_to_add_fk_arg,
				bool online_arg,
				mem_heap_t* heap_arg,
				dict_table_t* new_table_arg,
				const char** col_names_arg,
				ulint add_autoinc_arg,
				ulonglong autoinc_col_min_value_arg,
				ulonglong autoinc_col_max_value_arg,
				ulint num_to_drop_vcol_arg) :
		inplace_alter_handler_ctx(),
		prebuilt (prebuilt_arg),
		add_index (0), add_key_numbers (0), num_to_add_index (0),
		drop_index (drop_arg), num_to_drop_index (num_to_drop_arg),
		rename (rename_arg), num_to_rename (num_to_rename_arg),
		drop_fk (drop_fk_arg), num_to_drop_fk (num_to_drop_fk_arg),
		add_fk (add_fk_arg), num_to_add_fk (num_to_add_fk_arg),
		online (online_arg), heap (heap_arg), trx (0),
		old_table (prebuilt_arg->table),
		new_table (new_table_arg), instant_table (0),
		col_map (0), col_names (col_names_arg),
		add_autoinc (add_autoinc_arg),
		add_cols (0),
		sequence(prebuilt->trx->mysql_thd,
			 autoinc_col_min_value_arg, autoinc_col_max_value_arg),
		tmp_name (0),
		skip_pk_sort(false),
		num_to_add_vcol(0),
		add_vcol(0),
		add_vcol_name(0),
		num_to_drop_vcol(0),
		drop_vcol(0),
		drop_vcol_name(0),
		m_stage(NULL),
		old_n_cols(prebuilt_arg->table->n_cols),
		old_cols(prebuilt_arg->table->cols),
		old_col_names(prebuilt_arg->table->col_names)
	{
		ut_ad(old_n_cols >= DATA_N_SYS_COLS);
#ifdef UNIV_DEBUG
		for (ulint i = 0; i < num_to_add_index; i++) {
			ut_ad(!add_index[i]->to_be_dropped);
		}
		for (ulint i = 0; i < num_to_drop_index; i++) {
			ut_ad(drop_index[i]->to_be_dropped);
		}
#endif /* UNIV_DEBUG */

		thr = pars_complete_graph_for_exec(NULL, prebuilt->trx, heap,
			prebuilt);
	}

	~ha_innobase_inplace_ctx()
	{
		UT_DELETE(m_stage);
		if (instant_table) {
			while (dict_index_t* index
			       = UT_LIST_GET_LAST(instant_table->indexes)) {
				UT_LIST_REMOVE(instant_table->indexes, index);
				rw_lock_free(&index->lock);
				dict_mem_index_free(index);
			}
			dict_mem_table_free(instant_table);
		}
		mem_heap_free(heap);
	}

	/** Determine if the table will be rebuilt.
	@return whether the table will be rebuilt */
	bool need_rebuild () const { return(old_table != new_table); }

	/** Convert table-rebuilding ALTER to instant ALTER. */
	void prepare_instant()
	{
		DBUG_ASSERT(need_rebuild());
		DBUG_ASSERT(!is_instant());
		DBUG_ASSERT(old_table->n_cols == old_table->n_def);
		DBUG_ASSERT(new_table->n_cols == new_table->n_def);
		DBUG_ASSERT(old_table->n_cols == old_n_cols);
		DBUG_ASSERT(new_table->n_cols > old_table->n_cols);
		instant_table = new_table;

		new_table = old_table;
		export_vars.innodb_instant_alter_column++;
	}

	/** Revert prepare_instant() if the transaction is rolled back. */
	void rollback_instant()
	{
		if (!is_instant()) return;
		old_table->rollback_instant(old_n_cols,
					    old_cols, old_col_names);
	}

	/** @return whether this is instant ALTER TABLE */
	bool is_instant() const
	{
		DBUG_ASSERT(!instant_table || !instant_table->can_be_evicted);
		return instant_table;
	}

private:
	// Disable copying
	ha_innobase_inplace_ctx(const ha_innobase_inplace_ctx&);
	ha_innobase_inplace_ctx& operator=(const ha_innobase_inplace_ctx&);
};

/********************************************************************//**
Get the upper limit of the MySQL integral and floating-point type.
@return maximum allowed value for the field */
UNIV_INTERN
ulonglong
innobase_get_int_col_max_value(
/*===========================*/
	const Field*	field);	/*!< in: MySQL field */

/* Report an InnoDB error to the client by invoking my_error(). */
static ATTRIBUTE_COLD __attribute__((nonnull))
void
my_error_innodb(
/*============*/
	dberr_t		error,	/*!< in: InnoDB error code */
	const char*	table,	/*!< in: table name */
	ulint		flags)	/*!< in: table flags */
{
	switch (error) {
	case DB_MISSING_HISTORY:
		my_error(ER_TABLE_DEF_CHANGED, MYF(0));
		break;
	case DB_RECORD_NOT_FOUND:
		my_error(ER_KEY_NOT_FOUND, MYF(0), table);
		break;
	case DB_DEADLOCK:
		my_error(ER_LOCK_DEADLOCK, MYF(0));
		break;
	case DB_LOCK_WAIT_TIMEOUT:
		my_error(ER_LOCK_WAIT_TIMEOUT, MYF(0));
		break;
	case DB_INTERRUPTED:
		my_error(ER_QUERY_INTERRUPTED, MYF(0));
		break;
	case DB_OUT_OF_MEMORY:
		my_error(ER_OUT_OF_RESOURCES, MYF(0));
		break;
	case DB_OUT_OF_FILE_SPACE:
		my_error(ER_RECORD_FILE_FULL, MYF(0), table);
		break;
	case DB_TEMP_FILE_WRITE_FAIL:
		my_error(ER_TEMP_FILE_WRITE_FAILURE, MYF(0));
		break;
	case DB_TOO_BIG_INDEX_COL:
		my_error(ER_INDEX_COLUMN_TOO_LONG, MYF(0),
			 (ulong) DICT_MAX_FIELD_LEN_BY_FORMAT_FLAG(flags));
		break;
	case DB_TOO_MANY_CONCURRENT_TRXS:
		my_error(ER_TOO_MANY_CONCURRENT_TRXS, MYF(0));
		break;
	case DB_LOCK_TABLE_FULL:
		my_error(ER_LOCK_TABLE_FULL, MYF(0));
		break;
	case DB_UNDO_RECORD_TOO_BIG:
		my_error(ER_UNDO_RECORD_TOO_BIG, MYF(0));
		break;
	case DB_CORRUPTION:
		my_error(ER_NOT_KEYFILE, MYF(0), table);
		break;
	case DB_TOO_BIG_RECORD: {
		/* Note that in page0zip.ic page_zip_rec_needs_ext() rec_size
		is limited to COMPRESSED_REC_MAX_DATA_SIZE (16K) or
		REDUNDANT_REC_MAX_DATA_SIZE (16K-1). */
		bool comp = !!(flags & DICT_TF_COMPACT);
		ulint free_space = page_get_free_space_of_empty(comp) / 2;

		if (free_space >= ulint(comp ? COMPRESSED_REC_MAX_DATA_SIZE :
					  REDUNDANT_REC_MAX_DATA_SIZE)) {
			free_space = (comp ? COMPRESSED_REC_MAX_DATA_SIZE :
				REDUNDANT_REC_MAX_DATA_SIZE) - 1;
		}

		my_error(ER_TOO_BIG_ROWSIZE, MYF(0), free_space);
		break;
	}
	case DB_INVALID_NULL:
		/* TODO: report the row, as we do for DB_DUPLICATE_KEY */
		my_error(ER_INVALID_USE_OF_NULL, MYF(0));
		break;
	case DB_CANT_CREATE_GEOMETRY_OBJECT:
		my_error(ER_CANT_CREATE_GEOMETRY_OBJECT, MYF(0));
		break;
	case DB_TABLESPACE_EXISTS:
		my_error(ER_TABLESPACE_EXISTS, MYF(0), table);
		break;

#ifdef UNIV_DEBUG
	case DB_SUCCESS:
	case DB_DUPLICATE_KEY:
	case DB_ONLINE_LOG_TOO_BIG:
		/* These codes should not be passed here. */
		ut_error;
#endif /* UNIV_DEBUG */
	default:
		my_error(ER_GET_ERRNO, MYF(0), error, "InnoDB");
		break;
	}
}

/** Determine if fulltext indexes exist in a given table.
@param table MySQL table
@return whether fulltext indexes exist on the table */
static
bool
innobase_fulltext_exist(
/*====================*/
	const TABLE*	table)
{
	for (uint i = 0; i < table->s->keys; i++) {
		if (table->key_info[i].flags & HA_FULLTEXT) {
			return(true);
		}
	}

	return(false);
}

/** Determine whether indexed virtual columns exist in a table.
@param[in]	table	table definition
@return	whether indexes exist on virtual columns */
static bool innobase_indexed_virtual_exist(const TABLE* table)
{
	const KEY* const end = &table->key_info[table->s->keys];

	for (const KEY* key = table->key_info; key < end; key++) {
		const KEY_PART_INFO* const key_part_end = key->key_part
			+ key->user_defined_key_parts;
		for (const KEY_PART_INFO* key_part = key->key_part;
		     key_part < key_part_end; key_part++) {
			if (!key_part->field->stored_in_db())
				return true;
		}
	}

	return false;
}

/** Determine if spatial indexes exist in a given table.
@param table MySQL table
@return whether spatial indexes exist on the table */
static
bool
innobase_spatial_exist(
/*===================*/
	const   TABLE*  table)
{
	for (uint i = 0; i < table->s->keys; i++) {
	       if (table->key_info[i].flags & HA_SPATIAL) {
		       return(true);
	       }
	}

	return(false);
}

/** Determine if CHANGE_CREATE_OPTION requires rebuilding the table.
@param[in] ha_alter_info	the ALTER TABLE operation
@param[in] table		metadata before ALTER TABLE
@return whether it is mandatory to rebuild the table */
static bool create_option_need_rebuild(
	const Alter_inplace_info*	ha_alter_info,
	const TABLE*			table)
{
	DBUG_ASSERT(ha_alter_info->handler_flags
		    & Alter_inplace_info::CHANGE_CREATE_OPTION);

	if (ha_alter_info->create_info->used_fields
	    & (HA_CREATE_USED_ROW_FORMAT
	       | HA_CREATE_USED_KEY_BLOCK_SIZE)) {
		/* Specifying ROW_FORMAT or KEY_BLOCK_SIZE requires
		rebuilding the table. (These attributes in the .frm
		file may disagree with the InnoDB data dictionary, and
		the interpretation of thse attributes depends on
		InnoDB parameters. That is why we for now always
		require a rebuild when these attributes are specified.) */
		return true;
	}

	const ha_table_option_struct& alt_opt=
		*ha_alter_info->create_info->option_struct;
	const ha_table_option_struct& opt= *table->s->option_struct;

	if (alt_opt.page_compressed != opt.page_compressed
	    || alt_opt.page_compression_level
	    != opt.page_compression_level
	    || alt_opt.encryption != opt.encryption
	    || alt_opt.encryption_key_id != opt.encryption_key_id) {
		return(true);
	}

	return false;
}

/** Determine if ALTER TABLE needs to rebuild the table
(or perform instant operation).
@param[in] ha_alter_info	the ALTER TABLE operation
@param[in] table		metadata before ALTER TABLE
@return whether it is necessary to rebuild the table or to alter columns */
static MY_ATTRIBUTE((nonnull, warn_unused_result))
bool
innobase_need_rebuild(
	const Alter_inplace_info*	ha_alter_info,
	const TABLE*			table)
{
	if ((ha_alter_info->handler_flags & ~INNOBASE_INPLACE_IGNORE)
	    == Alter_inplace_info::CHANGE_CREATE_OPTION) {
		return create_option_need_rebuild(ha_alter_info, table);
	}

	return !!(ha_alter_info->handler_flags & INNOBASE_ALTER_REBUILD);
}

/** Check if virtual column in old and new table are in order, excluding
those dropped column. This is needed because when we drop a virtual column,
ALTER_VIRTUAL_COLUMN_ORDER is also turned on, so we can't decide if this
is a real ORDER change or just DROP COLUMN
@param[in]	table		old TABLE
@param[in]	altered_table	new TABLE
@param[in]	ha_alter_info	Structure describing changes to be done
by ALTER TABLE and holding data used during in-place alter.
@return	true is all columns in order, false otherwise. */
static
bool
check_v_col_in_order(
	const TABLE*		table,
	const TABLE*		altered_table,
	Alter_inplace_info*	ha_alter_info)
{
	ulint	j = 0;

	/* We don't support any adding new virtual column before
	existed virtual column. */
	if (ha_alter_info->handler_flags
              & Alter_inplace_info::ADD_VIRTUAL_COLUMN) {
		bool			has_new = false;

		List_iterator_fast<Create_field> cf_it(
			ha_alter_info->alter_info->create_list);

		cf_it.rewind();

		while (const Create_field* new_field = cf_it++) {
			if (!innobase_is_v_fld(new_field)) {
				continue;
			}

			/* Found a new added virtual column. */
			if (!new_field->field) {
				has_new = true;
				continue;
			}

			/* If there's any old virtual column
			after the new added virtual column,
			order must be changed. */
			if (has_new) {
				return(false);
			}
		}
	}

	/* directly return true if ALTER_VIRTUAL_COLUMN_ORDER is not on */
	if (!(ha_alter_info->handler_flags
              & Alter_inplace_info::ALTER_VIRTUAL_COLUMN_ORDER)) {
		return(true);
	}

	for (ulint i = 0; i < table->s->fields; i++) {
		Field*		field = table->field[i];

		if (field->stored_in_db()) {
			continue;
		}

		ut_ad(innobase_is_v_fld(field));

		if (field->flags & FIELD_IS_DROPPED) {
			continue;
		}

		/* Now check if the next virtual column in altered table
		matches this column */
		while (j < altered_table->s->fields) {
			 Field*  new_field = altered_table->s->field[j];

			if (new_field->stored_in_db()) {
				j++;
				continue;
			}

			if (my_strcasecmp(system_charset_info,
					  field->field_name.str,
					  new_field->field_name.str) != 0) {
				/* different column */
				return(false);
			} else {
				j++;
				break;
			}
		}

		if (j > altered_table->s->fields) {
			/* there should not be less column in new table
			without them being in drop list */
			ut_ad(0);
			return(false);
		}
	}

	return(true);
}

/** Determine if an instant operation is possible for altering columns.
@param[in]	ha_alter_info	the ALTER TABLE operation
@param[in]	table		table definition before ALTER TABLE */
static
bool
instant_alter_column_possible(
	const Alter_inplace_info*	ha_alter_info,
	const TABLE*			table)
{
	// Making table system-versioned instantly is not implemented yet.
	if (ha_alter_info->handler_flags & Alter_inplace_info::ALTER_ADD_SYSTEM_VERSIONING) {
		return false;
	}

	if (~ha_alter_info->handler_flags
	    & Alter_inplace_info::ADD_STORED_BASE_COLUMN) {
		return false;
	}

	/* At the moment, we disallow ADD [UNIQUE] INDEX together with
	instant ADD COLUMN.

	The main reason is that the work of instant ADD must be done
	in commit_inplace_alter_table().  For the rollback_instant()
	to work, we must add the columns to dict_table_t beforehand,
	and roll back those changes in case the transaction is rolled
	back.

	If we added the columns to the dictionary cache already in the
	prepare_inplace_alter_table(), we would have to deal with
	column number mismatch in ha_innobase::open(), write_row() and
	other functions. */

	/* FIXME: allow instant ADD COLUMN together with
	INNOBASE_ONLINE_CREATE (ADD [UNIQUE] INDEX) on pre-existing
	columns. */
	if (ha_alter_info->handler_flags
	    & ((INNOBASE_ALTER_REBUILD | INNOBASE_ONLINE_CREATE)
	       & ~Alter_inplace_info::ADD_STORED_BASE_COLUMN
	       & ~Alter_inplace_info::CHANGE_CREATE_OPTION)) {
		return false;
	}

	return !(ha_alter_info->handler_flags
		 & Alter_inplace_info::CHANGE_CREATE_OPTION)
		|| !create_option_need_rebuild(ha_alter_info, table);
}

/** Check if InnoDB supports a particular alter table in-place
@param altered_table TABLE object for new version of table.
@param ha_alter_info Structure describing changes to be done
by ALTER TABLE and holding data used during in-place alter.

@retval HA_ALTER_INPLACE_NOT_SUPPORTED Not supported
@retval HA_ALTER_INPLACE_NO_LOCK Supported
@retval HA_ALTER_INPLACE_SHARED_LOCK_AFTER_PREPARE Supported, but requires
lock during main phase and exclusive lock during prepare phase.
@retval HA_ALTER_INPLACE_NO_LOCK_AFTER_PREPARE Supported, prepare phase
requires exclusive lock (any transactions that have accessed the table
must commit or roll back first, and no transactions can access the table
while prepare_inplace_alter_table() is executing)
*/

enum_alter_inplace_result
ha_innobase::check_if_supported_inplace_alter(
/*==========================================*/
	TABLE*			altered_table,
	Alter_inplace_info*	ha_alter_info)
{
	DBUG_ENTER("check_if_supported_inplace_alter");

	if ((table->versioned(VERS_TIMESTAMP) || altered_table->versioned(VERS_TIMESTAMP))
	    && innobase_need_rebuild(ha_alter_info, table)) {
		ha_alter_info->unsupported_reason =
			innobase_get_err_msg(ER_VERS_INPLACE_NOT_IMPLEMENTED);
		DBUG_RETURN(HA_ALTER_INPLACE_NOT_SUPPORTED);
	}

	/* Before 10.2.2 information about virtual columns was not stored in
	system tables. We need to do a full alter to rebuild proper 10.2.2+
	metadata with the information about virtual columns */
	if (table->s->mysql_version < 100202 && table->s->virtual_fields) {
		DBUG_RETURN(HA_ALTER_INPLACE_NOT_SUPPORTED);
	}

	if (high_level_read_only
	    || srv_sys_space.created_new_raw()
	    || srv_force_recovery) {
		ha_alter_info->unsupported_reason = (srv_force_recovery)?
			"Operation not allowed when innodb_forced_recovery > 0." :
			innobase_get_err_msg(ER_READ_ONLY_MODE);

		DBUG_RETURN(HA_ALTER_INPLACE_NOT_SUPPORTED);
	}

	if (altered_table->s->fields > REC_MAX_N_USER_FIELDS) {
		/* Deny the inplace ALTER TABLE. MySQL will try to
		re-create the table and ha_innobase::create() will
		return an error too. This is how we effectively
		deny adding too many columns to a table. */
		ha_alter_info->unsupported_reason =
			innobase_get_err_msg(ER_TOO_MANY_FIELDS);
		DBUG_RETURN(HA_ALTER_INPLACE_NOT_SUPPORTED);
	}

	update_thd();

	if (ha_alter_info->handler_flags
	    & ~(INNOBASE_INPLACE_IGNORE
		| INNOBASE_ALTER_NOREBUILD
		| INNOBASE_ALTER_REBUILD)) {

		if (ha_alter_info->handler_flags
		    & Alter_inplace_info::ALTER_STORED_COLUMN_TYPE) {
			ha_alter_info->unsupported_reason = innobase_get_err_msg(
				ER_ALTER_OPERATION_NOT_SUPPORTED_REASON_COLUMN_TYPE);
		}
		DBUG_RETURN(HA_ALTER_INPLACE_NOT_SUPPORTED);
	}

	/* Only support online add foreign key constraint when
	check_foreigns is turned off */
	if ((ha_alter_info->handler_flags & Alter_inplace_info::ADD_FOREIGN_KEY)
	    && m_prebuilt->trx->check_foreigns) {
		ha_alter_info->unsupported_reason = innobase_get_err_msg(
			ER_ALTER_OPERATION_NOT_SUPPORTED_REASON_FK_CHECK);
		DBUG_RETURN(HA_ALTER_INPLACE_NOT_SUPPORTED);
	}

#if 0
	if (altered_table->file->ht != ht) {
		/* Non-native partitioning table engine. No longer supported,
		due to implementation of native InnoDB partitioning. */
		DBUG_RETURN(HA_ALTER_INPLACE_NOT_SUPPORTED);
	}
#endif

	if (!(ha_alter_info->handler_flags & ~INNOBASE_INPLACE_IGNORE)) {
		DBUG_RETURN(HA_ALTER_INPLACE_NO_LOCK);
	}

	/* Only support NULL -> NOT NULL change if strict table sql_mode
	is set. Fall back to COPY for conversion if not strict tables.
	In-Place will fail with an error when trying to convert
	NULL to a NOT NULL value. */
	if ((ha_alter_info->handler_flags
	     & Alter_inplace_info::ALTER_COLUMN_NOT_NULLABLE)
	    && !thd_is_strict_mode(m_user_thd)) {
		ha_alter_info->unsupported_reason = innobase_get_err_msg(
			ER_ALTER_OPERATION_NOT_SUPPORTED_REASON_NOT_NULL);
		DBUG_RETURN(HA_ALTER_INPLACE_NOT_SUPPORTED);
	}

	/* DROP PRIMARY KEY is only allowed in combination with ADD
	PRIMARY KEY. */
	if ((ha_alter_info->handler_flags
	     & (Alter_inplace_info::ADD_PK_INDEX
		| Alter_inplace_info::DROP_PK_INDEX))
	    == Alter_inplace_info::DROP_PK_INDEX) {
		ha_alter_info->unsupported_reason = innobase_get_err_msg(
			ER_ALTER_OPERATION_NOT_SUPPORTED_REASON_NOPK);
		DBUG_RETURN(HA_ALTER_INPLACE_NOT_SUPPORTED);
	}

	/* If a column change from NOT NULL to NULL,
	and there's a implict pk on this column. the
	table should be rebuild. The change should
	only go through the "Copy" method. */
	if ((ha_alter_info->handler_flags
	     & Alter_inplace_info::ALTER_COLUMN_NULLABLE)) {
		const uint my_primary_key = altered_table->s->primary_key;

		/* See if MYSQL table has no pk but we do. */
		if (UNIV_UNLIKELY(my_primary_key >= MAX_KEY)
		    && !dict_index_is_auto_gen_clust(
			    dict_table_get_first_index(m_prebuilt->table))) {
			ha_alter_info->unsupported_reason = innobase_get_err_msg(
				ER_PRIMARY_CANT_HAVE_NULL);
			DBUG_RETURN(HA_ALTER_INPLACE_NOT_SUPPORTED);
		}
	}

	/*
	  InnoDB in different MariaDB versions was generating different mtype
	  codes for certain types. In some cases the signed/unsigned bit was
	  generated differently too.

	  Inplace ALTER would change the mtype/unsigned_flag (to what the
	  current code generates) without changing the underlying data
	  represenation, and it might result in data corruption.

	  Don't do inplace ALTER if mtype/unsigned_flag are wrong.
	*/
	for (ulint i = 0, icol= 0; i < table->s->fields; i++) {
		const Field*		field = table->field[i];
		const dict_col_t*	col = dict_table_get_nth_col(m_prebuilt->table, icol);
		ulint		unsigned_flag;

		if (!field->stored_in_db()) {
			continue;
		}

		icol++;

		if (col->mtype != get_innobase_type_from_mysql_type(&unsigned_flag, field)) {

			DBUG_RETURN(HA_ALTER_INPLACE_NOT_SUPPORTED);
		}

		if ((col->prtype & DATA_UNSIGNED) != unsigned_flag) {

			DBUG_RETURN(HA_ALTER_INPLACE_NOT_SUPPORTED);
		}
	}

	ulint n_indexes = UT_LIST_GET_LEN((m_prebuilt->table)->indexes);

	/* If InnoDB dictionary and MySQL frm file are not consistent
	use "Copy" method. */
	if (m_prebuilt->table->dict_frm_mismatch) {

		ha_alter_info->unsupported_reason = innobase_get_err_msg(
			ER_NO_SUCH_INDEX);
		ib_push_frm_error(m_user_thd, m_prebuilt->table, altered_table,
			n_indexes, true);

		DBUG_RETURN(HA_ALTER_INPLACE_NOT_SUPPORTED);
	}

	bool	add_drop_v_cols = false;

	/* If there is add or drop virtual columns, we will support operations
	with these 2 options alone with inplace interface for now */

	if (ha_alter_info->handler_flags
	    & (Alter_inplace_info::ADD_VIRTUAL_COLUMN
	       | Alter_inplace_info::DROP_VIRTUAL_COLUMN
	       | Alter_inplace_info::ALTER_VIRTUAL_COLUMN_ORDER)) {
		ulonglong flags = ha_alter_info->handler_flags;

		/* TODO: uncomment the flags below, once we start to
		support them */

		flags &= ~(Alter_inplace_info::ADD_VIRTUAL_COLUMN
			   | Alter_inplace_info::DROP_VIRTUAL_COLUMN
			   | Alter_inplace_info::ALTER_VIRTUAL_COLUMN_ORDER
		           | Alter_inplace_info::ALTER_VIRTUAL_GCOL_EXPR
		           | Alter_inplace_info::ALTER_COLUMN_VCOL
		/*
			   | Alter_inplace_info::ADD_STORED_BASE_COLUMN
			   | Alter_inplace_info::DROP_STORED_COLUMN
			   | Alter_inplace_info::ALTER_STORED_COLUMN_ORDER
			   | Alter_inplace_info::ADD_UNIQUE_INDEX
		*/
			   | Alter_inplace_info::ADD_INDEX
			   | Alter_inplace_info::DROP_INDEX);

		if (flags != 0
		    || IF_PARTITIONING((altered_table->s->partition_info_str
			&& altered_table->s->partition_info_str_len), 0)
		    || (!check_v_col_in_order(
			this->table, altered_table, ha_alter_info))) {
			ha_alter_info->unsupported_reason =
				MSG_UNSUPPORTED_ALTER_ONLINE_ON_VIRTUAL_COLUMN;
			DBUG_RETURN(HA_ALTER_INPLACE_NOT_SUPPORTED);
		}

		add_drop_v_cols = true;
	}

	/* We should be able to do the operation in-place.
	See if we can do it online (LOCK=NONE). */
	bool	online = true;

	List_iterator_fast<Create_field> cf_it(
		ha_alter_info->alter_info->create_list);

	/* Fix the key parts. */
	for (KEY* new_key = ha_alter_info->key_info_buffer;
	     new_key < ha_alter_info->key_info_buffer
		     + ha_alter_info->key_count;
	     new_key++) {

		/* Do not support adding/droping a virtual column, while
		there is a table rebuild caused by adding a new FTS_DOC_ID */
		if ((new_key->flags & HA_FULLTEXT) && add_drop_v_cols
		    && !DICT_TF2_FLAG_IS_SET(m_prebuilt->table,
					     DICT_TF2_FTS_HAS_DOC_ID)) {
			ha_alter_info->unsupported_reason =
				MSG_UNSUPPORTED_ALTER_ONLINE_ON_VIRTUAL_COLUMN;
			DBUG_RETURN(HA_ALTER_INPLACE_NOT_SUPPORTED);
		}

		for (KEY_PART_INFO* key_part = new_key->key_part;
		     key_part < new_key->key_part + new_key->user_defined_key_parts;
		     key_part++) {
			const Create_field*	new_field;

			DBUG_ASSERT(key_part->fieldnr
				    < altered_table->s->fields);

			cf_it.rewind();
			for (uint fieldnr = 0; (new_field = cf_it++);
			     fieldnr++) {
				if (fieldnr == key_part->fieldnr) {
					break;
				}
			}

			DBUG_ASSERT(new_field);

			key_part->field = altered_table->field[
				key_part->fieldnr];

			/* In some special cases InnoDB emits "false"
			duplicate key errors with NULL key values. Let
			us play safe and ensure that we can correctly
			print key values even in such cases. */
			key_part->null_offset = key_part->field->null_offset();
			key_part->null_bit = key_part->field->null_bit;

			if (new_field->field) {
				/* This is an existing column. */
				continue;
			}

			/* This is an added column. */
			DBUG_ASSERT(ha_alter_info->handler_flags
				    & Alter_inplace_info::ADD_COLUMN);

			/* We cannot replace a hidden FTS_DOC_ID
			with a user-visible FTS_DOC_ID. */
			if (m_prebuilt->table->fts
			    && innobase_fulltext_exist(altered_table)
			    && !my_strcasecmp(
				    system_charset_info,
				    key_part->field->field_name.str,
				    FTS_DOC_ID_COL_NAME)) {
				ha_alter_info->unsupported_reason = innobase_get_err_msg(
					ER_ALTER_OPERATION_NOT_SUPPORTED_REASON_HIDDEN_FTS);
				DBUG_RETURN(HA_ALTER_INPLACE_NOT_SUPPORTED);
			}

			DBUG_ASSERT((MTYP_TYPENR(key_part->field->unireg_check)
				     == Field::NEXT_NUMBER)
				    == !!(key_part->field->flags
					  & AUTO_INCREMENT_FLAG));

			if (key_part->field->flags & AUTO_INCREMENT_FLAG) {
				/* We cannot assign an AUTO_INCREMENT
				column values during online ALTER. */
				DBUG_ASSERT(key_part->field == altered_table
					    -> found_next_number_field);
				ha_alter_info->unsupported_reason = innobase_get_err_msg(
					ER_ALTER_OPERATION_NOT_SUPPORTED_REASON_AUTOINC);
				online = false;
			}

			if (innobase_is_v_fld(key_part->field)) {
				/* Do not support adding index on newly added
				virtual column, while there is also a drop
				virtual column in the same clause */
				if (ha_alter_info->handler_flags
				    & Alter_inplace_info::DROP_VIRTUAL_COLUMN) {
					ha_alter_info->unsupported_reason =
						MSG_UNSUPPORTED_ALTER_ONLINE_ON_VIRTUAL_COLUMN;

					DBUG_RETURN(HA_ALTER_INPLACE_NOT_SUPPORTED);
				}

				ha_alter_info->unsupported_reason =
					MSG_UNSUPPORTED_ALTER_ONLINE_ON_VIRTUAL_COLUMN;
				online = false;
			}
		}
	}

	DBUG_ASSERT(!m_prebuilt->table->fts || m_prebuilt->table->fts->doc_col
		    <= table->s->fields);
	DBUG_ASSERT(!m_prebuilt->table->fts || m_prebuilt->table->fts->doc_col
		    < dict_table_get_n_user_cols(m_prebuilt->table));

	if (m_prebuilt->table->fts
	    && innobase_fulltext_exist(altered_table)) {
		/* FULLTEXT indexes are supposed to remain. */
		/* Disallow DROP INDEX FTS_DOC_ID_INDEX */

		for (uint i = 0; i < ha_alter_info->index_drop_count; i++) {
			if (!my_strcasecmp(
				    system_charset_info,
				    ha_alter_info->index_drop_buffer[i]->name.str,
				    FTS_DOC_ID_INDEX_NAME)) {
				ha_alter_info->unsupported_reason = innobase_get_err_msg(
					ER_ALTER_OPERATION_NOT_SUPPORTED_REASON_CHANGE_FTS);
				DBUG_RETURN(HA_ALTER_INPLACE_NOT_SUPPORTED);
			}
		}

		/* InnoDB can have a hidden FTS_DOC_ID_INDEX on a
		visible FTS_DOC_ID column as well. Prevent dropping or
		renaming the FTS_DOC_ID. */

		for (Field** fp = table->field; *fp; fp++) {
			if (!((*fp)->flags
			      & (FIELD_IS_RENAMED | FIELD_IS_DROPPED))) {
				continue;
			}

			if (!my_strcasecmp(
				    system_charset_info,
				    (*fp)->field_name.str,
				    FTS_DOC_ID_COL_NAME)) {
				ha_alter_info->unsupported_reason = innobase_get_err_msg(
					ER_ALTER_OPERATION_NOT_SUPPORTED_REASON_CHANGE_FTS);
				DBUG_RETURN(HA_ALTER_INPLACE_NOT_SUPPORTED);
			}
		}
	}

	m_prebuilt->trx->will_lock++;

	/* When changing a NULL column to NOT NULL and specifying a
	DEFAULT value, ensure that the DEFAULT expression is a constant.
	Also, in ADD COLUMN, for now we only support a
	constant DEFAULT expression. */
	cf_it.rewind();
	Field **af = altered_table->field;
	bool add_column_not_last = false;
	uint n_stored_cols = 0, n_add_cols = 0;

	while (Create_field* cf = cf_it++) {
		DBUG_ASSERT(cf->field
			    || (ha_alter_info->handler_flags
				& Alter_inplace_info::ADD_COLUMN));

		if (const Field* f = cf->field) {
			/* This could be changing an existing column
			from NULL to NOT NULL. */
			switch ((*af)->type()) {
			case MYSQL_TYPE_TIMESTAMP:
			case MYSQL_TYPE_TIMESTAMP2:
				/* Inserting NULL into a TIMESTAMP column
				would cause the DEFAULT value to be
				replaced. Ensure that the DEFAULT
				expression is not changing during
				ALTER TABLE. */
				if (!f->real_maybe_null()
				    || (*af)->real_maybe_null()) {
					/* The column was NOT NULL, or it
					will allow NULL after ALTER TABLE. */
					goto next_column;
				}

				if (!(*af)->default_value
				    && (*af)->is_real_null()) {
					/* No DEFAULT value is
					specified. We can report
					errors for any NULL values for
					the TIMESTAMP.

					FIXME: Allow any DEFAULT
					expression whose value does
					not change during ALTER TABLE.
					This would require a fix in
					row_merge_read_clustered_index()
					to try to replace the DEFAULT
					value before reporting
					DB_INVALID_NULL. */
					goto next_column;
				}
				break;
			default:
				/* For any other data type, NULL
				values are not converted.
				(An AUTO_INCREMENT attribute cannot
				be introduced to a column with
				ALGORITHM=INPLACE.) */
				ut_ad((MTYP_TYPENR((*af)->unireg_check)
				       == Field::NEXT_NUMBER)
				      == (MTYP_TYPENR(f->unireg_check)
					  == Field::NEXT_NUMBER));
				goto next_column;
			}

			ha_alter_info->unsupported_reason
				= innobase_get_err_msg(
					ER_ALTER_OPERATION_NOT_SUPPORTED_REASON_NOT_NULL);
		} else if (!(*af)->default_value
			   || !((*af)->default_value->flags
				& ~(VCOL_SESSION_FUNC | VCOL_TIME_FUNC))) {
			n_add_cols++;

			if (af < &altered_table->field[table_share->fields]) {
				add_column_not_last = true;
			}
			/* The added NOT NULL column lacks a DEFAULT value,
			or the DEFAULT is the same for all rows.
			(Time functions, such as CURRENT_TIMESTAMP(),
			are evaluated from a timestamp that is assigned
			at the start of the statement. Session
			functions, such as USER(), always evaluate the
			same within a statement.) */

			/* Compute the DEFAULT values of non-constant columns
			(VCOL_SESSION_FUNC | VCOL_TIME_FUNC). */
			switch ((*af)->set_default()) {
			case 0: /* OK */
			case 3: /* DATETIME to TIME or DATE conversion */
				goto next_column;
			case -1: /* OOM, or GEOMETRY type mismatch */
			case 1:  /* A number adjusted to the min/max value */
			case 2:  /* String truncation, or conversion problem */
				break;
			}
		}

		DBUG_RETURN(HA_ALTER_INPLACE_NOT_SUPPORTED);

next_column:
		n_stored_cols += (*af++)->stored_in_db();
	}

	if (!add_column_not_last
	    && uint(m_prebuilt->table->n_cols) - DATA_N_SYS_COLS + n_add_cols
	    == n_stored_cols
	    && m_prebuilt->table->supports_instant()
	    && instant_alter_column_possible(ha_alter_info, table)) {
		/* We can perform instant ADD COLUMN, because all
		columns are going to be added after existing ones
		(and not after hidden InnoDB columns, such as FTS_DOC_ID). */

		/* MDEV-14246 FIXME: return HA_ALTER_INPLACE_NO_LOCK and
		perform all work in ha_innobase::commit_inplace_alter_table(),
		to avoid an unnecessary MDL upgrade/downgrade cycle. */
		DBUG_RETURN(HA_ALTER_INPLACE_NO_LOCK_AFTER_PREPARE);
	}

	if (!online) {
		/* We already determined that only a non-locking
		operation is possible. */
	} else if (((ha_alter_info->handler_flags
		     & Alter_inplace_info::ADD_PK_INDEX)
		    || innobase_need_rebuild(ha_alter_info, table))
		   && (innobase_fulltext_exist(altered_table)
		       || innobase_spatial_exist(altered_table)
		       || innobase_indexed_virtual_exist(altered_table))) {
		/* Refuse to rebuild the table online, if
		FULLTEXT OR SPATIAL indexes are to survive the rebuild. */
		online = false;
		/* If the table already contains fulltext indexes,
		refuse to rebuild the table natively altogether. */
		if (m_prebuilt->table->fts) {
cannot_create_many_fulltext_index:
			ha_alter_info->unsupported_reason = innobase_get_err_msg(
				ER_INNODB_FT_LIMIT);
			DBUG_RETURN(HA_ALTER_INPLACE_NOT_SUPPORTED);
		}

		if (innobase_spatial_exist(altered_table)) {
			ha_alter_info->unsupported_reason =
				innobase_get_err_msg(
				ER_ALTER_OPERATION_NOT_SUPPORTED_REASON_GIS);
		} else if (!innobase_fulltext_exist(altered_table)) {
			/* MDEV-14341 FIXME: Remove this limitation. */
			ha_alter_info->unsupported_reason =
				"online rebuild with indexed virtual columns";
		} else {
			ha_alter_info->unsupported_reason =
				innobase_get_err_msg(
				ER_ALTER_OPERATION_NOT_SUPPORTED_REASON_FTS);
		}
	} else if ((ha_alter_info->handler_flags
		    & Alter_inplace_info::ADD_INDEX)) {
		/* ADD FULLTEXT|SPATIAL INDEX requires a lock.

		We could do ADD FULLTEXT INDEX without a lock if the
		table already contains an FTS_DOC_ID column, but in
		that case we would have to apply the modification log
		to the full-text indexes.

		We could also do ADD SPATIAL INDEX by implementing
		row_log_apply() for it. */
		bool add_fulltext = false;

		for (uint i = 0; i < ha_alter_info->index_add_count; i++) {
			const KEY* key =
				&ha_alter_info->key_info_buffer[
					ha_alter_info->index_add_buffer[i]];
			if (key->flags & HA_FULLTEXT) {
				DBUG_ASSERT(!(key->flags & HA_KEYFLAG_MASK
					      & ~(HA_FULLTEXT
						  | HA_PACK_KEY
						  | HA_GENERATED_KEY
						  | HA_BINARY_PACK_KEY)));
				if (add_fulltext) {
					goto cannot_create_many_fulltext_index;
				}
				add_fulltext = true;
				ha_alter_info->unsupported_reason = innobase_get_err_msg(
					ER_ALTER_OPERATION_NOT_SUPPORTED_REASON_FTS);
				online = false;
			}
			if (online && (key->flags & HA_SPATIAL)) {
				ha_alter_info->unsupported_reason = innobase_get_err_msg(
					ER_ALTER_OPERATION_NOT_SUPPORTED_REASON_GIS);
				online = false;
			}
		}
	}

	// FIXME: implement Online DDL for system-versioned tables
	if ((table->versioned(VERS_TRX_ID) || altered_table->versioned(VERS_TRX_ID))
	    && innobase_need_rebuild(ha_alter_info, table)) {
		ha_alter_info->unsupported_reason =
			innobase_get_err_msg(ER_VERS_INPLACE_NOT_IMPLEMENTED);
		online = false;
	}

	DBUG_RETURN(online
		    ? HA_ALTER_INPLACE_NO_LOCK_AFTER_PREPARE
		    : HA_ALTER_INPLACE_SHARED_LOCK_AFTER_PREPARE);
}

/*************************************************************//**
Initialize the dict_foreign_t structure with supplied info
@return true if added, false if duplicate foreign->id */
static MY_ATTRIBUTE((nonnull(1,3,5,7)))
bool
innobase_init_foreign(
/*==================*/
	dict_foreign_t*	foreign,		/*!< in/out: structure to
						initialize */
	const char*	constraint_name,	/*!< in/out: constraint name if
						exists */
	dict_table_t*	table,			/*!< in: foreign table */
	dict_index_t*	index,			/*!< in: foreign key index */
	const char**	column_names,		/*!< in: foreign key column
						names */
	ulint		num_field,		/*!< in: number of columns */
	const char*	referenced_table_name,	/*!< in: referenced table
						name */
	dict_table_t*	referenced_table,	/*!< in: referenced table */
	dict_index_t*	referenced_index,	/*!< in: referenced index */
	const char**	referenced_column_names,/*!< in: referenced column
						names */
	ulint		referenced_num_field)	/*!< in: number of referenced
						columns */
{
	ut_ad(mutex_own(&dict_sys->mutex));

        if (constraint_name) {
                ulint   db_len;

                /* Catenate 'databasename/' to the constraint name specified
                by the user: we conceive the constraint as belonging to the
                same MySQL 'database' as the table itself. We store the name
                to foreign->id. */

                db_len = dict_get_db_name_len(table->name.m_name);

                foreign->id = static_cast<char*>(mem_heap_alloc(
                        foreign->heap, db_len + strlen(constraint_name) + 2));

                ut_memcpy(foreign->id, table->name.m_name, db_len);
                foreign->id[db_len] = '/';
                strcpy(foreign->id + db_len + 1, constraint_name);

		/* Check if any existing foreign key has the same id,
		this is needed only if user supplies the constraint name */

		if (table->foreign_set.find(foreign)
		    != table->foreign_set.end()) {
			return(false);
		}
        }

        foreign->foreign_table = table;
        foreign->foreign_table_name = mem_heap_strdup(
                foreign->heap, table->name.m_name);
        dict_mem_foreign_table_name_lookup_set(foreign, TRUE);

        foreign->foreign_index = index;
        foreign->n_fields = (unsigned int) num_field;

        foreign->foreign_col_names = static_cast<const char**>(
                mem_heap_alloc(foreign->heap, num_field * sizeof(void*)));

        for (ulint i = 0; i < foreign->n_fields; i++) {
                foreign->foreign_col_names[i] = mem_heap_strdup(
                        foreign->heap, column_names[i]);
        }

	foreign->referenced_index = referenced_index;
	foreign->referenced_table = referenced_table;

	foreign->referenced_table_name = mem_heap_strdup(
		foreign->heap, referenced_table_name);
        dict_mem_referenced_table_name_lookup_set(foreign, TRUE);

        foreign->referenced_col_names = static_cast<const char**>(
                mem_heap_alloc(foreign->heap,
			       referenced_num_field * sizeof(void*)));

        for (ulint i = 0; i < foreign->n_fields; i++) {
                foreign->referenced_col_names[i]
                        = mem_heap_strdup(foreign->heap,
					  referenced_column_names[i]);
        }

	return(true);
}

/*************************************************************//**
Check whether the foreign key options is legit
@return true if it is */
static MY_ATTRIBUTE((nonnull, warn_unused_result))
bool
innobase_check_fk_option(
/*=====================*/
	const dict_foreign_t*	foreign)	/*!< in: foreign key */
{
	if (!foreign->foreign_index) {
		return(true);
	}

	if (foreign->type & (DICT_FOREIGN_ON_UPDATE_SET_NULL
			     | DICT_FOREIGN_ON_DELETE_SET_NULL)) {

		for (ulint j = 0; j < foreign->n_fields; j++) {
			if ((dict_index_get_nth_col(
				     foreign->foreign_index, j)->prtype)
			    & DATA_NOT_NULL) {

				/* It is not sensible to define
				SET NULL if the column is not
				allowed to be NULL! */
				return(false);
			}
		}
	}

	return(true);
}

/*************************************************************//**
Set foreign key options
@return true if successfully set */
static MY_ATTRIBUTE((nonnull, warn_unused_result))
bool
innobase_set_foreign_key_option(
/*============================*/
	dict_foreign_t*	foreign,	/*!< in:InnoDB Foreign key */
	Foreign_key*	fk_key)		/*!< in: Foreign key info from
					MySQL */
{
	ut_ad(!foreign->type);

	switch (fk_key->delete_opt) {
	// JAN: TODO: ? MySQL 5.7 used enum fk_option directly from sql_lex.h
	case FK_OPTION_NO_ACTION:
	case FK_OPTION_RESTRICT:
	case FK_OPTION_SET_DEFAULT:
		foreign->type = DICT_FOREIGN_ON_DELETE_NO_ACTION;
		break;
	case FK_OPTION_CASCADE:
		foreign->type = DICT_FOREIGN_ON_DELETE_CASCADE;
		break;
	case FK_OPTION_SET_NULL:
		foreign->type = DICT_FOREIGN_ON_DELETE_SET_NULL;
		break;
	}

	switch (fk_key->update_opt) {
	case FK_OPTION_NO_ACTION:
	case FK_OPTION_RESTRICT:
	case FK_OPTION_SET_DEFAULT:
		foreign->type |= DICT_FOREIGN_ON_UPDATE_NO_ACTION;
		break;
	case FK_OPTION_CASCADE:
		foreign->type |= DICT_FOREIGN_ON_UPDATE_CASCADE;
		break;
	case FK_OPTION_SET_NULL:
		foreign->type |= DICT_FOREIGN_ON_UPDATE_SET_NULL;
		break;
	}

	return(innobase_check_fk_option(foreign));
}

/*******************************************************************//**
Check if a foreign key constraint can make use of an index
that is being created.
@return useable index, or NULL if none found */
static MY_ATTRIBUTE((nonnull, warn_unused_result))
const KEY*
innobase_find_equiv_index(
/*======================*/
	const char*const*	col_names,
					/*!< in: column names */
	uint			n_cols,	/*!< in: number of columns */
	const KEY*		keys,	/*!< in: index information */
	const uint*		add,	/*!< in: indexes being created */
	uint			n_add)	/*!< in: number of indexes to create */
{
	for (uint i = 0; i < n_add; i++) {
		const KEY*	key = &keys[add[i]];

		if (key->user_defined_key_parts < n_cols
		    || key->flags & HA_SPATIAL) {
no_match:
			continue;
		}

		for (uint j = 0; j < n_cols; j++) {
			const KEY_PART_INFO&	key_part = key->key_part[j];
			uint32			col_len
				= key_part.field->pack_length();

			/* Any index on virtual columns cannot be used
			for reference constaint */
			if (innobase_is_v_fld(key_part.field)) {
				goto no_match;
			}

			/* The MySQL pack length contains 1 or 2 bytes
			length field for a true VARCHAR. */

			if (key_part.field->type() == MYSQL_TYPE_VARCHAR) {
				col_len -= static_cast<const Field_varstring*>(
					key_part.field)->length_bytes;
			}

			if (key_part.length < col_len) {

				/* Column prefix indexes cannot be
				used for FOREIGN KEY constraints. */
				goto no_match;
			}

			if (innobase_strcasecmp(col_names[j],
						key_part.field->field_name.str)) {
				/* Name mismatch */
				goto no_match;
			}
		}

		return(key);
	}

	return(NULL);
}

/*************************************************************//**
Find an index whose first fields are the columns in the array
in the same order and is not marked for deletion
@return matching index, NULL if not found */
static MY_ATTRIBUTE((nonnull(1,2,6), warn_unused_result))
dict_index_t*
innobase_find_fk_index(
/*===================*/
	Alter_inplace_info*	ha_alter_info,
					/*!< in: alter table info */
	dict_table_t*		table,	/*!< in: table */
	const char**		col_names,
					/*!< in: column names, or NULL
					to use table->col_names */
	dict_index_t**		drop_index,
					/*!< in: indexes to be dropped */
	ulint			n_drop_index,
					/*!< in: size of drop_index[] */
	const char**		columns,/*!< in: array of column names */
	ulint			n_cols) /*!< in: number of columns */
{
	dict_index_t*	index;

	index = dict_table_get_first_index(table);

	while (index != NULL) {
		if (!(index->type & DICT_FTS)
		    && dict_foreign_qualify_index(
			    table, col_names, columns, n_cols,
			    index, NULL, true, 0,
			    NULL, NULL, NULL)) {
			for (ulint i = 0; i < n_drop_index; i++) {
				if (index == drop_index[i]) {
					/* Skip to-be-dropped indexes. */
					goto next_rec;
				}
			}

			return(index);
		}

next_rec:
		index = dict_table_get_next_index(index);
	}

	return(NULL);
}

/** Check whether given column is a base of stored column.
@param[in]	col_name	column name
@param[in]	table		table
@param[in]	s_cols		list of stored columns
@return true if the given column is a base of stored column,else false. */
static
bool
innobase_col_check_fk(
	const char*		col_name,
	const dict_table_t*	table,
	dict_s_col_list*	s_cols)
{
	dict_s_col_list::const_iterator	it;

	for (it = s_cols->begin();
	     it != s_cols->end(); ++it) {
		dict_s_col_t	s_col = *it;

		for (ulint j = 0; j < s_col.num_base; j++) {
			if (strcmp(col_name, dict_table_get_col_name(
						table,
						s_col.base_col[j]->ind)) == 0) {
				return(true);
			}
		}
	}

	return(false);
}

/** Check whether the foreign key constraint is on base of any stored columns.
@param[in]	foreign	Foriegn key constraing information
@param[in]	table	table to which the foreign key objects
to be added
@param[in]	s_cols	list of stored column information in the table.
@return true if yes, otherwise false. */
static
bool
innobase_check_fk_stored(
	const dict_foreign_t*	foreign,
	const dict_table_t*	table,
	dict_s_col_list*	s_cols)
{
	ulint	type = foreign->type;

	type &= ~(DICT_FOREIGN_ON_DELETE_NO_ACTION
		  | DICT_FOREIGN_ON_UPDATE_NO_ACTION);

	if (type == 0 || s_cols == NULL) {
		return(false);
	}

	for (ulint i = 0; i < foreign->n_fields; i++) {
		if (innobase_col_check_fk(
			foreign->foreign_col_names[i], table, s_cols)) {
			return(true);
		}
	}

	return(false);
}

/** Create InnoDB foreign key structure from MySQL alter_info
@param[in]	ha_alter_info	alter table info
@param[in]	table_share	TABLE_SHARE
@param[in]	table		table object
@param[in]	col_names	column names, or NULL to use
table->col_names
@param[in]	drop_index	indexes to be dropped
@param[in]	n_drop_index	size of drop_index
@param[out]	add_fk		foreign constraint added
@param[out]	n_add_fk	number of foreign constraints
added
@param[in]	trx		user transaction
@param[in]	s_cols		list of stored column information
@retval true if successful
@retval false on error (will call my_error()) */
static MY_ATTRIBUTE((nonnull(1,2,3,7,8), warn_unused_result))
bool
innobase_get_foreign_key_info(
	Alter_inplace_info*
			ha_alter_info,
	const TABLE_SHARE*
			table_share,
	dict_table_t*	table,
	const char**	col_names,
	dict_index_t**	drop_index,
	ulint		n_drop_index,
	dict_foreign_t**add_fk,
	ulint*		n_add_fk,
	const trx_t*	trx,
	dict_s_col_list*s_cols)
{
	Key*		key;
	Foreign_key*	fk_key;
	dict_table_t*	referenced_table = NULL;
	char*		referenced_table_name = NULL;
	ulint		num_fk = 0;
	Alter_info*	alter_info = ha_alter_info->alter_info;

	DBUG_ENTER("innobase_get_foreign_key_info");

	*n_add_fk = 0;

	List_iterator<Key> key_iterator(alter_info->key_list);

	while ((key=key_iterator++)) {
		if (key->type != Key::FOREIGN_KEY) {
			continue;
		}

		const char*	column_names[MAX_NUM_FK_COLUMNS];
		dict_index_t*	index = NULL;
		const char*	referenced_column_names[MAX_NUM_FK_COLUMNS];
		dict_index_t*	referenced_index = NULL;
		ulint		num_col = 0;
		ulint		referenced_num_col = 0;
		bool		correct_option;
		char*		db_namep = NULL;
		char*		tbl_namep = NULL;
		ulint		db_name_len = 0;
		ulint		tbl_name_len = 0;
		char		db_name[MAX_DATABASE_NAME_LEN];
		char		tbl_name[MAX_TABLE_NAME_LEN];

		fk_key = static_cast<Foreign_key*>(key);

		if (fk_key->columns.elements > 0) {
			ulint	i = 0;
			Key_part_spec* column;
			List_iterator<Key_part_spec> key_part_iterator(
				fk_key->columns);

			/* Get all the foreign key column info for the
			current table */
			while ((column = key_part_iterator++)) {
				column_names[i] = column->field_name.str;
				ut_ad(i < MAX_NUM_FK_COLUMNS);
				i++;
			}

			index = innobase_find_fk_index(
				ha_alter_info,
				table, col_names,
				drop_index, n_drop_index,
				column_names, i);

			/* MySQL would add a index in the creation
			list if no such index for foreign table,
			so we have to use DBUG_EXECUTE_IF to simulate
			the scenario */
			DBUG_EXECUTE_IF("innodb_test_no_foreign_idx",
					index = NULL;);

			/* Check whether there exist such
			index in the the index create clause */
			if (!index && !innobase_find_equiv_index(
				    column_names, static_cast<uint>(i),
				    ha_alter_info->key_info_buffer,
				    ha_alter_info->index_add_buffer,
				    ha_alter_info->index_add_count)) {
				my_error(
					ER_FK_NO_INDEX_CHILD,
					MYF(0),
					fk_key->name.str
					? fk_key->name.str : "",
					table_share->table_name.str);
				goto err_exit;
			}

			num_col = i;
		}

		add_fk[num_fk] = dict_mem_foreign_create();

#ifndef _WIN32
		if (fk_key->ref_db.str) {
			tablename_to_filename(fk_key->ref_db.str, db_name,
					      MAX_DATABASE_NAME_LEN);
			db_namep = db_name;
			db_name_len = strlen(db_name);
		}
		if (fk_key->ref_table.str) {
			tablename_to_filename(fk_key->ref_table.str, tbl_name,
					      MAX_TABLE_NAME_LEN);
			tbl_namep = tbl_name;
			tbl_name_len = strlen(tbl_name);
		}
#else
		ut_ad(fk_key->ref_table.str);
		tablename_to_filename(fk_key->ref_table.str, tbl_name,
				      MAX_TABLE_NAME_LEN);
		innobase_casedn_str(tbl_name);
		tbl_name_len = strlen(tbl_name);
		tbl_namep = &tbl_name[0];

		if (fk_key->ref_db.str != NULL) {
			tablename_to_filename(fk_key->ref_db.str, db_name,
					      MAX_DATABASE_NAME_LEN);
			innobase_casedn_str(db_name);
			db_name_len = strlen(db_name);
			db_namep = &db_name[0];
		}
#endif
		mutex_enter(&dict_sys->mutex);

		referenced_table_name = dict_get_referenced_table(
			table->name.m_name,
			db_namep,
			db_name_len,
			tbl_namep,
			tbl_name_len,
			&referenced_table,
			add_fk[num_fk]->heap);

		/* Test the case when referenced_table failed to
		open, if trx->check_foreigns is not set, we should
		still be able to add the foreign key */
		DBUG_EXECUTE_IF("innodb_test_open_ref_fail",
				referenced_table = NULL;);

		if (!referenced_table && trx->check_foreigns) {
			mutex_exit(&dict_sys->mutex);
			my_error(ER_FK_CANNOT_OPEN_PARENT,
				 MYF(0), tbl_namep);

			goto err_exit;
		}

		if (fk_key->ref_columns.elements > 0) {
			ulint	i = 0;
			Key_part_spec* column;
			List_iterator<Key_part_spec> key_part_iterator(
				fk_key->ref_columns);

			while ((column = key_part_iterator++)) {
				referenced_column_names[i] =
					column->field_name.str;
				ut_ad(i < MAX_NUM_FK_COLUMNS);
				i++;
			}

			if (referenced_table) {
				referenced_index =
					dict_foreign_find_index(
						referenced_table, 0,
						referenced_column_names,
						i, index,
						TRUE, FALSE,
						NULL, NULL, NULL);

				DBUG_EXECUTE_IF(
					"innodb_test_no_reference_idx",
					referenced_index = NULL;);

				/* Check whether there exist such
				index in the the index create clause */
				if (!referenced_index) {
					mutex_exit(&dict_sys->mutex);
					my_error(ER_FK_NO_INDEX_PARENT, MYF(0),
						 fk_key->name.str
						 ? fk_key->name.str : "",
						 tbl_namep);
					goto err_exit;
				}
			} else {
				ut_a(!trx->check_foreigns);
			}

			referenced_num_col = i;
		} else {
			/* Not possible to add a foreign key without a
			referenced column */
			mutex_exit(&dict_sys->mutex);
			my_error(ER_CANNOT_ADD_FOREIGN, MYF(0));
			goto err_exit;
		}

		if (!innobase_init_foreign(
			    add_fk[num_fk], fk_key->name.str,
			    table, index, column_names,
			    num_col, referenced_table_name,
			    referenced_table, referenced_index,
			    referenced_column_names, referenced_num_col)) {
			mutex_exit(&dict_sys->mutex);
			my_error(
				ER_DUP_CONSTRAINT_NAME,
				MYF(0),
                                "FOREIGN KEY", add_fk[num_fk]->id);
			goto err_exit;
		}

		mutex_exit(&dict_sys->mutex);

		correct_option = innobase_set_foreign_key_option(
			add_fk[num_fk], fk_key);

		DBUG_EXECUTE_IF("innodb_test_wrong_fk_option",
				correct_option = false;);

		if (!correct_option) {
			my_error(ER_FK_INCORRECT_OPTION,
				 MYF(0),
				 table_share->table_name.str,
				 add_fk[num_fk]->id);
			goto err_exit;
		}

		if (innobase_check_fk_stored(
			add_fk[num_fk], table, s_cols)) {
			my_printf_error(
				HA_ERR_UNSUPPORTED,
				"Cannot add foreign key on the base column "
				"of stored column", MYF(0));
			goto err_exit;
		}

		num_fk++;
	}

	*n_add_fk = num_fk;

	DBUG_RETURN(true);
err_exit:
	for (ulint i = 0; i <= num_fk; i++) {
		if (add_fk[i]) {
			dict_foreign_free(add_fk[i]);
		}
	}

	DBUG_RETURN(false);
}

/*************************************************************//**
Copies an InnoDB column to a MySQL field.  This function is
adapted from row_sel_field_store_in_mysql_format(). */
static
void
innobase_col_to_mysql(
/*==================*/
	const dict_col_t*	col,	/*!< in: InnoDB column */
	const uchar*		data,	/*!< in: InnoDB column data */
	ulint			len,	/*!< in: length of data, in bytes */
	Field*			field)	/*!< in/out: MySQL field */
{
	uchar*	ptr;
	uchar*	dest	= field->ptr;
	ulint	flen	= field->pack_length();

	switch (col->mtype) {
	case DATA_INT:
		ut_ad(len == flen);

		/* Convert integer data from Innobase to little-endian
		format, sign bit restored to normal */

		for (ptr = dest + len; ptr != dest; ) {
			*--ptr = *data++;
		}

		if (!(col->prtype & DATA_UNSIGNED)) {
			((byte*) dest)[len - 1] ^= 0x80;
		}

		break;

	case DATA_VARCHAR:
	case DATA_VARMYSQL:
	case DATA_BINARY:
		field->reset();

		if (field->type() == MYSQL_TYPE_VARCHAR) {
			/* This is a >= 5.0.3 type true VARCHAR. Store the
			length of the data to the first byte or the first
			two bytes of dest. */

			dest = row_mysql_store_true_var_len(
				dest, len, flen - field->key_length());
		}

		/* Copy the actual data */
		memcpy(dest, data, len);
		break;

	case DATA_GEOMETRY:
	case DATA_BLOB:
		/* Skip MySQL BLOBs when reporting an erroneous row
		during index creation or table rebuild. */
		field->set_null();
		break;

#ifdef UNIV_DEBUG
	case DATA_MYSQL:
		ut_ad(flen >= len);
		ut_ad(DATA_MBMAXLEN(col->mbminmaxlen)
		      >= DATA_MBMINLEN(col->mbminmaxlen));
		memcpy(dest, data, len);
		break;

	default:
	case DATA_SYS_CHILD:
	case DATA_SYS:
		/* These column types should never be shipped to MySQL. */
		ut_ad(0);

	case DATA_FLOAT:
	case DATA_DOUBLE:
	case DATA_DECIMAL:
		/* Above are the valid column types for MySQL data. */
		ut_ad(flen == len);
		/* fall through */
	case DATA_FIXBINARY:
	case DATA_CHAR:
		/* We may have flen > len when there is a shorter
		prefix on the CHAR and BINARY column. */
		ut_ad(flen >= len);
#else /* UNIV_DEBUG */
	default:
#endif /* UNIV_DEBUG */
		memcpy(dest, data, len);
	}
}

/*************************************************************//**
Copies an InnoDB record to table->record[0]. */
void
innobase_rec_to_mysql(
/*==================*/
	struct TABLE*		table,	/*!< in/out: MySQL table */
	const rec_t*		rec,	/*!< in: record */
	const dict_index_t*	index,	/*!< in: index */
	const ulint*		offsets)/*!< in: rec_get_offsets(
					rec, index, ...) */
{
	uint	n_fields	= table->s->fields;

	ut_ad(n_fields == dict_table_get_n_user_cols(index->table)
	      - !!(DICT_TF2_FLAG_IS_SET(index->table,
					DICT_TF2_FTS_HAS_DOC_ID)));

	for (uint i = 0; i < n_fields; i++) {
		Field*		field	= table->field[i];
		ulint		ipos;
		ulint		ilen;
		const uchar*	ifield;
		ulint prefix_col;

		field->reset();

		ipos = dict_index_get_nth_col_or_prefix_pos(
			index, i, true, false, &prefix_col);

		if (ipos == ULINT_UNDEFINED
		    || rec_offs_nth_extern(offsets, ipos)) {
null_field:
			field->set_null();
			continue;
		}

		ifield = rec_get_nth_cfield(rec, index, offsets, ipos, &ilen);

		/* Assign the NULL flag */
		if (ilen == UNIV_SQL_NULL) {
			ut_ad(field->real_maybe_null());
			goto null_field;
		}

		field->set_notnull();

		innobase_col_to_mysql(
			dict_field_get_col(
				dict_index_get_nth_field(index, ipos)),
			ifield, ilen, field);
	}
}

/*************************************************************//**
Copies an InnoDB index entry to table->record[0].
This is used in preparation for print_keydup_error() from
inline add index */
void
innobase_fields_to_mysql(
/*=====================*/
	struct TABLE*		table,	/*!< in/out: MySQL table */
	const dict_index_t*	index,	/*!< in: InnoDB index */
	const dfield_t*		fields)	/*!< in: InnoDB index fields */
{
	uint	n_fields	= table->s->fields;
	ulint	num_v 		= 0;

	ut_ad(n_fields == dict_table_get_n_user_cols(index->table)
	      + dict_table_get_n_v_cols(index->table)
	      - !!(DICT_TF2_FLAG_IS_SET(index->table,
					DICT_TF2_FTS_HAS_DOC_ID)));

	for (uint i = 0; i < n_fields; i++) {
		Field*		field	= table->field[i];
		ulint		ipos;
		ulint		col_n;
		ulint		prefix_col;

		field->reset();

		if (innobase_is_v_fld(field)) {
			col_n = num_v;
			num_v++;
		} else {
			col_n = i - num_v;
		}

		ipos = dict_index_get_nth_col_or_prefix_pos(
			index, col_n, true, innobase_is_v_fld(field),
			&prefix_col);

		if (ipos == ULINT_UNDEFINED
		    || dfield_is_ext(&fields[ipos])
		    || dfield_is_null(&fields[ipos])) {

			field->set_null();
		} else {
			field->set_notnull();

			const dfield_t*	df	= &fields[ipos];

			innobase_col_to_mysql(
				dict_field_get_col(
					dict_index_get_nth_field(index, ipos)),
				static_cast<const uchar*>(dfield_get_data(df)),
				dfield_get_len(df), field);
		}
	}
}

/*************************************************************//**
Copies an InnoDB row to table->record[0].
This is used in preparation for print_keydup_error() from
row_log_table_apply() */
void
innobase_row_to_mysql(
/*==================*/
	struct TABLE*		table,	/*!< in/out: MySQL table */
	const dict_table_t*	itab,	/*!< in: InnoDB table */
	const dtuple_t*		row)	/*!< in: InnoDB row */
{
	uint	n_fields = table->s->fields;
	ulint	num_v = 0;

	/* The InnoDB row may contain an extra FTS_DOC_ID column at the end. */
	ut_ad(row->n_fields == dict_table_get_n_cols(itab));
	ut_ad(n_fields == row->n_fields - DATA_N_SYS_COLS
	      + dict_table_get_n_v_cols(itab)
	      - !!(DICT_TF2_FLAG_IS_SET(itab, DICT_TF2_FTS_HAS_DOC_ID)));

	for (uint i = 0; i < n_fields; i++) {
		Field*		field	= table->field[i];

		field->reset();

		if (innobase_is_v_fld(field)) {
			/* Virtual column are not stored in InnoDB table, so
			skip it */
			num_v++;
			continue;
		}

		const dfield_t*	df	= dtuple_get_nth_field(row, i - num_v);

		if (dfield_is_ext(df) || dfield_is_null(df)) {
			field->set_null();
		} else {
			field->set_notnull();

			innobase_col_to_mysql(
				dict_table_get_nth_col(itab, i - num_v),
				static_cast<const uchar*>(dfield_get_data(df)),
				dfield_get_len(df), field);
		}
	}
	if (table->vfield) {
		my_bitmap_map*	old_vcol_set = tmp_use_all_columns(table, table->vcol_set);
		table->update_virtual_fields(table->file, VCOL_UPDATE_FOR_READ);
		tmp_restore_column_map(table->vcol_set, old_vcol_set);
	}
}

/*******************************************************************//**
This function checks that index keys are sensible.
@return 0 or error number */
static MY_ATTRIBUTE((nonnull, warn_unused_result))
int
innobase_check_index_keys(
/*======================*/
	const Alter_inplace_info*	info,
				/*!< in: indexes to be created or dropped */
	const dict_table_t*		innodb_table)
				/*!< in: Existing indexes */
{
	for (uint key_num = 0; key_num < info->index_add_count;
	     key_num++) {
		const KEY&	key = info->key_info_buffer[
			info->index_add_buffer[key_num]];

		/* Check that the same index name does not appear
		twice in indexes to be created. */

		for (ulint i = 0; i < key_num; i++) {
			const KEY&	key2 = info->key_info_buffer[
				info->index_add_buffer[i]];

			if (0 == strcmp(key.name.str, key2.name.str)) {
				my_error(ER_WRONG_NAME_FOR_INDEX, MYF(0),
					 key.name);

				return(ER_WRONG_NAME_FOR_INDEX);
			}
		}

		/* Check that the same index name does not already exist. */

		const dict_index_t* index;

		for (index = dict_table_get_first_index(innodb_table);
		     index; index = dict_table_get_next_index(index)) {

			if (index->is_committed()
			    && !strcmp(key.name.str, index->name)) {
				break;
			}
		}

		/* Now we are in a situation where we have "ADD INDEX x"
		and an index by the same name already exists. We have 4
		possible cases:
		1. No further clauses for an index x are given. Should reject
		the operation.
		2. "DROP INDEX x" is given. Should allow the operation.
		3. "RENAME INDEX x TO y" is given. Should allow the operation.
		4. "DROP INDEX x, RENAME INDEX x TO y" is given. Should allow
		the operation, since no name clash occurs. In this particular
		case MySQL cancels the operation without calling InnoDB
		methods. */

		if (index) {
			/* If a key by the same name is being created and
			dropped, the name clash is OK. */
			for (uint i = 0; i < info->index_drop_count;
			     i++) {
				const KEY*	drop_key
					= info->index_drop_buffer[i];

				if (0 == strcmp(key.name.str,
                                                drop_key->name.str)) {
					goto name_ok;
				}
			}

#ifdef MYSQL_RENAME_INDEX
			/* If a key by the same name is being created and
			renamed, the name clash is OK. E.g.
			ALTER TABLE t ADD INDEX i (col), RENAME INDEX i TO x
			where the index "i" exists prior to the ALTER command.
			In this case we:
			1. rename the existing index from "i" to "x"
			2. add the new index "i" */
			for (uint i = 0; i < info->index_rename_count; i++) {
				const KEY_PAIR*	pair
					= &info->index_rename_buffer[i];

				if (0 == strcmp(key.name, pair->old_key->name)) {
					goto name_ok;
				}
			}
#endif /* MYSQL_RENAME_INDEX */

			my_error(ER_WRONG_NAME_FOR_INDEX, MYF(0),
                                 key.name);

			return(ER_WRONG_NAME_FOR_INDEX);
		}

name_ok:
		for (ulint i = 0; i < key.user_defined_key_parts; i++) {
			const KEY_PART_INFO&	key_part1
				= key.key_part[i];
			const Field*		field
				= key_part1.field;
			ibool			is_unsigned;

			switch (get_innobase_type_from_mysql_type(
					&is_unsigned, field)) {
			default:
				break;
			case DATA_INT:
			case DATA_FLOAT:
			case DATA_DOUBLE:
			case DATA_DECIMAL:
				/* Check that MySQL does not try to
				create a column prefix index field on
				an inappropriate data type. */

				if (field->type() == MYSQL_TYPE_VARCHAR) {
					if (key_part1.length
					    >= field->pack_length()
					    - ((Field_varstring*) field)
					    ->length_bytes) {
						break;
					}
				} else {
					if (key_part1.length
					    >= field->pack_length()) {
						break;
					}
				}

				my_error(ER_WRONG_KEY_COLUMN, MYF(0), "InnoDB",
					 field->field_name.str);
				return(ER_WRONG_KEY_COLUMN);
			}

			/* Check that the same column does not appear
			twice in the index. */

			for (ulint j = 0; j < i; j++) {
				const KEY_PART_INFO&	key_part2
					= key.key_part[j];

				if (key_part1.fieldnr != key_part2.fieldnr) {
					continue;
				}

				my_error(ER_WRONG_KEY_COLUMN, MYF(0), "InnoDB",
					 field->field_name.str);
				return(ER_WRONG_KEY_COLUMN);
			}
		}
	}

	return(0);
}

/** Create index field definition for key part
@param[in]	new_clustered	true if alter is generating a new clustered
index
@param[in]	altered_table	MySQL table that is being altered
@param[in]	key_part	MySQL key definition
@param[out]	index_field	index field defition for key_part */
static MY_ATTRIBUTE((nonnull(2,3)))
void
innobase_create_index_field_def(
	bool			new_clustered,
	const TABLE*		altered_table,
	const KEY_PART_INFO*	key_part,
	index_field_t*		index_field)
{
	const Field*	field;
	ibool		is_unsigned;
	ulint		col_type;
	ulint		num_v = 0;

	DBUG_ENTER("innobase_create_index_field_def");

	ut_ad(key_part);
	ut_ad(index_field);
	ut_ad(altered_table);

	field = new_clustered
		? altered_table->field[key_part->fieldnr]
		: key_part->field;

	for (ulint i = 0; i < key_part->fieldnr; i++) {
		if (innobase_is_v_fld(altered_table->field[i])) {
			num_v++;
		}
	}

	col_type = get_innobase_type_from_mysql_type(
		&is_unsigned, field);

	if (innobase_is_v_fld(field)) {
		index_field->is_v_col = true;
		index_field->col_no = num_v;
	} else {
		index_field->is_v_col = false;
		index_field->col_no = key_part->fieldnr - num_v;
	}

	if (DATA_LARGE_MTYPE(col_type)
	    || (key_part->length < field->pack_length()
		&& field->type() != MYSQL_TYPE_VARCHAR)
	    || (field->type() == MYSQL_TYPE_VARCHAR
		&& key_part->length < field->pack_length()
			- ((Field_varstring*) field)->length_bytes)) {

		index_field->prefix_len = key_part->length;
	} else {
		index_field->prefix_len = 0;
	}

	DBUG_VOID_RETURN;
}

/** Create index definition for key
@param[in]	altered_table		MySQL table that is being altered
@param[in]	keys			key definitions
@param[in]	key_number		MySQL key number
@param[in]	new_clustered		true if generating a new clustered
index on the table
@param[in]	key_clustered		true if this is the new clustered index
@param[out]	index			index definition
@param[in]	heap			heap where memory is allocated */
static MY_ATTRIBUTE((nonnull))
void
innobase_create_index_def(
	const TABLE*		altered_table,
	const KEY*		keys,
	ulint			key_number,
	bool			new_clustered,
	bool			key_clustered,
	index_def_t*		index,
	mem_heap_t*		heap)
{
	const KEY*	key = &keys[key_number];
	ulint		i;
	ulint		n_fields = key->user_defined_key_parts;

	DBUG_ENTER("innobase_create_index_def");
	DBUG_ASSERT(!key_clustered || new_clustered);

	ut_ad(altered_table);

	index->fields = static_cast<index_field_t*>(
		mem_heap_alloc(heap, n_fields * sizeof *index->fields));

	index->parser = NULL;
	index->key_number = key_number;
	index->n_fields = n_fields;
	index->name = mem_heap_strdup(heap, key->name.str);
	index->rebuild = new_clustered;

	if (key_clustered) {
		DBUG_ASSERT(!(key->flags & (HA_FULLTEXT | HA_SPATIAL)));
		DBUG_ASSERT(key->flags & HA_NOSAME);
		index->ind_type = DICT_CLUSTERED | DICT_UNIQUE;
	} else if (key->flags & HA_FULLTEXT) {
		DBUG_ASSERT(!(key->flags & (HA_SPATIAL | HA_NOSAME)));
		DBUG_ASSERT(!(key->flags & HA_KEYFLAG_MASK
			      & ~(HA_FULLTEXT
				  | HA_PACK_KEY
				  | HA_BINARY_PACK_KEY)));
		index->ind_type = DICT_FTS;

		/* Note: key->parser is only parser name,
			 we need to get parser from altered_table instead */

		if (key->flags & HA_USES_PARSER) {
			for (ulint j = 0; j < altered_table->s->keys; j++) {
				if (ut_strcmp(altered_table->key_info[j].name.str,
					      key->name.str) == 0) {
					ut_ad(altered_table->key_info[j].flags
					      & HA_USES_PARSER);

					plugin_ref	parser =
						altered_table->key_info[j].parser;
					index->parser =
						static_cast<st_mysql_ftparser*>(
						plugin_decl(parser)->info);

					break;
				}
			}

			DBUG_EXECUTE_IF("fts_instrument_use_default_parser",
				index->parser = &fts_default_parser;);
			ut_ad(index->parser);
		}
	} else if (key->flags & HA_SPATIAL) {
		DBUG_ASSERT(!(key->flags & HA_NOSAME));
		index->ind_type = DICT_SPATIAL;
		ut_ad(n_fields == 1);
		ulint	num_v = 0;

		/* Need to count the virtual fields before this spatial
		indexed field */
		for (ulint i = 0; i < key->key_part->fieldnr; i++) {
			if (innobase_is_v_fld(altered_table->field[i])) {
				num_v++;
			}
		}
		index->fields[0].col_no = key->key_part[0].fieldnr - num_v;
		index->fields[0].prefix_len = 0;
		index->fields[0].is_v_col = false;

		if (innobase_is_v_fld(key->key_part[0].field)) {

			/* Currently, the spatial index cannot be created
			on virtual columns. It is blocked in server
			layer */
			ut_ad(0);
			index->fields[0].is_v_col = true;
		} else {
			index->fields[0].is_v_col = false;
		}
	} else {
		index->ind_type = (key->flags & HA_NOSAME) ? DICT_UNIQUE : 0;
	}

	if (!(key->flags & HA_SPATIAL)) {
		for (i = 0; i < n_fields; i++) {
			innobase_create_index_field_def(
				new_clustered, altered_table,
				&key->key_part[i], &index->fields[i]);

			if (index->fields[i].is_v_col) {
				index->ind_type |= DICT_VIRTUAL;
			}
		}
	}

	DBUG_VOID_RETURN;
}

/*******************************************************************//**
Check whether the table has the FTS_DOC_ID column
@return whether there exists an FTS_DOC_ID column */
static
bool
innobase_fts_check_doc_id_col(
/*==========================*/
	const dict_table_t*	table,  /*!< in: InnoDB table with
					fulltext index */
	const TABLE*		altered_table,
					/*!< in: MySQL table with
					fulltext index */
	ulint*			fts_doc_col_no,
					/*!< out: The column number for
					Doc ID, or ULINT_UNDEFINED
					if it is of wrong type */
	ulint*			num_v)	/*!< out: number of virtual column */
{
	*fts_doc_col_no = ULINT_UNDEFINED;

	const uint n_cols = altered_table->s->fields;
	ulint	i;

	*num_v = 0;

	for (i = 0; i < n_cols; i++) {
		const Field*	field = altered_table->field[i];

		if (innobase_is_v_fld(field)) {
			(*num_v)++;
		}

		if (my_strcasecmp(system_charset_info,
				  field->field_name.str, FTS_DOC_ID_COL_NAME)) {
			continue;
		}

		if (strcmp(field->field_name.str, FTS_DOC_ID_COL_NAME)) {
			my_error(ER_WRONG_COLUMN_NAME, MYF(0),
				 field->field_name.str);
		} else if (field->type() != MYSQL_TYPE_LONGLONG
			   || field->pack_length() != 8
			   || field->real_maybe_null()
			   || !(field->flags & UNSIGNED_FLAG)
			   || innobase_is_v_fld(field)) {
			my_error(ER_INNODB_FT_WRONG_DOCID_COLUMN, MYF(0),
				 field->field_name.str);
		} else {
			*fts_doc_col_no = i - *num_v;
		}

		return(true);
	}

	if (!table) {
		return(false);
	}

	/* Not to count the virtual columns */
	i -= *num_v;

	for (; i + DATA_N_SYS_COLS < (uint) table->n_cols; i++) {
		const char*     name = dict_table_get_col_name(table, i);

		if (strcmp(name, FTS_DOC_ID_COL_NAME) == 0) {
#ifdef UNIV_DEBUG
			const dict_col_t*       col;

			col = dict_table_get_nth_col(table, i);

			/* Because the FTS_DOC_ID does not exist in
			the MySQL data dictionary, this must be the
			internally created FTS_DOC_ID column. */
			ut_ad(col->mtype == DATA_INT);
			ut_ad(col->len == 8);
			ut_ad(col->prtype & DATA_NOT_NULL);
			ut_ad(col->prtype & DATA_UNSIGNED);
#endif /* UNIV_DEBUG */
			*fts_doc_col_no = i;
			return(true);
		}
	}

	return(false);
}

/*******************************************************************//**
Check whether the table has a unique index with FTS_DOC_ID_INDEX_NAME
on the Doc ID column.
@return the status of the FTS_DOC_ID index */
enum fts_doc_id_index_enum
innobase_fts_check_doc_id_index(
/*============================*/
	const dict_table_t*	table,		/*!< in: table definition */
	const TABLE*		altered_table,	/*!< in: MySQL table
						that is being altered */
	ulint*			fts_doc_col_no)	/*!< out: The column number for
						Doc ID, or ULINT_UNDEFINED
						if it is being created in
						ha_alter_info */
{
	const dict_index_t*	index;
	const dict_field_t*	field;

	if (altered_table) {
		/* Check if a unique index with the name of
		FTS_DOC_ID_INDEX_NAME is being created. */

		for (uint i = 0; i < altered_table->s->keys; i++) {
			const KEY& key = altered_table->key_info[i];

			if (innobase_strcasecmp(
				    key.name.str, FTS_DOC_ID_INDEX_NAME)) {
				continue;
			}

			if ((key.flags & HA_NOSAME)
			    && key.user_defined_key_parts == 1
			    && !strcmp(key.name.str, FTS_DOC_ID_INDEX_NAME)
			    && !strcmp(key.key_part[0].field->field_name.str,
				       FTS_DOC_ID_COL_NAME)) {
				if (fts_doc_col_no) {
					*fts_doc_col_no = ULINT_UNDEFINED;
				}
				return(FTS_EXIST_DOC_ID_INDEX);
			} else {
				return(FTS_INCORRECT_DOC_ID_INDEX);
			}
		}
	}

	if (!table) {
		return(FTS_NOT_EXIST_DOC_ID_INDEX);
	}

	for (index = dict_table_get_first_index(table);
	     index; index = dict_table_get_next_index(index)) {

		/* Check if there exists a unique index with the name of
		FTS_DOC_ID_INDEX_NAME */
		if (innobase_strcasecmp(index->name, FTS_DOC_ID_INDEX_NAME)) {
			continue;
		}

		if (!dict_index_is_unique(index)
		    || dict_index_get_n_unique(index) > 1
		    || strcmp(index->name, FTS_DOC_ID_INDEX_NAME)) {
			return(FTS_INCORRECT_DOC_ID_INDEX);
		}

		/* Check whether the index has FTS_DOC_ID as its
		first column */
		field = dict_index_get_nth_field(index, 0);

		/* The column would be of a BIGINT data type */
		if (strcmp(field->name, FTS_DOC_ID_COL_NAME) == 0
		    && field->col->mtype == DATA_INT
		    && field->col->len == 8
		    && field->col->prtype & DATA_NOT_NULL
		    && !dict_col_is_virtual(field->col)) {
			if (fts_doc_col_no) {
				*fts_doc_col_no = dict_col_get_no(field->col);
			}
			return(FTS_EXIST_DOC_ID_INDEX);
		} else {
			return(FTS_INCORRECT_DOC_ID_INDEX);
		}
	}


	/* Not found */
	return(FTS_NOT_EXIST_DOC_ID_INDEX);
}
/*******************************************************************//**
Check whether the table has a unique index with FTS_DOC_ID_INDEX_NAME
on the Doc ID column in MySQL create index definition.
@return FTS_EXIST_DOC_ID_INDEX if there exists the FTS_DOC_ID index,
FTS_INCORRECT_DOC_ID_INDEX if the FTS_DOC_ID index is of wrong format */
enum fts_doc_id_index_enum
innobase_fts_check_doc_id_index_in_def(
/*===================================*/
	ulint		n_key,		/*!< in: Number of keys */
	const KEY*	key_info)	/*!< in: Key definition */
{
	/* Check whether there is a "FTS_DOC_ID_INDEX" in the to be built index
	list */
	for (ulint j = 0; j < n_key; j++) {
		const KEY*	key = &key_info[j];

		if (innobase_strcasecmp(key->name.str, FTS_DOC_ID_INDEX_NAME)) {
			continue;
		}

		/* Do a check on FTS DOC ID_INDEX, it must be unique,
		named as "FTS_DOC_ID_INDEX" and on column "FTS_DOC_ID" */
		if (!(key->flags & HA_NOSAME)
		    || key->user_defined_key_parts != 1
		    || strcmp(key->name.str, FTS_DOC_ID_INDEX_NAME)
		    || strcmp(key->key_part[0].field->field_name.str,
			      FTS_DOC_ID_COL_NAME)) {
			return(FTS_INCORRECT_DOC_ID_INDEX);
		}

		return(FTS_EXIST_DOC_ID_INDEX);
	}

	return(FTS_NOT_EXIST_DOC_ID_INDEX);
}

/*******************************************************************//**
Create an index table where indexes are ordered as follows:

IF a new primary key is defined for the table THEN

	1) New primary key
	2) The remaining keys in key_info

ELSE

	1) All new indexes in the order they arrive from MySQL

ENDIF

@return key definitions */
static MY_ATTRIBUTE((nonnull, warn_unused_result, malloc))
index_def_t*
innobase_create_key_defs(
/*=====================*/
	mem_heap_t*			heap,
			/*!< in/out: memory heap where space for key
			definitions are allocated */
	const Alter_inplace_info*	ha_alter_info,
			/*!< in: alter operation */
	const TABLE*			altered_table,
			/*!< in: MySQL table that is being altered */
	ulint&				n_add,
			/*!< in/out: number of indexes to be created */
	ulint&				n_fts_add,
			/*!< out: number of FTS indexes to be created */
	bool				got_default_clust,
			/*!< in: whether the table lacks a primary key */
	ulint&				fts_doc_id_col,
			/*!< in: The column number for Doc ID */
	bool&				add_fts_doc_id,
			/*!< in: whether we need to add new DOC ID
			column for FTS index */
	bool&				add_fts_doc_idx,
			/*!< in: whether we need to add new DOC ID
			index for FTS index */
	const TABLE*			table)
			/*!< in: MySQL table that is being altered */
{
	index_def_t*		indexdef;
	index_def_t*		indexdefs;
	bool			new_primary;
	const uint*const	add
		= ha_alter_info->index_add_buffer;
	const KEY*const		key_info
		= ha_alter_info->key_info_buffer;

	DBUG_ENTER("innobase_create_key_defs");
	DBUG_ASSERT(!add_fts_doc_id || add_fts_doc_idx);
	DBUG_ASSERT(ha_alter_info->index_add_count == n_add);

	/* If there is a primary key, it is always the first index
	defined for the innodb_table. */

	new_primary = n_add > 0
		&& !my_strcasecmp(system_charset_info,
				  key_info[*add].name.str, "PRIMARY");
	n_fts_add = 0;

	/* If there is a UNIQUE INDEX consisting entirely of NOT NULL
	columns and if the index does not contain column prefix(es)
	(only prefix/part of the column is indexed), MySQL will treat the
	index as a PRIMARY KEY unless the table already has one. */

	ut_ad(altered_table->s->primary_key == 0
	      || altered_table->s->primary_key == MAX_KEY);

	if (got_default_clust && !new_primary) {
		new_primary = (altered_table->s->primary_key != MAX_KEY);
	}

	const bool rebuild = new_primary || add_fts_doc_id
		|| innobase_need_rebuild(ha_alter_info, table);

	/* Reserve one more space if new_primary is true, and we might
	need to add the FTS_DOC_ID_INDEX */
	indexdef = indexdefs = static_cast<index_def_t*>(
		mem_heap_alloc(
			heap, sizeof *indexdef
			* (ha_alter_info->key_count
			   + rebuild
			   + got_default_clust)));

	if (rebuild) {
		ulint	primary_key_number;

		if (new_primary) {
			if (n_add == 0) {
				DBUG_ASSERT(got_default_clust);
				DBUG_ASSERT(altered_table->s->primary_key
					    == 0);
				primary_key_number = 0;
			} else {
				primary_key_number = *add;
			}
		} else if (got_default_clust) {
			/* Create the GEN_CLUST_INDEX */
			index_def_t*	index = indexdef++;

			index->fields = NULL;
			index->n_fields = 0;
			index->ind_type = DICT_CLUSTERED;
			index->name = innobase_index_reserve_name;
			index->rebuild = true;
			index->key_number = ~0;
			primary_key_number = ULINT_UNDEFINED;
			goto created_clustered;
		} else {
			primary_key_number = 0;
		}

		/* Create the PRIMARY key index definition */
		innobase_create_index_def(
			altered_table, key_info, primary_key_number,
			true, true, indexdef++, heap);

created_clustered:
		n_add = 1;

		for (ulint i = 0; i < ha_alter_info->key_count; i++) {
			if (i == primary_key_number) {
				continue;
			}
			/* Copy the index definitions. */
			innobase_create_index_def(
				altered_table, key_info, i, true,
				false, indexdef, heap);

			if (indexdef->ind_type & DICT_FTS) {
				n_fts_add++;
			}

			indexdef++;
			n_add++;
		}

		if (n_fts_add > 0) {
			ulint	num_v = 0;

			if (!add_fts_doc_id
			    && !innobase_fts_check_doc_id_col(
				    NULL, altered_table,
				    &fts_doc_id_col, &num_v)) {
				fts_doc_id_col = altered_table->s->fields - num_v;
				add_fts_doc_id = true;
			}

			if (!add_fts_doc_idx) {
				fts_doc_id_index_enum	ret;
				ulint			doc_col_no;

				ret = innobase_fts_check_doc_id_index(
					NULL, altered_table, &doc_col_no);

				/* This should have been checked before */
				ut_ad(ret != FTS_INCORRECT_DOC_ID_INDEX);

				if (ret == FTS_NOT_EXIST_DOC_ID_INDEX) {
					add_fts_doc_idx = true;
				} else {
					ut_ad(ret == FTS_EXIST_DOC_ID_INDEX);
					ut_ad(doc_col_no == ULINT_UNDEFINED
					      || doc_col_no == fts_doc_id_col);
				}
			}
		}
	} else {
		/* Create definitions for added secondary indexes. */

		for (ulint i = 0; i < n_add; i++) {
			innobase_create_index_def(
				altered_table, key_info, add[i],
				false, false, indexdef, heap);

			if (indexdef->ind_type & DICT_FTS) {
				n_fts_add++;
			}

			indexdef++;
		}
	}

	DBUG_ASSERT(indexdefs + n_add == indexdef);

	if (add_fts_doc_idx) {
		index_def_t*	index = indexdef++;

		index->fields = static_cast<index_field_t*>(
			mem_heap_alloc(heap, sizeof *index->fields));
		index->n_fields = 1;
		index->fields->col_no = fts_doc_id_col;
		index->fields->prefix_len = 0;
		index->fields->is_v_col = false;
		index->ind_type = DICT_UNIQUE;
		ut_ad(!rebuild
		      || !add_fts_doc_id
		      || fts_doc_id_col <= altered_table->s->fields);

		index->name = FTS_DOC_ID_INDEX_NAME;
		index->rebuild = rebuild;

		/* TODO: assign a real MySQL key number for this */
		index->key_number = ULINT_UNDEFINED;
		n_add++;
	}

	DBUG_ASSERT(indexdef > indexdefs);
	DBUG_ASSERT((ulint) (indexdef - indexdefs)
		    <= ha_alter_info->key_count
		    + add_fts_doc_idx + got_default_clust);
	DBUG_ASSERT(ha_alter_info->index_add_count <= n_add);
	DBUG_RETURN(indexdefs);
}

/*******************************************************************//**
Check each index column size, make sure they do not exceed the max limit
@return true if index column size exceeds limit */
static MY_ATTRIBUTE((nonnull, warn_unused_result))
bool
innobase_check_column_length(
/*=========================*/
	ulint		max_col_len,	/*!< in: maximum column length */
	const KEY*	key_info)	/*!< in: Indexes to be created */
{
	for (ulint key_part = 0; key_part < key_info->user_defined_key_parts; key_part++) {
		if (key_info->key_part[key_part].length > max_col_len) {
			return(true);
		}
	}
	return(false);
}

/********************************************************************//**
Drop any indexes that we were not able to free previously due to
open table handles. */
static
void
online_retry_drop_indexes_low(
/*==========================*/
	dict_table_t*	table,	/*!< in/out: table */
	trx_t*		trx)	/*!< in/out: transaction */
{
	ut_ad(mutex_own(&dict_sys->mutex));
	ut_ad(trx->dict_operation_lock_mode == RW_X_LATCH);
	ut_ad(trx_get_dict_operation(trx) == TRX_DICT_OP_INDEX);

	/* We can have table->n_ref_count > 1, because other threads
	may have prebuilt->table pointing to the table. However, these
	other threads should be between statements, waiting for the
	next statement to execute, or for a meta-data lock. */
	ut_ad(table->get_ref_count() >= 1);

	if (table->drop_aborted) {
		row_merge_drop_indexes(trx, table, TRUE);
	}
}

/********************************************************************//**
Drop any indexes that we were not able to free previously due to
open table handles. */
static MY_ATTRIBUTE((nonnull))
void
online_retry_drop_indexes(
/*======================*/
	dict_table_t*	table,		/*!< in/out: table */
	THD*		user_thd)	/*!< in/out: MySQL connection */
{
	if (table->drop_aborted) {
		trx_t*	trx = innobase_trx_allocate(user_thd);

		trx_start_for_ddl(trx, TRX_DICT_OP_INDEX);

		row_mysql_lock_data_dictionary(trx);
		online_retry_drop_indexes_low(table, trx);
		trx_commit_for_mysql(trx);
		row_mysql_unlock_data_dictionary(trx);
		trx_free_for_mysql(trx);
	}

	ut_d(mutex_enter(&dict_sys->mutex));
	ut_d(dict_table_check_for_dup_indexes(table, CHECK_ALL_COMPLETE));
	ut_d(mutex_exit(&dict_sys->mutex));
	ut_ad(!table->drop_aborted);
}

/********************************************************************//**
Commit a dictionary transaction and drop any indexes that we were not
able to free previously due to open table handles. */
static MY_ATTRIBUTE((nonnull))
void
online_retry_drop_indexes_with_trx(
/*===============================*/
	dict_table_t*	table,	/*!< in/out: table */
	trx_t*		trx)	/*!< in/out: transaction */
{
	ut_ad(trx_state_eq(trx, TRX_STATE_NOT_STARTED)
	      || trx_state_eq(trx, TRX_STATE_FORCED_ROLLBACK));

	ut_ad(trx->dict_operation_lock_mode == RW_X_LATCH);

	/* Now that the dictionary is being locked, check if we can
	drop any incompletely created indexes that may have been left
	behind in rollback_inplace_alter_table() earlier. */
	if (table->drop_aborted) {

		trx->table_id = 0;

		trx_start_for_ddl(trx, TRX_DICT_OP_INDEX);

		online_retry_drop_indexes_low(table, trx);
		trx_commit_for_mysql(trx);
	}
}

/** Determines if InnoDB is dropping a foreign key constraint.
@param foreign the constraint
@param drop_fk constraints being dropped
@param n_drop_fk number of constraints that are being dropped
@return whether the constraint is being dropped */
MY_ATTRIBUTE((pure, nonnull(1), warn_unused_result))
inline
bool
innobase_dropping_foreign(
	const dict_foreign_t*	foreign,
	dict_foreign_t**	drop_fk,
	ulint			n_drop_fk)
{
	while (n_drop_fk--) {
		if (*drop_fk++ == foreign) {
			return(true);
		}
	}

	return(false);
}

/** Determines if an InnoDB FOREIGN KEY constraint depends on a
column that is being dropped or modified to NOT NULL.
@param user_table InnoDB table as it is before the ALTER operation
@param col_name Name of the column being altered
@param drop_fk constraints being dropped
@param n_drop_fk number of constraints that are being dropped
@param drop true=drop column, false=set NOT NULL
@retval true Not allowed (will call my_error())
@retval false Allowed
*/
MY_ATTRIBUTE((pure, nonnull(1,4), warn_unused_result))
static
bool
innobase_check_foreigns_low(
	const dict_table_t*	user_table,
	dict_foreign_t**	drop_fk,
	ulint			n_drop_fk,
	const char*		col_name,
	bool			drop)
{
	dict_foreign_t*	foreign;
	ut_ad(mutex_own(&dict_sys->mutex));

	/* Check if any FOREIGN KEY constraints are defined on this
	column. */

	for (dict_foreign_set::const_iterator it = user_table->foreign_set.begin();
	     it != user_table->foreign_set.end();
	     ++it) {

		foreign = *it;

		if (!drop && !(foreign->type
			       & (DICT_FOREIGN_ON_DELETE_SET_NULL
				  | DICT_FOREIGN_ON_UPDATE_SET_NULL))) {
			continue;
		}

		if (innobase_dropping_foreign(foreign, drop_fk, n_drop_fk)) {
			continue;
		}

		for (unsigned f = 0; f < foreign->n_fields; f++) {
			if (!strcmp(foreign->foreign_col_names[f],
				    col_name)) {
				my_error(drop
					 ? ER_FK_COLUMN_CANNOT_DROP
					 : ER_FK_COLUMN_NOT_NULL, MYF(0),
					 col_name, foreign->id);
				return(true);
			}
		}
	}

	if (!drop) {
		/* SET NULL clauses on foreign key constraints of
		child tables affect the child tables, not the parent table.
		The column can be NOT NULL in the parent table. */
		return(false);
	}

	/* Check if any FOREIGN KEY constraints in other tables are
	referring to the column that is being dropped. */
	for (dict_foreign_set::const_iterator it
		= user_table->referenced_set.begin();
	     it != user_table->referenced_set.end();
	     ++it) {

		foreign = *it;

		if (innobase_dropping_foreign(foreign, drop_fk, n_drop_fk)) {
			continue;
		}

		for (unsigned f = 0; f < foreign->n_fields; f++) {
			char display_name[FN_REFLEN];

			if (strcmp(foreign->referenced_col_names[f],
				   col_name)) {
				continue;
			}

			char* buf_end = innobase_convert_name(
				display_name, (sizeof display_name) - 1,
				foreign->foreign_table_name,
				strlen(foreign->foreign_table_name),
				NULL);
			*buf_end = '\0';
			my_error(ER_FK_COLUMN_CANNOT_DROP_CHILD,
				 MYF(0), col_name, foreign->id,
				 display_name);

			return(true);
		}
	}

	return(false);
}

/** Determines if an InnoDB FOREIGN KEY constraint depends on a
column that is being dropped or modified to NOT NULL.
@param ha_alter_info Data used during in-place alter
@param altered_table MySQL table that is being altered
@param old_table MySQL table as it is before the ALTER operation
@param user_table InnoDB table as it is before the ALTER operation
@param drop_fk constraints being dropped
@param n_drop_fk number of constraints that are being dropped
@retval true Not allowed (will call my_error())
@retval false Allowed
*/
MY_ATTRIBUTE((pure, nonnull(1,2,3,4), warn_unused_result))
static
bool
innobase_check_foreigns(
	Alter_inplace_info*	ha_alter_info,
	const TABLE*		altered_table,
	const TABLE*		old_table,
	const dict_table_t*	user_table,
	dict_foreign_t**	drop_fk,
	ulint			n_drop_fk)
{
	List_iterator_fast<Create_field> cf_it(
		ha_alter_info->alter_info->create_list);

	for (Field** fp = old_table->field; *fp; fp++) {
		cf_it.rewind();
		const Create_field* new_field;

		ut_ad(!(*fp)->real_maybe_null()
		      == !!((*fp)->flags & NOT_NULL_FLAG));

		while ((new_field = cf_it++)) {
			if (new_field->field == *fp) {
				break;
			}
		}

		if (!new_field || (new_field->flags & NOT_NULL_FLAG)) {
			if (innobase_check_foreigns_low(
				    user_table, drop_fk, n_drop_fk,
				    (*fp)->field_name.str, !new_field)) {
				return(true);
			}
		}
	}

	return(false);
}

/** Convert a default value for ADD COLUMN.

@param heap Memory heap where allocated
@param dfield InnoDB data field to copy to
@param field MySQL value for the column
@param comp nonzero if in compact format */
static MY_ATTRIBUTE((nonnull))
void
innobase_build_col_map_add(
/*=======================*/
	mem_heap_t*	heap,
	dfield_t*	dfield,
	const Field*	field,
	ulint		comp)
{
	if (field->is_real_null()) {
		dfield_set_null(dfield);
		return;
	}

	ulint	size	= field->pack_length();

	byte*	buf	= static_cast<byte*>(mem_heap_alloc(heap, size));

	const byte*	mysql_data = field->ptr;

	row_mysql_store_col_in_innobase_format(
		dfield, buf, true, mysql_data, size, comp);
}

/** Construct the translation table for reordering, dropping or
adding columns.

@param ha_alter_info Data used during in-place alter
@param altered_table MySQL table that is being altered
@param table MySQL table as it is before the ALTER operation
@param new_table InnoDB table corresponding to MySQL altered_table
@param old_table InnoDB table corresponding to MYSQL table
@param add_cols Default values for ADD COLUMN, or NULL if no ADD COLUMN
@param heap Memory heap where allocated
@return array of integers, mapping column numbers in the table
to column numbers in altered_table */
static MY_ATTRIBUTE((nonnull(1,2,3,4,5,7), warn_unused_result))
const ulint*
innobase_build_col_map(
/*===================*/
	Alter_inplace_info*	ha_alter_info,
	const TABLE*		altered_table,
	const TABLE*		table,
	const dict_table_t*	new_table,
	const dict_table_t*	old_table,
	dtuple_t*		add_cols,
	mem_heap_t*		heap)
{
	DBUG_ENTER("innobase_build_col_map");
	DBUG_ASSERT(altered_table != table);
	DBUG_ASSERT(new_table != old_table);
	DBUG_ASSERT(dict_table_get_n_cols(new_table)
		    + dict_table_get_n_v_cols(new_table)
		    >= altered_table->s->fields + DATA_N_SYS_COLS);
	DBUG_ASSERT(dict_table_get_n_cols(old_table)
		    + dict_table_get_n_v_cols(old_table)
		    >= table->s->fields + DATA_N_SYS_COLS);
	DBUG_ASSERT(!!add_cols == !!(ha_alter_info->handler_flags
				     & Alter_inplace_info::ADD_COLUMN));
	DBUG_ASSERT(!add_cols || dtuple_get_n_fields(add_cols)
		    == dict_table_get_n_cols(new_table));

	ulint*	col_map = static_cast<ulint*>(
		mem_heap_alloc(
			heap, (old_table->n_cols + old_table->n_v_cols)
			* sizeof *col_map));

	List_iterator_fast<Create_field> cf_it(
		ha_alter_info->alter_info->create_list);
	uint	i = 0;
	uint	num_v = 0;

	/* Any dropped columns will map to ULINT_UNDEFINED. */
	for (uint old_i = 0; old_i + DATA_N_SYS_COLS < old_table->n_cols;
	     old_i++) {
		col_map[old_i] = ULINT_UNDEFINED;
	}

	for (uint old_i = 0; old_i < old_table->n_v_cols; old_i++) {
		col_map[old_i + old_table->n_cols] = ULINT_UNDEFINED;
	}

	while (const Create_field* new_field = cf_it++) {
		bool	is_v = innobase_is_v_fld(new_field);

		ulint	num_old_v = 0;

		for (uint old_i = 0; table->field[old_i]; old_i++) {
			const Field* field = table->field[old_i];
			if (innobase_is_v_fld(field)) {
				if (is_v && new_field->field == field) {
					col_map[old_table->n_cols + num_v]
						= num_old_v;
					num_old_v++;
					goto found_col;
				}
				num_old_v++;
				continue;
			}

			if (new_field->field == field) {
				col_map[old_i - num_old_v] = i;
				goto found_col;
			}
		}

		ut_ad(!is_v);
		innobase_build_col_map_add(
			heap, dtuple_get_nth_field(add_cols, i),
			altered_table->field[i + num_v],
			dict_table_is_comp(new_table));
found_col:
		if (is_v) {
			num_v++;
		} else {
			i++;
		}
	}

	DBUG_ASSERT(i == altered_table->s->fields - num_v);

	i = table->s->fields - old_table->n_v_cols;

	/* Add the InnoDB hidden FTS_DOC_ID column, if any. */
	if (i + DATA_N_SYS_COLS < old_table->n_cols) {
		/* There should be exactly one extra field,
		the FTS_DOC_ID. */
		DBUG_ASSERT(DICT_TF2_FLAG_IS_SET(old_table,
						 DICT_TF2_FTS_HAS_DOC_ID));
		DBUG_ASSERT(i + DATA_N_SYS_COLS + 1 == old_table->n_cols);
		DBUG_ASSERT(!strcmp(dict_table_get_col_name(
					    old_table, i),
				    FTS_DOC_ID_COL_NAME));
		if (altered_table->s->fields + DATA_N_SYS_COLS
		    - new_table->n_v_cols
		    < new_table->n_cols) {
			DBUG_ASSERT(DICT_TF2_FLAG_IS_SET(
					    new_table,
					    DICT_TF2_FTS_HAS_DOC_ID));
			DBUG_ASSERT(altered_table->s->fields
				    + DATA_N_SYS_COLS + 1
				    == static_cast<ulint>(
					new_table->n_cols
					+ new_table->n_v_cols));
			col_map[i] = altered_table->s->fields
				     - new_table->n_v_cols;
		} else {
			DBUG_ASSERT(!DICT_TF2_FLAG_IS_SET(
					    new_table,
					    DICT_TF2_FTS_HAS_DOC_ID));
			col_map[i] = ULINT_UNDEFINED;
		}

		i++;
	} else {
		DBUG_ASSERT(!DICT_TF2_FLAG_IS_SET(
				    old_table,
				    DICT_TF2_FTS_HAS_DOC_ID));
	}

	for (; i < old_table->n_cols; i++) {
		col_map[i] = i + new_table->n_cols - old_table->n_cols;
	}

	DBUG_RETURN(col_map);
}

/** Drop newly create FTS index related auxiliary table during
FIC create index process, before fts_add_index is called
@param table table that was being rebuilt online
@param trx transaction
@return DB_SUCCESS if successful, otherwise last error code
*/
static
dberr_t
innobase_drop_fts_index_table(
/*==========================*/
        dict_table_t*   table,
	trx_t*		trx)
{
	dberr_t		ret_err = DB_SUCCESS;

	for (dict_index_t* index = dict_table_get_first_index(table);
	     index != NULL;
	     index = dict_table_get_next_index(index)) {
		if (index->type & DICT_FTS) {
			dberr_t	err;

			err = fts_drop_index_tables(trx, index);

			if (err != DB_SUCCESS) {
				ret_err = err;
			}
		}
	}

	return(ret_err);
}

/** Get the new non-virtual column names if any columns were renamed
@param ha_alter_info	Data used during in-place alter
@param altered_table	MySQL table that is being altered
@param table		MySQL table as it is before the ALTER operation
@param user_table	InnoDB table as it is before the ALTER operation
@param heap		Memory heap for the allocation
@return array of new column names in rebuilt_table, or NULL if not renamed */
static MY_ATTRIBUTE((nonnull, warn_unused_result))
const char**
innobase_get_col_names(
	Alter_inplace_info*	ha_alter_info,
	const TABLE*		altered_table,
	const TABLE*		table,
	const dict_table_t*	user_table,
	mem_heap_t*		heap)
{
	const char**		cols;
	uint			i;

	DBUG_ENTER("innobase_get_col_names");
	DBUG_ASSERT(user_table->n_t_def > table->s->fields);
	DBUG_ASSERT(ha_alter_info->handler_flags
		    & Alter_inplace_info::ALTER_COLUMN_NAME);

	cols = static_cast<const char**>(
		mem_heap_zalloc(heap, user_table->n_def * sizeof *cols));

	i = 0;
	List_iterator_fast<Create_field> cf_it(
		ha_alter_info->alter_info->create_list);
	while (const Create_field* new_field = cf_it++) {
		ulint	num_v = 0;
		DBUG_ASSERT(i < altered_table->s->fields);

		if (innobase_is_v_fld(new_field)) {
			continue;
		}

		for (uint old_i = 0; table->field[old_i]; old_i++) {
			if (innobase_is_v_fld(table->field[old_i])) {
				num_v++;
			}

			if (new_field->field == table->field[old_i]) {
				cols[old_i - num_v] = new_field->field_name.str;
				break;
			}
		}

		i++;
	}

	/* Copy the internal column names. */
	i = table->s->fields - user_table->n_v_def;
	cols[i] = dict_table_get_col_name(user_table, i);

	while (++i < user_table->n_def) {
		cols[i] = cols[i - 1] + strlen(cols[i - 1]) + 1;
	}

	DBUG_RETURN(cols);
}

/** Check whether the column prefix is increased, decreased, or unchanged.
@param[in]	new_prefix_len	new prefix length
@param[in]	old_prefix_len	new prefix length
@retval	1	prefix is increased
@retval	0	prefix is unchanged
@retval	-1	prefix is decreased */
static inline
lint
innobase_pk_col_prefix_compare(
	ulint	new_prefix_len,
	ulint	old_prefix_len)
{
	ut_ad(new_prefix_len < COMPRESSED_REC_MAX_DATA_SIZE);
	ut_ad(old_prefix_len < COMPRESSED_REC_MAX_DATA_SIZE);

	if (new_prefix_len == old_prefix_len) {
		return(0);
	}

	if (new_prefix_len == 0) {
		new_prefix_len = ULINT_MAX;
	}

	if (old_prefix_len == 0) {
		old_prefix_len = ULINT_MAX;
	}

	if (new_prefix_len > old_prefix_len) {
		return(1);
	} else {
		return(-1);
	}
}

/** Check whether the column is existing in old table.
@param[in]	new_col_no	new column no
@param[in]	col_map		mapping of old column numbers to new ones
@param[in]	col_map_size	the column map size
@return true if the column is existing, otherwise false. */
static inline
bool
innobase_pk_col_is_existing(
	const ulint	new_col_no,
	const ulint*	col_map,
	const ulint	col_map_size)
{
	for (ulint i = 0; i < col_map_size; i++) {
		if (col_map[i] == new_col_no) {
			return(true);
		}
	}

	return(false);
}

/** Determine whether both the indexes have same set of primary key
fields arranged in the same order.

Rules when we cannot skip sorting:
(1) Removing existing PK columns somewhere else than at the end of the PK;
(2) Adding existing columns to the PK, except at the end of the PK when no
columns are removed from the PK;
(3) Changing the order of existing PK columns;
(4) Decreasing the prefix length just like removing existing PK columns
follows rule(1), Increasing the prefix length just like adding existing
PK columns follows rule(2).
@param[in]	col_map		mapping of old column numbers to new ones
@param[in]	ha_alter_info	Data used during in-place alter
@param[in]	old_clust_index	index to be compared
@param[in]	new_clust_index index to be compared
@retval true if both indexes have same order.
@retval false. */
static MY_ATTRIBUTE((warn_unused_result))
bool
innobase_pk_order_preserved(
	const ulint*		col_map,
	const dict_index_t*	old_clust_index,
	const dict_index_t*	new_clust_index)
{
	ulint	old_n_uniq
		= dict_index_get_n_ordering_defined_by_user(
			old_clust_index);
	ulint	new_n_uniq
		= dict_index_get_n_ordering_defined_by_user(
			new_clust_index);

	ut_ad(dict_index_is_clust(old_clust_index));
	ut_ad(dict_index_is_clust(new_clust_index));
	ut_ad(old_clust_index->table != new_clust_index->table);
	ut_ad(col_map != NULL);

	if (old_n_uniq == 0) {
		/* There was no PRIMARY KEY in the table.
		If there is no PRIMARY KEY after the ALTER either,
		no sorting is needed. */
		return(new_n_uniq == old_n_uniq);
	}

	/* DROP PRIMARY KEY is only allowed in combination with
	ADD PRIMARY KEY. */
	ut_ad(new_n_uniq > 0);

	/* The order of the last processed new_clust_index key field,
	not counting ADD COLUMN, which are constant. */
	lint	last_field_order = -1;
	ulint	existing_field_count = 0;
	ulint	old_n_cols = dict_table_get_n_cols(old_clust_index->table);
	for (ulint new_field = 0; new_field < new_n_uniq; new_field++) {
		ulint	new_col_no =
			new_clust_index->fields[new_field].col->ind;

		/* Check if there is a match in old primary key. */
		ulint	old_field = 0;
		while (old_field < old_n_uniq) {
			ulint	old_col_no =
				old_clust_index->fields[old_field].col->ind;

			if (col_map[old_col_no] == new_col_no) {
				break;
			}

			old_field++;
		}

		/* The order of key field in the new primary key.
		1. old PK column:      idx in old primary key
		2. existing column:    old_n_uniq + sequence no
		3. newly added column: no order */
		lint		new_field_order;
		const bool	old_pk_column = old_field < old_n_uniq;

		if (old_pk_column) {
			new_field_order = old_field;
		} else if (innobase_pk_col_is_existing(new_col_no, col_map,
						       old_n_cols)) {
			new_field_order = old_n_uniq + existing_field_count++;
		} else {
			/* Skip newly added column. */
			continue;
		}

		if (last_field_order + 1 != new_field_order) {
			/* Old PK order is not kept, or existing column
			is not added at the end of old PK. */
			return(false);
		}

		last_field_order = new_field_order;

		if (!old_pk_column) {
			continue;
		}

		/* Check prefix length change. */
		const lint	prefix_change = innobase_pk_col_prefix_compare(
			new_clust_index->fields[new_field].prefix_len,
			old_clust_index->fields[old_field].prefix_len);

		if (prefix_change < 0) {
			/* If a column's prefix length is decreased, it should
			be the last old PK column in new PK.
			Note: we set last_field_order to -2, so that if	there
			are any old PK colmns or existing columns after it in
			new PK, the comparison to new_field_order will fail in
			the next round.*/
			last_field_order = -2;
		} else if (prefix_change > 0) {
			/* If a column's prefix length is increased, it	should
			be the last PK column in old PK. */
			if (old_field != old_n_uniq - 1) {
				return(false);
			}
		}
	}

	return(true);
}

/** Update the mtype from DATA_BLOB to DATA_GEOMETRY for a specified
GIS column of a table. This is used when we want to create spatial index
on legacy GIS columns coming from 5.6, where we store GIS data as DATA_BLOB
in innodb layer.
@param[in]	table_id	table id
@param[in]	col_name	column name
@param[in]	trx		data dictionary transaction
@retval true Failure
@retval false Success */
static
bool
innobase_update_gis_column_type(
	table_id_t	table_id,
	const char*	col_name,
	trx_t*		trx)
{
	pars_info_t*	info;
	dberr_t		error;

	DBUG_ENTER("innobase_update_gis_column_type");

	DBUG_ASSERT(trx_get_dict_operation(trx) == TRX_DICT_OP_INDEX);
	ut_ad(trx->dict_operation_lock_mode == RW_X_LATCH);
	ut_ad(mutex_own(&dict_sys->mutex));
	ut_ad(rw_lock_own(dict_operation_lock, RW_LOCK_X));

	info = pars_info_create();

	pars_info_add_ull_literal(info, "tableid", table_id);
	pars_info_add_str_literal(info, "name", col_name);
	pars_info_add_int4_literal(info, "mtype", DATA_GEOMETRY);

	trx->op_info = "update column type to DATA_GEOMETRY";

	error = que_eval_sql(
		info,
		"PROCEDURE UPDATE_SYS_COLUMNS_PROC () IS\n"
		"BEGIN\n"
		"UPDATE SYS_COLUMNS SET MTYPE=:mtype\n"
		"WHERE TABLE_ID=:tableid AND NAME=:name;\n"
		"END;\n",
		false, trx);

	trx->error_state = DB_SUCCESS;
	trx->op_info = "";

	DBUG_RETURN(error != DB_SUCCESS);
}

/** Check if we are creating spatial indexes on GIS columns, which are
legacy columns from earlier MySQL, such as 5.6. If so, we have to update
the mtypes of the old GIS columns to DATA_GEOMETRY.
In 5.6, we store GIS columns as DATA_BLOB in InnoDB layer, it will introduce
confusion when we run latest server on older data. That's why we need to
do the upgrade.
@param[in] ha_alter_info	Data used during in-place alter
@param[in] table		Table on which we want to add indexes
@param[in] trx			Transaction
@return DB_SUCCESS if update successfully or no columns need to be updated,
otherwise DB_ERROR, which means we can't update the mtype for some
column, and creating spatial index on it should be dangerous */
static
dberr_t
innobase_check_gis_columns(
	Alter_inplace_info*	ha_alter_info,
	dict_table_t*		table,
	trx_t*			trx)
{
	DBUG_ENTER("innobase_check_gis_columns");

	for (uint key_num = 0;
	     key_num < ha_alter_info->index_add_count;
	     key_num++) {

		const KEY&	key = ha_alter_info->key_info_buffer[
			ha_alter_info->index_add_buffer[key_num]];

		if (!(key.flags & HA_SPATIAL)) {
			continue;
		}

		ut_ad(key.user_defined_key_parts == 1);
		const KEY_PART_INFO&    key_part = key.key_part[0];

		/* Does not support spatial index on virtual columns */
		if (innobase_is_v_fld(key_part.field)) {
			DBUG_RETURN(DB_UNSUPPORTED);
		}

		ulint col_nr = dict_table_has_column(
			table,
			key_part.field->field_name.str,
			key_part.fieldnr);
		ut_ad(col_nr != table->n_def);
		dict_col_t*	col = &table->cols[col_nr];

		if (col->mtype != DATA_BLOB) {
			ut_ad(DATA_GEOMETRY_MTYPE(col->mtype));
			continue;
		}

		const char* col_name = dict_table_get_col_name(
			table, col_nr);

		if (innobase_update_gis_column_type(
			table->id, col_name, trx)) {

			DBUG_RETURN(DB_ERROR);
		} else {
			col->mtype = DATA_GEOMETRY;

			ib::info() << "Updated mtype of column" << col_name
				<< " in table " << table->name
				<< ", whose id is " << table->id
				<< " to DATA_GEOMETRY";
		}
	}

	DBUG_RETURN(DB_SUCCESS);
}

/** Collect virtual column info for its addition
@param[in] ha_alter_info	Data used during in-place alter
@param[in] altered_table	MySQL table that is being altered to
@param[in] table		MySQL table as it is before the ALTER operation
@retval true Failure
@retval false Success */
static
bool
prepare_inplace_add_virtual(
	Alter_inplace_info*	ha_alter_info,
	const TABLE*		altered_table,
	const TABLE*		table)
{
	ha_innobase_inplace_ctx*	ctx;
	ulint				i = 0;
	ulint				j = 0;
	const Create_field*		new_field;

	ctx = static_cast<ha_innobase_inplace_ctx*>
		(ha_alter_info->handler_ctx);

	ctx->num_to_add_vcol = altered_table->s->fields
			       + ctx->num_to_drop_vcol - table->s->fields;

	ctx->add_vcol = static_cast<dict_v_col_t*>(
		 mem_heap_zalloc(ctx->heap, ctx->num_to_add_vcol
				 * sizeof *ctx->add_vcol));
	ctx->add_vcol_name = static_cast<const char**>(
		 mem_heap_alloc(ctx->heap, ctx->num_to_add_vcol
				* sizeof *ctx->add_vcol_name));

	List_iterator_fast<Create_field> cf_it(
		ha_alter_info->alter_info->create_list);

	while ((new_field = (cf_it++)) != NULL) {
		const Field* field = new_field->field;
		ulint	old_i;

		for (old_i = 0; table->field[old_i]; old_i++) {
			const Field* n_field = table->field[old_i];
			if (field == n_field) {
				break;
			}
		}

		i++;

		if (table->field[old_i]) {
			continue;
		}

		ut_ad(!field);

		ulint	col_len;
		ulint	is_unsigned;
		ulint	field_type;
		ulint	charset_no;

		field =  altered_table->field[i - 1];

		ulint	col_type
				= get_innobase_type_from_mysql_type(
					&is_unsigned, field);


		if (!innobase_is_v_fld(field)) {
			continue;
		}

		col_len = field->pack_length();
		field_type = (ulint) field->type();

		if (!field->real_maybe_null()) {
			field_type |= DATA_NOT_NULL;
		}

		if (field->binary()) {
			field_type |= DATA_BINARY_TYPE;
		}

		if (is_unsigned) {
			field_type |= DATA_UNSIGNED;
		}

		if (dtype_is_string_type(col_type)) {
			charset_no = (ulint) field->charset()->number;

			DBUG_EXECUTE_IF(
				"ib_alter_add_virtual_fail",
				charset_no += MAX_CHAR_COLL_NUM;);

			if (charset_no > MAX_CHAR_COLL_NUM) {
				my_error(ER_WRONG_KEY_COLUMN, MYF(0), "InnoDB",
					 field->field_name.str);
				return(true);
			}
		} else {
			charset_no = 0;
		}

		if (field->type() == MYSQL_TYPE_VARCHAR) {
			uint32  length_bytes
				= static_cast<const Field_varstring*>(
					field)->length_bytes;

			col_len -= length_bytes;

			if (length_bytes == 2) {
				field_type |= DATA_LONG_TRUE_VARCHAR;
			}
		}


		ctx->add_vcol[j].m_col.prtype = dtype_form_prtype(
						field_type, charset_no);

		ctx->add_vcol[j].m_col.prtype |= DATA_VIRTUAL;

		ctx->add_vcol[j].m_col.mtype = col_type;

		ctx->add_vcol[j].m_col.len = col_len;

		ctx->add_vcol[j].m_col.ind = i - 1;
		ctx->add_vcol[j].num_base = 0;
		ctx->add_vcol_name[j] = field->field_name.str;
		ctx->add_vcol[j].base_col = NULL;
		ctx->add_vcol[j].v_pos = ctx->old_table->n_v_cols
					 - ctx->num_to_drop_vcol + j;

		/* No need to track the list */
		ctx->add_vcol[j].v_indexes = NULL;
		innodb_base_col_setup(ctx->old_table, field, &ctx->add_vcol[j]);
		j++;
	}

	return(false);
}

/** Collect virtual column info for its addition
@param[in] ha_alter_info	Data used during in-place alter
@param[in] altered_table	MySQL table that is being altered to
@param[in] table		MySQL table as it is before the ALTER operation
@retval true Failure
@retval false Success */
static
bool
prepare_inplace_drop_virtual(
	Alter_inplace_info*	ha_alter_info,
	const TABLE*		altered_table,
	const TABLE*		table)
{
	ha_innobase_inplace_ctx*	ctx;
	ulint				i = 0;
	ulint				j = 0;

	ctx = static_cast<ha_innobase_inplace_ctx*>
		(ha_alter_info->handler_ctx);

	ctx->num_to_drop_vcol = 0;
	for (i = 0; table->field[i]; i++) {
		const Field* field = table->field[i];
		if (field->flags & FIELD_IS_DROPPED && !field->stored_in_db()) {
			ctx->num_to_drop_vcol++;
		}
	}

	ctx->drop_vcol = static_cast<dict_v_col_t*>(
		 mem_heap_alloc(ctx->heap, ctx->num_to_drop_vcol
				* sizeof *ctx->drop_vcol));
	ctx->drop_vcol_name = static_cast<const char**>(
		 mem_heap_alloc(ctx->heap, ctx->num_to_drop_vcol
				* sizeof *ctx->drop_vcol_name));

	for (i = 0; table->field[i]; i++) {
		Field *field =  table->field[i];
		if (!(field->flags & FIELD_IS_DROPPED) || field->stored_in_db()) {
			continue;
		}

		ulint	col_len;
		ulint	is_unsigned;
		ulint	field_type;
		ulint	charset_no;

		ulint           col_type
                                = get_innobase_type_from_mysql_type(
                                        &is_unsigned, field);

		col_len = field->pack_length();
		field_type = (ulint) field->type();

		if (!field->real_maybe_null()) {
			field_type |= DATA_NOT_NULL;
		}

		if (field->binary()) {
			field_type |= DATA_BINARY_TYPE;
		}

		if (is_unsigned) {
			field_type |= DATA_UNSIGNED;
		}

		if (dtype_is_string_type(col_type)) {
			charset_no = (ulint) field->charset()->number;

			DBUG_EXECUTE_IF(
				"ib_alter_add_virtual_fail",
				charset_no += MAX_CHAR_COLL_NUM;);

			if (charset_no > MAX_CHAR_COLL_NUM) {
				my_error(ER_WRONG_KEY_COLUMN, MYF(0), "InnoDB",
					 field->field_name.str);
				return(true);
			}
		} else {
			charset_no = 0;
		}

		if (field->type() == MYSQL_TYPE_VARCHAR) {
			uint32  length_bytes
				= static_cast<const Field_varstring*>(
					field)->length_bytes;

			col_len -= length_bytes;

			if (length_bytes == 2) {
				field_type |= DATA_LONG_TRUE_VARCHAR;
			}
		}


		ctx->drop_vcol[j].m_col.prtype = dtype_form_prtype(
						field_type, charset_no);

		ctx->drop_vcol[j].m_col.prtype |= DATA_VIRTUAL;

		ctx->drop_vcol[j].m_col.mtype = col_type;

		ctx->drop_vcol[j].m_col.len = col_len;

		ctx->drop_vcol[j].m_col.ind = i;

		ctx->drop_vcol_name[j] = field->field_name.str;

		dict_v_col_t*	v_col = dict_table_get_nth_v_col_mysql(
					ctx->old_table, i);
		ctx->drop_vcol[j].v_pos = v_col->v_pos;
		j++;
	}

	return(false);
}

/** Insert a new record to INNODB SYS_VIRTUAL
@param[in] table	InnoDB table
@param[in] pos		virtual column column no
@param[in] base_pos	base column pos
@param[in] trx		transaction
@return DB_SUCCESS if successful, otherwise error code */
static
dberr_t
innobase_insert_sys_virtual(
	const dict_table_t*	table,
	ulint			pos,
	ulint			base_pos,
	trx_t*			trx)
{
	pars_info_t*    info = pars_info_create();

	pars_info_add_ull_literal(info, "id", table->id);

	pars_info_add_int4_literal(info, "pos", pos);

	pars_info_add_int4_literal(info, "base_pos", base_pos);

	dberr_t error = que_eval_sql(
			info,
			"PROCEDURE P () IS\n"
			"BEGIN\n"
			"INSERT INTO SYS_VIRTUAL VALUES"
			"(:id, :pos, :base_pos);\n"
			"END;\n",
			FALSE, trx);

	return(error);
}

/** Update INNODB SYS_COLUMNS on new virtual columns
@param[in] table	InnoDB table
@param[in] col_name	column name
@param[in] vcol		virtual column
@param[in] trx		transaction
@return DB_SUCCESS if successful, otherwise error code */
static
dberr_t
innobase_add_one_virtual(
	const dict_table_t*	table,
	const char*		col_name,
	dict_v_col_t*		vcol,
	trx_t*			trx)
{
	ulint		pos = dict_create_v_col_pos(vcol->v_pos,
						    vcol->m_col.ind);
	ulint		mtype =	vcol->m_col.mtype;
	ulint		prtype = vcol->m_col.prtype;
	ulint		len = vcol->m_col.len;
	pars_info_t*    info = pars_info_create();

	pars_info_add_ull_literal(info, "id", table->id);

	pars_info_add_int4_literal(info, "pos", pos);

	pars_info_add_str_literal(info, "name", col_name);
	pars_info_add_int4_literal(info, "mtype", mtype);
	pars_info_add_int4_literal(info, "prtype", prtype);
	pars_info_add_int4_literal(info, "len", len);
	pars_info_add_int4_literal(info, "prec", vcol->num_base);

	dberr_t error = que_eval_sql(
			info,
			"PROCEDURE P () IS\n"
			"BEGIN\n"
			"INSERT INTO SYS_COLUMNS VALUES"
			"(:id, :pos, :name, :mtype, :prtype, :len, :prec);\n"
			"END;\n",
			FALSE, trx);

	if (error != DB_SUCCESS) {
		return(error);
	}

	for (ulint i = 0; i < vcol->num_base; i++) {
		error = innobase_insert_sys_virtual(
			table, pos, vcol->base_col[i]->ind, trx);
		if (error != DB_SUCCESS) {
			return(error);
		}
	}

	return(error);
}

/** Update SYS_TABLES.N_COLS in the data dictionary.
@param[in] user_table	InnoDB table
@param[in] n_cols	the new value of SYS_TABLES.N_COLS
@param[in] trx		transaction
@return whether the operation failed */
static
bool
innodb_update_n_cols(const dict_table_t* table, ulint n_cols, trx_t* trx)
{
	pars_info_t*    info = pars_info_create();

	pars_info_add_int4_literal(info, "n", n_cols);
	pars_info_add_ull_literal(info, "id", table->id);

	dberr_t err = que_eval_sql(info,
				   "PROCEDURE UPDATE_N_COLS () IS\n"
				   "BEGIN\n"
				   "UPDATE SYS_TABLES SET N_COLS = :n"
				   " WHERE ID = :id;\n"
				   "END;\n", FALSE, trx);

	if (err != DB_SUCCESS) {
		my_error(ER_INTERNAL_ERROR, MYF(0),
			 "InnoDB: Updating SYS_TABLES.N_COLS failed");
		return true;
	}

	return false;
}

/** Update system table for adding virtual column(s)
@param[in]	ha_alter_info	Data used during in-place alter
@param[in]	altered_table	MySQL table that is being altered
@param[in]	table		MySQL table as it is before the ALTER operation
@param[in]	user_table	InnoDB table
@param[in]	trx		transaction
@retval true Failure
@retval false Success */
static
bool
innobase_add_virtual_try(
	Alter_inplace_info*	ha_alter_info,
	const TABLE*		altered_table,
	const TABLE*		table,
	const dict_table_t*     user_table,
	trx_t*			trx)
{
	ha_innobase_inplace_ctx*	ctx;
	dberr_t				err = DB_SUCCESS;

	ctx = static_cast<ha_innobase_inplace_ctx*>(
		ha_alter_info->handler_ctx);

	for (ulint i = 0; i < ctx->num_to_add_vcol; i++) {

		err = innobase_add_one_virtual(
			user_table, ctx->add_vcol_name[i],
			&ctx->add_vcol[i], trx);

		if (err != DB_SUCCESS) {
			my_error(ER_INTERNAL_ERROR, MYF(0),
				 "InnoDB: ADD COLUMN...VIRTUAL");
			return(true);
		}
	}


	ulint	n_col = user_table->n_cols - DATA_N_SYS_COLS;
	ulint	n_v_col = user_table->n_v_cols
		+ ctx->num_to_add_vcol - ctx->num_to_drop_vcol;
	ulint	new_n = dict_table_encode_n_col(n_col, n_v_col)
		+ ((user_table->flags & DICT_TF_COMPACT) << 31);

	return innodb_update_n_cols(user_table, new_n, trx);
}

/** Insert into SYS_COLUMNS and insert/update the 'default row'
for instant ADD COLUMN.
@param[in,out]	ha_alter_info	Data used during in-place alter
@param[in,out]	ctx		ALTER TABLE context for the current partition
@param[in]	altered_table	MySQL table that is being altered
@param[in]	table		MySQL table as it is before the ALTER operation
@param[in,out]	trx		dictionary transaction
@retval	true	failure
@retval	false	success */
static
bool
innobase_add_instant_try(
	Alter_inplace_info*	ha_alter_info,
	ha_innobase_inplace_ctx*ctx,
	const TABLE*		altered_table,
	const TABLE*		table,
	trx_t*			trx)
{
	DBUG_ASSERT(!ctx->need_rebuild());

	if (!ctx->is_instant()) return false;

	DBUG_ASSERT(altered_table->s->fields > table->s->fields);
	DBUG_ASSERT(ctx->old_table->n_cols == ctx->old_n_cols);

	dict_table_t* user_table = ctx->old_table;
	user_table->instant_add_column(*ctx->instant_table);
	dict_index_t* index = dict_table_get_first_index(user_table);
	/* The table may have been emptied and may have lost its
	'instant-add-ness' during this instant ADD COLUMN. */

	/* Construct a table row of default values for the stored columns. */
	dtuple_t* row = dtuple_create(ctx->heap, user_table->n_cols);
	dict_table_copy_types(row, user_table);
	Field** af = altered_table->field;
	Field** const end = altered_table->field + altered_table->s->fields;

	for (uint i = 0; af < end; af++) {
		if (!(*af)->stored_in_db()) {
			continue;
		}

		dict_col_t* col = dict_table_get_nth_col(user_table, i);
		DBUG_ASSERT(!strcmp((*af)->field_name.str,
				    dict_table_get_col_name(user_table, i)));

		dfield_t* d = dtuple_get_nth_field(row, i);

		if (col->is_instant()) {
			dfield_set_data(d, col->def_val.data,
					col->def_val.len);
		} else if ((*af)->real_maybe_null()) {
			/* Store NULL for nullable 'core' columns. */
			dfield_set_null(d);
		} else {
			switch ((*af)->type()) {
			case MYSQL_TYPE_VARCHAR:
			case MYSQL_TYPE_GEOMETRY:
			case MYSQL_TYPE_TINY_BLOB:
			case MYSQL_TYPE_MEDIUM_BLOB:
			case MYSQL_TYPE_BLOB:
			case MYSQL_TYPE_LONG_BLOB:
				/* Store the empty string for 'core'
				variable-length NOT NULL columns. */
				dfield_set_data(d, field_ref_zero, 0);
				break;
			default:
				/* For fixed-length NOT NULL 'core' columns,
				get a dummy default value from SQL. Note that
				we will preserve the old values of these
				columns when updating the 'default row'
				record, to avoid unnecessary updates. */
				ulint len = (*af)->pack_length();
				DBUG_ASSERT(d->type.mtype != DATA_INT
					    || len <= 8);
				row_mysql_store_col_in_innobase_format(
					d, d->type.mtype == DATA_INT
					? static_cast<byte*>(
						mem_heap_alloc(ctx->heap, len))
					: NULL, true, (*af)->ptr, len,
					dict_table_is_comp(user_table));
			}
		}

		if (i + DATA_N_SYS_COLS < ctx->old_n_cols) {
			i++;
			continue;
		}

		pars_info_t*    info = pars_info_create();
		pars_info_add_ull_literal(info, "id", user_table->id);
		pars_info_add_int4_literal(info, "pos", i);
		pars_info_add_str_literal(info, "name", (*af)->field_name.str);
		pars_info_add_int4_literal(info, "mtype", d->type.mtype);
		pars_info_add_int4_literal(info, "prtype", d->type.prtype);
		pars_info_add_int4_literal(info, "len", d->type.len);

		dberr_t err = que_eval_sql(
			info,
			"PROCEDURE ADD_COL () IS\n"
			"BEGIN\n"
			"INSERT INTO SYS_COLUMNS VALUES"
			"(:id,:pos,:name,:mtype,:prtype,:len,0);\n"
			"END;\n", FALSE, trx);
		if (err != DB_SUCCESS) {
			my_error(ER_INTERNAL_ERROR, MYF(0),
				 "InnoDB: Insert into SYS_COLUMNS failed");
			return(true);
		}

		i++;
	}

	if (innodb_update_n_cols(user_table, dict_table_encode_n_col(
					 user_table->n_cols - DATA_N_SYS_COLS,
					 user_table->n_v_cols)
				 | (user_table->flags & DICT_TF_COMPACT) << 31,
				 trx)) {
		return true;
	}

	unsigned i = user_table->n_cols - DATA_N_SYS_COLS;
	byte trx_id[DATA_TRX_ID_LEN], roll_ptr[DATA_ROLL_PTR_LEN];
	dfield_set_data(dtuple_get_nth_field(row, i++), field_ref_zero,
			DATA_ROW_ID_LEN);
	dfield_set_data(dtuple_get_nth_field(row, i++), trx_id, sizeof trx_id);
	dfield_set_data(dtuple_get_nth_field(row, i),roll_ptr,sizeof roll_ptr);
	DBUG_ASSERT(i + 1 == user_table->n_cols);

	trx_write_trx_id(trx_id, trx->id);
	/* The DB_ROLL_PTR will be assigned later, when allocating undo log.
	Silence a Valgrind warning in dtuple_validate() when
	row_ins_clust_index_entry_low() searches for the insert position. */
	memset(roll_ptr, 0, sizeof roll_ptr);

	dtuple_t* entry = row_build_index_entry(row, NULL, index, ctx->heap);
	entry->info_bits = REC_INFO_DEFAULT_ROW;

	mtr_t mtr;
	mtr.start();
	mtr.set_named_space(index->space);
	btr_pcur_t pcur;
	btr_pcur_open_at_index_side(true, index, BTR_MODIFY_TREE, &pcur, true,
				    0, &mtr);
	ut_ad(btr_pcur_is_before_first_on_page(&pcur));
	btr_pcur_move_to_next_on_page(&pcur);

	buf_block_t* block = btr_pcur_get_block(&pcur);
	ut_ad(page_is_leaf(block->frame));
	ut_ad(!buf_block_get_page_zip(block));
	const rec_t* rec = btr_pcur_get_rec(&pcur);
	que_thr_t* thr = pars_complete_graph_for_exec(
		NULL, trx, ctx->heap, NULL);

	if (rec_is_default_row(rec, index)) {
		ut_ad(page_rec_is_user_rec(rec));
		if (page_rec_is_last(rec, block->frame)) {
			goto empty_table;
		}
		/* Extend the record with the instantly added columns. */
		const unsigned n = user_table->n_cols - ctx->old_n_cols;
		/* Reserve room for DB_TRX_ID,DB_ROLL_PTR and any
		non-updated off-page columns in case they are moved off
		page as a result of the update. */
		upd_t* update = upd_create(index->n_fields, ctx->heap);
		update->n_fields = n;
		update->info_bits = REC_INFO_DEFAULT_ROW;
		/* Add the default values for instantly added columns */
		for (unsigned i = 0; i < n; i++) {
			upd_field_t* uf = upd_get_nth_field(update, i);
			unsigned f = index->n_fields - n + i;
			uf->field_no = f;
			uf->new_val = entry->fields[f];
		}
		ulint* offsets = NULL;
		mem_heap_t* offsets_heap = NULL;
		big_rec_t* big_rec;
		dberr_t error = btr_cur_pessimistic_update(
			BTR_NO_LOCKING_FLAG, btr_pcur_get_btr_cur(&pcur),
			&offsets, &offsets_heap, ctx->heap,
			&big_rec, update, UPD_NODE_NO_ORD_CHANGE,
			thr, trx->id, &mtr);
		if (big_rec) {
			if (error == DB_SUCCESS) {
				error = btr_store_big_rec_extern_fields(
					&pcur, offsets, big_rec, &mtr,
					BTR_STORE_UPDATE);
			}

			dtuple_big_rec_free(big_rec);
		}
		if (offsets_heap) {
			mem_heap_free(offsets_heap);
		}
		btr_pcur_close(&pcur);
		mtr.commit();
		return error != DB_SUCCESS;
	} else if (page_rec_is_supremum(rec)) {
empty_table:
		/* The table is empty. */
		ut_ad(page_is_root(block->frame));
		btr_page_empty(block, NULL, index, 0, &mtr);
		index->remove_instant();
		mtr.commit();
		return false;
	}

	/* Convert the table to the instant ADD COLUMN format. */
	ut_ad(user_table->is_instant());
	mtr.commit();
	mtr.start();
	mtr.set_named_space(index->space);
	dberr_t err;
	if (page_t* root = btr_root_get(index, &mtr)) {
		switch (fil_page_get_type(root)) {
		case FIL_PAGE_TYPE_INSTANT:
			DBUG_ASSERT(page_get_instant(root)
				    == index->n_core_fields);
			break;
		case FIL_PAGE_INDEX:
			DBUG_ASSERT(!page_is_comp(root)
				    || !page_get_instant(root));
			break;
		default:
			DBUG_ASSERT(!"wrong page type");
			mtr.commit();
			return true;
		}

		mlog_write_ulint(root + FIL_PAGE_TYPE,
				 FIL_PAGE_TYPE_INSTANT, MLOG_2BYTES,
				 &mtr);
		page_set_instant(root, index->n_core_fields, &mtr);
		mtr.commit();
		mtr.start();
		mtr.set_named_space(index->space);
		err = row_ins_clust_index_entry_low(
			BTR_NO_LOCKING_FLAG, BTR_MODIFY_TREE, index,
			index->n_uniq, entry, 0, thr, false);
	} else {
		err = DB_CORRUPTION;
	}

	mtr.commit();
	return err != DB_SUCCESS;
}

/** Update INNODB SYS_COLUMNS on new virtual column's position
@param[in]	table	InnoDB table
@param[in]	old_pos	old position
@param[in]	new_pos	new position
@param[in]	trx	transaction
@return DB_SUCCESS if successful, otherwise error code */
static
dberr_t
innobase_update_v_pos_sys_columns(
	const dict_table_t*	table,
	ulint			old_pos,
	ulint			new_pos,
	trx_t*			trx)
{
	pars_info_t*    info = pars_info_create();

	pars_info_add_int4_literal(info, "pos", old_pos);
	pars_info_add_int4_literal(info, "val", new_pos);
	pars_info_add_ull_literal(info, "id", table->id);

	dberr_t error = que_eval_sql(
			info,
			"PROCEDURE P () IS\n"
			"BEGIN\n"
			"UPDATE SYS_COLUMNS\n"
			"SET POS = :val\n"
			"WHERE POS = :pos\n"
			"AND TABLE_ID = :id;\n"
			"END;\n",
			FALSE, trx);

	return(error);
}

/** Update INNODB SYS_VIRTUAL table with new virtual column position
@param[in]	table		InnoDB table
@param[in]	old_pos		old position
@param[in]	new_pos		new position
@param[in]	trx		transaction
@return DB_SUCCESS if successful, otherwise error code */
static
dberr_t
innobase_update_v_pos_sys_virtual(
	const dict_table_t*	table,
	ulint			old_pos,
	ulint			new_pos,
	trx_t*			trx)
{
	pars_info_t*    info = pars_info_create();

	pars_info_add_int4_literal(info, "pos", old_pos);
	pars_info_add_int4_literal(info, "val", new_pos);
	pars_info_add_ull_literal(info, "id", table->id);

	dberr_t error = que_eval_sql(
			info,
			"PROCEDURE P () IS\n"
			"BEGIN\n"
			"UPDATE SYS_VIRTUAL\n"
			"SET POS = :val\n"
			"WHERE POS = :pos\n"
			"AND TABLE_ID = :id;\n"
			"END;\n",
			FALSE, trx);

	return(error);
}

/** Update InnoDB system tables on dropping a virtual column
@param[in]	table		InnoDB table
@param[in]	col_name	column name of the dropping column
@param[in]	drop_col	col information for the dropping column
@param[in]	n_prev_dropped	number of previously dropped columns in the
				same alter clause
@param[in]	trx		transaction
@return DB_SUCCESS if successful, otherwise error code */
static
dberr_t
innobase_drop_one_virtual_sys_columns(
	const dict_table_t*	table,
	const char*		col_name,
	dict_col_t*		drop_col,
	ulint			n_prev_dropped,
	trx_t*			trx)
{
	pars_info_t*    info = pars_info_create();
	pars_info_add_ull_literal(info, "id", table->id);

	pars_info_add_str_literal(info, "name", col_name);

	dberr_t error = que_eval_sql(
			info,
			"PROCEDURE P () IS\n"
			"BEGIN\n"
			"DELETE FROM SYS_COLUMNS\n"
			"WHERE TABLE_ID = :id\n"
			"AND NAME = :name;\n"
			"END;\n",
			FALSE, trx);

	if (error != DB_SUCCESS) {
		return(error);
	}

	dict_v_col_t*	v_col = dict_table_get_nth_v_col_mysql(
				table, drop_col->ind);

	/* Adjust column positions for all subsequent columns */
	for (ulint i = v_col->v_pos + 1; i < table->n_v_cols; i++) {
		dict_v_col_t*   t_col = dict_table_get_nth_v_col(table, i);
		ulint		old_p = dict_create_v_col_pos(
					t_col->v_pos - n_prev_dropped,
					t_col->m_col.ind - n_prev_dropped);
		ulint		new_p = dict_create_v_col_pos(
					t_col->v_pos - 1 - n_prev_dropped,
					t_col->m_col.ind - 1 - n_prev_dropped);

		error = innobase_update_v_pos_sys_columns(
			table, old_p, new_p, trx);
		if (error != DB_SUCCESS) {
			return(error);
		}
		error = innobase_update_v_pos_sys_virtual(
			table, old_p, new_p, trx);
		if (error != DB_SUCCESS) {
			return(error);
		}
	}

	return(error);
}

/** Delete virtual column's info from INNODB SYS_VIRTUAL
@param[in]	table	InnoDB table
@param[in]	pos	position of the virtual column to be deleted
@param[in]	trx	transaction
@return DB_SUCCESS if successful, otherwise error code */
static
dberr_t
innobase_drop_one_virtual_sys_virtual(
	const dict_table_t*	table,
	ulint			pos,
	trx_t*			trx)
{
	pars_info_t*    info = pars_info_create();
	pars_info_add_ull_literal(info, "id", table->id);

	pars_info_add_int4_literal(info, "pos", pos);

	dberr_t error = que_eval_sql(
			info,
			"PROCEDURE P () IS\n"
			"BEGIN\n"
			"DELETE FROM SYS_VIRTUAL\n"
			"WHERE TABLE_ID = :id\n"
			"AND POS = :pos;\n"
			"END;\n",
			FALSE, trx);

	return(error);
}

/** Update system table for dropping virtual column(s)
@param[in]	ha_alter_info	Data used during in-place alter
@param[in]	altered_table	MySQL table that is being altered
@param[in]	table		MySQL table as it is before the ALTER operation
@param[in]	user_table	InnoDB table
@param[in]	trx		transaction
@retval true Failure
@retval false Success */
static
bool
innobase_drop_virtual_try(
	Alter_inplace_info*	ha_alter_info,
	const TABLE*		altered_table,
	const TABLE*		table,
	const dict_table_t*     user_table,
	trx_t*			trx)
{
	ha_innobase_inplace_ctx*	ctx;
	dberr_t				err = DB_SUCCESS;

	ctx = static_cast<ha_innobase_inplace_ctx*>
		(ha_alter_info->handler_ctx);

	for (ulint i = 0; i < ctx->num_to_drop_vcol; i++) {

		ulint	pos = dict_create_v_col_pos(
			ctx->drop_vcol[i].v_pos - i,
			ctx->drop_vcol[i].m_col.ind - i);
		err = innobase_drop_one_virtual_sys_virtual(
			user_table, pos, trx);

		if (err != DB_SUCCESS) {
			my_error(ER_INTERNAL_ERROR, MYF(0),
				 "InnoDB: DROP COLUMN...VIRTUAL");
			return(true);
		}

		err = innobase_drop_one_virtual_sys_columns(
			user_table, ctx->drop_vcol_name[i],
			&(ctx->drop_vcol[i].m_col), i, trx);

		if (err != DB_SUCCESS) {
			my_error(ER_INTERNAL_ERROR, MYF(0),
				 "InnoDB: DROP COLUMN...VIRTUAL");
			return(true);
		}
	}


	ulint	n_col = user_table->n_cols - DATA_N_SYS_COLS;
	ulint	n_v_col = user_table->n_v_cols - ctx->num_to_drop_vcol;
	ulint	new_n = dict_table_encode_n_col(n_col, n_v_col)
		+ ((user_table->flags & DICT_TF_COMPACT) << 31);

	return innodb_update_n_cols(user_table, new_n, trx);
}

/** Adjust the create index column number from "New table" to
"old InnoDB table" while we are doing dropping virtual column. Since we do
not create separate new table for the dropping/adding virtual columns.
To correctly find the indexed column, we will need to find its col_no
in the "Old Table", not the "New table".
@param[in]	ha_alter_info	Data used during in-place alter
@param[in]	old_table	MySQL table as it is before the ALTER operation
@param[in]	num_v_dropped	number of virtual column dropped
@param[in,out]	index_def	index definition */
static
void
innodb_v_adjust_idx_col(
	const Alter_inplace_info*	ha_alter_info,
	const TABLE*			old_table,
	ulint				num_v_dropped,
	index_def_t*			index_def)
{
	List_iterator_fast<Create_field> cf_it(
		ha_alter_info->alter_info->create_list);
	for (ulint i = 0; i < index_def->n_fields; i++) {
#ifdef UNIV_DEBUG
		bool	col_found = false;
#endif /* UNIV_DEBUG */
		ulint	num_v = 0;

		index_field_t*	index_field = &index_def->fields[i];

		/* Only adjust virtual column col_no, since non-virtual
		column position (in non-vcol list) won't change unless
		table rebuild */
		if (!index_field->is_v_col) {
			continue;
		}

		const Field*	field = NULL;

		cf_it.rewind();

		/* Found the field in the new table */
		while (const Create_field* new_field = cf_it++) {
			if (!innobase_is_v_fld(new_field)) {
				continue;
			}

			field = new_field->field;

			if (num_v == index_field->col_no) {
				break;
			}
			num_v++;
		}

		if (!field) {
			/* this means the field is a newly added field, this
			should have been blocked when we drop virtual column
			at the same time */
			ut_ad(num_v_dropped > 0);
			ut_a(0);
		}

		ut_ad(innobase_is_v_fld(field));

		num_v = 0;

		/* Look for its position in old table */
		for (uint old_i = 0; old_table->field[old_i]; old_i++) {
			if (old_table->field[old_i] == field) {
				/* Found it, adjust its col_no to its position
				in old table */
				index_def->fields[i].col_no = num_v;
				ut_d(col_found = true);
				break;
			}

			if (innobase_is_v_fld(old_table->field[old_i])) {
				num_v++;
			}
		}

		ut_ad(col_found);
	}
}

/** Create index metadata in the data dictionary.
@param[in,out]	trx	dictionary transaction
@param[in,out]	index	index being created
@param[in]	add_v	virtual columns that are being added, or NULL
@return DB_SUCCESS or error code */
MY_ATTRIBUTE((nonnull(1,2), warn_unused_result))
static
dberr_t
create_index_dict(
	trx_t*			trx,
	dict_index_t*		index,
	const dict_add_v_col_t* add_v)
{
	DBUG_ENTER("create_index_dict");

	mem_heap_t* heap = mem_heap_create(512);
	ind_node_t* node = ind_create_graph_create(index, heap, add_v);
	que_thr_t* thr = pars_complete_graph_for_exec(node, trx, heap, NULL);

	que_fork_start_command(
		static_cast<que_fork_t*>(que_node_get_parent(thr)));

	que_run_threads(thr);

	que_graph_free((que_t*) que_node_get_parent(thr));

	DBUG_RETURN(trx->error_state);
}

/** Update internal structures with concurrent writes blocked,
while preparing ALTER TABLE.

@param ha_alter_info Data used during in-place alter
@param altered_table MySQL table that is being altered
@param old_table MySQL table as it is before the ALTER operation
@param table_name Table name in MySQL
@param flags Table and tablespace flags
@param flags2 Additional table flags
@param fts_doc_id_col The column number of FTS_DOC_ID
@param add_fts_doc_id Flag: add column FTS_DOC_ID?
@param add_fts_doc_id_idx Flag: add index FTS_DOC_ID_INDEX (FTS_DOC_ID)?

@retval true Failure
@retval false Success
*/
static MY_ATTRIBUTE((warn_unused_result, nonnull(1,2,3,4)))
bool
prepare_inplace_alter_table_dict(
/*=============================*/
	Alter_inplace_info*	ha_alter_info,
	const TABLE*		altered_table,
	const TABLE*		old_table,
	const char*		table_name,
	ulint			flags,
	ulint			flags2,
	ulint			fts_doc_id_col,
	bool			add_fts_doc_id,
	bool			add_fts_doc_id_idx)
{
	bool			dict_locked	= false;
	ulint*			add_key_nums;	/* MySQL key numbers */
	index_def_t*		index_defs;	/* index definitions */
	dict_table_t*		user_table;
	dict_index_t*		fts_index	= NULL;
	ulint			new_clustered	= 0;
	dberr_t			error;
	ulint			num_fts_index;
	dict_add_v_col_t*	add_v = NULL;
	ha_innobase_inplace_ctx*ctx;

	DBUG_ENTER("prepare_inplace_alter_table_dict");

	ctx = static_cast<ha_innobase_inplace_ctx*>
		(ha_alter_info->handler_ctx);

	DBUG_ASSERT((ctx->add_autoinc != ULINT_UNDEFINED)
		    == (ctx->sequence.m_max_value > 0));
	DBUG_ASSERT(!ctx->num_to_drop_index == !ctx->drop_index);
	DBUG_ASSERT(!ctx->num_to_drop_fk == !ctx->drop_fk);
	DBUG_ASSERT(!add_fts_doc_id || add_fts_doc_id_idx);
	DBUG_ASSERT(!add_fts_doc_id_idx
		    || innobase_fulltext_exist(altered_table));
	DBUG_ASSERT(!ctx->add_cols);
	DBUG_ASSERT(!ctx->add_index);
	DBUG_ASSERT(!ctx->add_key_numbers);
	DBUG_ASSERT(!ctx->num_to_add_index);

	user_table = ctx->new_table;

	trx_start_if_not_started_xa(ctx->prebuilt->trx, true);

	if (ha_alter_info->handler_flags
	    & Alter_inplace_info::DROP_VIRTUAL_COLUMN) {
		if (prepare_inplace_drop_virtual(
			    ha_alter_info, altered_table, old_table)) {
			DBUG_RETURN(true);
		}
	}

	if (ha_alter_info->handler_flags
	    & Alter_inplace_info::ADD_VIRTUAL_COLUMN) {
		if (prepare_inplace_add_virtual(
			    ha_alter_info, altered_table, old_table)) {
			DBUG_RETURN(true);
		}

		/* Need information for newly added virtual columns
		for create index */

		if (ha_alter_info->handler_flags
		    & Alter_inplace_info::ADD_INDEX) {
			add_v = static_cast<dict_add_v_col_t*>(
				mem_heap_alloc(ctx->heap, sizeof *add_v));
			add_v->n_v_col = ctx->num_to_add_vcol;
			add_v->v_col = ctx->add_vcol;
			add_v->v_col_name = ctx->add_vcol_name;
		}
	}

	/* There should be no order change for virtual columns coming in
	here */
	ut_ad(check_v_col_in_order(old_table, altered_table, ha_alter_info));

	/* Create table containing all indexes to be built in this
	ALTER TABLE ADD INDEX so that they are in the correct order
	in the table. */

	ctx->num_to_add_index = ha_alter_info->index_add_count;

	ut_ad(ctx->prebuilt->trx->mysql_thd != NULL);
	const char*	path = thd_innodb_tmpdir(
		ctx->prebuilt->trx->mysql_thd);

	index_defs = innobase_create_key_defs(
		ctx->heap, ha_alter_info, altered_table, ctx->num_to_add_index,
		num_fts_index,
		dict_index_is_auto_gen_clust(dict_table_get_first_index(
						     ctx->new_table)),
		fts_doc_id_col, add_fts_doc_id, add_fts_doc_id_idx,
		old_table);

	new_clustered = DICT_CLUSTERED & index_defs[0].ind_type;

	/* The primary index would be rebuilt if a FTS Doc ID
	column is to be added, and the primary index definition
	is just copied from old table and stored in indexdefs[0] */
	DBUG_ASSERT(!add_fts_doc_id || new_clustered);
	DBUG_ASSERT(!!new_clustered ==
		    (innobase_need_rebuild(ha_alter_info, old_table)
		     || add_fts_doc_id));

	/* Allocate memory for dictionary index definitions */

	ctx->add_index = static_cast<dict_index_t**>(
		mem_heap_zalloc(ctx->heap, ctx->num_to_add_index
			       * sizeof *ctx->add_index));
	ctx->add_key_numbers = add_key_nums = static_cast<ulint*>(
		mem_heap_alloc(ctx->heap, ctx->num_to_add_index
			       * sizeof *ctx->add_key_numbers));

	/* Acquire a lock on the table before creating any indexes. */

	if (ctx->online) {
		error = DB_SUCCESS;
	} else {
		error = row_merge_lock_table(
			ctx->prebuilt->trx, ctx->new_table, LOCK_S);

		if (error != DB_SUCCESS) {

			goto error_handling;
		}
	}

	/* Create a background transaction for the operations on
	the data dictionary tables. */
	ctx->trx = innobase_trx_allocate(ctx->prebuilt->trx->mysql_thd);

	trx_start_for_ddl(ctx->trx, TRX_DICT_OP_INDEX);

	/* Latch the InnoDB data dictionary exclusively so that no deadlocks
	or lock waits can happen in it during an index create operation. */

	row_mysql_lock_data_dictionary(ctx->trx);
	dict_locked = true;

	/* Wait for background stats processing to stop using the table that
	we are going to alter. We know bg stats will not start using it again
	until we are holding the data dict locked and we are holding it here
	at least until checking ut_ad(user_table->n_ref_count == 1) below.
	XXX what may happen if bg stats opens the table after we
	have unlocked data dictionary below? */
	dict_stats_wait_bg_to_stop_using_table(user_table, ctx->trx);

	online_retry_drop_indexes_low(ctx->new_table, ctx->trx);

	ut_d(dict_table_check_for_dup_indexes(
		     ctx->new_table, CHECK_ABORTED_OK));

	DBUG_EXECUTE_IF("innodb_OOM_prepare_inplace_alter",
			error = DB_OUT_OF_MEMORY;
			goto error_handling;);

	/* If a new clustered index is defined for the table we need
	to rebuild the table with a temporary name. */

	if (new_clustered) {
		if (innobase_check_foreigns(
			    ha_alter_info, altered_table, old_table,
			    user_table, ctx->drop_fk, ctx->num_to_drop_fk)) {
new_clustered_failed:
			DBUG_ASSERT(ctx->trx != ctx->prebuilt->trx);
			trx_rollback_to_savepoint(ctx->trx, NULL);

			ut_ad(user_table->get_ref_count() == 1);

			online_retry_drop_indexes_with_trx(
				user_table, ctx->trx);

			if (ctx->need_rebuild()) {
				ut_ad(!ctx->new_table->cached);
				dict_mem_table_free(ctx->new_table);
				ctx->new_table = ctx->old_table;
			}

			while (ctx->num_to_add_index--) {
				if (dict_index_t*& i = ctx->add_index[
					    ctx->num_to_add_index]) {
					dict_mem_index_free(i);
					i = NULL;
				}
			}

			goto err_exit;
		}

		size_t	dblen = ctx->old_table->name.dblen() + 1;
		size_t	tablen = altered_table->s->table_name.length;
		const char* part = ctx->old_table->name.part();
		size_t	partlen = part ? strlen(part) : 0;
		char*	new_table_name = static_cast<char*>(
			mem_heap_alloc(ctx->heap,
				       dblen + tablen + partlen + 1));
		memcpy(new_table_name, ctx->old_table->name.m_name, dblen);
		memcpy(new_table_name + dblen,
		       altered_table->s->table_name.str, tablen);
		memcpy(new_table_name + dblen + tablen,
		       part ? part : "", partlen + 1);
		ulint		n_cols = 0;
		ulint		n_v_cols = 0;
		dtuple_t*	add_cols;
		ulint		space_id = 0;
		ulint		z = 0;

		for (uint i = 0; i < altered_table->s->fields; i++) {
			const Field*	field = altered_table->field[i];

			if (innobase_is_v_fld(field)) {
				n_v_cols++;
			} else {
					n_cols++;
			}
		}

		ut_ad(n_cols + n_v_cols == altered_table->s->fields);

		if (add_fts_doc_id) {
			n_cols++;
			DBUG_ASSERT(flags2 & DICT_TF2_FTS);
			DBUG_ASSERT(add_fts_doc_id_idx);
			flags2 |= DICT_TF2_FTS_ADD_DOC_ID
				| DICT_TF2_FTS_HAS_DOC_ID
				| DICT_TF2_FTS;
		}

		DBUG_ASSERT(!add_fts_doc_id_idx || (flags2 & DICT_TF2_FTS));

		/* The initial space id 0 may be overridden later if this
		table is going to be a file_per_table tablespace. */
		ctx->new_table = dict_mem_table_create(
			new_table_name, space_id, n_cols + n_v_cols, n_v_cols,
			flags, flags2);

		/* The rebuilt indexed_table will use the renamed
		column names. */
		ctx->col_names = NULL;

		if (DICT_TF_HAS_DATA_DIR(flags)) {
			ctx->new_table->data_dir_path =
				mem_heap_strdup(ctx->new_table->heap,
				user_table->data_dir_path);
		}

		for (uint i = 0; i < altered_table->s->fields; i++) {
			const Field*	field = altered_table->field[i];
			ulint		is_unsigned;
			ulint		field_type
				= (ulint) field->type();
			ulint		col_type
				= get_innobase_type_from_mysql_type(
					&is_unsigned, field);
			ulint		charset_no;
			ulint		col_len;
			bool		is_virtual = innobase_is_v_fld(field);

			/* we assume in dtype_form_prtype() that this
			fits in two bytes */
			ut_a(field_type <= MAX_CHAR_COLL_NUM);

			if (!field->real_maybe_null()) {
				field_type |= DATA_NOT_NULL;
			}

			if (field->binary()) {
				field_type |= DATA_BINARY_TYPE;
			}

			if (is_unsigned) {
				field_type |= DATA_UNSIGNED;
			}

			if (altered_table->versioned()) {
				if (i == altered_table->s->row_start_field) {
					field_type |= DATA_VERS_START;
				} else if (i ==
					   altered_table->s->row_end_field) {
					field_type |= DATA_VERS_END;
				} else if (!(field->flags
					     & VERS_UPDATE_UNVERSIONED_FLAG)) {
					field_type |= DATA_VERSIONED;
				}
			}

			if (dtype_is_string_type(col_type)) {
				charset_no = (ulint) field->charset()->number;

				if (charset_no > MAX_CHAR_COLL_NUM) {
					my_error(ER_WRONG_KEY_COLUMN, MYF(0), "InnoDB",
						 field->field_name.str);
					goto new_clustered_failed;
				}
			} else {
				charset_no = 0;
			}

			col_len = field->pack_length();

			/* The MySQL pack length contains 1 or 2 bytes
			length field for a true VARCHAR. Let us
			subtract that, so that the InnoDB column
			length in the InnoDB data dictionary is the
			real maximum byte length of the actual data. */

			if (field->type() == MYSQL_TYPE_VARCHAR) {
				uint32	length_bytes
					= static_cast<const Field_varstring*>(
						field)->length_bytes;

				col_len -= length_bytes;

				if (length_bytes == 2) {
					field_type |= DATA_LONG_TRUE_VARCHAR;
				}

			}

			if (dict_col_name_is_reserved(field->field_name.str)) {
				dict_mem_table_free(ctx->new_table);
				ctx->new_table = ctx->old_table;
				my_error(ER_WRONG_COLUMN_NAME, MYF(0),
					 field->field_name.str);
				goto new_clustered_failed;
			}

			if (is_virtual) {
				dict_mem_table_add_v_col(
					ctx->new_table, ctx->heap,
					field->field_name.str,
					col_type,
					dtype_form_prtype(
						field_type, charset_no)
					| DATA_VIRTUAL,
					col_len, i, 0);
			} else {
				dict_mem_table_add_col(
					ctx->new_table, ctx->heap,
					field->field_name.str,
					col_type,
					dtype_form_prtype(
						field_type, charset_no),
					col_len);
			}
		}

		if (n_v_cols) {
			for (uint i = 0; i < altered_table->s->fields; i++) {
				dict_v_col_t*	v_col;
				const Field*	field = altered_table->field[i];

				if (!innobase_is_v_fld(field)) {
					continue;
				}
				v_col = dict_table_get_nth_v_col(
					ctx->new_table, z);
				z++;
				innodb_base_col_setup(
					ctx->new_table, field, v_col);
			}
		}

		if (add_fts_doc_id) {
			fts_add_doc_id_column(ctx->new_table, ctx->heap);
			ctx->new_table->fts->doc_col = fts_doc_id_col;
			ut_ad(fts_doc_id_col
			      == altered_table->s->fields - n_v_cols);
		} else if (ctx->new_table->fts) {
			ctx->new_table->fts->doc_col = fts_doc_id_col;
		}

		dict_table_add_system_columns(ctx->new_table, ctx->heap);

		if (ha_alter_info->handler_flags
		    & Alter_inplace_info::ADD_COLUMN) {
			add_cols = dtuple_create_with_vcol(
				ctx->heap,
				dict_table_get_n_cols(ctx->new_table),
				dict_table_get_n_v_cols(ctx->new_table));

			dict_table_copy_types(add_cols, ctx->new_table);
		} else {
			add_cols = NULL;
		}

		ctx->col_map = innobase_build_col_map(
			ha_alter_info, altered_table, old_table,
			ctx->new_table, user_table,
			add_cols, ctx->heap);
		ctx->add_cols = add_cols;
	} else {
		DBUG_ASSERT(!innobase_need_rebuild(ha_alter_info, old_table));
		DBUG_ASSERT(old_table->s->primary_key
			    == altered_table->s->primary_key);

		for (dict_index_t* index
			     = dict_table_get_first_index(user_table);
		     index != NULL;
		     index = dict_table_get_next_index(index)) {
			if (!index->to_be_dropped
			    && dict_index_is_corrupted(index)) {
				my_error(ER_CHECK_NO_SUCH_TABLE, MYF(0));
				goto error_handled;
			}
		}

		for (dict_index_t* index
			     = dict_table_get_first_index(user_table);
		     index != NULL;
		     index = dict_table_get_next_index(index)) {
			if (!index->to_be_dropped
			    && dict_index_is_corrupted(index)) {
				my_error(ER_CHECK_NO_SUCH_TABLE, MYF(0));
				goto error_handled;
			}
		}

		if (!ctx->new_table->fts
		    && innobase_fulltext_exist(altered_table)) {
			ctx->new_table->fts = fts_create(
				ctx->new_table);
			ctx->new_table->fts->doc_col = fts_doc_id_col;
		}

		/* Check if we need to update mtypes of legacy GIS columns.
		This check is only needed when we don't have to rebuild
		the table, since rebuild would update all mtypes for GIS
		columns */
		error = innobase_check_gis_columns(
			ha_alter_info, ctx->new_table, ctx->trx);
		if (error != DB_SUCCESS) {
			ut_ad(error == DB_ERROR);
			error = DB_UNSUPPORTED;
			goto error_handling;
		}
	}

	ut_ad(new_clustered == ctx->need_rebuild());

	/* Create the index metadata. */
	for (ulint a = 0; a < ctx->num_to_add_index; a++) {
		if (index_defs[a].ind_type & DICT_VIRTUAL
		    && ctx->num_to_drop_vcol > 0 && !new_clustered) {
			innodb_v_adjust_idx_col(ha_alter_info, old_table,
						ctx->num_to_drop_vcol,
						&index_defs[a]);
		}

		ctx->add_index[a] = row_merge_create_index(
			ctx->new_table, &index_defs[a], add_v);

		add_key_nums[a] = index_defs[a].key_number;

		DBUG_ASSERT(ctx->add_index[a]->is_committed()
			    == !!new_clustered);
	}

	if (ctx->need_rebuild() && user_table->supports_instant()) {
		if (!instant_alter_column_possible(ha_alter_info, old_table)) {
			goto not_instant_add_column;
		}

		for (uint i = ctx->old_table->n_cols - DATA_N_SYS_COLS;
		     i--; ) {
			if (ctx->col_map[i] != i) {
				goto not_instant_add_column;
			}
		}

		DBUG_ASSERT(ctx->new_table->n_cols > ctx->old_table->n_cols);

		for (uint a = 0; a < ctx->num_to_add_index; a++) {
			error = dict_index_add_to_cache_w_vcol(
				ctx->new_table, ctx->add_index[a], add_v,
				FIL_NULL, false);
			ut_a(error == DB_SUCCESS);
		}
		DBUG_ASSERT(ha_alter_info->key_count
			    /* hidden GEN_CLUST_INDEX in InnoDB */
			    + dict_index_is_auto_gen_clust(
				    dict_table_get_first_index(ctx->new_table))
			    /* hidden FTS_DOC_ID_INDEX in InnoDB */
			    + (ctx->old_table->fts_doc_id_index
			       && innobase_fts_check_doc_id_index_in_def(
				       altered_table->s->keys,
				       altered_table->key_info)
			       != FTS_EXIST_DOC_ID_INDEX)
			    == ctx->num_to_add_index);
		ctx->num_to_add_index = 0;
		ctx->add_index = NULL;

		uint i = 0; // index of stored columns ctx->new_table->cols[]
		Field **af = altered_table->field;

		List_iterator_fast<Create_field> cf_it(
			ha_alter_info->alter_info->create_list);

		while (const Create_field* new_field = cf_it++) {
			DBUG_ASSERT(!new_field->field
				    || std::find(old_table->field,
						 old_table->field
						 + old_table->s->fields,
						 new_field->field) !=
				    old_table->field + old_table->s->fields);
			DBUG_ASSERT(new_field->field
				    || !strcmp(new_field->field_name.str,
					       (*af)->field_name.str));

			if (!(*af)->stored_in_db()) {
				af++;
				continue;
			}

			dict_col_t* col = dict_table_get_nth_col(
				ctx->new_table, i);
			DBUG_ASSERT(!strcmp((*af)->field_name.str,
				    dict_table_get_col_name(ctx->new_table,
							    i)));
			DBUG_ASSERT(!col->is_instant());

			if (new_field->field) {
				ut_d(const dict_col_t* old_col
				     = dict_table_get_nth_col(user_table, i));
				ut_d(const dict_index_t* index
				     = user_table->indexes.start);
				DBUG_ASSERT(col->mtype == old_col->mtype);
				DBUG_ASSERT(col->prtype == old_col->prtype);
				DBUG_ASSERT(col->mbminmaxlen
					    == old_col->mbminmaxlen);
				DBUG_ASSERT(col->len >= old_col->len);
				DBUG_ASSERT(old_col->is_instant()
					    == (dict_col_get_clust_pos(
							old_col, index)
						>= index->n_core_fields));
			} else if ((*af)->is_real_null()) {
				/* DEFAULT NULL */
				col->def_val.len = UNIV_SQL_NULL;
			} else {
				switch ((*af)->type()) {
				case MYSQL_TYPE_VARCHAR:
					col->def_val.len = reinterpret_cast
						<const Field_varstring*>
						((*af))->get_length();
					col->def_val.data = reinterpret_cast
						<const Field_varstring*>
						((*af))->get_data();
					break;
				case MYSQL_TYPE_GEOMETRY:
				case MYSQL_TYPE_TINY_BLOB:
				case MYSQL_TYPE_MEDIUM_BLOB:
				case MYSQL_TYPE_BLOB:
				case MYSQL_TYPE_LONG_BLOB:
					col->def_val.len = reinterpret_cast
						<const Field_blob*>
						((*af))->get_length();
					col->def_val.data = reinterpret_cast
						<const Field_blob*>
						((*af))->get_ptr();
					break;
				default:
					dfield_t d;
					dict_col_copy_type(col, &d.type);
					ulint len = (*af)->pack_length();
					DBUG_ASSERT(len <= 8
						    || d.type.mtype
						    != DATA_INT);
					row_mysql_store_col_in_innobase_format(
						&d,
						d.type.mtype == DATA_INT
						? static_cast<byte*>(
							mem_heap_alloc(
								ctx->heap,
								len))
						: NULL,
						true, (*af)->ptr, len,
						dict_table_is_comp(
							user_table));
					col->def_val.len = d.len;
					col->def_val.data = d.data;
				}
			}

			i++;
			af++;
		}

		DBUG_ASSERT(af == altered_table->field
			    + altered_table->s->fields);
		/* There might exist a hidden FTS_DOC_ID column for
		FULLTEXT INDEX. If it exists, the columns should have
		been implicitly added by ADD FULLTEXT INDEX together
		with instant ADD COLUMN. (If a hidden FTS_DOC_ID pre-existed,
		then the ctx->col_map[] check should have prevented
		adding visible user columns after that.) */
		DBUG_ASSERT(DATA_N_SYS_COLS + i == ctx->new_table->n_cols
			    || (1 + DATA_N_SYS_COLS + i
				== ctx->new_table->n_cols
				&& !strcmp(dict_table_get_col_name(
						   ctx->new_table, i),
				   FTS_DOC_ID_COL_NAME)));

		ctx->prepare_instant();
	}

	if (ctx->need_rebuild()) {
not_instant_add_column:
		DBUG_ASSERT(ctx->need_rebuild());
		DBUG_ASSERT(!ctx->is_instant());
		DBUG_ASSERT(num_fts_index <= 1);
		DBUG_ASSERT(!ctx->online || num_fts_index == 0);
		DBUG_ASSERT(!ctx->online
			    || ctx->add_autoinc == ULINT_UNDEFINED);
		DBUG_ASSERT(!ctx->online
			    || !innobase_need_rebuild(ha_alter_info, old_table)
			    || !innobase_fulltext_exist(altered_table));

		uint32_t		key_id	= FIL_DEFAULT_ENCRYPTION_KEY;
		fil_encryption_t	mode	= FIL_ENCRYPTION_DEFAULT;

		if (fil_space_t* s = fil_space_acquire(user_table->space)) {
			if (const fil_space_crypt_t* c = s->crypt_data) {
				key_id = c->key_id;
				mode = c->encryption;
			}
			fil_space_release(s);
		}

		if (ha_alter_info->handler_flags
		    & Alter_inplace_info::CHANGE_CREATE_OPTION) {
			const ha_table_option_struct& alt_opt=
				*ha_alter_info->create_info->option_struct;
			const ha_table_option_struct& opt=
				*old_table->s->option_struct;
			if (alt_opt.encryption != opt.encryption
			    || alt_opt.encryption_key_id
			    != opt.encryption_key_id) {
				key_id = uint32_t(alt_opt.encryption_key_id);
				mode = fil_encryption_t(alt_opt.encryption);
			}
		}

		if (dict_table_get_low(ctx->new_table->name.m_name)) {
			my_error(ER_TABLE_EXISTS_ERROR, MYF(0),
				 ctx->new_table->name.m_name);
			goto new_clustered_failed;
		}

		/* Create the table. */
		trx_set_dict_operation(ctx->trx, TRX_DICT_OP_TABLE);

		error = row_create_table_for_mysql(
			ctx->new_table, ctx->trx, mode, key_id);

		switch (error) {
			dict_table_t*	temp_table;
		case DB_SUCCESS:
			/* We need to bump up the table ref count and
			before we can use it we need to open the
			table. The new_table must be in the data
			dictionary cache, because we are still holding
			the dict_sys->mutex. */
			ut_ad(mutex_own(&dict_sys->mutex));
			temp_table = dict_table_open_on_name(
				ctx->new_table->name.m_name, TRUE, FALSE,
				DICT_ERR_IGNORE_NONE);
			ut_a(ctx->new_table == temp_table);
			/* n_ref_count must be 1, because purge cannot
			be executing on this very table as we are
			holding dict_operation_lock X-latch. */
			DBUG_ASSERT(ctx->new_table->get_ref_count() == 1);
			DBUG_ASSERT(ctx->new_table->id != 0);
			DBUG_ASSERT(ctx->new_table->id == ctx->trx->table_id);
			break;
		case DB_TABLESPACE_EXISTS:
			my_error(ER_TABLESPACE_EXISTS, MYF(0),
				 ctx->new_table->name.m_name);
			goto new_table_failed;
		case DB_DUPLICATE_KEY:
			my_error(HA_ERR_TABLE_EXIST, MYF(0),
				 altered_table->s->table_name.str);
			goto new_table_failed;
		case DB_UNSUPPORTED:
			my_error(ER_UNSUPPORTED_EXTENSION, MYF(0),
				 ctx->new_table->name.m_name);
			goto new_table_failed;
		default:
			my_error_innodb(error, table_name, flags);
new_table_failed:
			DBUG_ASSERT(ctx->trx != ctx->prebuilt->trx);
			goto new_clustered_failed;
		}

		for (ulint a = 0; a < ctx->num_to_add_index; a++) {
			dict_index_t*& index = ctx->add_index[a];
			const bool has_new_v_col = index->has_new_v_col;
			error = create_index_dict(ctx->trx, index, add_v);
			if (error != DB_SUCCESS) {
				while (++a < ctx->num_to_add_index) {
					dict_mem_index_free(ctx->add_index[a]);
				}
				goto error_handling;
			}

			index = dict_table_get_index_on_name(
				ctx->new_table, index_defs[a].name, true);
			ut_a(index);

			index->parser = index_defs[a].parser;
			index->has_new_v_col = has_new_v_col;
			/* Note the id of the transaction that created this
			index, we use it to restrict readers from accessing
			this index, to ensure read consistency. */
			ut_ad(index->trx_id == ctx->trx->id);

			if (index->type & DICT_FTS) {
				DBUG_ASSERT(num_fts_index == 1);
				DBUG_ASSERT(!fts_index);
				DBUG_ASSERT(index->type == DICT_FTS);
				fts_index = ctx->add_index[a];
			}
		}

		dict_index_t*	clust_index = dict_table_get_first_index(
			user_table);
		dict_index_t*	new_clust_index = dict_table_get_first_index(
			ctx->new_table);
		ctx->skip_pk_sort = innobase_pk_order_preserved(
			ctx->col_map, clust_index, new_clust_index);

		DBUG_EXECUTE_IF("innodb_alter_table_pk_assert_no_sort",
			DBUG_ASSERT(ctx->skip_pk_sort););

		ut_ad(!new_clust_index->is_instant());
		/* row_merge_build_index() depends on the correct value */
		ut_ad(new_clust_index->n_core_null_bytes
		      == UT_BITS_IN_BYTES(new_clust_index->n_nullable));

		DBUG_ASSERT(!ctx->new_table->persistent_autoinc);
		if (const Field* ai = altered_table->found_next_number_field) {
			const unsigned	col_no = innodb_col_no(ai);

			ctx->new_table->persistent_autoinc = 1
				+ dict_table_get_nth_col_pos(
					ctx->new_table, col_no, NULL);

			/* Initialize the AUTO_INCREMENT sequence
			to the rebuilt table from the old one. */
			if (!old_table->found_next_number_field) {
			} else if (ib_uint64_t autoinc
				   = btr_read_autoinc(clust_index)) {
				btr_write_autoinc(new_clust_index, autoinc);
			}
		}

		if (ctx->online) {
			/* Allocate a log for online table rebuild. */
			rw_lock_x_lock(&clust_index->lock);
			bool ok = row_log_allocate(
				ctx->prebuilt->trx,
				clust_index, ctx->new_table,
				!(ha_alter_info->handler_flags
				  & Alter_inplace_info::ADD_PK_INDEX),
				ctx->add_cols, ctx->col_map, path);
			rw_lock_x_unlock(&clust_index->lock);

			if (!ok) {
				error = DB_OUT_OF_MEMORY;
				goto error_handling;
			}
		}
	} else if (ctx->num_to_add_index) {
		ut_ad(!ctx->is_instant());
		ctx->trx->table_id = user_table->id;

		for (ulint a = 0; a < ctx->num_to_add_index; a++) {
			dict_index_t*& index = ctx->add_index[a];
			const bool has_new_v_col = index->has_new_v_col;
			error = create_index_dict(ctx->trx, index, add_v);
			if (error != DB_SUCCESS) {
error_handling_drop_uncached:
				while (++a < ctx->num_to_add_index) {
					dict_mem_index_free(ctx->add_index[a]);
				}
				goto error_handling;
			}

			index = dict_table_get_index_on_name(
				ctx->new_table, index_defs[a].name, false);
			ut_a(index);

			index->parser = index_defs[a].parser;
			index->has_new_v_col = has_new_v_col;
			/* Note the id of the transaction that created this
			index, we use it to restrict readers from accessing
			this index, to ensure read consistency. */
			ut_ad(index->trx_id == ctx->trx->id);

			/* If ADD INDEX with LOCK=NONE has been
			requested, allocate a modification log. */
			if (index->type & DICT_FTS) {
				DBUG_ASSERT(num_fts_index == 1);
				DBUG_ASSERT(!fts_index);
				DBUG_ASSERT(index->type == DICT_FTS);
				fts_index = ctx->add_index[a];
				/* Fulltext indexes are not covered
				by a modification log. */
			} else if (!ctx->online
				   || !user_table->is_readable()
				   || dict_table_is_discarded(user_table)) {
				/* No need to allocate a modification log. */
				DBUG_ASSERT(!index->online_log);
			} else {
				DBUG_EXECUTE_IF(
					"innodb_OOM_prepare_inplace_alter",
					error = DB_OUT_OF_MEMORY;
					goto error_handling_drop_uncached;);
				rw_lock_x_lock(&ctx->add_index[a]->lock);

				bool ok = row_log_allocate(
					ctx->prebuilt->trx,
					index,
					NULL, true, NULL, NULL,
					path);
				rw_lock_x_unlock(&index->lock);

				if (!ok) {
					error = DB_OUT_OF_MEMORY;
					goto error_handling_drop_uncached;
				}
			}
		}
	}

	if (ctx->online && ctx->num_to_add_index) {
		/* Assign a consistent read view for
		row_merge_read_clustered_index(). */
		trx_sys.mvcc.view_open(ctx->prebuilt->trx);
	}

	if (fts_index) {
		/* Ensure that the dictionary operation mode will
		not change while creating the auxiliary tables. */
		trx_dict_op_t	op = trx_get_dict_operation(ctx->trx);

#ifdef UNIV_DEBUG
		switch (op) {
		case TRX_DICT_OP_NONE:
			break;
		case TRX_DICT_OP_TABLE:
		case TRX_DICT_OP_INDEX:
			goto op_ok;
		}
		ut_error;
op_ok:
#endif /* UNIV_DEBUG */
		ut_ad(ctx->trx->dict_operation_lock_mode == RW_X_LATCH);
		ut_ad(mutex_own(&dict_sys->mutex));
		ut_ad(rw_lock_own(dict_operation_lock, RW_LOCK_X));

		DICT_TF2_FLAG_SET(ctx->new_table, DICT_TF2_FTS);
		if (ctx->need_rebuild()) {
			/* For !ctx->need_rebuild(), this will be set at
			commit_cache_norebuild(). */
			ctx->new_table->fts_doc_id_index
				= dict_table_get_index_on_name(
					ctx->new_table, FTS_DOC_ID_INDEX_NAME);
			DBUG_ASSERT(ctx->new_table->fts_doc_id_index != NULL);
		}

		/* This function will commit the transaction and reset
		the trx_t::dict_operation flag on success. */

		error = fts_create_index_tables(ctx->trx, fts_index);

		DBUG_EXECUTE_IF("innodb_test_fail_after_fts_index_table",
				error = DB_LOCK_WAIT_TIMEOUT;
				goto error_handling;);

		if (error != DB_SUCCESS) {
			goto error_handling;
		}

		trx_start_for_ddl(ctx->trx, op);

		if (!ctx->new_table->fts
		    || ib_vector_size(ctx->new_table->fts->indexes) == 0) {
			error = fts_create_common_tables(
				ctx->trx, ctx->new_table,
				user_table->name.m_name, TRUE);

			DBUG_EXECUTE_IF(
				"innodb_test_fail_after_fts_common_table",
				error = DB_LOCK_WAIT_TIMEOUT;);

			if (error != DB_SUCCESS) {
				goto error_handling;
			}

			ctx->new_table->fts->fts_status
				|= TABLE_DICT_LOCKED;

			error = innobase_fts_load_stopword(
				ctx->new_table, ctx->trx,
				ctx->prebuilt->trx->mysql_thd)
				? DB_SUCCESS : DB_ERROR;
			ctx->new_table->fts->fts_status
				&= ulint(~TABLE_DICT_LOCKED);

			if (error != DB_SUCCESS) {
				goto error_handling;
			}
		}

		ut_ad(trx_get_dict_operation(ctx->trx) == op);
	}

	DBUG_ASSERT(error == DB_SUCCESS);

	/* Commit the data dictionary transaction in order to release
	the table locks on the system tables.  This means that if
	MySQL crashes while creating a new primary key inside
	row_merge_build_indexes(), ctx->new_table will not be dropped
	by trx_rollback_active().  It will have to be recovered or
	dropped by the database administrator. */
	trx_commit_for_mysql(ctx->trx);

	row_mysql_unlock_data_dictionary(ctx->trx);
	dict_locked = false;

	ut_a(ctx->trx->lock.n_active_thrs == 0);

error_handling:
	/* After an error, remove all those index definitions from the
	dictionary which were defined. */

	switch (error) {
	case DB_SUCCESS:
		ut_a(!dict_locked);

		ut_d(mutex_enter(&dict_sys->mutex));
		ut_d(dict_table_check_for_dup_indexes(
			     user_table, CHECK_PARTIAL_OK));
		ut_d(mutex_exit(&dict_sys->mutex));
		DBUG_RETURN(false);
	case DB_TABLESPACE_EXISTS:
		my_error(ER_TABLESPACE_EXISTS, MYF(0), "(unknown)");
		break;
	case DB_DUPLICATE_KEY:
		my_error(ER_DUP_KEY, MYF(0), "SYS_INDEXES");
		break;
	case DB_UNSUPPORTED:
		my_error(ER_TABLE_CANT_HANDLE_SPKEYS, MYF(0), "SYS_COLUMNS");
		break;
	default:
		my_error_innodb(error, table_name, user_table->flags);
	}

error_handled:

	ctx->prebuilt->trx->error_info = NULL;

	if (!ctx->trx) {
		goto err_exit;
	}

	ctx->trx->error_state = DB_SUCCESS;

	if (!dict_locked) {
		row_mysql_lock_data_dictionary(ctx->trx);
	}

	if (new_clustered) {
		if (ctx->need_rebuild()) {

			if (DICT_TF2_FLAG_IS_SET(
				    ctx->new_table, DICT_TF2_FTS)) {
				innobase_drop_fts_index_table(
					ctx->new_table, ctx->trx);
			}

			dict_table_close_and_drop(ctx->trx, ctx->new_table);

			/* Free the log for online table rebuild, if
			one was allocated. */

			dict_index_t* clust_index = dict_table_get_first_index(
				user_table);

			rw_lock_x_lock(&clust_index->lock);

			if (clust_index->online_log) {
				ut_ad(ctx->online);
				row_log_abort_sec(clust_index);
				clust_index->online_status
					= ONLINE_INDEX_COMPLETE;
			}

			rw_lock_x_unlock(&clust_index->lock);
		}

		trx_commit_for_mysql(ctx->trx);
		/* n_ref_count must be 1, because purge cannot
		be executing on this very table as we are
		holding dict_operation_lock X-latch. */
		DBUG_ASSERT(user_table->get_ref_count() == 1 || ctx->online);

		online_retry_drop_indexes_with_trx(user_table, ctx->trx);
	} else {
		ut_ad(!ctx->need_rebuild());
		row_merge_drop_indexes(ctx->trx, user_table, TRUE);
		trx_commit_for_mysql(ctx->trx);
	}

	ut_d(dict_table_check_for_dup_indexes(user_table, CHECK_ALL_COMPLETE));
	ut_ad(!user_table->drop_aborted);

err_exit:
#ifdef UNIV_DEBUG
	/* Clear the to_be_dropped flag in the data dictionary cache. */
	for (ulint i = 0; i < ctx->num_to_drop_index; i++) {
		DBUG_ASSERT(ctx->drop_index[i]->is_committed());
		DBUG_ASSERT(ctx->drop_index[i]->to_be_dropped);
		ctx->drop_index[i]->to_be_dropped = 0;
	}
#endif /* UNIV_DEBUG */

	if (ctx->trx) {
		row_mysql_unlock_data_dictionary(ctx->trx);

		trx_free_for_mysql(ctx->trx);
	}
	trx_commit_for_mysql(ctx->prebuilt->trx);

	delete ctx;
	ha_alter_info->handler_ctx = NULL;

	DBUG_RETURN(true);
}

/* Check whether an index is needed for the foreign key constraint.
If so, if it is dropped, is there an equivalent index can play its role.
@return true if the index is needed and can't be dropped */
static MY_ATTRIBUTE((nonnull(1,2,3,5), warn_unused_result))
bool
innobase_check_foreign_key_index(
/*=============================*/
	Alter_inplace_info*	ha_alter_info,	/*!< in: Structure describing
						changes to be done by ALTER
						TABLE */
	dict_index_t*		index,		/*!< in: index to check */
	dict_table_t*		indexed_table,	/*!< in: table that owns the
						foreign keys */
	const char**		col_names,	/*!< in: column names, or NULL
						for indexed_table->col_names */
	trx_t*			trx,		/*!< in/out: transaction */
	dict_foreign_t**	drop_fk,	/*!< in: Foreign key constraints
						to drop */
	ulint			n_drop_fk)	/*!< in: Number of foreign keys
						to drop */
{
	const dict_foreign_set*	fks = &indexed_table->referenced_set;

	/* Check for all FK references from other tables to the index. */
	for (dict_foreign_set::const_iterator it = fks->begin();
	     it != fks->end(); ++it) {

		dict_foreign_t*	foreign = *it;
		if (foreign->referenced_index != index) {
			continue;
		}
		ut_ad(indexed_table == foreign->referenced_table);

		if (NULL == dict_foreign_find_index(
			    indexed_table, col_names,
			    foreign->referenced_col_names,
			    foreign->n_fields, index,
			    /*check_charsets=*/TRUE,
			    /*check_null=*/FALSE,
			    NULL, NULL, NULL)
		    && NULL == innobase_find_equiv_index(
			    foreign->referenced_col_names,
			    foreign->n_fields,
			    ha_alter_info->key_info_buffer,
			    ha_alter_info->index_add_buffer,
			    ha_alter_info->index_add_count)) {

			/* Index cannot be dropped. */
			trx->error_info = index;
			return(true);
		}
	}

	fks = &indexed_table->foreign_set;

	/* Check for all FK references in current table using the index. */
	for (dict_foreign_set::const_iterator it = fks->begin();
	     it != fks->end(); ++it) {

		dict_foreign_t*	foreign = *it;
		if (foreign->foreign_index != index) {
			continue;
		}

		ut_ad(indexed_table == foreign->foreign_table);

		if (!innobase_dropping_foreign(
			    foreign, drop_fk, n_drop_fk)
		    && NULL == dict_foreign_find_index(
			    indexed_table, col_names,
			    foreign->foreign_col_names,
			    foreign->n_fields, index,
			    /*check_charsets=*/TRUE,
			    /*check_null=*/FALSE,
			    NULL, NULL, NULL)
		    && NULL == innobase_find_equiv_index(
			    foreign->foreign_col_names,
			    foreign->n_fields,
			    ha_alter_info->key_info_buffer,
			    ha_alter_info->index_add_buffer,
			    ha_alter_info->index_add_count)) {

			/* Index cannot be dropped. */
			trx->error_info = index;
			return(true);
		}
	}

	return(false);
}

#ifdef MYSQL_RENAME_INDEX
/**
Rename a given index in the InnoDB data dictionary.

@param index index to rename
@param new_name new name of the index
@param[in,out] trx dict transaction to use, not going to be committed here

@retval true Failure
@retval false Success */
static MY_ATTRIBUTE((warn_unused_result))
bool
rename_index_in_data_dictionary(
/*============================*/
	const dict_index_t*	index,
	const char*		new_name,
	trx_t*			trx)
{
	DBUG_ENTER("rename_index_in_data_dictionary");

	ut_ad(mutex_own(&dict_sys->mutex));
	ut_ad(rw_lock_own(dict_operation_lock, RW_LOCK_X));
	ut_ad(trx->dict_operation_lock_mode == RW_X_LATCH);

	pars_info_t*	pinfo;
	dberr_t		err;

	pinfo = pars_info_create();

	pars_info_add_ull_literal(pinfo, "table_id", index->table->id);
	pars_info_add_ull_literal(pinfo, "index_id", index->id);
	pars_info_add_str_literal(pinfo, "new_name", new_name);

	trx->op_info = "Renaming an index in SYS_INDEXES";

	DBUG_EXECUTE_IF(
		"ib_rename_index_fail1",
		DBUG_SET("+d,innodb_report_deadlock");
	);

	err = que_eval_sql(
		pinfo,
		"PROCEDURE RENAME_INDEX_IN_SYS_INDEXES () IS\n"
		"BEGIN\n"
		"UPDATE SYS_INDEXES SET\n"
		"NAME = :new_name\n"
		"WHERE\n"
		"ID = :index_id AND\n"
		"TABLE_ID = :table_id;\n"
		"END;\n",
		FALSE, trx); /* pinfo is freed by que_eval_sql() */

	DBUG_EXECUTE_IF(
		"ib_rename_index_fail1",
		DBUG_SET("-d,innodb_report_deadlock");
	);

	trx->op_info = "";

	if (err != DB_SUCCESS) {
		my_error_innodb(err, index->table->name.m_name, 0);
		DBUG_RETURN(true);
	}

	DBUG_RETURN(false);
}

/**
Rename all indexes in data dictionary of a given table that are
specified in ha_alter_info.

@param ctx alter context, used to fetch the list of indexes to
rename
@param ha_alter_info fetch the new names from here
@param[in,out] trx dict transaction to use, not going to be committed here

@retval true Failure
@retval false Success */
static MY_ATTRIBUTE((warn_unused_result))
bool
rename_indexes_in_data_dictionary(
/*==============================*/
	const ha_innobase_inplace_ctx*	ctx,
	const Alter_inplace_info*	ha_alter_info,
	trx_t*				trx)
{
	DBUG_ENTER("rename_indexes_in_data_dictionary");

	ut_ad(ctx->num_to_rename == ha_alter_info->index_rename_count);

	for (ulint i = 0; i < ctx->num_to_rename; i++) {

		KEY_PAIR*	pair = &ha_alter_info->index_rename_buffer[i];
		dict_index_t*	index;

		index = ctx->rename[i];

		ut_ad(strcmp(index->name, pair->old_key->name) == 0);

		if (rename_index_in_data_dictionary(index,
						    pair->new_key->name,
						    trx)) {
			/* failed */
			DBUG_RETURN(true);
		}
	}

	DBUG_RETURN(false);
}

/**
Rename a given index in the InnoDB data dictionary cache.

@param[in,out] index index to rename
@param new_name new index name
*/
static
void
rename_index_in_cache(
/*==================*/
	dict_index_t*	index,
	const char*	new_name)
{
	DBUG_ENTER("rename_index_in_cache");

	ut_ad(mutex_own(&dict_sys->mutex));
	ut_ad(rw_lock_own(dict_operation_lock, RW_LOCK_X));

	size_t	old_name_len = strlen(index->name);
	size_t	new_name_len = strlen(new_name);

	if (old_name_len >= new_name_len) {
		/* reuse the old buffer for the name if it is large enough */
		memcpy(const_cast<char*>(index->name()), new_name,
		       new_name_len + 1);
	} else {
		/* Free the old chunk of memory if it is at the topmost
		place in the heap, otherwise the old chunk will be freed
		when the index is evicted from the cache. This code will
		kick-in in a repeated ALTER sequences where the old name is
		alternately longer/shorter than the new name:
		1. ALTER TABLE t RENAME INDEX a TO aa;
		2. ALTER TABLE t RENAME INDEX aa TO a;
		3. go to 1. */
		index->name = mem_heap_strdup_replace(
			index->heap,
			/* Presumed topmost element of the heap: */
			index->name, old_name_len + 1,
			new_name);
	}

	DBUG_VOID_RETURN;
}

/**
Rename all indexes in data dictionary cache of a given table that are
specified in ha_alter_info.

@param ctx alter context, used to fetch the list of indexes to rename
@param ha_alter_info fetch the new names from here
*/
static
void
rename_indexes_in_cache(
/*====================*/
	const ha_innobase_inplace_ctx*	ctx,
	const Alter_inplace_info*	ha_alter_info)
{
	DBUG_ENTER("rename_indexes_in_cache");

	ut_ad(ctx->num_to_rename == ha_alter_info->index_rename_count);

	for (ulint i = 0; i < ctx->num_to_rename; i++) {
		KEY_PAIR*	pair = &ha_alter_info->index_rename_buffer[i];
		dict_index_t*	index;

		index = ctx->rename[i];

		ut_ad(strcmp(index->name, pair->old_key->name) == 0);

		rename_index_in_cache(index, pair->new_key->name);
	}

	DBUG_VOID_RETURN;
}
#endif /* MYSQL_RENAME_INDEX */

/** Fill the stored column information in s_cols list.
@param[in]	altered_table	mysql table object
@param[in]	table		innodb table object
@param[out]	s_cols		list of stored column
@param[out]	s_heap		heap for storing stored
column information. */
static
void
alter_fill_stored_column(
	const TABLE*		altered_table,
	dict_table_t*		table,
	dict_s_col_list**	s_cols,
	mem_heap_t**		s_heap)
{
	ulint   n_cols = altered_table->s->fields;

	for (ulint i = 0; i < n_cols; i++) {
		Field* field = altered_table->field[i];
		dict_s_col_t	s_col;

		if (!innobase_is_s_fld(field)) {
			continue;
		}

		ulint	num_base = 0;
		dict_col_t*	col = dict_table_get_nth_col(table, i);

		s_col.m_col = col;
		s_col.s_pos = i;

		if (*s_cols == NULL) {
			*s_cols = UT_NEW_NOKEY(dict_s_col_list());
			*s_heap = mem_heap_create(1000);
		}

		if (num_base != 0) {
			s_col.base_col = static_cast<dict_col_t**>(mem_heap_zalloc(
						*s_heap, num_base * sizeof(dict_col_t*)));
		} else {
			s_col.base_col = NULL;
		}

		s_col.num_base = num_base;
		innodb_base_col_setup_for_stored(table, field, &s_col);
		(*s_cols)->push_back(s_col);
	}
}


/** Allows InnoDB to update internal structures with concurrent
writes blocked (provided that check_if_supported_inplace_alter()
did not return HA_ALTER_INPLACE_NO_LOCK).
This will be invoked before inplace_alter_table().

@param altered_table TABLE object for new version of table.
@param ha_alter_info Structure describing changes to be done
by ALTER TABLE and holding data used during in-place alter.

@retval true Failure
@retval false Success
*/

bool
ha_innobase::prepare_inplace_alter_table(
/*=====================================*/
	TABLE*			altered_table,
	Alter_inplace_info*	ha_alter_info)
{
	dict_index_t**	drop_index;	/*!< Index to be dropped */
	ulint		n_drop_index;	/*!< Number of indexes to drop */
	dict_index_t**	rename_index;	/*!< Indexes to be dropped */
	ulint		n_rename_index;	/*!< Number of indexes to rename */
	dict_foreign_t**drop_fk;	/*!< Foreign key constraints to drop */
	ulint		n_drop_fk;	/*!< Number of foreign keys to drop */
	dict_foreign_t**add_fk = NULL;	/*!< Foreign key constraints to drop */
	ulint		n_add_fk;	/*!< Number of foreign keys to drop */
	dict_table_t*	indexed_table;	/*!< Table where indexes are created */
	mem_heap_t*	heap;
	const char**	col_names;
	int		error;
	ulint		max_col_len;
	ulint		add_autoinc_col_no	= ULINT_UNDEFINED;
	ulonglong	autoinc_col_max_value	= 0;
	ulint		fts_doc_col_no		= ULINT_UNDEFINED;
	bool		add_fts_doc_id		= false;
	bool		add_fts_doc_id_idx	= false;
	bool		add_fts_idx		= false;
	dict_s_col_list*s_cols			= NULL;
	mem_heap_t*	s_heap			= NULL;

	DBUG_ENTER("prepare_inplace_alter_table");
	DBUG_ASSERT(!ha_alter_info->handler_ctx);
	DBUG_ASSERT(ha_alter_info->create_info);
	DBUG_ASSERT(!srv_read_only_mode);

	/* Init online ddl status variables */
	onlineddl_rowlog_rows = 0;
	onlineddl_rowlog_pct_used = 0;
	onlineddl_pct_progress = 0;

	MONITOR_ATOMIC_INC(MONITOR_PENDING_ALTER_TABLE);

#ifdef UNIV_DEBUG
	for (dict_index_t* index = dict_table_get_first_index(m_prebuilt->table);
	     index;
	     index = dict_table_get_next_index(index)) {
		ut_ad(!index->to_be_dropped);
	}
#endif /* UNIV_DEBUG */

	ut_d(mutex_enter(&dict_sys->mutex));
	ut_d(dict_table_check_for_dup_indexes(
		     m_prebuilt->table, CHECK_ABORTED_OK));
	ut_d(mutex_exit(&dict_sys->mutex));

	if (!(ha_alter_info->handler_flags & ~INNOBASE_INPLACE_IGNORE)) {
		/* Nothing to do */
		DBUG_ASSERT(m_prebuilt->trx->dict_operation_lock_mode == 0);
		if (ha_alter_info->handler_flags & ~INNOBASE_INPLACE_IGNORE) {

			online_retry_drop_indexes(
				m_prebuilt->table, m_user_thd);

		}
		DBUG_RETURN(false);
	}

	indexed_table = m_prebuilt->table;

	/* ALTER TABLE will not implicitly move a table from a single-table
	tablespace to the system tablespace when innodb_file_per_table=OFF.
	But it will implicitly move a table from the system tablespace to a
	single-table tablespace if innodb_file_per_table = ON. */

	create_table_info_t	info(m_user_thd,
				     altered_table,
				     ha_alter_info->create_info,
				     NULL,
				     NULL);

	info.set_tablespace_type(indexed_table->space != TRX_SYS_SPACE);

	if (ha_alter_info->handler_flags & Alter_inplace_info::ADD_INDEX) {
		if (info.gcols_in_fulltext_or_spatial()) {
			goto err_exit_no_heap;
		}
	}

	if (indexed_table->is_readable()) {
	} else {
		if (indexed_table->corrupted) {
			/* Handled below */
		} else {
			FilSpace space(indexed_table->space, true);

			if (space()) {
				String str;
				const char* engine= table_type();

				push_warning_printf(
					m_user_thd,
					Sql_condition::WARN_LEVEL_WARN,
					HA_ERR_DECRYPTION_FAILED,
					"Table %s in file %s is encrypted but encryption service or"
					" used key_id is not available. "
					" Can't continue reading table.",
					table_share->table_name.str,
					space()->chain.start->name);

				my_error(ER_GET_ERRMSG, MYF(0), HA_ERR_DECRYPTION_FAILED, str.c_ptr(), engine);
				DBUG_RETURN(true);
			}
		}
	}

	if (indexed_table->corrupted
	    || dict_table_get_first_index(indexed_table) == NULL
	    || dict_index_is_corrupted(
		    dict_table_get_first_index(indexed_table))) {
		/* The clustered index is corrupted. */
		my_error(ER_CHECK_NO_SUCH_TABLE, MYF(0));
		DBUG_RETURN(true);
	} else {
		const char* invalid_opt = info.create_options_are_invalid();

		/* Check engine specific table options */
		if (const char* invalid_tbopt = info.check_table_options()) {
			my_error(ER_ILLEGAL_HA_CREATE_OPTION, MYF(0),
				 table_type(), invalid_tbopt);
			goto err_exit_no_heap;
		}

		if (invalid_opt) {
			my_error(ER_ILLEGAL_HA_CREATE_OPTION, MYF(0),
				 table_type(), invalid_opt);
			goto err_exit_no_heap;
		}
	}

	/* Check if any index name is reserved. */
	if (innobase_index_name_is_reserved(
		    m_user_thd,
		    ha_alter_info->key_info_buffer,
		    ha_alter_info->key_count)) {
err_exit_no_heap:
		DBUG_ASSERT(m_prebuilt->trx->dict_operation_lock_mode == 0);
		if (ha_alter_info->handler_flags & ~INNOBASE_INPLACE_IGNORE) {

			online_retry_drop_indexes(
				m_prebuilt->table, m_user_thd);
		}
		DBUG_RETURN(true);
	}

	indexed_table = m_prebuilt->table;

	/* Check that index keys are sensible */
	error = innobase_check_index_keys(ha_alter_info, indexed_table);

	if (error) {
		goto err_exit_no_heap;
	}

	/* Prohibit renaming a column to something that the table
	already contains. */
	if (ha_alter_info->handler_flags
	    & Alter_inplace_info::ALTER_COLUMN_NAME) {
		List_iterator_fast<Create_field> cf_it(
			ha_alter_info->alter_info->create_list);

		for (Field** fp = table->field; *fp; fp++) {
			if (!((*fp)->flags & FIELD_IS_RENAMED)) {
				continue;
			}

			const char* name = 0;

			cf_it.rewind();
			while (Create_field* cf = cf_it++) {
				if (cf->field == *fp) {
					name = cf->field_name.str;
					goto check_if_ok_to_rename;
				}
			}

			ut_error;
check_if_ok_to_rename:
			/* Prohibit renaming a column from FTS_DOC_ID
			if full-text indexes exist. */
			if (!my_strcasecmp(system_charset_info,
					   (*fp)->field_name.str,
					   FTS_DOC_ID_COL_NAME)
			    && innobase_fulltext_exist(altered_table)) {
				my_error(ER_INNODB_FT_WRONG_DOCID_COLUMN,
					 MYF(0), name);
				goto err_exit_no_heap;
			}

			/* Prohibit renaming a column to an internal column. */
			const char*	s = m_prebuilt->table->col_names;
			unsigned j;
			/* Skip user columns.
			MySQL should have checked these already.
			We want to allow renaming of c1 to c2, c2 to c1. */
			for (j = 0; j < table->s->fields; j++) {
				if (!innobase_is_v_fld(table->field[j])) {
					s += strlen(s) + 1;
				}
			}

			for (; j < m_prebuilt->table->n_def; j++) {
				if (!my_strcasecmp(
					    system_charset_info, name, s)) {
					my_error(ER_WRONG_COLUMN_NAME, MYF(0),
						 s);
					goto err_exit_no_heap;
				}

				s += strlen(s) + 1;
			}
		}
	}

	if (!info.innobase_table_flags()) {
		goto err_exit_no_heap;
	}

	max_col_len = DICT_MAX_FIELD_LEN_BY_FORMAT_FLAG(info.flags());

	/* Check each index's column length to make sure they do not
	exceed limit */
	for (ulint i = 0; i < ha_alter_info->index_add_count; i++) {
		const KEY* key = &ha_alter_info->key_info_buffer[
			ha_alter_info->index_add_buffer[i]];

		if (key->flags & HA_FULLTEXT) {
			/* The column length does not matter for
			fulltext search indexes. But, UNIQUE
			fulltext indexes are not supported. */
			DBUG_ASSERT(!(key->flags & HA_NOSAME));
			DBUG_ASSERT(!(key->flags & HA_KEYFLAG_MASK
				      & ~(HA_FULLTEXT
					  | HA_PACK_KEY
					  | HA_BINARY_PACK_KEY)));
			add_fts_idx = true;
			continue;
		}

		if (innobase_check_column_length(max_col_len, key)) {
			my_error(ER_INDEX_COLUMN_TOO_LONG, MYF(0),
				 max_col_len);
			goto err_exit_no_heap;
		}
	}

	/* We won't be allowed to add fts index to a table with
	fts indexes already but without AUX_HEX_NAME set.
	This means the aux tables of the table failed to
	rename to hex format but new created aux tables
	shall be in hex format, which is contradictory. */
	if (!DICT_TF2_FLAG_IS_SET(indexed_table, DICT_TF2_FTS_AUX_HEX_NAME)
	    && indexed_table->fts != NULL && add_fts_idx) {
		my_error(ER_INNODB_FT_AUX_NOT_HEX_ID, MYF(0));
		goto err_exit_no_heap;
	}

	/* Check existing index definitions for too-long column
	prefixes as well, in case max_col_len shrunk. */
	for (const dict_index_t* index
		     = dict_table_get_first_index(indexed_table);
	     index;
	     index = dict_table_get_next_index(index)) {
		if (index->type & DICT_FTS) {
			DBUG_ASSERT(index->type == DICT_FTS
				    || (index->type & DICT_CORRUPT));

			/* We need to drop any corrupted fts indexes
			before we add a new fts index. */
			if (add_fts_idx && index->type & DICT_CORRUPT) {
				ib_errf(m_user_thd, IB_LOG_LEVEL_ERROR,
					ER_INNODB_INDEX_CORRUPT,
					"Fulltext index '%s' is corrupt. "
					"you should drop this index first.",
					index->name());

				goto err_exit_no_heap;
			}

			continue;
		}

		for (ulint i = 0; i < dict_index_get_n_fields(index); i++) {
			const dict_field_t* field
				= dict_index_get_nth_field(index, i);
			if (field->prefix_len > max_col_len) {
				my_error(ER_INDEX_COLUMN_TOO_LONG, MYF(0),
					 max_col_len);
				goto err_exit_no_heap;
			}
		}
	}

	n_drop_index = 0;
	n_drop_fk = 0;

	if (ha_alter_info->handler_flags
	    & (INNOBASE_ALTER_NOREBUILD | INNOBASE_ALTER_REBUILD)) {
		heap = mem_heap_create(1024);

		if (ha_alter_info->handler_flags
		    & Alter_inplace_info::ALTER_COLUMN_NAME) {
			col_names = innobase_get_col_names(
				ha_alter_info, altered_table, table,
				indexed_table, heap);
		} else {
			col_names = NULL;
		}
	} else {
		heap = NULL;
		col_names = NULL;
	}

	if (ha_alter_info->handler_flags
	    & Alter_inplace_info::DROP_FOREIGN_KEY) {
		DBUG_ASSERT(ha_alter_info->alter_info->drop_list.elements > 0);

		drop_fk = static_cast<dict_foreign_t**>(
			mem_heap_alloc(
				heap,
				ha_alter_info->alter_info->drop_list.elements
				* sizeof(dict_foreign_t*)));

		List_iterator<Alter_drop> drop_it(
			ha_alter_info->alter_info->drop_list);

		while (Alter_drop* drop = drop_it++) {
			if (drop->type != Alter_drop::FOREIGN_KEY) {
				continue;
			}

			for (dict_foreign_set::iterator it
				= m_prebuilt->table->foreign_set.begin();
			     it != m_prebuilt->table->foreign_set.end();
			     ++it) {

				dict_foreign_t*	foreign = *it;
				const char* fid = strchr(foreign->id, '/');

				DBUG_ASSERT(fid);
				/* If no database/ prefix was present in
				the FOREIGN KEY constraint name, compare
				to the full constraint name. */
				fid = fid ? fid + 1 : foreign->id;

				if (!my_strcasecmp(system_charset_info,
						   fid, drop->name)) {
					drop_fk[n_drop_fk++] = foreign;
					goto found_fk;
				}
			}

			my_error(ER_CANT_DROP_FIELD_OR_KEY, MYF(0),
				drop->type_name(), drop->name);
			goto err_exit;
found_fk:
			continue;
		}

		DBUG_ASSERT(n_drop_fk > 0);

		DBUG_ASSERT(n_drop_fk
			    == ha_alter_info->alter_info->drop_list.elements);
	} else {
		drop_fk = NULL;
	}

	if (ha_alter_info->index_drop_count) {
		dict_index_t*	drop_primary = NULL;

		DBUG_ASSERT(ha_alter_info->handler_flags
			    & (Alter_inplace_info::DROP_INDEX
			       | Alter_inplace_info::DROP_UNIQUE_INDEX
			       | Alter_inplace_info::DROP_PK_INDEX));
		/* Check which indexes to drop. */
		drop_index = static_cast<dict_index_t**>(
			mem_heap_alloc(
				heap, (ha_alter_info->index_drop_count + 1)
				* sizeof *drop_index));

		for (uint i = 0; i < ha_alter_info->index_drop_count; i++) {
			const KEY*	key
				= ha_alter_info->index_drop_buffer[i];
			dict_index_t*	index
				= dict_table_get_index_on_name(
					indexed_table, key->name.str);

			if (!index) {
				push_warning_printf(
					m_user_thd,
					Sql_condition::WARN_LEVEL_WARN,
					HA_ERR_WRONG_INDEX,
					"InnoDB could not find key"
					" with name %s", key->name);
			} else {
				ut_ad(!index->to_be_dropped);
				if (!dict_index_is_clust(index)) {
					drop_index[n_drop_index++] = index;
				} else {
					drop_primary = index;
				}
			}
		}

		/* If all FULLTEXT indexes were removed, drop an
		internal FTS_DOC_ID_INDEX as well, unless it exists in
		the table. */

		if (innobase_fulltext_exist(table)
		    && !innobase_fulltext_exist(altered_table)
		    && !DICT_TF2_FLAG_IS_SET(
			indexed_table, DICT_TF2_FTS_HAS_DOC_ID)) {
			dict_index_t*	fts_doc_index
				= indexed_table->fts_doc_id_index;
			ut_ad(fts_doc_index);

			// Add some fault tolerance for non-debug builds.
			if (fts_doc_index == NULL) {
				goto check_if_can_drop_indexes;
			}

			DBUG_ASSERT(!fts_doc_index->to_be_dropped);

			for (uint i = 0; i < table->s->keys; i++) {
				if (!my_strcasecmp(
					    system_charset_info,
					    FTS_DOC_ID_INDEX_NAME,
					    table->key_info[i].name.str)) {
					/* The index exists in the MySQL
					data dictionary. Do not drop it,
					even though it is no longer needed
					by InnoDB fulltext search. */
					goto check_if_can_drop_indexes;
				}
			}

			drop_index[n_drop_index++] = fts_doc_index;
		}

check_if_can_drop_indexes:
		/* Check if the indexes can be dropped. */

		/* Prevent a race condition between DROP INDEX and
		CREATE TABLE adding FOREIGN KEY constraints. */
		row_mysql_lock_data_dictionary(m_prebuilt->trx);

		if (!n_drop_index) {
			drop_index = NULL;
		} else {
			/* Flag all indexes that are to be dropped. */
			for (ulint i = 0; i < n_drop_index; i++) {
				ut_ad(!drop_index[i]->to_be_dropped);
				drop_index[i]->to_be_dropped = 1;
			}
		}

		if (m_prebuilt->trx->check_foreigns) {
			for (uint i = 0; i < n_drop_index; i++) {
				dict_index_t*	index = drop_index[i];

				if (innobase_check_foreign_key_index(
						ha_alter_info, index,
						indexed_table, col_names,
						m_prebuilt->trx, drop_fk, n_drop_fk)) {
					row_mysql_unlock_data_dictionary(
						m_prebuilt->trx);
					m_prebuilt->trx->error_info = index;
					print_error(HA_ERR_DROP_INDEX_FK,
						MYF(0));
					goto err_exit;
				}
			}

			/* If a primary index is dropped, need to check
			any depending foreign constraints get affected */
			if (drop_primary
				&& innobase_check_foreign_key_index(
					ha_alter_info, drop_primary,
					indexed_table, col_names,
					m_prebuilt->trx, drop_fk, n_drop_fk)) {
				row_mysql_unlock_data_dictionary(m_prebuilt->trx);
				print_error(HA_ERR_DROP_INDEX_FK, MYF(0));
				goto err_exit;
			}
		}

		row_mysql_unlock_data_dictionary(m_prebuilt->trx);
	} else {
		drop_index = NULL;
	}

	/* Check if any of the existing indexes are marked as corruption
	and if they are, refuse adding more indexes. */
	if (ha_alter_info->handler_flags & Alter_inplace_info::ADD_INDEX) {
		for (dict_index_t* index = dict_table_get_first_index(indexed_table);
		     index != NULL; index = dict_table_get_next_index(index)) {

			if (!index->to_be_dropped && dict_index_is_corrupted(index)) {
				my_error(ER_INDEX_CORRUPT, MYF(0), index->name());
				goto err_exit;
			}
		}
	}

	n_rename_index = 0;
	rename_index = NULL;

#ifdef MYSQL_RENAME_INDEX

	n_rename_index = ha_alter_info->index_rename_count;

	/* Create a list of dict_index_t objects that are to be renamed,
	also checking for requests to rename nonexistent indexes. If
	the table is going to be rebuilt (new_clustered == true in
	prepare_inplace_alter_table_dict()), then this can be skipped,
	but we don't for simplicity (we have not determined the value of
	new_clustered yet). */
	if (n_rename_index > 0) {
		rename_index = static_cast<dict_index_t**>(
			mem_heap_alloc(
				heap,
				n_rename_index * sizeof(*rename_index)));
		for (ulint i = 0; i < n_rename_index; i++) {
			dict_index_t*	index = NULL;
			const char*	old_name = NULL;

			const char*	old_name = ha_alter_info
				->index_rename_buffer[i].old_key->name;

			index = dict_table_get_index_on_name(indexed_table,
							     old_name);

			if (index == NULL) {
				my_error(ER_KEY_DOES_NOT_EXITS, MYF(0),
					 old_name,
					 m_prebuilt->table->name.m_name);
				goto err_exit;
			}

			rename_index[i] = index;
		}
	}
#endif /* MYSQL_RENAME_INDEX */

	n_add_fk = 0;

	if (ha_alter_info->handler_flags
	    & Alter_inplace_info::ADD_FOREIGN_KEY) {
		ut_ad(!m_prebuilt->trx->check_foreigns);

		alter_fill_stored_column(altered_table, m_prebuilt->table,
					 &s_cols, &s_heap);

		add_fk = static_cast<dict_foreign_t**>(
			mem_heap_zalloc(
				heap,
				ha_alter_info->alter_info->key_list.elements
				* sizeof(dict_foreign_t*)));

		if (!innobase_get_foreign_key_info(
			    ha_alter_info, table_share,
			    m_prebuilt->table, col_names,
			    drop_index, n_drop_index,
			    add_fk, &n_add_fk, m_prebuilt->trx, s_cols)) {
err_exit:
			if (n_drop_index) {
				row_mysql_lock_data_dictionary(m_prebuilt->trx);

				/* Clear the to_be_dropped flags, which might
				have been set at this point. */
				for (ulint i = 0; i < n_drop_index; i++) {
					ut_ad(drop_index[i]->is_committed());
					drop_index[i]->to_be_dropped = 0;
				}

				row_mysql_unlock_data_dictionary(
					m_prebuilt->trx);
			}

			if (heap) {
				mem_heap_free(heap);
			}

			if (s_cols != NULL) {
				UT_DELETE(s_cols);
				mem_heap_free(s_heap);
			}

			goto err_exit_no_heap;
		}

		if (s_cols != NULL) {
			UT_DELETE(s_cols);
			mem_heap_free(s_heap);
		}
	}

	if (!(ha_alter_info->handler_flags & INNOBASE_ALTER_DATA)
	    || ((ha_alter_info->handler_flags & ~INNOBASE_INPLACE_IGNORE)
		== Alter_inplace_info::CHANGE_CREATE_OPTION
		&& !create_option_need_rebuild(ha_alter_info, table))) {

		if (heap) {
			ha_alter_info->handler_ctx
				= new ha_innobase_inplace_ctx(
					(*m_prebuilt_ptr),
					drop_index, n_drop_index,
					rename_index, n_rename_index,
					drop_fk, n_drop_fk,
					add_fk, n_add_fk,
					ha_alter_info->online,
					heap, indexed_table,
					col_names, ULINT_UNDEFINED, 0, 0, 0);
		}

		DBUG_ASSERT(m_prebuilt->trx->dict_operation_lock_mode == 0);
		if (ha_alter_info->handler_flags & ~INNOBASE_INPLACE_IGNORE) {

			online_retry_drop_indexes(
				m_prebuilt->table, m_user_thd);

		}

		if ((ha_alter_info->handler_flags
		     & Alter_inplace_info::DROP_VIRTUAL_COLUMN)
		    && prepare_inplace_drop_virtual(
			    ha_alter_info, altered_table, table)) {
			DBUG_RETURN(true);
		}

		if ((ha_alter_info->handler_flags
		     & Alter_inplace_info::ADD_VIRTUAL_COLUMN)
		    && prepare_inplace_add_virtual(
			    ha_alter_info, altered_table, table)) {
			DBUG_RETURN(true);
		}

		DBUG_RETURN(false);
	}

	/* If we are to build a full-text search index, check whether
	the table already has a DOC ID column.  If not, we will need to
	add a Doc ID hidden column and rebuild the primary index */
	if (innobase_fulltext_exist(altered_table)) {
		ulint	doc_col_no;
		ulint	num_v = 0;

		if (!innobase_fts_check_doc_id_col(
			    m_prebuilt->table,
			    altered_table, &fts_doc_col_no, &num_v)) {

			fts_doc_col_no = altered_table->s->fields - num_v;
			add_fts_doc_id = true;
			add_fts_doc_id_idx = true;

			push_warning_printf(
				m_user_thd,
				Sql_condition::WARN_LEVEL_WARN,
				HA_ERR_WRONG_INDEX,
				"InnoDB rebuilding table to add"
				" column " FTS_DOC_ID_COL_NAME);
		} else if (fts_doc_col_no == ULINT_UNDEFINED) {
			goto err_exit;
		}

		switch (innobase_fts_check_doc_id_index(
				m_prebuilt->table, altered_table,
				&doc_col_no)) {
		case FTS_NOT_EXIST_DOC_ID_INDEX:
			add_fts_doc_id_idx = true;
			break;
		case FTS_INCORRECT_DOC_ID_INDEX:
			my_error(ER_INNODB_FT_WRONG_DOCID_INDEX, MYF(0),
				 FTS_DOC_ID_INDEX_NAME);
			goto err_exit;
		case FTS_EXIST_DOC_ID_INDEX:
			DBUG_ASSERT(
				doc_col_no == fts_doc_col_no
				|| doc_col_no == ULINT_UNDEFINED
				|| (ha_alter_info->handler_flags
				    & (Alter_inplace_info::ALTER_STORED_COLUMN_ORDER
				       | Alter_inplace_info::DROP_STORED_COLUMN
				       | Alter_inplace_info::ADD_STORED_BASE_COLUMN)));
		}
	}

	/* See if an AUTO_INCREMENT column was added. */
	uint	i = 0;
	ulint	num_v = 0;
	List_iterator_fast<Create_field> cf_it(
		ha_alter_info->alter_info->create_list);
	while (const Create_field* new_field = cf_it++) {
		const Field*	field;

		DBUG_ASSERT(i < altered_table->s->fields);

		for (uint old_i = 0; table->field[old_i]; old_i++) {
			if (new_field->field == table->field[old_i]) {
				goto found_col;
			}
		}

		/* This is an added column. */
		DBUG_ASSERT(!new_field->field);
		DBUG_ASSERT(ha_alter_info->handler_flags
			    & Alter_inplace_info::ADD_COLUMN);

		field = altered_table->field[i];

		DBUG_ASSERT((MTYP_TYPENR(field->unireg_check)
			     == Field::NEXT_NUMBER)
			    == !!(field->flags & AUTO_INCREMENT_FLAG));

		if (field->flags & AUTO_INCREMENT_FLAG) {
			if (add_autoinc_col_no != ULINT_UNDEFINED) {
				/* This should have been blocked earlier. */
				ut_ad(0);
				my_error(ER_WRONG_AUTO_KEY, MYF(0));
				goto err_exit;
			}

			/* Get the col no of the old table non-virtual column array */
			add_autoinc_col_no = i - num_v;

			autoinc_col_max_value = innobase_get_int_col_max_value(field);
		}
found_col:
		if (innobase_is_v_fld(new_field)) {
			++num_v;
		}

		i++;
	}

	DBUG_ASSERT(heap);
	DBUG_ASSERT(m_user_thd == m_prebuilt->trx->mysql_thd);
	DBUG_ASSERT(!ha_alter_info->handler_ctx);

	ha_alter_info->handler_ctx = new ha_innobase_inplace_ctx(
		(*m_prebuilt_ptr),
		drop_index, n_drop_index,
		rename_index, n_rename_index,
		drop_fk, n_drop_fk, add_fk, n_add_fk,
		ha_alter_info->online,
		heap, m_prebuilt->table, col_names,
		add_autoinc_col_no,
		ha_alter_info->create_info->auto_increment_value,
		autoinc_col_max_value, 0);

	DBUG_RETURN(prepare_inplace_alter_table_dict(
			    ha_alter_info, altered_table, table,
			    table_share->table_name.str,
			    info.flags(), info.flags2(),
			    fts_doc_col_no, add_fts_doc_id,
			    add_fts_doc_id_idx));
}

/** Check that the column is part of a virtual index(index contains
virtual column) in the table
@param[in]	table		Table containing column
@param[in]	col		column to be checked
@return true if this column is indexed with other virtual columns */
static
bool
dict_col_in_v_indexes(
	dict_table_t*	table,
	dict_col_t*	col)
{
	for (dict_index_t* index = dict_table_get_next_index(
		dict_table_get_first_index(table)); index != NULL;
		index = dict_table_get_next_index(index)) {
		if (!dict_index_has_virtual(index)) {
			continue;
		}
		for (ulint k = 0; k < index->n_fields; k++) {
			dict_field_t*   field
				= dict_index_get_nth_field(index, k);
			if (field->col->ind == col->ind) {
				return(true);
			}
		}
	}

	return(false);
}

/* Check whether a columnn length change alter operation requires
to rebuild the template.
@param[in]	altered_table	TABLE object for new version of table.
@param[in]	ha_alter_info	Structure describing changes to be done
				by ALTER TABLE and holding data used
				during in-place alter.
@param[in]	table		table being altered
@return TRUE if needs rebuild. */
static
bool
alter_templ_needs_rebuild(
	TABLE*                  altered_table,
	Alter_inplace_info*     ha_alter_info,
	dict_table_t*		table)
{
        ulint	i = 0;
        List_iterator_fast<Create_field>  cf_it(
                ha_alter_info->alter_info->create_list);

	for (Field** fp = altered_table->field; *fp; fp++, i++) {
		cf_it.rewind();
		while (const Create_field* cf = cf_it++) {
			for (ulint j=0; j < table->n_cols; j++) {
				dict_col_t* cols
                                   = dict_table_get_nth_col(table, j);
				if (cf->length > cols->len
				    && dict_col_in_v_indexes(table, cols)) {
					return(true);
				}
			}
		}
	}

	return(false);
}

/** Get the name of an erroneous key.
@param[in]	error_key_num	InnoDB number of the erroneus key
@param[in]	ha_alter_info	changes that were being performed
@param[in]	table		InnoDB table
@return	the name of the erroneous key */
static
const char*
get_error_key_name(
	ulint				error_key_num,
	const Alter_inplace_info*	ha_alter_info,
	const dict_table_t*		table)
{
	if (error_key_num == ULINT_UNDEFINED) {
		return(FTS_DOC_ID_INDEX_NAME);
	} else if (ha_alter_info->key_count == 0) {
		return(dict_table_get_first_index(table)->name);
	} else {
		return(ha_alter_info->key_info_buffer[error_key_num].name.str);
	}
}

/** Alter the table structure in-place with operations
specified using Alter_inplace_info.
The level of concurrency allowed during this operation depends
on the return value from check_if_supported_inplace_alter().

@param altered_table TABLE object for new version of table.
@param ha_alter_info Structure describing changes to be done
by ALTER TABLE and holding data used during in-place alter.

@retval true Failure
@retval false Success
*/

bool
ha_innobase::inplace_alter_table(
/*=============================*/
	TABLE*			altered_table,
	Alter_inplace_info*	ha_alter_info)
{
	dberr_t			error;
	dict_add_v_col_t*	add_v = NULL;
	dict_vcol_templ_t*	s_templ = NULL;
	dict_vcol_templ_t*	old_templ = NULL;
	struct TABLE*		eval_table = altered_table;
	bool			rebuild_templ = false;
	DBUG_ENTER("inplace_alter_table");
	DBUG_ASSERT(!srv_read_only_mode);

	ut_ad(!sync_check_iterate(sync_check()));
	ut_ad(!rw_lock_own(dict_operation_lock, RW_LOCK_X));
	ut_ad(!rw_lock_own(dict_operation_lock, RW_LOCK_S));

	DEBUG_SYNC(m_user_thd, "innodb_inplace_alter_table_enter");

	if (!(ha_alter_info->handler_flags & INNOBASE_ALTER_DATA)) {
ok_exit:
		DEBUG_SYNC(m_user_thd, "innodb_after_inplace_alter_table");
		DBUG_RETURN(false);
	}

	if ((ha_alter_info->handler_flags & ~INNOBASE_INPLACE_IGNORE)
	    == Alter_inplace_info::CHANGE_CREATE_OPTION
	    && !create_option_need_rebuild(ha_alter_info, table)) {
		goto ok_exit;
	}

	ha_innobase_inplace_ctx*	ctx
		= static_cast<ha_innobase_inplace_ctx*>
		(ha_alter_info->handler_ctx);

	DBUG_ASSERT(ctx);
	DBUG_ASSERT(ctx->trx);
	DBUG_ASSERT(ctx->prebuilt == m_prebuilt);

	if (ctx->is_instant()) goto ok_exit;

	dict_index_t*	pk = dict_table_get_first_index(m_prebuilt->table);
	ut_ad(pk != NULL);

	/* For partitioned tables this could be already allocated from a
	previous partition invocation. For normal tables this is NULL. */
	UT_DELETE(ctx->m_stage);

	ctx->m_stage = UT_NEW_NOKEY(ut_stage_alter_t(pk));

	if (!m_prebuilt->table->is_readable()
	    || dict_table_is_discarded(m_prebuilt->table)) {
		goto all_done;
	}

	/* If we are doing a table rebuilding or having added virtual
	columns in the same clause, we will need to build a table template
	that carries translation information between MySQL TABLE and InnoDB
	table, which indicates the virtual columns and their base columns
	info. This is used to do the computation callback, so that the
	data in base columns can be extracted send to server.
	If the Column length changes and it is a part of virtual
	index then we need to rebuild the template. */
	rebuild_templ
	     = ctx->need_rebuild()
	       || ((ha_alter_info->handler_flags
		& Alter_inplace_info::ALTER_COLUMN_EQUAL_PACK_LENGTH)
		&& alter_templ_needs_rebuild(
		   altered_table, ha_alter_info, ctx->new_table));

	if ((ctx->new_table->n_v_cols > 0) && rebuild_templ) {
		/* Save the templ if isn't NULL so as to restore the
		original state in case of alter operation failures. */
		if (ctx->new_table->vc_templ != NULL && !ctx->need_rebuild()) {
			old_templ = ctx->new_table->vc_templ;
		}
		s_templ = UT_NEW_NOKEY(dict_vcol_templ_t());

		innobase_build_v_templ(
			altered_table, ctx->new_table, s_templ, NULL, false);

		ctx->new_table->vc_templ = s_templ;
	} else if (ctx->num_to_add_vcol > 0 && ctx->num_to_drop_vcol == 0) {
		/* if there is ongoing drop virtual column, then we disallow
		inplace add index on newly added virtual column, so it does
		not need to come in here to rebuild template with add_v.
		Please also see the assertion in innodb_v_adjust_idx_col() */

		s_templ = UT_NEW_NOKEY(dict_vcol_templ_t());

		add_v = static_cast<dict_add_v_col_t*>(
			mem_heap_alloc(ctx->heap, sizeof *add_v));
		add_v->n_v_col = ctx->num_to_add_vcol;
		add_v->v_col = ctx->add_vcol;
		add_v->v_col_name = ctx->add_vcol_name;

		innobase_build_v_templ(
			altered_table, ctx->new_table, s_templ, add_v, false);
		old_templ = ctx->new_table->vc_templ;
		ctx->new_table->vc_templ = s_templ;
	}

	/* Drop virtual column without rebuild will keep dict table
	unchanged, we use old table to evaluate virtual column value
	in innobase_get_computed_value(). */
	if (!ctx->need_rebuild() && ctx->num_to_drop_vcol > 0) {
		eval_table = table;
	}

	/* Read the clustered index of the table and build
	indexes based on this information using temporary
	files and merge sort. */
	DBUG_EXECUTE_IF("innodb_OOM_inplace_alter",
			error = DB_OUT_OF_MEMORY; goto oom;);

	error = row_merge_build_indexes(
		m_prebuilt->trx,
		m_prebuilt->table, ctx->new_table,
		ctx->online,
		ctx->add_index, ctx->add_key_numbers, ctx->num_to_add_index,
		altered_table, ctx->add_cols, ctx->col_map,
		ctx->add_autoinc, ctx->sequence, ctx->skip_pk_sort,
		ctx->m_stage, add_v, eval_table,
		ha_alter_info->handler_flags & Alter_inplace_info::ALTER_DROP_HISTORICAL);

#ifndef DBUG_OFF
oom:
#endif /* !DBUG_OFF */
	if (error == DB_SUCCESS && ctx->online && ctx->need_rebuild()) {
		DEBUG_SYNC_C("row_log_table_apply1_before");
		error = row_log_table_apply(
			ctx->thr, m_prebuilt->table, altered_table,
			ctx->m_stage);
	}

	/* Init online ddl status variables */
	onlineddl_rowlog_rows = 0;
	onlineddl_rowlog_pct_used = 0;
	onlineddl_pct_progress = 0;

	if (s_templ) {
		ut_ad(ctx->need_rebuild() || ctx->num_to_add_vcol > 0
		      || rebuild_templ);
		dict_free_vc_templ(s_templ);
		UT_DELETE(s_templ);

		ctx->new_table->vc_templ = old_templ;
	}

	DEBUG_SYNC_C("inplace_after_index_build");

	DBUG_EXECUTE_IF("create_index_fail",
			error = DB_DUPLICATE_KEY;
			m_prebuilt->trx->error_key_num = ULINT_UNDEFINED;);

	/* After an error, remove all those index definitions
	from the dictionary which were defined. */

	switch (error) {
		KEY*	dup_key;
	all_done:
	case DB_SUCCESS:
		ut_d(mutex_enter(&dict_sys->mutex));
		ut_d(dict_table_check_for_dup_indexes(
			     m_prebuilt->table, CHECK_PARTIAL_OK));
		ut_d(mutex_exit(&dict_sys->mutex));
		/* prebuilt->table->n_ref_count can be anything here,
		given that we hold at most a shared lock on the table. */
		goto ok_exit;
	case DB_DUPLICATE_KEY:
		if (m_prebuilt->trx->error_key_num == ULINT_UNDEFINED
		    || ha_alter_info->key_count == 0) {
			/* This should be the hidden index on
			FTS_DOC_ID, or there is no PRIMARY KEY in the
			table. Either way, we should be seeing and
			reporting a bogus duplicate key error. */
			dup_key = NULL;
		} else {
			DBUG_ASSERT(m_prebuilt->trx->error_key_num
				    < ha_alter_info->key_count);
			dup_key = &ha_alter_info->key_info_buffer[
				m_prebuilt->trx->error_key_num];
		}
		print_keydup_error(altered_table, dup_key, MYF(0));
		break;
	case DB_ONLINE_LOG_TOO_BIG:
		DBUG_ASSERT(ctx->online);
		my_error(ER_INNODB_ONLINE_LOG_TOO_BIG, MYF(0),
			 get_error_key_name(m_prebuilt->trx->error_key_num,
					    ha_alter_info, m_prebuilt->table));
		break;
	case DB_INDEX_CORRUPT:
		my_error(ER_INDEX_CORRUPT, MYF(0),
			 get_error_key_name(m_prebuilt->trx->error_key_num,
					    ha_alter_info, m_prebuilt->table));
		break;
	case DB_DECRYPTION_FAILED: {
		String str;
		const char* engine= table_type();
		get_error_message(HA_ERR_DECRYPTION_FAILED, &str);
		my_error(ER_GET_ERRMSG, MYF(0), HA_ERR_DECRYPTION_FAILED, str.c_ptr(), engine);
		break;
	}
	default:
		my_error_innodb(error,
				table_share->table_name.str,
				m_prebuilt->table->flags);
	}

	/* prebuilt->table->n_ref_count can be anything here, given
	that we hold at most a shared lock on the table. */
	m_prebuilt->trx->error_info = NULL;
	ctx->trx->error_state = DB_SUCCESS;

	DBUG_RETURN(true);
}

/** Free the modification log for online table rebuild.
@param table table that was being rebuilt online */
static
void
innobase_online_rebuild_log_free(
/*=============================*/
	dict_table_t*	table)
{
	dict_index_t* clust_index = dict_table_get_first_index(table);

	ut_ad(mutex_own(&dict_sys->mutex));
	ut_ad(rw_lock_own(dict_operation_lock, RW_LOCK_X));

	rw_lock_x_lock(&clust_index->lock);

	if (clust_index->online_log) {
		ut_ad(dict_index_get_online_status(clust_index)
		      == ONLINE_INDEX_CREATION);
		clust_index->online_status = ONLINE_INDEX_COMPLETE;
		row_log_free(clust_index->online_log);
		DEBUG_SYNC_C("innodb_online_rebuild_log_free_aborted");
	}

	DBUG_ASSERT(dict_index_get_online_status(clust_index)
		    == ONLINE_INDEX_COMPLETE);
	rw_lock_x_unlock(&clust_index->lock);
}

/** For each user column, which is part of an index which is not going to be
dropped, it checks if the column number of the column is same as col_no
argument passed.
@param[in]	table		table
@param[in]	col_no		column number
@param[in]	is_v		if this is a virtual column
@param[in]	only_committed	whether to consider only committed indexes
@retval true column exists
@retval false column does not exist, true if column is system column or
it is in the index. */
static
bool
check_col_exists_in_indexes(
	const dict_table_t*	table,
	ulint			col_no,
	bool			is_v,
	bool			only_committed = false)
{
	/* This function does not check system columns */
	if (!is_v && dict_table_get_nth_col(table, col_no)->mtype == DATA_SYS) {
		return(true);
	}

	for (const dict_index_t* index = dict_table_get_first_index(table);
	     index;
	     index = dict_table_get_next_index(index)) {

		if (only_committed
		    ? !index->is_committed()
		    : index->to_be_dropped) {
			continue;
		}

		for (ulint i = 0; i < index->n_user_defined_cols; i++) {
			const dict_col_t* idx_col
				= dict_index_get_nth_col(index, i);

			if (is_v && dict_col_is_virtual(idx_col)) {
				const dict_v_col_t*   v_col = reinterpret_cast<
					const dict_v_col_t*>(idx_col);
				if (v_col->v_pos == col_no) {
					return(true);
				}
			}

			if (!is_v && !dict_col_is_virtual(idx_col)
			    && dict_col_get_no(idx_col) == col_no) {
				return(true);
			}
		}
	}

	return(false);
}

/** Rollback a secondary index creation, drop the indexes with
temparary index prefix
@param user_table InnoDB table
@param table the TABLE
@param locked TRUE=table locked, FALSE=may need to do a lazy drop
@param trx the transaction
*/
static MY_ATTRIBUTE((nonnull))
void
innobase_rollback_sec_index(
/*========================*/
	dict_table_t*		user_table,
	const TABLE*		table,
	ibool			locked,
	trx_t*			trx)
{
	row_merge_drop_indexes(trx, user_table, locked);

	/* Free the table->fts only if there is no FTS_DOC_ID
	in the table */
	if (user_table->fts
	    && !DICT_TF2_FLAG_IS_SET(user_table,
				     DICT_TF2_FTS_HAS_DOC_ID)
	    && !innobase_fulltext_exist(table)) {
		fts_free(user_table);
	}
}

/** Roll back the changes made during prepare_inplace_alter_table()
and inplace_alter_table() inside the storage engine. Note that the
allowed level of concurrency during this operation will be the same as
for inplace_alter_table() and thus might be higher than during
prepare_inplace_alter_table(). (E.g concurrent writes were blocked
during prepare, but might not be during commit).

@param ha_alter_info Data used during in-place alter.
@param table the TABLE
@param prebuilt the prebuilt struct
@retval true Failure
@retval false Success
*/
inline MY_ATTRIBUTE((nonnull, warn_unused_result))
bool
rollback_inplace_alter_table(
/*=========================*/
	Alter_inplace_info*	ha_alter_info,
	const TABLE*		table,
	row_prebuilt_t*		prebuilt)
{
	bool	fail	= false;

	ha_innobase_inplace_ctx*	ctx
		= static_cast<ha_innobase_inplace_ctx*>
		(ha_alter_info->handler_ctx);

	DBUG_ENTER("rollback_inplace_alter_table");

	if (!ctx || !ctx->trx) {
		/* If we have not started a transaction yet,
		(almost) nothing has been or needs to be done. */
		goto func_exit;
	}

	trx_start_for_ddl(ctx->trx, TRX_DICT_OP_INDEX);
	row_mysql_lock_data_dictionary(ctx->trx);

	if (ctx->need_rebuild()) {
		dberr_t	err = DB_SUCCESS;
		ulint	flags	= ctx->new_table->flags;

		/* DML threads can access ctx->new_table via the
		online rebuild log. Free it first. */
		innobase_online_rebuild_log_free(prebuilt->table);

		/* Since the FTS index specific auxiliary tables has
		not yet registered with "table->fts" by fts_add_index(),
		we will need explicitly delete them here */
		if (dict_table_has_fts_index(ctx->new_table)) {

			err = innobase_drop_fts_index_table(
				ctx->new_table, ctx->trx);

			if (err != DB_SUCCESS) {
				my_error_innodb(
					err, table->s->table_name.str,
					flags);
				fail = true;
			}
		}

		dict_table_close_and_drop(ctx->trx, ctx->new_table);

		switch (err) {
		case DB_SUCCESS:
			break;
		default:
			my_error_innodb(err, table->s->table_name.str,
					flags);
			fail = true;
		}
	} else {
		DBUG_ASSERT(!(ha_alter_info->handler_flags
			      & Alter_inplace_info::ADD_PK_INDEX));
		DBUG_ASSERT(ctx->new_table == prebuilt->table);

		innobase_rollback_sec_index(
			prebuilt->table, table, FALSE, ctx->trx);
	}

	trx_commit_for_mysql(ctx->trx);
	row_mysql_unlock_data_dictionary(ctx->trx);
	trx_free_for_mysql(ctx->trx);

func_exit:
#ifndef DBUG_OFF
	dict_index_t* clust_index = dict_table_get_first_index(
		prebuilt->table);
	DBUG_ASSERT(!clust_index->online_log);
	DBUG_ASSERT(dict_index_get_online_status(clust_index)
		    == ONLINE_INDEX_COMPLETE);
#endif /* !DBUG_OFF */

	if (ctx) {
		DBUG_ASSERT(ctx->prebuilt == prebuilt);

		if (ctx->num_to_add_fk) {
			for (ulint i = 0; i < ctx->num_to_add_fk; i++) {
				dict_foreign_free(ctx->add_fk[i]);
			}
		}

		if (ctx->num_to_drop_index) {
			row_mysql_lock_data_dictionary(prebuilt->trx);

			/* Clear the to_be_dropped flags
			in the data dictionary cache.
			The flags may already have been cleared,
			in case an error was detected in
			commit_inplace_alter_table(). */
			for (ulint i = 0; i < ctx->num_to_drop_index; i++) {
				dict_index_t*	index = ctx->drop_index[i];
				DBUG_ASSERT(index->is_committed());
				index->to_be_dropped = 0;
			}

			row_mysql_unlock_data_dictionary(prebuilt->trx);
		}
	}

	/* Reset dict_col_t::ord_part for those columns fail to be indexed,
	we do this by checking every existing column, if any current
	index would index them */
	for (ulint i = 0; i < dict_table_get_n_cols(prebuilt->table); i++) {
		dict_col_t& col = prebuilt->table->cols[i];
		if (!col.ord_part) {
			continue;
		}
		if (!check_col_exists_in_indexes(prebuilt->table, i, false,
						 true)) {
			col.ord_part = 0;
		}
	}

	for (ulint i = 0; i < dict_table_get_n_v_cols(prebuilt->table); i++) {
		dict_col_t& col = prebuilt->table->v_cols[i].m_col;
		if (!col.ord_part) {
			continue;
		}
		if (!check_col_exists_in_indexes(prebuilt->table, i, true,
						 true)) {
			col.ord_part = 0;
		}
	}

	trx_commit_for_mysql(prebuilt->trx);
	MONITOR_ATOMIC_DEC(MONITOR_PENDING_ALTER_TABLE);
	DBUG_RETURN(fail);
}

/** Drop a FOREIGN KEY constraint from the data dictionary tables.
@param trx data dictionary transaction
@param table_name Table name in MySQL
@param foreign_id Foreign key constraint identifier
@retval true Failure
@retval false Success */
static MY_ATTRIBUTE((nonnull, warn_unused_result))
bool
innobase_drop_foreign_try(
/*======================*/
	trx_t*			trx,
	const char*		table_name,
	const char*		foreign_id)
{
	DBUG_ENTER("innobase_drop_foreign_try");

	DBUG_ASSERT(trx_get_dict_operation(trx) == TRX_DICT_OP_INDEX);
	ut_ad(trx->dict_operation_lock_mode == RW_X_LATCH);
	ut_ad(mutex_own(&dict_sys->mutex));
	ut_ad(rw_lock_own(dict_operation_lock, RW_LOCK_X));

	/* Drop the constraint from the data dictionary. */
	static const char sql[] =
		"PROCEDURE DROP_FOREIGN_PROC () IS\n"
		"BEGIN\n"
		"DELETE FROM SYS_FOREIGN WHERE ID=:id;\n"
		"DELETE FROM SYS_FOREIGN_COLS WHERE ID=:id;\n"
		"END;\n";

	dberr_t		error;
	pars_info_t*	info;

	info = pars_info_create();
	pars_info_add_str_literal(info, "id", foreign_id);

	trx->op_info = "dropping foreign key constraint from dictionary";
	error = que_eval_sql(info, sql, FALSE, trx);
	trx->op_info = "";

	DBUG_EXECUTE_IF("ib_drop_foreign_error",
			error = DB_OUT_OF_FILE_SPACE;);

	if (error != DB_SUCCESS) {
		my_error_innodb(error, table_name, 0);
		trx->error_state = DB_SUCCESS;
		DBUG_RETURN(true);
	}

	DBUG_RETURN(false);
}

/** Rename a column in the data dictionary tables.
@param[in] user_table	InnoDB table that was being altered
@param[in] trx		data dictionary transaction
@param[in] table_name	Table name in MySQL
@param[in] nth_col	0-based index of the column
@param[in] from		old column name
@param[in] to		new column name
@param[in] new_clustered whether the table has been rebuilt
@param[in] is_virtual	whether it is a virtual column
@retval true Failure
@retval false Success */
static MY_ATTRIBUTE((nonnull, warn_unused_result))
bool
innobase_rename_column_try(
	const dict_table_t*	user_table,
	trx_t*			trx,
	const char*		table_name,
	ulint			nth_col,
	const char*		from,
	const char*		to,
	bool			new_clustered,
	bool			is_virtual)
{
	pars_info_t*	info;
	dberr_t		error;

	DBUG_ENTER("innobase_rename_column_try");

	DBUG_ASSERT(trx_get_dict_operation(trx) == TRX_DICT_OP_INDEX);
	ut_ad(trx->dict_operation_lock_mode == RW_X_LATCH);
	ut_ad(mutex_own(&dict_sys->mutex));
	ut_ad(rw_lock_own(dict_operation_lock, RW_LOCK_X));

	if (new_clustered) {
		goto rename_foreign;
	}

	info = pars_info_create();

	pars_info_add_ull_literal(info, "tableid", user_table->id);
	pars_info_add_int4_literal(info, "nth", nth_col);
	pars_info_add_str_literal(info, "old", from);
	pars_info_add_str_literal(info, "new", to);

	trx->op_info = "renaming column in SYS_COLUMNS";

	error = que_eval_sql(
		info,
		"PROCEDURE RENAME_SYS_COLUMNS_PROC () IS\n"
		"BEGIN\n"
		"UPDATE SYS_COLUMNS SET NAME=:new\n"
		"WHERE TABLE_ID=:tableid AND NAME=:old\n"
		"AND POS=:nth;\n"
		"END;\n",
		FALSE, trx);

	DBUG_EXECUTE_IF("ib_rename_column_error",
			error = DB_OUT_OF_FILE_SPACE;);

	if (error != DB_SUCCESS) {
err_exit:
		my_error_innodb(error, table_name, 0);
		trx->error_state = DB_SUCCESS;
		trx->op_info = "";
		DBUG_RETURN(true);
	}

	trx->op_info = "renaming column in SYS_FIELDS";

	for (const dict_index_t* index = dict_table_get_first_index(
		     user_table);
	     index != NULL;
	     index = dict_table_get_next_index(index)) {

		for (ulint i = 0; i < dict_index_get_n_fields(index); i++) {
			if (strcmp(dict_index_get_nth_field(index, i)->name,
				   from)) {
				continue;
			}

			info = pars_info_create();

			pars_info_add_ull_literal(info, "indexid", index->id);
			pars_info_add_int4_literal(info, "nth", i);
			pars_info_add_str_literal(info, "old", from);
			pars_info_add_str_literal(info, "new", to);

			error = que_eval_sql(
				info,
				"PROCEDURE RENAME_SYS_FIELDS_PROC () IS\n"
				"BEGIN\n"

				"UPDATE SYS_FIELDS SET COL_NAME=:new\n"
				"WHERE INDEX_ID=:indexid AND COL_NAME=:old\n"
				"AND POS=:nth;\n"

				/* Try again, in case there is a prefix_len
				encoded in SYS_FIELDS.POS */

				"UPDATE SYS_FIELDS SET COL_NAME=:new\n"
				"WHERE INDEX_ID=:indexid AND COL_NAME=:old\n"
				"AND POS>=65536*:nth AND POS<65536*(:nth+1);\n"

				"END;\n",
				FALSE, trx);

			if (error != DB_SUCCESS) {
				goto err_exit;
			}
		}
	}

rename_foreign:
	trx->op_info = "renaming column in SYS_FOREIGN_COLS";

	std::list<dict_foreign_t*>	fk_evict;
	bool		foreign_modified;

	for (dict_foreign_set::const_iterator it = user_table->foreign_set.begin();
	     it != user_table->foreign_set.end();
	     ++it) {

		dict_foreign_t*	foreign = *it;
		foreign_modified = false;

		for (unsigned i = 0; i < foreign->n_fields; i++) {
			if (strcmp(foreign->foreign_col_names[i], from)) {
				continue;
			}

			info = pars_info_create();

			pars_info_add_str_literal(info, "id", foreign->id);
			pars_info_add_int4_literal(info, "nth", i);
			pars_info_add_str_literal(info, "old", from);
			pars_info_add_str_literal(info, "new", to);

			error = que_eval_sql(
				info,
				"PROCEDURE RENAME_SYS_FOREIGN_F_PROC () IS\n"
				"BEGIN\n"
				"UPDATE SYS_FOREIGN_COLS\n"
				"SET FOR_COL_NAME=:new\n"
				"WHERE ID=:id AND POS=:nth\n"
				"AND FOR_COL_NAME=:old;\n"
				"END;\n",
				FALSE, trx);

			if (error != DB_SUCCESS) {
				goto err_exit;
			}
			foreign_modified = true;
		}

		if (foreign_modified) {
			fk_evict.push_back(foreign);
		}
	}

	for (dict_foreign_set::const_iterator it
		= user_table->referenced_set.begin();
	     it != user_table->referenced_set.end();
	     ++it) {

		foreign_modified = false;
		dict_foreign_t*	foreign = *it;

		for (unsigned i = 0; i < foreign->n_fields; i++) {
			if (strcmp(foreign->referenced_col_names[i], from)) {
				continue;
			}

			info = pars_info_create();

			pars_info_add_str_literal(info, "id", foreign->id);
			pars_info_add_int4_literal(info, "nth", i);
			pars_info_add_str_literal(info, "old", from);
			pars_info_add_str_literal(info, "new", to);

			error = que_eval_sql(
				info,
				"PROCEDURE RENAME_SYS_FOREIGN_R_PROC () IS\n"
				"BEGIN\n"
				"UPDATE SYS_FOREIGN_COLS\n"
				"SET REF_COL_NAME=:new\n"
				"WHERE ID=:id AND POS=:nth\n"
				"AND REF_COL_NAME=:old;\n"
				"END;\n",
				FALSE, trx);

			if (error != DB_SUCCESS) {
				goto err_exit;
			}
			foreign_modified = true;
		}

		if (foreign_modified) {
			fk_evict.push_back(foreign);
		}
	}

	if (new_clustered) {
		std::for_each(fk_evict.begin(), fk_evict.end(),
			      dict_foreign_remove_from_cache);
	}

	trx->op_info = "";
	DBUG_RETURN(false);
}

/** Rename columns in the data dictionary tables.
@param ha_alter_info Data used during in-place alter.
@param ctx In-place ALTER TABLE context
@param table the TABLE
@param trx data dictionary transaction
@param table_name Table name in MySQL
@retval true Failure
@retval false Success */
static MY_ATTRIBUTE((nonnull, warn_unused_result))
bool
innobase_rename_columns_try(
/*========================*/
	Alter_inplace_info*	ha_alter_info,
	ha_innobase_inplace_ctx*ctx,
	const TABLE*		table,
	trx_t*			trx,
	const char*		table_name)
{
	List_iterator_fast<Create_field> cf_it(
		ha_alter_info->alter_info->create_list);
	uint	i = 0;
	ulint	num_v = 0;

	DBUG_ASSERT(ctx);
	DBUG_ASSERT(ha_alter_info->handler_flags
		    & Alter_inplace_info::ALTER_COLUMN_NAME);

	for (Field** fp = table->field; *fp; fp++, i++) {
		bool	is_virtual = innobase_is_v_fld(*fp);

		if (!((*fp)->flags & FIELD_IS_RENAMED)) {
			goto processed_field;
		}

		cf_it.rewind();
		while (Create_field* cf = cf_it++) {
			if (cf->field == *fp) {
				ulint	col_n = is_virtual
						? dict_create_v_col_pos(
							num_v, i)
						: i - num_v;

				if (innobase_rename_column_try(
					    ctx->old_table, trx, table_name,
					    col_n,
					    cf->field->field_name.str,
					    cf->field_name.str,
					    ctx->need_rebuild(),
					    is_virtual)) {
					return(true);
				}
				goto processed_field;
			}
		}

		ut_error;
processed_field:
		if (is_virtual) {
			num_v++;
		}

		continue;
	}

	return(false);
}

/** Enlarge a column in the data dictionary tables.
@param user_table InnoDB table that was being altered
@param trx data dictionary transaction
@param table_name Table name in MySQL
@param nth_col 0-based index of the column
@param new_len new column length, in bytes
@param is_v if it's a virtual column
@retval true Failure
@retval false Success */
static MY_ATTRIBUTE((nonnull, warn_unused_result))
bool
innobase_enlarge_column_try(
/*========================*/
	const dict_table_t*	user_table,
	trx_t*			trx,
	const char*		table_name,
	ulint			nth_col,
	ulint			new_len,
	bool			is_v)
{
	pars_info_t*	info;
	dberr_t		error;
#ifdef UNIV_DEBUG
	dict_col_t*	col;
#endif /* UNIV_DEBUG */
	dict_v_col_t*	v_col;
	ulint		pos;

	DBUG_ENTER("innobase_enlarge_column_try");

	DBUG_ASSERT(trx_get_dict_operation(trx) == TRX_DICT_OP_INDEX);
	ut_ad(trx->dict_operation_lock_mode == RW_X_LATCH);
	ut_ad(mutex_own(&dict_sys->mutex));
	ut_ad(rw_lock_own(dict_operation_lock, RW_LOCK_X));

	if (is_v) {
		v_col = dict_table_get_nth_v_col(user_table, nth_col);
		pos = dict_create_v_col_pos(v_col->v_pos, v_col->m_col.ind);
#ifdef UNIV_DEBUG
		col = &v_col->m_col;
#endif /* UNIV_DEBUG */
	} else {
#ifdef UNIV_DEBUG
		col = dict_table_get_nth_col(user_table, nth_col);
#endif /* UNIV_DEBUG */
		pos = nth_col;
	}

#ifdef UNIV_DEBUG
	ut_ad(col->len < new_len);
	switch (col->mtype) {
	case DATA_MYSQL:
		/* NOTE: we could allow this when !(prtype & DATA_BINARY_TYPE)
		and ROW_FORMAT is not REDUNDANT and mbminlen<mbmaxlen.
		That is, we treat a UTF-8 CHAR(n) column somewhat like
		a VARCHAR. */
		ut_error;
	case DATA_BINARY:
	case DATA_VARCHAR:
	case DATA_VARMYSQL:
	case DATA_DECIMAL:
	case DATA_BLOB:
		break;
	default:
		ut_error;
	}
#endif /* UNIV_DEBUG */
	info = pars_info_create();

	pars_info_add_ull_literal(info, "tableid", user_table->id);
	pars_info_add_int4_literal(info, "nth", pos);
	pars_info_add_int4_literal(info, "new", new_len);

	trx->op_info = "resizing column in SYS_COLUMNS";

	error = que_eval_sql(
		info,
		"PROCEDURE RESIZE_SYS_COLUMNS_PROC () IS\n"
		"BEGIN\n"
		"UPDATE SYS_COLUMNS SET LEN=:new\n"
		"WHERE TABLE_ID=:tableid AND POS=:nth;\n"
		"END;\n",
		FALSE, trx);

	DBUG_EXECUTE_IF("ib_resize_column_error",
			error = DB_OUT_OF_FILE_SPACE;);

	trx->op_info = "";
	trx->error_state = DB_SUCCESS;

	if (error != DB_SUCCESS) {
		my_error_innodb(error, table_name, 0);
		DBUG_RETURN(true);
	}

	DBUG_RETURN(false);
}

/** Enlarge columns in the data dictionary tables.
@param ha_alter_info Data used during in-place alter.
@param table the TABLE
@param user_table InnoDB table that was being altered
@param trx data dictionary transaction
@param table_name Table name in MySQL
@retval true Failure
@retval false Success */
static MY_ATTRIBUTE((nonnull, warn_unused_result))
bool
innobase_enlarge_columns_try(
/*=========================*/
	Alter_inplace_info*	ha_alter_info,
	const TABLE*		table,
	const dict_table_t*	user_table,
	trx_t*			trx,
	const char*		table_name)
{
	List_iterator_fast<Create_field> cf_it(
		ha_alter_info->alter_info->create_list);
	ulint	i = 0;
	ulint	num_v = 0;
	bool	is_v;

	for (Field** fp = table->field; *fp; fp++, i++) {
		ulint	idx;

		if (innobase_is_v_fld(*fp)) {
			is_v = true;
			idx = num_v;
			num_v++;
		} else {
			idx = i - num_v;
			is_v = false;
		}

		cf_it.rewind();
		while (Create_field* cf = cf_it++) {
			if (cf->field == *fp) {
				if ((*fp)->is_equal(cf)
				    == IS_EQUAL_PACK_LENGTH
				    && innobase_enlarge_column_try(
					    user_table, trx, table_name,
					    idx, static_cast<ulint>(cf->length), is_v)) {
					return(true);
				}

				break;
			}
		}
	}

	return(false);
}

/** Rename or enlarge columns in the data dictionary cache
as part of commit_cache_norebuild().
@param ha_alter_info Data used during in-place alter.
@param table the TABLE
@param user_table InnoDB table that was being altered */
static MY_ATTRIBUTE((nonnull))
void
innobase_rename_or_enlarge_columns_cache(
/*=====================================*/
	Alter_inplace_info*	ha_alter_info,
	const TABLE*		table,
	dict_table_t*		user_table)
{
	if (!(ha_alter_info->handler_flags
	      & (Alter_inplace_info::ALTER_COLUMN_EQUAL_PACK_LENGTH
		 | Alter_inplace_info::ALTER_COLUMN_NAME))) {
		return;
	}

	List_iterator_fast<Create_field> cf_it(
		ha_alter_info->alter_info->create_list);
	uint	i = 0;
	ulint	num_v = 0;

	for (Field** fp = table->field; *fp; fp++, i++) {
		bool	is_virtual = innobase_is_v_fld(*fp);

		cf_it.rewind();
		while (Create_field* cf = cf_it++) {
			if (cf->field != *fp) {
				continue;
			}

			ulint	col_n = is_virtual ? num_v : i - num_v;

			if ((*fp)->is_equal(cf) == IS_EQUAL_PACK_LENGTH) {
				if (is_virtual) {
					dict_table_get_nth_v_col(
						user_table, col_n)->m_col.len
					= cf->length;
				} else {
					dict_table_get_nth_col(
						user_table, col_n)->len
					= cf->length;
				}
			}

			if ((*fp)->flags & FIELD_IS_RENAMED) {
				dict_mem_table_col_rename(
					user_table, col_n,
					cf->field->field_name.str,
					cf->field_name.str, is_virtual);
			}

			break;
		}

		if (is_virtual) {
			num_v++;
		}
	}
}

/** Set the auto-increment value of the table on commit.
@param ha_alter_info Data used during in-place alter
@param ctx In-place ALTER TABLE context
@param altered_table MySQL table that is being altered
@param old_table MySQL table as it is before the ALTER operation */
static MY_ATTRIBUTE((nonnull))
void
commit_set_autoinc(
	Alter_inplace_info*	ha_alter_info,
	ha_innobase_inplace_ctx*ctx,
	const TABLE*		altered_table,
	const TABLE*		old_table)
{
	DBUG_ENTER("commit_get_autoinc");

	if (!altered_table->found_next_number_field) {
		/* There is no AUTO_INCREMENT column in the table
		after the ALTER operation. */
	} else if (ctx->add_autoinc != ULINT_UNDEFINED) {
		ut_ad(ctx->need_rebuild());
		/* An AUTO_INCREMENT column was added. Get the last
		value from the sequence, which may be based on a
		supplied AUTO_INCREMENT value. */
		ib_uint64_t autoinc = ctx->sequence.last();
		ctx->new_table->autoinc = autoinc;
		/* Bulk index creation does not update
		PAGE_ROOT_AUTO_INC, so we must persist the "last used"
		value here. */
		btr_write_autoinc(dict_table_get_first_index(ctx->new_table),
				  autoinc - 1, true);
	} else if ((ha_alter_info->handler_flags
		    & Alter_inplace_info::CHANGE_CREATE_OPTION)
		   && (ha_alter_info->create_info->used_fields
		       & HA_CREATE_USED_AUTO)) {
		/* An AUTO_INCREMENT value was supplied by the user.
		It must be persisted to the data file. */
		const Field*	ai	= old_table->found_next_number_field;
		ut_ad(!strcmp(dict_table_get_col_name(ctx->old_table,
						      innodb_col_no(ai)),
			      ai->field_name.str));

		ib_uint64_t	autoinc
			= ha_alter_info->create_info->auto_increment_value;
		if (autoinc == 0) {
			autoinc = 1;
		}

		if (autoinc >= ctx->old_table->autoinc) {
			/* Persist the predecessor of the
			AUTO_INCREMENT value as the last used one. */
			ctx->new_table->autoinc = autoinc--;
		} else {
			/* Mimic ALGORITHM=COPY in the following scenario:

			CREATE TABLE t (a SERIAL);
			INSERT INTO t SET a=100;
			ALTER TABLE t AUTO_INCREMENT = 1;
			INSERT INTO t SET a=NULL;
			SELECT * FROM t;

			By default, ALGORITHM=INPLACE would reset the
			sequence to 1, while after ALGORITHM=COPY, the
			last INSERT would use a value larger than 100.

			We could only search the tree to know current
			max counter in the table and compare. */
			const dict_col_t*	autoinc_col
				= dict_table_get_nth_col(ctx->old_table,
							 innodb_col_no(ai));
			dict_index_t*		index
				= dict_table_get_first_index(ctx->old_table);
			while (index != NULL
			       && index->fields[0].col != autoinc_col) {
				index = dict_table_get_next_index(index);
			}

			ut_ad(index);

			ib_uint64_t	max_in_table = index
				? row_search_max_autoinc(index)
				: 0;

			if (autoinc <= max_in_table) {
				ctx->new_table->autoinc = innobase_next_autoinc(
					max_in_table, 1,
					ctx->prebuilt->autoinc_increment,
					ctx->prebuilt->autoinc_offset,
					innobase_get_int_col_max_value(ai));
				/* Persist the maximum value as the
				last used one. */
				autoinc = max_in_table;
			} else {
				/* Persist the predecessor of the
				AUTO_INCREMENT value as the last used one. */
				ctx->new_table->autoinc = autoinc--;
			}
		}

		btr_write_autoinc(dict_table_get_first_index(ctx->new_table),
				  autoinc, true);
	} else if (ctx->need_rebuild()) {
		/* No AUTO_INCREMENT value was specified.
		Copy it from the old table. */
		ctx->new_table->autoinc = ctx->old_table->autoinc;
		/* The persistent value was already copied in
		prepare_inplace_alter_table_dict() when ctx->new_table
		was created. If this was a LOCK=NONE operation, the
		AUTO_INCREMENT values would be updated during
		row_log_table_apply(). If this was LOCK!=NONE,
		the table contents could not possibly have changed
		between prepare_inplace and commit_inplace. */
	}

	DBUG_VOID_RETURN;
}

/** Add or drop foreign key constraints to the data dictionary tables,
but do not touch the data dictionary cache.
@param ha_alter_info Data used during in-place alter
@param ctx In-place ALTER TABLE context
@param trx Data dictionary transaction
@param table_name Table name in MySQL
@retval true Failure
@retval false Success
*/
static MY_ATTRIBUTE((nonnull, warn_unused_result))
bool
innobase_update_foreign_try(
/*========================*/
	ha_innobase_inplace_ctx*ctx,
	trx_t*			trx,
	const char*		table_name)
{
	ulint	foreign_id;
	ulint	i;

	DBUG_ENTER("innobase_update_foreign_try");
	DBUG_ASSERT(ctx);

	foreign_id = dict_table_get_highest_foreign_id(ctx->new_table);

	foreign_id++;

	for (i = 0; i < ctx->num_to_add_fk; i++) {
		dict_foreign_t*		fk = ctx->add_fk[i];

		ut_ad(fk->foreign_table == ctx->new_table
		      || fk->foreign_table == ctx->old_table);

		dberr_t error = dict_create_add_foreign_id(
			&foreign_id, ctx->old_table->name.m_name, fk);

		if (error != DB_SUCCESS) {
			my_error(ER_TOO_LONG_IDENT, MYF(0),
				 fk->id);
			DBUG_RETURN(true);
		}

		if (!fk->foreign_index) {
			fk->foreign_index = dict_foreign_find_index(
				ctx->new_table, ctx->col_names,
				fk->foreign_col_names,
				fk->n_fields, fk->referenced_index, TRUE,
				fk->type
				& (DICT_FOREIGN_ON_DELETE_SET_NULL
					| DICT_FOREIGN_ON_UPDATE_SET_NULL),
				NULL, NULL, NULL);
			if (!fk->foreign_index) {
				my_error(ER_FK_INCORRECT_OPTION,
					 MYF(0), table_name, fk->id);
				DBUG_RETURN(true);
			}
		}

		/* The fk->foreign_col_names[] uses renamed column
		names, while the columns in ctx->old_table have not
		been renamed yet. */
		error = dict_create_add_foreign_to_dictionary(
			ctx->old_table->name.m_name, fk, trx);

		DBUG_EXECUTE_IF(
			"innodb_test_cannot_add_fk_system",
			error = DB_ERROR;);

		if (error != DB_SUCCESS) {
			my_error(ER_FK_FAIL_ADD_SYSTEM, MYF(0),
				 fk->id);
			DBUG_RETURN(true);
		}
	}

	for (i = 0; i < ctx->num_to_drop_fk; i++) {
		dict_foreign_t* fk = ctx->drop_fk[i];

		DBUG_ASSERT(fk->foreign_table == ctx->old_table);

		if (innobase_drop_foreign_try(trx, table_name, fk->id)) {
			DBUG_RETURN(true);
		}
	}

	DBUG_RETURN(false);
}

/** Update the foreign key constraint definitions in the data dictionary cache
after the changes to data dictionary tables were committed.
@param ctx	In-place ALTER TABLE context
@param user_thd	MySQL connection
@return		InnoDB error code (should always be DB_SUCCESS) */
static MY_ATTRIBUTE((nonnull, warn_unused_result))
dberr_t
innobase_update_foreign_cache(
/*==========================*/
	ha_innobase_inplace_ctx*	ctx,
	THD*				user_thd)
{
	dict_table_t*	user_table;
	dberr_t		err = DB_SUCCESS;

	DBUG_ENTER("innobase_update_foreign_cache");

	ut_ad(mutex_own(&dict_sys->mutex));

	user_table = ctx->old_table;

	/* Discard the added foreign keys, because we will
	load them from the data dictionary. */
	for (ulint i = 0; i < ctx->num_to_add_fk; i++) {
		dict_foreign_t*	fk = ctx->add_fk[i];
		dict_foreign_free(fk);
	}

	if (ctx->need_rebuild()) {
		/* The rebuilt table is already using the renamed
		column names. No need to pass col_names or to drop
		constraints from the data dictionary cache. */
		DBUG_ASSERT(!ctx->col_names);
		DBUG_ASSERT(user_table->foreign_set.empty());
		DBUG_ASSERT(user_table->referenced_set.empty());
		user_table = ctx->new_table;
	} else {
		/* Drop the foreign key constraints if the
		table was not rebuilt. If the table is rebuilt,
		there would not be any foreign key contraints for
		it yet in the data dictionary cache. */
		for (ulint i = 0; i < ctx->num_to_drop_fk; i++) {
			dict_foreign_t* fk = ctx->drop_fk[i];
			dict_foreign_remove_from_cache(fk);
		}
	}

	/* Load the old or added foreign keys from the data dictionary
	and prevent the table from being evicted from the data
	dictionary cache (work around the lack of WL#6049). */
	dict_names_t	fk_tables;

	err = dict_load_foreigns(user_table->name.m_name,
				 ctx->col_names, false, true,
				 DICT_ERR_IGNORE_NONE,
				 fk_tables);

	if (err == DB_CANNOT_ADD_CONSTRAINT) {
		fk_tables.clear();

		/* It is possible there are existing foreign key are
		loaded with "foreign_key checks" off,
		so let's retry the loading with charset_check is off */
		err = dict_load_foreigns(user_table->name.m_name,
					 ctx->col_names, false, false,
					 DICT_ERR_IGNORE_NONE,
					 fk_tables);

		/* The load with "charset_check" off is successful, warn
		the user that the foreign key has loaded with mis-matched
		charset */
		if (err == DB_SUCCESS) {
			push_warning_printf(
				user_thd,
				Sql_condition::WARN_LEVEL_WARN,
				ER_ALTER_INFO,
				"Foreign key constraints for table '%s'"
				" are loaded with charset check off",
				user_table->name.m_name);
		}
	}

	/* For complete loading of foreign keys, all associated tables must
	also be loaded. */
	while (err == DB_SUCCESS && !fk_tables.empty()) {
		dict_table_t*	table = dict_load_table(
			fk_tables.front(), true, DICT_ERR_IGNORE_NONE);

		if (table == NULL) {
			table_name_t	table_name;
			table_name.m_name = const_cast<char*>(
						fk_tables.front());

			err = DB_TABLE_NOT_FOUND;
			ib::error()
				<< "Failed to load table '" << table_name
				<< "' which has a foreign key constraint with"
				<< " table '" << user_table->name << "'.";
			break;
		}

		fk_tables.pop_front();
	}

	DBUG_RETURN(err);
}

/** Commit the changes made during prepare_inplace_alter_table()
and inplace_alter_table() inside the data dictionary tables,
when rebuilding the table.
@param ha_alter_info Data used during in-place alter
@param ctx In-place ALTER TABLE context
@param altered_table MySQL table that is being altered
@param old_table MySQL table as it is before the ALTER operation
@param trx Data dictionary transaction
@param table_name Table name in MySQL
@retval true Failure
@retval false Success
*/
inline MY_ATTRIBUTE((nonnull, warn_unused_result))
bool
commit_try_rebuild(
/*===============*/
	Alter_inplace_info*	ha_alter_info,
	ha_innobase_inplace_ctx*ctx,
	TABLE*			altered_table,
	const TABLE*		old_table,
	trx_t*			trx,
	const char*		table_name)
{
	dict_table_t*	rebuilt_table	= ctx->new_table;
	dict_table_t*	user_table	= ctx->old_table;

	DBUG_ENTER("commit_try_rebuild");
	DBUG_ASSERT(ctx->need_rebuild());
	DBUG_ASSERT(trx->dict_operation_lock_mode == RW_X_LATCH);
	DBUG_ASSERT(!(ha_alter_info->handler_flags
		      & Alter_inplace_info::DROP_FOREIGN_KEY)
		    || ctx->num_to_drop_fk > 0);

	for (dict_index_t* index = dict_table_get_first_index(rebuilt_table);
	     index;
	     index = dict_table_get_next_index(index)) {
		DBUG_ASSERT(dict_index_get_online_status(index)
			    == ONLINE_INDEX_COMPLETE);
		DBUG_ASSERT(index->is_committed());
		if (dict_index_is_corrupted(index)) {
			my_error(ER_INDEX_CORRUPT, MYF(0), index->name());
			DBUG_RETURN(true);
		}
	}

	if (innobase_update_foreign_try(ctx, trx, table_name)) {
		DBUG_RETURN(true);
	}

	dberr_t	error;

	/* Clear the to_be_dropped flag in the data dictionary cache
	of user_table. */
	for (ulint i = 0; i < ctx->num_to_drop_index; i++) {
		dict_index_t*	index = ctx->drop_index[i];
		DBUG_ASSERT(index->table == user_table);
		DBUG_ASSERT(index->is_committed());
		DBUG_ASSERT(index->to_be_dropped);
		index->to_be_dropped = 0;
	}

	/* We copied the table. Any indexes that were requested to be
	dropped were not created in the copy of the table. Apply any
	last bit of the rebuild log and then rename the tables. */

	if (ctx->online) {
		DEBUG_SYNC_C("row_log_table_apply2_before");

		dict_vcol_templ_t* s_templ  = NULL;

		if (ctx->new_table->n_v_cols > 0) {
			s_templ = UT_NEW_NOKEY(
					dict_vcol_templ_t());
			s_templ->vtempl = NULL;

			innobase_build_v_templ(
				altered_table, ctx->new_table, s_templ,
				NULL, true);
			ctx->new_table->vc_templ = s_templ;
		}

		error = row_log_table_apply(
			ctx->thr, user_table, altered_table,
			static_cast<ha_innobase_inplace_ctx*>(
				ha_alter_info->handler_ctx)->m_stage);

		if (s_templ) {
			ut_ad(ctx->need_rebuild());
			dict_free_vc_templ(s_templ);
			UT_DELETE(s_templ);
			ctx->new_table->vc_templ = NULL;
		}

		ulint	err_key = thr_get_trx(ctx->thr)->error_key_num;

		switch (error) {
			KEY*	dup_key;
		case DB_SUCCESS:
			break;
		case DB_DUPLICATE_KEY:
			if (err_key == ULINT_UNDEFINED) {
				/* This should be the hidden index on
				FTS_DOC_ID. */
				dup_key = NULL;
			} else {
				DBUG_ASSERT(err_key <
					    ha_alter_info->key_count);
				dup_key = &ha_alter_info
					->key_info_buffer[err_key];
			}
			print_keydup_error(altered_table, dup_key, MYF(0));
			DBUG_RETURN(true);
		case DB_ONLINE_LOG_TOO_BIG:
			my_error(ER_INNODB_ONLINE_LOG_TOO_BIG, MYF(0),
				 get_error_key_name(err_key, ha_alter_info,
						    rebuilt_table));
			DBUG_RETURN(true);
		case DB_INDEX_CORRUPT:
			my_error(ER_INDEX_CORRUPT, MYF(0),
				 get_error_key_name(err_key, ha_alter_info,
						    rebuilt_table));
			DBUG_RETURN(true);
		default:
			my_error_innodb(error, table_name, user_table->flags);
			DBUG_RETURN(true);
		}
	}

	if ((ha_alter_info->handler_flags
	     & Alter_inplace_info::ALTER_COLUMN_NAME)
	    && innobase_rename_columns_try(ha_alter_info, ctx, old_table,
					   trx, table_name)) {
		DBUG_RETURN(true);
	}

	DBUG_EXECUTE_IF("ib_ddl_crash_before_rename", DBUG_SUICIDE(););

	/* The new table must inherit the flag from the
	"parent" table. */
	if (dict_table_is_discarded(user_table)) {
		rebuilt_table->file_unreadable = true;
		rebuilt_table->flags2 |= DICT_TF2_DISCARDED;
	}

	/* We can now rename the old table as a temporary table,
	rename the new temporary table as the old table and drop the
	old table. First, we only do this in the data dictionary
	tables. The actual renaming will be performed in
	commit_cache_rebuild(), once the data dictionary transaction
	has been successfully committed. */

	error = row_merge_rename_tables_dict(
		user_table, rebuilt_table, ctx->tmp_name, trx);

	/* We must be still holding a table handle. */
	DBUG_ASSERT(user_table->get_ref_count() == 1);

	DBUG_EXECUTE_IF("ib_ddl_crash_after_rename", DBUG_SUICIDE(););
	DBUG_EXECUTE_IF("ib_rebuild_cannot_rename", error = DB_ERROR;);

	switch (error) {
	case DB_SUCCESS:
		DBUG_RETURN(false);
	case DB_TABLESPACE_EXISTS:
		ut_a(rebuilt_table->get_ref_count() == 1);
		my_error(ER_TABLESPACE_EXISTS, MYF(0), ctx->tmp_name);
		DBUG_RETURN(true);
	case DB_DUPLICATE_KEY:
		ut_a(rebuilt_table->get_ref_count() == 1);
		my_error(ER_TABLE_EXISTS_ERROR, MYF(0), ctx->tmp_name);
		DBUG_RETURN(true);
	default:
		my_error_innodb(error, table_name, user_table->flags);
		DBUG_RETURN(true);
	}
}

/** Apply the changes made during commit_try_rebuild(),
to the data dictionary cache and the file system.
@param ctx In-place ALTER TABLE context */
inline MY_ATTRIBUTE((nonnull))
void
commit_cache_rebuild(
/*=================*/
	ha_innobase_inplace_ctx*	ctx)
{
	dberr_t		error;

	DBUG_ENTER("commit_cache_rebuild");
	DEBUG_SYNC_C("commit_cache_rebuild");
	DBUG_ASSERT(ctx->need_rebuild());
	DBUG_ASSERT(dict_table_is_discarded(ctx->old_table)
		    == dict_table_is_discarded(ctx->new_table));

	const char* old_name = mem_heap_strdup(
		ctx->heap, ctx->old_table->name.m_name);

	/* We already committed and redo logged the renames,
	so this must succeed. */
	error = dict_table_rename_in_cache(
		ctx->old_table, ctx->tmp_name, FALSE);
	ut_a(error == DB_SUCCESS);

	error = dict_table_rename_in_cache(
		ctx->new_table, old_name, FALSE);
	ut_a(error == DB_SUCCESS);

	DBUG_VOID_RETURN;
}

/** Set of column numbers */
typedef std::set<ulint, std::less<ulint>, ut_allocator<ulint> >	col_set;

/** Store the column number of the columns in a list belonging
to indexes which are not being dropped.
@param[in]	ctx		In-place ALTER TABLE context
@param[in, out]	drop_col_list	list which will be set, containing columns
				which is part of index being dropped
@param[in, out]	drop_v_col_list	list which will be set, containing
				virtual columns which is part of index
				being dropped */
static
void
get_col_list_to_be_dropped(
	const ha_innobase_inplace_ctx*	ctx,
	col_set&			drop_col_list,
	col_set&			drop_v_col_list)
{
	for (ulint index_count = 0; index_count < ctx->num_to_drop_index;
	     index_count++) {
		const dict_index_t*	index = ctx->drop_index[index_count];

		for (ulint col = 0; col < index->n_user_defined_cols; col++) {
			const dict_col_t*	idx_col
				= dict_index_get_nth_col(index, col);

			if (dict_col_is_virtual(idx_col)) {
				const dict_v_col_t*	v_col
					= reinterpret_cast<
						const dict_v_col_t*>(idx_col);
				drop_v_col_list.insert(v_col->v_pos);

			} else {
				ulint	col_no = dict_col_get_no(idx_col);
				drop_col_list.insert(col_no);
			}
		}
	}
}

/** Commit the changes made during prepare_inplace_alter_table()
and inplace_alter_table() inside the data dictionary tables,
when not rebuilding the table.
@param ha_alter_info Data used during in-place alter
@param ctx In-place ALTER TABLE context
@param old_table MySQL table as it is before the ALTER operation
@param trx Data dictionary transaction
@param table_name Table name in MySQL
@retval true Failure
@retval false Success
*/
inline MY_ATTRIBUTE((nonnull, warn_unused_result))
bool
commit_try_norebuild(
/*=================*/
	Alter_inplace_info*	ha_alter_info,
	ha_innobase_inplace_ctx*ctx,
	TABLE*			altered_table,
	const TABLE*		old_table,
	trx_t*			trx,
	const char*		table_name)
{
	DBUG_ENTER("commit_try_norebuild");
	DBUG_ASSERT(!ctx->need_rebuild());
	DBUG_ASSERT(trx->dict_operation_lock_mode == RW_X_LATCH);
	DBUG_ASSERT(!(ha_alter_info->handler_flags
		      & Alter_inplace_info::DROP_FOREIGN_KEY)
		    || ctx->num_to_drop_fk > 0);
	DBUG_ASSERT(ctx->num_to_drop_fk
		    == ha_alter_info->alter_info->drop_list.elements
		    || ctx->num_to_drop_vcol
		       == ha_alter_info->alter_info->drop_list.elements);

	for (ulint i = 0; i < ctx->num_to_add_index; i++) {
		dict_index_t*	index = ctx->add_index[i];
		DBUG_ASSERT(dict_index_get_online_status(index)
			    == ONLINE_INDEX_COMPLETE);
		DBUG_ASSERT(!index->is_committed());
		if (dict_index_is_corrupted(index)) {
			/* Report a duplicate key
			error for the index that was
			flagged corrupted, most likely
			because a duplicate value was
			inserted (directly or by
			rollback) after
			ha_innobase::inplace_alter_table()
			completed.
			TODO: report this as a corruption
			with a detailed reason once
			WL#6379 has been implemented. */
			my_error(ER_DUP_UNKNOWN_IN_INDEX,
				 MYF(0), index->name());
			DBUG_RETURN(true);
		}
	}

	if (innobase_update_foreign_try(ctx, trx, table_name)) {
		DBUG_RETURN(true);
	}

	dberr_t	error;

	/* We altered the table in place. Mark the indexes as committed. */
	for (ulint i = 0; i < ctx->num_to_add_index; i++) {
		dict_index_t*	index = ctx->add_index[i];
		DBUG_ASSERT(dict_index_get_online_status(index)
			    == ONLINE_INDEX_COMPLETE);
		DBUG_ASSERT(!index->is_committed());
		error = row_merge_rename_index_to_add(
			trx, ctx->new_table->id, index->id);
		switch (error) {
		case DB_SUCCESS:
			break;
		case DB_TOO_MANY_CONCURRENT_TRXS:
			/* If we wrote some undo log here, then the
			persistent data dictionary for this table may
			probably be corrupted. This is because a
			'trigger' on SYS_INDEXES could already have invoked
			btr_free_if_exists(), which cannot be rolled back. */
			DBUG_ASSERT(trx->undo_no == 0);
			my_error(ER_TOO_MANY_CONCURRENT_TRXS, MYF(0));
			DBUG_RETURN(true);
		default:
			sql_print_error(
				"InnoDB: rename index to add: %lu\n",
				(ulong) error);
			DBUG_ASSERT(0);
			my_error(ER_INTERNAL_ERROR, MYF(0),
				 "rename index to add");
			DBUG_RETURN(true);
		}
	}

	/* Drop any indexes that were requested to be dropped.
	Flag them in the data dictionary first. */

	for (ulint i = 0; i < ctx->num_to_drop_index; i++) {
		dict_index_t*	index = ctx->drop_index[i];
		DBUG_ASSERT(index->is_committed());
		DBUG_ASSERT(index->table == ctx->new_table);
		DBUG_ASSERT(index->to_be_dropped);

		error = row_merge_rename_index_to_drop(
			trx, index->table->id, index->id);
		if (error != DB_SUCCESS) {
			sql_print_error(
				"InnoDB: rename index to drop: %lu\n",
				(ulong) error);
			DBUG_ASSERT(0);
			my_error(ER_INTERNAL_ERROR, MYF(0),
				 "rename index to drop");
			DBUG_RETURN(true);
		}
	}

	if ((ha_alter_info->handler_flags
	     & Alter_inplace_info::ALTER_COLUMN_NAME)
	    && innobase_rename_columns_try(ha_alter_info, ctx, old_table,
					   trx, table_name)) {
		DBUG_RETURN(true);
	}

	if ((ha_alter_info->handler_flags
	     & Alter_inplace_info::ALTER_COLUMN_EQUAL_PACK_LENGTH)
	    && innobase_enlarge_columns_try(ha_alter_info, old_table,
					    ctx->old_table, trx, table_name)) {
		DBUG_RETURN(true);
	}

#ifdef MYSQL_RENAME_INDEX
	if ((ha_alter_info->handler_flags
	     & Alter_inplace_info::RENAME_INDEX)
	    && rename_indexes_in_data_dictionary(ctx, ha_alter_info, trx)) {
		DBUG_RETURN(true);
	}
#endif /* MYSQL_RENAME_INDEX */

	if ((ha_alter_info->handler_flags
	     & Alter_inplace_info::DROP_VIRTUAL_COLUMN)
	    && innobase_drop_virtual_try(
		    ha_alter_info, altered_table, old_table,
		    ctx->old_table, trx)) {
		DBUG_RETURN(true);
	}

	if ((ha_alter_info->handler_flags
	     & Alter_inplace_info::ADD_VIRTUAL_COLUMN)
	    && innobase_add_virtual_try(
		    ha_alter_info, altered_table, old_table,
		    ctx->old_table, trx)) {
		DBUG_RETURN(true);
	}

	if (innobase_add_instant_try(ha_alter_info, ctx, altered_table,
				     old_table, trx)) {
		DBUG_RETURN(true);
	}

	DBUG_RETURN(false);
}

/** Commit the changes to the data dictionary cache
after a successful commit_try_norebuild() call.
@param ha_alter_info algorithm=inplace context
@param ctx In-place ALTER TABLE context for the current partition
@param table the TABLE before the ALTER
@param trx Data dictionary transaction
(will be started and committed, for DROP INDEX) */
inline MY_ATTRIBUTE((nonnull))
void
commit_cache_norebuild(
/*===================*/
	Alter_inplace_info*	ha_alter_info,
	ha_innobase_inplace_ctx*ctx,
	const TABLE*		table,
	trx_t*			trx)
{
	DBUG_ENTER("commit_cache_norebuild");
	DBUG_ASSERT(!ctx->need_rebuild());

	col_set			drop_list;
	col_set			v_drop_list;
	col_set::const_iterator col_it;

	/* Check if the column, part of an index to be dropped is part of any
	other index which is not being dropped. If it so, then set the ord_part
	of the column to 0. */
	get_col_list_to_be_dropped(ctx, drop_list, v_drop_list);

	for (col_it = drop_list.begin(); col_it != drop_list.end(); ++col_it) {
		if (!check_col_exists_in_indexes(ctx->new_table,
						 *col_it, false)) {
			ctx->new_table->cols[*col_it].ord_part = 0;
		}
	}

	for (col_it = v_drop_list.begin();
	     col_it != v_drop_list.end(); ++col_it) {
		if (!check_col_exists_in_indexes(ctx->new_table,
						 *col_it, true)) {
			ctx->new_table->v_cols[*col_it].m_col.ord_part = 0;
		}
	}

	for (ulint i = 0; i < ctx->num_to_add_index; i++) {
		dict_index_t*	index = ctx->add_index[i];
		DBUG_ASSERT(dict_index_get_online_status(index)
			    == ONLINE_INDEX_COMPLETE);
		DBUG_ASSERT(!index->is_committed());
		index->set_committed(true);
	}

	if (ctx->num_to_drop_index) {
		/* Really drop the indexes that were dropped.
		The transaction had to be committed first
		(after renaming the indexes), so that in the
		event of a crash, crash recovery will drop the
		indexes, because it drops all indexes whose
		names start with TEMP_INDEX_PREFIX. Once we
		have started dropping an index tree, there is
		no way to roll it back. */

		for (ulint i = 0; i < ctx->num_to_drop_index; i++) {
			dict_index_t*	index = ctx->drop_index[i];
			DBUG_ASSERT(index->is_committed());
			DBUG_ASSERT(index->table == ctx->new_table);
			DBUG_ASSERT(index->to_be_dropped);

			/* Replace the indexes in foreign key
			constraints if needed. */

			if (!dict_foreign_replace_index(
				    index->table, ctx->col_names, index)) {
				ut_a(!ctx->prebuilt->trx->check_foreigns);
			}

			/* Mark the index dropped
			in the data dictionary cache. */
			rw_lock_x_lock(dict_index_get_lock(index));
			index->page = FIL_NULL;
			rw_lock_x_unlock(dict_index_get_lock(index));
		}

		trx_start_for_ddl(trx, TRX_DICT_OP_INDEX);
		row_merge_drop_indexes_dict(trx, ctx->new_table->id);

		for (ulint i = 0; i < ctx->num_to_drop_index; i++) {
			dict_index_t*	index = ctx->drop_index[i];
			DBUG_ASSERT(index->is_committed());
			DBUG_ASSERT(index->table == ctx->new_table);

			if (index->type & DICT_FTS) {
				DBUG_ASSERT(index->type == DICT_FTS
					    || (index->type
						& DICT_CORRUPT));
				DBUG_ASSERT(index->table->fts);
				fts_drop_index(index->table, index, trx);
			}

			dict_index_remove_from_cache(index->table, index);
		}

		trx_commit_for_mysql(trx);
	}

	if (!ctx->is_instant()) {
		innobase_rename_or_enlarge_columns_cache(
			ha_alter_info, table, ctx->new_table);
	}

#ifdef MYSQL_RENAME_INDEX
	rename_indexes_in_cache(ctx, ha_alter_info);
#endif

	ctx->new_table->fts_doc_id_index
		= ctx->new_table->fts
		? dict_table_get_index_on_name(
			ctx->new_table, FTS_DOC_ID_INDEX_NAME)
		: NULL;
	DBUG_ASSERT((ctx->new_table->fts == NULL)
		    == (ctx->new_table->fts_doc_id_index == NULL));
	DBUG_VOID_RETURN;
}

/** Adjust the persistent statistics after non-rebuilding ALTER TABLE.
Remove statistics for dropped indexes, add statistics for created indexes
and rename statistics for renamed indexes.
@param ha_alter_info Data used during in-place alter
@param ctx In-place ALTER TABLE context
@param altered_table MySQL table that is being altered
@param table_name Table name in MySQL
@param thd MySQL connection
*/
static
void
alter_stats_norebuild(
/*==================*/
	Alter_inplace_info*		ha_alter_info,
	ha_innobase_inplace_ctx*	ctx,
	TABLE*				altered_table,
	const char*			table_name,
	THD*				thd)
{
	ulint	i;

	DBUG_ENTER("alter_stats_norebuild");
	DBUG_ASSERT(!ctx->need_rebuild());

	if (!dict_stats_is_persistent_enabled(ctx->new_table)) {
		DBUG_VOID_RETURN;
	}

	/* Delete corresponding rows from the stats table. We do this
	in a separate transaction from trx, because lock waits are not
	allowed in a data dictionary transaction. (Lock waits are possible
	on the statistics table, because it is directly accessible by users,
	not covered by the dict_operation_lock.)

	Because the data dictionary changes were already committed, orphaned
	rows may be left in the statistics table if the system crashes.

	FIXME: each change to the statistics tables is being committed in a
	separate transaction, meaning that the operation is not atomic

	FIXME: This will not drop the (unused) statistics for
	FTS_DOC_ID_INDEX if it was a hidden index, dropped together
	with the last renamining FULLTEXT index. */
	for (i = 0; i < ha_alter_info->index_drop_count; i++) {
		const KEY* key = ha_alter_info->index_drop_buffer[i];

		if (key->flags & HA_FULLTEXT) {
			/* There are no index cardinality
			statistics for FULLTEXT indexes. */
			continue;
		}

		char	errstr[1024];

<<<<<<< HEAD
		dberr_t err2 = dict_stats_drop_index(
			ctx->new_table->name.m_name, key->name.str,
			errstr, sizeof errstr, trx);

		if (err2 != DB_SUCCESS) {
			err = err2;
			push_warning(trx->mysql_thd,
=======
		if (dict_stats_drop_index(
			    ctx->new_table->name.m_name, key->name,
			    errstr, sizeof errstr) != DB_SUCCESS) {
			push_warning(thd,
>>>>>>> 62740e02
				     Sql_condition::WARN_LEVEL_WARN,
				     ER_LOCK_WAIT_TIMEOUT, errstr);
		}
	}

#ifdef MYSQL_RENAME_INDEX
	for (i = 0; i < ha_alter_info->index_rename_count; i++) {
		KEY_PAIR*	pair = &ha_alter_info->index_rename_buffer[i];
		dberr_t		err;

		err = dict_stats_rename_index(ctx->new_table,
					      pair->old_key->name,
					      pair->new_key->name);

		if (err != DB_SUCCESS) {
			push_warning_printf(
				thd,
				Sql_condition::WARN_LEVEL_WARN,
				ER_ERROR_ON_RENAME,
				"Error renaming an index of table '%s'"
				" from '%s' to '%s' in InnoDB persistent"
				" statistics storage: %s",
				table_name,
				pair->old_key->name,
				pair->new_key->name,
				ut_strerr(err));
		}
	}
#endif /* MYSQL_RENAME_INDEX */

	for (i = 0; i < ctx->num_to_add_index; i++) {
		dict_index_t*	index = ctx->add_index[i];
		DBUG_ASSERT(index->table == ctx->new_table);

		if (!(index->type & DICT_FTS)) {
			dict_stats_init(ctx->new_table);
			dict_stats_update_for_index(index);
		}
	}

	DBUG_VOID_RETURN;
}

/** Adjust the persistent statistics after rebuilding ALTER TABLE.
Remove statistics for dropped indexes, add statistics for created indexes
and rename statistics for renamed indexes.
@param table InnoDB table that was rebuilt by ALTER TABLE
@param table_name Table name in MySQL
@param thd MySQL connection
*/
static
void
alter_stats_rebuild(
/*================*/
	dict_table_t*	table,
	const char*	table_name,
	THD*		thd)
{
	DBUG_ENTER("alter_stats_rebuild");

	if (dict_table_is_discarded(table)
	    || !dict_stats_is_persistent_enabled(table)) {
		DBUG_VOID_RETURN;
	}

#ifndef DBUG_OFF
	bool	file_unreadable_orig = false;
#endif /* DBUG_OFF */

	DBUG_EXECUTE_IF(
		"ib_rename_index_fail2",
		file_unreadable_orig = table->file_unreadable;
		table->file_unreadable = true;
	);

	dberr_t	ret = dict_stats_update(table, DICT_STATS_RECALC_PERSISTENT);

	DBUG_EXECUTE_IF(
		"ib_rename_index_fail2",
		table->file_unreadable = file_unreadable_orig;
	);

	if (ret != DB_SUCCESS) {
		push_warning_printf(
			thd,
			Sql_condition::WARN_LEVEL_WARN,
			ER_ALTER_INFO,
			"Error updating stats for table '%s'"
			" after table rebuild: %s",
			table_name, ut_strerr(ret));
	}

	DBUG_VOID_RETURN;
}

#ifndef DBUG_OFF
# define DBUG_INJECT_CRASH(prefix, count)			\
do {								\
	char buf[32];						\
	snprintf(buf, sizeof buf, prefix "_%u", count);	\
	DBUG_EXECUTE_IF(buf, DBUG_SUICIDE(););			\
} while (0)
#else
# define DBUG_INJECT_CRASH(prefix, count)
#endif

/** Commit or rollback the changes made during
prepare_inplace_alter_table() and inplace_alter_table() inside
the storage engine. Note that the allowed level of concurrency
during this operation will be the same as for
inplace_alter_table() and thus might be higher than during
prepare_inplace_alter_table(). (E.g concurrent writes were
blocked during prepare, but might not be during commit).
@param altered_table TABLE object for new version of table.
@param ha_alter_info Structure describing changes to be done
by ALTER TABLE and holding data used during in-place alter.
@param commit true => Commit, false => Rollback.
@retval true Failure
@retval false Success
*/

bool
ha_innobase::commit_inplace_alter_table(
/*====================================*/
	TABLE*			altered_table,
	Alter_inplace_info*	ha_alter_info,
	bool			commit)
{
	dberr_t	error;
	ha_innobase_inplace_ctx*ctx0;
	struct mtr_buf_copy_t	logs;

	ctx0 = static_cast<ha_innobase_inplace_ctx*>
		(ha_alter_info->handler_ctx);

#ifndef DBUG_OFF
	uint	crash_inject_count	= 1;
	uint	crash_fail_inject_count	= 1;
	uint	failure_inject_count	= 1;
#endif /* DBUG_OFF */

	DBUG_ENTER("commit_inplace_alter_table");
	DBUG_ASSERT(!srv_read_only_mode);
	DBUG_ASSERT(!ctx0 || ctx0->prebuilt == m_prebuilt);
	DBUG_ASSERT(!ctx0 || ctx0->old_table == m_prebuilt->table);

	DEBUG_SYNC_C("innodb_commit_inplace_alter_table_enter");

	DEBUG_SYNC_C("innodb_commit_inplace_alter_table_wait");

	if (ctx0 != NULL && ctx0->m_stage != NULL) {
		ctx0->m_stage->begin_phase_end();
	}

	if (!commit) {
		/* A rollback is being requested. So far we may at
		most have created some indexes. If any indexes were to
		be dropped, they would actually be dropped in this
		method if commit=true. */
		const bool	ret = rollback_inplace_alter_table(
			ha_alter_info, table, m_prebuilt);
		DBUG_RETURN(ret);
	}

	if (!(ha_alter_info->handler_flags & ~INNOBASE_INPLACE_IGNORE)) {
		DBUG_ASSERT(!ctx0);
		MONITOR_ATOMIC_DEC(MONITOR_PENDING_ALTER_TABLE);
		ha_alter_info->group_commit_ctx = NULL;
		DBUG_RETURN(false);
	}

	DBUG_ASSERT(ctx0);

	inplace_alter_handler_ctx**	ctx_array;
	inplace_alter_handler_ctx*	ctx_single[2];

	if (ha_alter_info->group_commit_ctx) {
		ctx_array = ha_alter_info->group_commit_ctx;
	} else {
		ctx_single[0] = ctx0;
		ctx_single[1] = NULL;
		ctx_array = ctx_single;
	}

	DBUG_ASSERT(ctx0 == ctx_array[0]);
	ut_ad(m_prebuilt->table == ctx0->old_table);
	ha_alter_info->group_commit_ctx = NULL;

	/* Free the ctx->trx of other partitions, if any. We will only
	use the ctx0->trx here. Others may have been allocated in
	the prepare stage. */

	for (inplace_alter_handler_ctx** pctx = &ctx_array[1]; *pctx;
	     pctx++) {
		ha_innobase_inplace_ctx*	ctx
			= static_cast<ha_innobase_inplace_ctx*>(*pctx);

		if (ctx->trx) {
			trx_free_for_mysql(ctx->trx);
			ctx->trx = NULL;
		}
	}

	trx_start_if_not_started_xa(m_prebuilt->trx, true);

	for (inplace_alter_handler_ctx** pctx = ctx_array; *pctx; pctx++) {
		ha_innobase_inplace_ctx*	ctx
			= static_cast<ha_innobase_inplace_ctx*>(*pctx);
		DBUG_ASSERT(ctx->prebuilt->trx == m_prebuilt->trx);

		/* If decryption failed for old table or new table
		fail here. */
		if ((!ctx->old_table->is_readable()
		     && fil_space_get(ctx->old_table->space))
		    || (!ctx->new_table->is_readable()
			&& fil_space_get(ctx->new_table->space))) {
			String str;
			const char* engine= table_type();
			get_error_message(HA_ERR_DECRYPTION_FAILED, &str);
			my_error(ER_GET_ERRMSG, MYF(0), HA_ERR_DECRYPTION_FAILED, str.c_ptr(), engine);
			DBUG_RETURN(true);
		}

		/* Exclusively lock the table, to ensure that no other
		transaction is holding locks on the table while we
		change the table definition. The MySQL meta-data lock
		should normally guarantee that no conflicting locks
		exist. However, FOREIGN KEY constraints checks and any
		transactions collected during crash recovery could be
		holding InnoDB locks only, not MySQL locks. */

		error = row_merge_lock_table(
			m_prebuilt->trx, ctx->old_table, LOCK_X);

		if (error != DB_SUCCESS) {
			my_error_innodb(
				error, table_share->table_name.str, 0);
			DBUG_RETURN(true);
		}
	}

	DEBUG_SYNC(m_user_thd, "innodb_alter_commit_after_lock_table");

	const bool	new_clustered	= ctx0->need_rebuild();
	trx_t*		trx		= ctx0->trx;
	bool		fail		= false;

	if (new_clustered) {
		for (inplace_alter_handler_ctx** pctx = ctx_array;
		     *pctx; pctx++) {
			ha_innobase_inplace_ctx*	ctx
				= static_cast<ha_innobase_inplace_ctx*>(*pctx);
			DBUG_ASSERT(ctx->need_rebuild());

			if (ctx->old_table->fts) {
				ut_ad(!ctx->old_table->fts->add_wq);
				fts_optimize_remove_table(
					ctx->old_table);
			}

			if (ctx->new_table->fts) {
				ut_ad(!ctx->new_table->fts->add_wq);
				fts_optimize_remove_table(
					ctx->new_table);
			}
		}
	}

	if (!trx) {
		DBUG_ASSERT(!new_clustered);
		trx = innobase_trx_allocate(m_user_thd);
	}

	trx_start_for_ddl(trx, TRX_DICT_OP_INDEX);
	/* Latch the InnoDB data dictionary exclusively so that no deadlocks
	or lock waits can happen in it during the data dictionary operation. */
	row_mysql_lock_data_dictionary(trx);

	ut_ad(log_append_on_checkpoint(NULL) == NULL);

	/* Prevent the background statistics collection from accessing
	the tables. */
	for (;;) {
		bool	retry = false;

		for (inplace_alter_handler_ctx** pctx = ctx_array;
		     *pctx; pctx++) {
			ha_innobase_inplace_ctx*	ctx
				= static_cast<ha_innobase_inplace_ctx*>(*pctx);

			DBUG_ASSERT(new_clustered == ctx->need_rebuild());

			if (new_clustered
			    && !dict_stats_stop_bg(ctx->old_table)) {
				retry = true;
			}

			if (!dict_stats_stop_bg(ctx->new_table)) {
				retry = true;
			}
		}

		if (!retry) {
			break;
		}

		DICT_BG_YIELD(trx);
	}

	/* Make a concurrent Drop fts Index to wait until sync of that
	fts index is happening in the background */
	for (;;) {
		bool    retry = false;

		for (inplace_alter_handler_ctx** pctx = ctx_array;
		    *pctx; pctx++) {
			int count =0;
			ha_innobase_inplace_ctx*        ctx
				= static_cast<ha_innobase_inplace_ctx*>(*pctx);
			DBUG_ASSERT(new_clustered == ctx->need_rebuild());

			if (dict_fts_index_syncing(ctx->old_table)) {
				count++;
				if (count == 100) {
					fprintf(stderr,
					"Drop index waiting for background sync"
					"to finish\n");
				}
				retry = true;
			}

			if (new_clustered && dict_fts_index_syncing(ctx->new_table)) {
				count++;
				if (count == 100) {
					fprintf(stderr,
                                        "Drop index waiting for background sync"
                                        "to finish\n");
				}
				retry = true;
			}
		}

		 if (!retry) {
			 break;
		}

		DICT_BG_YIELD(trx);
	}

	/* Apply the changes to the data dictionary tables, for all
	partitions. */

	for (inplace_alter_handler_ctx** pctx = ctx_array;
	     *pctx && !fail; pctx++) {
		ha_innobase_inplace_ctx*	ctx
			= static_cast<ha_innobase_inplace_ctx*>(*pctx);

		DBUG_ASSERT(new_clustered == ctx->need_rebuild());

		commit_set_autoinc(ha_alter_info, ctx, altered_table, table);

		if (ctx->need_rebuild()) {
			ctx->tmp_name = dict_mem_create_temporary_tablename(
				ctx->heap, ctx->new_table->name.m_name,
				ctx->new_table->id);

			fail = commit_try_rebuild(
				ha_alter_info, ctx, altered_table, table,
				trx, table_share->table_name.str);
		} else {
			fail = commit_try_norebuild(
				ha_alter_info, ctx, altered_table, table, trx,
				table_share->table_name.str);
		}
		DBUG_INJECT_CRASH("ib_commit_inplace_crash",
				  crash_inject_count++);
#ifndef DBUG_OFF
		{
			/* Generate a dynamic dbug text. */
			char buf[32];

			snprintf(buf, sizeof buf,
				    "ib_commit_inplace_fail_%u",
				    failure_inject_count++);

			DBUG_EXECUTE_IF(buf,
					my_error(ER_INTERNAL_ERROR, MYF(0),
						 "Injected error!");
					fail = true;
			);
		}
#endif
	}

	/* Commit or roll back the changes to the data dictionary. */
	DEBUG_SYNC(m_user_thd, "innodb_alter_inplace_before_commit");

	if (fail) {
		trx_rollback_for_mysql(trx);
		for (inplace_alter_handler_ctx** pctx = ctx_array;
		     *pctx; pctx++) {
			ha_innobase_inplace_ctx*	ctx
				= static_cast<ha_innobase_inplace_ctx*>(*pctx);
			ctx->rollback_instant();
		}
	} else if (!new_clustered) {
		trx_commit_for_mysql(trx);
	} else {
		mtr_t	mtr;
		mtr_start(&mtr);

		for (inplace_alter_handler_ctx** pctx = ctx_array;
		     *pctx; pctx++) {
			ha_innobase_inplace_ctx*	ctx
				= static_cast<ha_innobase_inplace_ctx*>(*pctx);

			DBUG_ASSERT(ctx->need_rebuild());
			/* Check for any possible problems for any
			file operations that will be performed in
			commit_cache_rebuild(), and if none, generate
			the redo log for these operations. */
			error = fil_mtr_rename_log(ctx->old_table,
						   ctx->new_table,
						   ctx->tmp_name, &mtr);
			if (error != DB_SUCCESS) {
				/* Out of memory or a problem will occur
				when renaming files. */
				fail = true;
				my_error_innodb(error, ctx->old_table->name.m_name,
						ctx->old_table->flags);
			}
			DBUG_INJECT_CRASH("ib_commit_inplace_crash",
					  crash_inject_count++);
		}

		/* Test what happens on crash if the redo logs
		are flushed to disk here. The log records
		about the rename should not be committed, and
		the data dictionary transaction should be
		rolled back, restoring the old table. */
		DBUG_EXECUTE_IF("innodb_alter_commit_crash_before_commit",
				log_buffer_flush_to_disk();
				DBUG_SUICIDE(););
		ut_ad(!trx->fts_trx);

		if (fail) {
			mtr.set_log_mode(MTR_LOG_NO_REDO);
			mtr_commit(&mtr);
			trx_rollback_for_mysql(trx);
		} else {
			ut_ad(trx_state_eq(trx, TRX_STATE_ACTIVE));
			ut_ad(trx->has_logged());

			if (mtr.get_log()->size() > 0) {
				ut_ad(*mtr.get_log()->front()->begin()
				      == MLOG_FILE_RENAME2);

				/* Append the MLOG_FILE_RENAME2
				records on checkpoint, as a separate
				mini-transaction before the one that
				contains the MLOG_CHECKPOINT marker. */
				static const byte	multi
					= MLOG_MULTI_REC_END;

				mtr.get_log()->for_each_block(logs);
				logs.m_buf.push(&multi, sizeof multi);

				log_append_on_checkpoint(&logs.m_buf);
			}

			/* The following call commits the
			mini-transaction, making the data dictionary
			transaction committed at mtr.end_lsn. The
			transaction becomes 'durable' by the time when
			log_buffer_flush_to_disk() returns. In the
			logical sense the commit in the file-based
			data structures happens here. */

			trx_commit_low(trx, &mtr);
		}

		/* If server crashes here, the dictionary in
		InnoDB and MySQL will differ.  The .ibd files
		and the .frm files must be swapped manually by
		the administrator. No loss of data. */
		DBUG_EXECUTE_IF("innodb_alter_commit_crash_after_commit",
				log_make_checkpoint_at(LSN_MAX, TRUE);
				log_buffer_flush_to_disk();
				DBUG_SUICIDE(););
	}

	/* Flush the log to reduce probability that the .frm files and
	the InnoDB data dictionary get out-of-sync if the user runs
	with innodb_flush_log_at_trx_commit = 0 */

	log_buffer_flush_to_disk();

	/* At this point, the changes to the persistent storage have
	been committed or rolled back. What remains to be done is to
	update the in-memory structures, close some handles, release
	temporary files, and (unless we rolled back) update persistent
	statistics. */
	for (inplace_alter_handler_ctx** pctx = ctx_array;
	     *pctx; pctx++) {
		ha_innobase_inplace_ctx*	ctx
			= static_cast<ha_innobase_inplace_ctx*>(*pctx);

		DBUG_ASSERT(ctx->need_rebuild() == new_clustered);

		if (new_clustered) {
			innobase_online_rebuild_log_free(ctx->old_table);
		}

		if (fail) {
			if (new_clustered) {
				trx_start_for_ddl(trx, TRX_DICT_OP_TABLE);

				dict_table_close_and_drop(trx, ctx->new_table);

				trx_commit_for_mysql(trx);
				ctx->new_table = NULL;
			} else {
				/* We failed, but did not rebuild the table.
				Roll back any ADD INDEX, or get rid of garbage
				ADD INDEX that was left over from a previous
				ALTER TABLE statement. */
				trx_start_for_ddl(trx, TRX_DICT_OP_INDEX);
				innobase_rollback_sec_index(
					ctx->new_table, table, TRUE, trx);
				trx_commit_for_mysql(trx);
			}
			DBUG_INJECT_CRASH("ib_commit_inplace_crash_fail",
					  crash_fail_inject_count++);

			continue;
		}

		innobase_copy_frm_flags_from_table_share(
			ctx->new_table, altered_table->s);

		if (new_clustered) {
			/* We will reload and refresh the
			in-memory foreign key constraint
			metadata. This is a rename operation
			in preparing for dropping the old
			table. Set the table to_be_dropped bit
			here, so to make sure DML foreign key
			constraint check does not use the
			stale dict_foreign_t. This is done
			because WL#6049 (FK MDL) has not been
			implemented yet. */
			ctx->old_table->to_be_dropped = true;

			DBUG_PRINT("to_be_dropped",
				   ("table: %s", ctx->old_table->name.m_name));

			/* Rename the tablespace files. */
			commit_cache_rebuild(ctx);

			error = innobase_update_foreign_cache(ctx, m_user_thd);
			if (error != DB_SUCCESS) {
				goto foreign_fail;
			}
		} else {
			error = innobase_update_foreign_cache(ctx, m_user_thd);

			if (error != DB_SUCCESS) {
foreign_fail:
				/* The data dictionary cache
				should be corrupted now.  The
				best solution should be to
				kill and restart the server,
				but the *.frm file has not
				been replaced yet. */
				push_warning_printf(
					m_user_thd,
					Sql_condition::WARN_LEVEL_WARN,
					ER_ALTER_INFO,
					"InnoDB: Could not add foreign"
					" key constraints.");
			} else {
				commit_cache_norebuild(ha_alter_info, ctx,
						       table, trx);
			}
		}

		dict_mem_table_free_foreign_vcol_set(ctx->new_table);
		dict_mem_table_fill_foreign_vcol_set(ctx->new_table);

		DBUG_INJECT_CRASH("ib_commit_inplace_crash",
				  crash_inject_count++);
	}

	log_append_on_checkpoint(NULL);

	/* Invalidate the index translation table. In partitioned
	tables, there is no share. */
	if (m_share) {
		m_share->idx_trans_tbl.index_count = 0;
	}

	if (trx == ctx0->trx) {
		ctx0->trx = NULL;
	}

	/* Tell the InnoDB server that there might be work for
	utility threads: */

	srv_active_wake_master_thread();

	if (fail) {
		for (inplace_alter_handler_ctx** pctx = ctx_array;
		     *pctx; pctx++) {
			ha_innobase_inplace_ctx*	ctx
				= static_cast<ha_innobase_inplace_ctx*>
				(*pctx);
			DBUG_ASSERT(ctx->need_rebuild() == new_clustered);

			ut_d(dict_table_check_for_dup_indexes(
				     ctx->old_table,
				     CHECK_ABORTED_OK));
			ut_a(fts_check_cached_index(ctx->old_table));
			DBUG_INJECT_CRASH("ib_commit_inplace_crash_fail",
					  crash_fail_inject_count++);
		}

		row_mysql_unlock_data_dictionary(trx);
		trx_free_for_mysql(trx);
		DBUG_RETURN(true);
	}

	if (ctx0->num_to_drop_vcol || ctx0->num_to_add_vcol) {
		DBUG_ASSERT(ctx0->old_table->get_ref_count() == 1);

		trx_commit_for_mysql(m_prebuilt->trx);
#ifdef BTR_CUR_HASH_ADAPT
		if (btr_search_enabled) {
			btr_search_disable(false);
			btr_search_enable();
		}
#endif /* BTR_CUR_HASH_ADAPT */

		char	tb_name[FN_REFLEN];
		ut_strcpy(tb_name, m_prebuilt->table->name.m_name);

		tb_name[strlen(m_prebuilt->table->name.m_name)] = 0;

		dict_table_close(m_prebuilt->table, true, false);
		dict_table_remove_from_cache(m_prebuilt->table);
		m_prebuilt->table = dict_table_open_on_name(
			tb_name, TRUE, TRUE, DICT_ERR_IGNORE_NONE);

		/* Drop outdated table stats. */
		char	errstr[1024];
		if (dict_stats_drop_table(
			    m_prebuilt->table->name.m_name,
			    errstr, sizeof(errstr))
		    != DB_SUCCESS) {
			push_warning_printf(
				m_user_thd,
				Sql_condition::WARN_LEVEL_WARN,
				ER_ALTER_INFO,
				"Deleting persistent statistics"
				" for table '%s' in"
				" InnoDB failed: %s",
				table->s->table_name.str,
				errstr);
		}

		row_mysql_unlock_data_dictionary(trx);
		trx_free_for_mysql(trx);
		MONITOR_ATOMIC_DEC(MONITOR_PENDING_ALTER_TABLE);
		DBUG_RETURN(false);
	}

	/* Release the table locks. */
	trx_commit_for_mysql(m_prebuilt->trx);

	DBUG_EXECUTE_IF("ib_ddl_crash_after_user_trx_commit", DBUG_SUICIDE(););

	for (inplace_alter_handler_ctx** pctx = ctx_array;
	     *pctx; pctx++) {
		ha_innobase_inplace_ctx*	ctx
			= static_cast<ha_innobase_inplace_ctx*>
			(*pctx);
		DBUG_ASSERT(ctx->need_rebuild() == new_clustered);

		bool	add_fts	= false;

		/* Publish the created fulltext index, if any.
		Note that a fulltext index can be created without
		creating the clustered index, if there already exists
		a suitable FTS_DOC_ID column. If not, one will be
		created, implying new_clustered */
		for (ulint i = 0; i < ctx->num_to_add_index; i++) {
			dict_index_t*	index = ctx->add_index[i];

			if (index->type & DICT_FTS) {
				DBUG_ASSERT(index->type == DICT_FTS);
				/* We reset DICT_TF2_FTS here because the bit
				is left unset when a drop proceeds the add. */
				DICT_TF2_FLAG_SET(ctx->new_table, DICT_TF2_FTS);
				fts_add_index(index, ctx->new_table);
				add_fts = true;
			}
		}

		ut_d(dict_table_check_for_dup_indexes(
			     ctx->new_table, CHECK_ALL_COMPLETE));

		if (add_fts) {
			fts_optimize_add_table(ctx->new_table);
		}

		ut_d(dict_table_check_for_dup_indexes(
			     ctx->new_table, CHECK_ABORTED_OK));

#ifdef UNIV_DEBUG
		if (!(ctx->new_table->fts != NULL
			&& ctx->new_table->fts->cache->sync->in_progress)) {
			ut_a(fts_check_cached_index(ctx->new_table));
		}
#endif
		if (new_clustered) {
			/* Since the table has been rebuilt, we remove
			all persistent statistics corresponding to the
			old copy of the table (which was renamed to
			ctx->tmp_name). */

			char	errstr[1024];

			DBUG_ASSERT(0 == strcmp(ctx->old_table->name.m_name,
						ctx->tmp_name));

			DBUG_EXECUTE_IF(
				"ib_rename_index_fail3",
				DBUG_SET("+d,innodb_report_deadlock");
			);

			if (dict_stats_drop_table(
				    ctx->new_table->name.m_name,
				    errstr, sizeof(errstr))
			    != DB_SUCCESS) {
				push_warning_printf(
					m_user_thd,
					Sql_condition::WARN_LEVEL_WARN,
					ER_ALTER_INFO,
					"Deleting persistent statistics"
					" for rebuilt table '%s' in"
					" InnoDB failed: %s",
					table->s->table_name.str,
					errstr);
			}

			DBUG_EXECUTE_IF(
				"ib_rename_index_fail3",
				DBUG_SET("-d,innodb_report_deadlock");
			);

			DBUG_EXECUTE_IF("ib_ddl_crash_before_commit",
					DBUG_SUICIDE(););

			ut_ad(m_prebuilt != ctx->prebuilt
			      || ctx == ctx0);
			bool update_own_prebuilt =
				(m_prebuilt == ctx->prebuilt);
			trx_t* const	user_trx = m_prebuilt->trx;

			row_prebuilt_free(ctx->prebuilt, TRUE);

			/* Drop the copy of the old table, which was
			renamed to ctx->tmp_name at the atomic DDL
			transaction commit.  If the system crashes
			before this is completed, some orphan tables
			with ctx->tmp_name may be recovered. */
			trx_start_for_ddl(trx, TRX_DICT_OP_TABLE);
			error = row_merge_drop_table(trx, ctx->old_table);

			if (error != DB_SUCCESS) {
				ib::error() << "Inplace alter table " << ctx->old_table->name.m_name
					    << " dropping copy of the old table failed error "
					    << error
					    << ". tmp_name " << (ctx->tmp_name ? ctx->tmp_name : "N/A")
					    << " new_table " << (ctx->new_table ? ctx->new_table->name.m_name
						    : "N/A");
			}

			trx_commit_for_mysql(trx);

			/* Rebuild the prebuilt object. */
			ctx->prebuilt = row_create_prebuilt(
				ctx->new_table, altered_table->s->reclength);
			if (update_own_prebuilt) {
				m_prebuilt = ctx->prebuilt;
			}
			trx_start_if_not_started(user_trx, true);
			user_trx->will_lock++;
			m_prebuilt->trx = user_trx;
		}
		DBUG_INJECT_CRASH("ib_commit_inplace_crash",
				  crash_inject_count++);
	}

	row_mysql_unlock_data_dictionary(trx);
	trx_free_for_mysql(trx);

	/* TODO: The following code could be executed
	while allowing concurrent access to the table
	(MDL downgrade). */

	if (new_clustered) {
		for (inplace_alter_handler_ctx** pctx = ctx_array;
		     *pctx; pctx++) {
			ha_innobase_inplace_ctx*	ctx
				= static_cast<ha_innobase_inplace_ctx*>
				(*pctx);
			DBUG_ASSERT(ctx->need_rebuild());

			alter_stats_rebuild(
				ctx->new_table, table->s->table_name.str,
				m_user_thd);
			DBUG_INJECT_CRASH("ib_commit_inplace_crash",
					  crash_inject_count++);
		}
	} else {
		for (inplace_alter_handler_ctx** pctx = ctx_array;
		     *pctx; pctx++) {
			ha_innobase_inplace_ctx*	ctx
				= static_cast<ha_innobase_inplace_ctx*>
				(*pctx);
			DBUG_ASSERT(!ctx->need_rebuild());

			alter_stats_norebuild(
				ha_alter_info, ctx, altered_table,
				table->s->table_name.str, m_user_thd);
			DBUG_INJECT_CRASH("ib_commit_inplace_crash",
					  crash_inject_count++);
		}
	}

	innobase_parse_hint_from_comment(
		m_user_thd, m_prebuilt->table, altered_table->s);

	/* TODO: Also perform DROP TABLE and DROP INDEX after
	the MDL downgrade. */

#ifndef DBUG_OFF
	dict_index_t* clust_index = dict_table_get_first_index(
		ctx0->prebuilt->table);
	DBUG_ASSERT(!clust_index->online_log);
	DBUG_ASSERT(dict_index_get_online_status(clust_index)
		    == ONLINE_INDEX_COMPLETE);

	for (dict_index_t* index = clust_index;
	     index;
	     index = dict_table_get_next_index(index)) {
		DBUG_ASSERT(!index->to_be_dropped);
	}
#endif /* DBUG_OFF */
	MONITOR_ATOMIC_DEC(MONITOR_PENDING_ALTER_TABLE);
	DBUG_RETURN(false);
}

/**
@param thd the session
@param start_value the lower bound
@param max_value the upper bound (inclusive) */

ib_sequence_t::ib_sequence_t(
	THD*		thd,
	ulonglong	start_value,
	ulonglong	max_value)
	:
	m_max_value(max_value),
	m_increment(0),
	m_offset(0),
	m_next_value(start_value),
	m_eof(false)
{
	if (thd != 0 && m_max_value > 0) {

		thd_get_autoinc(thd, &m_offset, &m_increment);

		if (m_increment > 1 || m_offset > 1) {

			/* If there is an offset or increment specified
			then we need to work out the exact next value. */

			m_next_value = innobase_next_autoinc(
				start_value, 1,
				m_increment, m_offset, m_max_value);

		} else if (start_value == 0) {
			/* The next value can never be 0. */
			m_next_value = 1;
		}
	} else {
		m_eof = true;
	}
}

/**
Postfix increment
@return the next value to insert */

ulonglong
ib_sequence_t::operator++(int) UNIV_NOTHROW
{
	ulonglong	current = m_next_value;

	ut_ad(!m_eof);
	ut_ad(m_max_value > 0);

	m_next_value = innobase_next_autoinc(
		current, 1, m_increment, m_offset, m_max_value);

	if (m_next_value == m_max_value && current == m_next_value) {
		m_eof = true;
	}

	return(current);
}<|MERGE_RESOLUTION|>--- conflicted
+++ resolved
@@ -8893,20 +8893,10 @@
 
 		char	errstr[1024];
 
-<<<<<<< HEAD
-		dberr_t err2 = dict_stats_drop_index(
-			ctx->new_table->name.m_name, key->name.str,
-			errstr, sizeof errstr, trx);
-
-		if (err2 != DB_SUCCESS) {
-			err = err2;
-			push_warning(trx->mysql_thd,
-=======
 		if (dict_stats_drop_index(
-			    ctx->new_table->name.m_name, key->name,
+			    ctx->new_table->name.m_name, key->name.str,
 			    errstr, sizeof errstr) != DB_SUCCESS) {
 			push_warning(thd,
->>>>>>> 62740e02
 				     Sql_condition::WARN_LEVEL_WARN,
 				     ER_LOCK_WAIT_TIMEOUT, errstr);
 		}

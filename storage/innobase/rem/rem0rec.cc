--- conflicted
+++ resolved
@@ -1912,7 +1912,49 @@
 		}
 	}
 }
-<<<<<<< HEAD
+
+# ifdef UNIV_DEBUG
+/************************************************************//**
+Reads the DB_TRX_ID of a clustered index record.
+@return	the value of DB_TRX_ID */
+UNIV_INTERN
+trx_id_t
+rec_get_trx_id(
+/*===========*/
+	const rec_t*		rec,	/*!< in: record */
+	const dict_index_t*	index)	/*!< in: clustered index */
+{
+	const page_t*	page
+		= page_align(rec);
+	ulint		trx_id_col
+		= dict_index_get_sys_col_pos(index, DATA_TRX_ID);
+	const byte*	trx_id;
+	ulint		len;
+	mem_heap_t*	heap		= NULL;
+	ulint		offsets_[REC_OFFS_NORMAL_SIZE];
+	ulint*		offsets		= offsets_;
+	rec_offs_init(offsets_);
+
+	ut_ad(fil_page_get_type(page) == FIL_PAGE_INDEX);
+	ut_ad(mach_read_from_8(page + PAGE_HEADER + PAGE_INDEX_ID)
+	      == index->id);
+	ut_ad(dict_index_is_clust(index));
+	ut_ad(trx_id_col > 0);
+	ut_ad(trx_id_col != ULINT_UNDEFINED);
+
+	offsets = rec_get_offsets(rec, index, offsets, trx_id_col + 1, &heap);
+
+	trx_id = rec_get_nth_field(rec, offsets, trx_id_col, &len);
+
+	ut_ad(len == DATA_TRX_ID_LEN);
+
+	if (heap) {
+		mem_heap_free(heap);
+	}
+
+	return(trx_read_trx_id(trx_id));
+}
+# endif /* UNIV_DEBUG */
 #endif /* !UNIV_HOTBACKUP */
 #ifdef WITH_WSREP
 int
@@ -2043,50 +2085,4 @@
 	}
 	return DB_ERROR;
 }
-#endif // WITH_WSREP
-=======
-
-# ifdef UNIV_DEBUG
-/************************************************************//**
-Reads the DB_TRX_ID of a clustered index record.
-@return	the value of DB_TRX_ID */
-UNIV_INTERN
-trx_id_t
-rec_get_trx_id(
-/*===========*/
-	const rec_t*		rec,	/*!< in: record */
-	const dict_index_t*	index)	/*!< in: clustered index */
-{
-	const page_t*	page
-		= page_align(rec);
-	ulint		trx_id_col
-		= dict_index_get_sys_col_pos(index, DATA_TRX_ID);
-	const byte*	trx_id;
-	ulint		len;
-	mem_heap_t*	heap		= NULL;
-	ulint		offsets_[REC_OFFS_NORMAL_SIZE];
-	ulint*		offsets		= offsets_;
-	rec_offs_init(offsets_);
-
-	ut_ad(fil_page_get_type(page) == FIL_PAGE_INDEX);
-	ut_ad(mach_read_from_8(page + PAGE_HEADER + PAGE_INDEX_ID)
-	      == index->id);
-	ut_ad(dict_index_is_clust(index));
-	ut_ad(trx_id_col > 0);
-	ut_ad(trx_id_col != ULINT_UNDEFINED);
-
-	offsets = rec_get_offsets(rec, index, offsets, trx_id_col + 1, &heap);
-
-	trx_id = rec_get_nth_field(rec, offsets, trx_id_col, &len);
-
-	ut_ad(len == DATA_TRX_ID_LEN);
-
-	if (heap) {
-		mem_heap_free(heap);
-	}
-
-	return(trx_read_trx_id(trx_id));
-}
-# endif /* UNIV_DEBUG */
-#endif /* !UNIV_HOTBACKUP */
->>>>>>> c8b87ca1
+#endif // WITH_WSREP
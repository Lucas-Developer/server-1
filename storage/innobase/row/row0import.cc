--- conflicted
+++ resolved
@@ -1694,7 +1694,6 @@
 		/* Reset DB_TRX_ID and DB_ROLL_PTR.  Normally, these fields
 		are only written in conjunction with other changes to the
 		record. */
-<<<<<<< HEAD
 		ulint	trx_id_pos = m_cluster_index->n_uniq
 			? m_cluster_index->n_uniq : 1;
 		if (m_page_zip_ptr) {
@@ -1709,12 +1708,6 @@
 			ut_ad(len == DATA_TRX_ID_LEN);
 			memcpy(ptr, reset_trx_id, sizeof reset_trx_id);
 		}
-=======
-
-		row_upd_rec_sys_fields(
-			rec, m_page_zip_ptr, m_cluster_index, m_offsets,
-			m_trx, roll_ptr_t(1) << ROLL_PTR_INSERT_FLAG_POS);
->>>>>>> 5559905d
 	}
 
 	return(err);

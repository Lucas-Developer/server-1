--- conflicted
+++ resolved
@@ -1781,17 +1781,6 @@
 	}
 }
 
-<<<<<<< HEAD
-struct dec_foreign_key_checks_running
-{
-	void operator() (upd_node_t* node) {
-		node->table->dec_fk_checks();
-	}
-};
-
-
-=======
->>>>>>> 5559905d
 /** Does an update or delete of a row for MySQL.
 @param[in,out]	prebuilt	prebuilt struct in MySQL handle
 @return error code or DB_SUCCESS */
@@ -1880,83 +1869,19 @@
 
 	que_thr_move_to_run_state_for_mysql(thr, trx);
 
-<<<<<<< HEAD
-	thr->fk_cascade_depth = 0;
-
-	ut_ad(!prebuilt->versioned_write || node->table->versioned());
-
-	bool vers_set_fields = prebuilt->versioned_write
-		&& (node->is_delete ? node->is_delete == VERSIONED_DELETE
-		    : node->update->affects_versioned());
-run_again:
-	if (vers_set_fields) {
-		/* System Versioning: modify update vector to set
-		   row_start (or row_end in case of DELETE)
-		   to current trx_id. */
-		dict_table_t* table = node->table;
-		dict_index_t* clust_index = dict_table_get_first_index(table);
-		upd_t* uvect = node->update;
-		upd_field_t* ufield;
-		dict_col_t* col;
-		unsigned col_idx;
-		if (node->is_delete) {
-			ufield = &uvect->fields[0];
-			uvect->n_fields = 0;
-			node->is_delete = VERSIONED_DELETE;
-			col_idx = table->vers_end;
-		} else {
-			ut_ad(uvect->n_fields < table->n_cols);
-			ufield = &uvect->fields[uvect->n_fields];
-			col_idx = table->vers_start;
-		}
-		col = &table->cols[col_idx];
-		UNIV_MEM_INVALID(ufield, sizeof *ufield);
-		{
-			ulint field_no = dict_col_get_clust_pos(col, clust_index);
-			ut_ad(field_no != ULINT_UNDEFINED);
-			ufield->field_no = field_no;
-		}
-		ufield->orig_len = 0;
-		ufield->exp = NULL;
-
-		mach_write_to_8(node->update->vers_sys_value, trx->id);
-		dfield_t* dfield = &ufield->new_val;
-		dfield_set_data(dfield, node->update->vers_sys_value, 8);
-		dict_col_copy_type(col, &dfield->type);
-
-		uvect->n_fields++;
-		ut_ad(node->in_mysql_interface); // otherwise needs to recalculate node->cmpl_info
-	}
-
-	if (thr->fk_cascade_depth == 1 && trx->dict_operation_lock_mode == 0) {
-		got_s_lock = true;
-		row_mysql_freeze_data_dictionary(trx);
-	}
-
-	thr->run_node = node;
-	thr->prev_node = node;
-
-	row_upd_step(thr);
-=======
 	for (;;) {
 		thr->run_node = node;
 		thr->prev_node = node;
 		thr->fk_cascade_depth = 0;
->>>>>>> 5559905d
 
 		row_upd_step(thr);
 
 		err = trx->error_state;
 
-<<<<<<< HEAD
-	if (err != DB_SUCCESS) {
-handle_error:
-=======
 		if (err == DB_SUCCESS) {
 			break;
 		}
 
->>>>>>> 5559905d
 		que_thr_stop_for_mysql(thr);
 
 		if (err == DB_RECORD_NOT_FOUND) {
@@ -1972,56 +1897,11 @@
 			&err, trx, thr, &savept);
 		thr->lock_state= QUE_THR_LOCK_NOLOCK;
 
-<<<<<<< HEAD
-		if (was_lock_wait) {
-			std::for_each(new_upd_nodes->begin(),
-				      new_upd_nodes->end(),
-				      dec_foreign_key_checks_running());
-			std::for_each(new_upd_nodes->begin(),
-				      new_upd_nodes->end(),
-				      que_graph_free_recursive);
-			node->new_upd_nodes->clear();
-			goto run_again;
-		}
-
-		trx->op_info = "";
-
-		if (thr->fk_cascade_depth > 0) {
-			que_graph_free_recursive(node);
-=======
 		if (!was_lock_wait) {
 			goto error;
->>>>>>> 5559905d
-		}
-	}
-
-<<<<<<< HEAD
-	if (thr->fk_cascade_depth > 0) {
-		/* Processing cascade operation */
-		dec_foreign_key_checks_running()(node);
-		node->processed_cascades->push_back(node);
-	}
-
-	if (!cascade_upd_nodes->empty()) {
-		DEBUG_SYNC_C("foreign_constraint_update_cascade");
-		node = cascade_upd_nodes->front();
-		node->cascade_upd_nodes = cascade_upd_nodes;
-		cascade_upd_nodes->pop_front();
-		thr->fk_cascade_depth++;
-		vers_set_fields = node->table->versioned()
-				  && (node->is_delete == PLAIN_DELETE
-				      || node->update->affects_versioned());
-
-		if (vers_set_fields && !prebuilt->versioned_write)
-		{
-			// FIXME: timestamp-based update of row_end in run_again
-			err = DB_UNSUPPORTED;
-			trx->error_state = err;
-
-			goto handle_error;
-		}
-		goto run_again;
-=======
+		}
+	}
+
 	que_thr_stop_for_mysql_no_error(thr, trx);
 
 	if (dict_table_has_fts_index(table)
@@ -2031,7 +1911,6 @@
 			ut_ad(!"unexpected error");
 			goto error;
 		}
->>>>>>> 5559905d
 	}
 
 	/* Completed cascading operations (if any) */
@@ -2040,44 +1919,9 @@
 	}
 
 	bool	update_statistics;
-	ut_ad(node->is_delete == is_delete);
-
-<<<<<<< HEAD
-	for (upd_cascade_t::iterator i = processed_cascades->begin();
-	     i != processed_cascades->end();
-	     ++i) {
-
-		node = *i;
-
-		if (node->is_delete == PLAIN_DELETE) {
-			/* Not protected by dict_table_stats_lock() for
-			performance reasons, we would rather get garbage
-			in stat_n_rows (which is just an estimate anyway)
-			than protecting the following code with a latch. */
-			dict_table_n_rows_dec(node->table);
-
-			update_statistics = !srv_stats_include_delete_marked;
-			srv_stats.n_rows_deleted.inc(size_t(trx->id));
-		} else {
-			update_statistics
-				= !(node->cmpl_info & UPD_NODE_NO_ORD_CHANGE);
-			srv_stats.n_rows_updated.inc(size_t(trx->id));
-		}
-
-		if (update_statistics) {
-			dict_stats_update_if_needed(node->table);
-		} else {
-			/* Always update the table modification counter. */
-			node->table->stat_modified_counter++;
-		}
-
-		que_graph_free_recursive(node);
-	}
+	ut_ad(is_delete == (node->is_delete == PLAIN_DELETE));
 
 	if (is_delete) {
-=======
-	if (/*node->*/is_delete) {
->>>>>>> 5559905d
 		/* Not protected by dict_table_stats_lock() for performance
 		reasons, we would rather get garbage in stat_n_rows (which is
 		just an estimate anyway) than protecting the following code
@@ -2119,34 +1963,6 @@
 		row_mysql_unfreeze_data_dictionary(trx);
 	}
 
-<<<<<<< HEAD
-	if (thr->fk_cascade_depth > 0) {
-		dec_foreign_key_checks_running()(node);
-		thr->fk_cascade_depth = 0;
-	}
-
-	std::for_each(cascade_upd_nodes->begin(),
-		      cascade_upd_nodes->end(),
-		      dec_foreign_key_checks_running());
-
-	std::for_each(new_upd_nodes->begin(),
-		      new_upd_nodes->end(),
-		      dec_foreign_key_checks_running());
-
-	std::for_each(cascade_upd_nodes->begin(),
-		      cascade_upd_nodes->end(),
-		      que_graph_free_recursive);
-
-	std::for_each(new_upd_nodes->begin(),
-		      new_upd_nodes->end(),
-		      que_graph_free_recursive);
-
-	std::for_each(processed_cascades->begin(),
-		      processed_cascades->end(),
-		      que_graph_free_recursive);
-
-=======
->>>>>>> 5559905d
 	DBUG_RETURN(err);
 }
 
@@ -2365,7 +2181,7 @@
 			thr->fk_cascade_depth = 0;
 			bool stats;
 
-			if (node->is_delete) {
+			if (node->is_delete == PLAIN_DELETE) {
 				/* Not protected by
 				dict_table_stats_lock() for
 				performance reasons, we would rather

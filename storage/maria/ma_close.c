--- conflicted
+++ resolved
@@ -108,12 +108,8 @@
       }
     }
 #endif
-<<<<<<< HEAD
-    my_free((uchar*) info->s,MYF(0));
-=======
     DBUG_ASSERT(share->now_transactional == share->base.born_transactional);
-    my_free((gptr) share, MYF(0));
->>>>>>> a898a7b6
+    my_free((uchar*) share, MYF(0));
   }
   pthread_mutex_unlock(&THR_LOCK_maria);
   if (info->ftparser_param)

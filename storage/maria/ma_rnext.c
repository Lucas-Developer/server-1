--- conflicted
+++ resolved
@@ -30,12 +30,8 @@
   uint flag;
   MARIA_SHARE *share= info->s;
   MARIA_KEYDEF *keyinfo;
-<<<<<<< HEAD
   ICP_RESULT icp_res= ICP_MATCH;
-=======
-  int icp_res= 1;
   uint update_mask= HA_STATE_NEXT_FOUND;
->>>>>>> 50d1833c
   DBUG_ENTER("maria_rnext");
 
   if ((inx = _ma_check_index(info,inx)) < 0)

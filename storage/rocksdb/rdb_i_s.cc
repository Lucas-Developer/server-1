--- conflicted
+++ resolved
@@ -750,11 +750,7 @@
   char gtid_buf[GTID_BUF_LEN] = {0};
 
   if (blm->read(file_buf, &pos, gtid_buf)) {
-<<<<<<< HEAD
-    snprintf(pos_buf, INT_BUF_LEN, "%lu", (uint64_t)pos);
-=======
-    snprintf(pos_buf, INT_BUF_LEN, "%llu", (ulonglong) pos);
->>>>>>> 7facbc54
+    snprintf(pos_buf, INT_BUF_LEN, "%llu", (ulonglong)pos);
     ret |= rdb_global_info_fill_row(thd, tables, "BINLOG", "FILE", file_buf);
     ret |= rdb_global_info_fill_row(thd, tables, "BINLOG", "POS", pos_buf);
     ret |= rdb_global_info_fill_row(thd, tables, "BINLOG", "GTID", gtid_buf);
@@ -1556,8 +1552,7 @@
     0,       /* flags */
 };
 
-<<<<<<< HEAD
-struct st_mysql_plugin rdb_i_s_lock_info = {
+struct st_maria_plugin rdb_i_s_lock_info = {
     MYSQL_INFORMATION_SCHEMA_PLUGIN,
     &rdb_i_s_info,
     "ROCKSDB_LOCKS",
@@ -1573,7 +1568,7 @@
     0,       /* flags */
 };
 
-struct st_mysql_plugin rdb_i_s_trx_info = {
+struct st_maria_plugin rdb_i_s_trx_info = {
     MYSQL_INFORMATION_SCHEMA_PLUGIN,
     &rdb_i_s_info,
     "ROCKSDB_TRX",
@@ -1587,39 +1582,5 @@
     nullptr, /* system variables */
     nullptr, /* config options */
     0,       /* flags */
-=======
-struct st_maria_plugin rdb_i_s_lock_info=
-{
-  MYSQL_INFORMATION_SCHEMA_PLUGIN,
-  &rdb_i_s_info,
-  "ROCKSDB_LOCKS",
-  "Facebook",
-  "RocksDB lock information",
-  PLUGIN_LICENSE_GPL,
-  rdb_i_s_lock_info_init,
-  nullptr,
-  0x0001,                             /* version number (0.1) */
-  nullptr,                            /* status variables */
-  nullptr,                            /* system variables */
-  nullptr,                            /* config options */
-  0,                                  /* flags */
-};
-
-struct st_maria_plugin rdb_i_s_trx_info=
-{
-  MYSQL_INFORMATION_SCHEMA_PLUGIN,
-  &rdb_i_s_info,
-  "ROCKSDB_TRX",
-  "Facebook",
-  "RocksDB transaction information",
-  PLUGIN_LICENSE_GPL,
-  rdb_i_s_trx_info_init,
-  nullptr,
-  0x0001,                             /* version number (0.1) */
-  nullptr,                            /* status variables */
-  nullptr,                            /* system variables */
-  nullptr,                            /* config options */
-  0,                                  /* flags */
->>>>>>> 7facbc54
 };
 } // namespace myrocks
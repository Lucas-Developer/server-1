--- conflicted
+++ resolved
@@ -245,10 +245,6 @@
  */
 bool rdb_database_exists(const std::string &db_name);
 
-<<<<<<< HEAD
 const char *get_rocksdb_supported_compression_types();
 
-}  // namespace myrocks
-=======
-} // namespace myrocks
->>>>>>> 7468ccfa
+} // namespace myrocks
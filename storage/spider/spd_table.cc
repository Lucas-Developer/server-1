/* Copyright (C) 2008-2014 Kentoku Shiba

  This program is free software; you can redistribute it and/or modify
  it under the terms of the GNU General Public License as published by
  the Free Software Foundation; version 2 of the License.

  This program is distributed in the hope that it will be useful,
  but WITHOUT ANY WARRANTY; without even the implied warranty of
  MERCHANTABILITY or FITNESS FOR A PARTICULAR PURPOSE.  See the
  GNU General Public License for more details.

  You should have received a copy of the GNU General Public License
  along with this program; if not, write to the Free Software
  Foundation, Inc., 59 Temple Place, Suite 330, Boston, MA  02111-1307  USA */

#define MYSQL_SERVER 1
#include "mysql_version.h"
#if MYSQL_VERSION_ID < 50500
#include "mysql_priv.h"
#include <mysql/plugin.h>
#else
#include "sql_priv.h"
#include "probes_mysql.h"
#include "my_getopt.h"
#include "sql_class.h"
#include "sql_partition.h"
#include "sql_servers.h"
#include "sql_select.h"
#endif
#include "spd_err.h"
#include "spd_param.h"
#include "spd_db_include.h"
#include "spd_include.h"
#include "spd_sys_table.h"
#include "ha_spider.h"
#include "spd_trx.h"
#include "spd_db_conn.h"
#include "spd_table.h"
#include "spd_conn.h"
#include "spd_ping_table.h"
#include "spd_malloc.h"

ulong *spd_db_att_thread_id;
#ifdef XID_CACHE_IS_SPLITTED
uint *spd_db_att_xid_cache_split_num;
#endif
pthread_mutex_t *spd_db_att_LOCK_xid_cache;
HASH *spd_db_att_xid_cache;
struct charset_info_st *spd_charset_utf8_bin;
const char **spd_defaults_extra_file;
const char **spd_defaults_file;
bool volatile *spd_abort_loop;

handlerton *spider_hton_ptr;
SPIDER_DBTON spider_dbton[SPIDER_DBTON_SIZE];
extern SPIDER_DBTON spider_dbton_mysql;
#if defined(HS_HAS_SQLCOM) && defined(HAVE_HANDLERSOCKET)
extern SPIDER_DBTON spider_dbton_handlersocket;
#endif
#ifdef HAVE_ORACLE_OCI
extern SPIDER_DBTON spider_dbton_oracle;
#endif

#ifdef HAVE_PSI_INTERFACE
PSI_mutex_key spd_key_mutex_tbl;
PSI_mutex_key spd_key_mutex_init_error_tbl;
#ifdef WITH_PARTITION_STORAGE_ENGINE
PSI_mutex_key spd_key_mutex_pt_share;
#endif
PSI_mutex_key spd_key_mutex_lgtm_tblhnd_share;
PSI_mutex_key spd_key_mutex_conn;
#if defined(HS_HAS_SQLCOM) && defined(HAVE_HANDLERSOCKET)
PSI_mutex_key spd_key_mutex_hs_r_conn;
PSI_mutex_key spd_key_mutex_hs_w_conn;
#endif
#ifndef WITHOUT_SPIDER_BG_SEARCH
PSI_mutex_key spd_key_mutex_global_trx;
#endif
PSI_mutex_key spd_key_mutex_open_conn;
PSI_mutex_key spd_key_mutex_allocated_thds;
PSI_mutex_key spd_key_mutex_mon_table_cache;
PSI_mutex_key spd_key_mutex_udf_table_mon;
PSI_mutex_key spd_key_mutex_mta_conn;
#ifndef WITHOUT_SPIDER_BG_SEARCH
PSI_mutex_key spd_key_mutex_bg_conn_chain;
PSI_mutex_key spd_key_mutex_bg_conn_sync;
PSI_mutex_key spd_key_mutex_bg_conn;
PSI_mutex_key spd_key_mutex_bg_job_stack;
PSI_mutex_key spd_key_mutex_bg_mon;
PSI_mutex_key spd_key_mutex_bg_direct_sql;
#endif
PSI_mutex_key spd_key_mutex_mon_list_caller;
PSI_mutex_key spd_key_mutex_mon_list_receptor;
PSI_mutex_key spd_key_mutex_mon_list_monitor;
PSI_mutex_key spd_key_mutex_mon_list_update_status;
PSI_mutex_key spd_key_mutex_share;
PSI_mutex_key spd_key_mutex_share_sts;
PSI_mutex_key spd_key_mutex_share_crd;
PSI_mutex_key spd_key_mutex_share_auto_increment;
#ifdef WITH_PARTITION_STORAGE_ENGINE
PSI_mutex_key spd_key_mutex_pt_share_sts;
PSI_mutex_key spd_key_mutex_pt_share_crd;
PSI_mutex_key spd_key_mutex_pt_handler;
#endif
PSI_mutex_key spd_key_mutex_udf_table;
PSI_mutex_key spd_key_mutex_mem_calc;
PSI_mutex_key spd_key_thread_id;
PSI_mutex_key spd_key_conn_id;

static PSI_mutex_info all_spider_mutexes[]=
{
  { &spd_key_mutex_tbl, "tbl", PSI_FLAG_GLOBAL},
  { &spd_key_mutex_init_error_tbl, "init_error_tbl", PSI_FLAG_GLOBAL},
#ifdef WITH_PARTITION_STORAGE_ENGINE
  { &spd_key_mutex_pt_share, "pt_share", PSI_FLAG_GLOBAL},
#endif
  { &spd_key_mutex_lgtm_tblhnd_share, "lgtm_tblhnd_share", PSI_FLAG_GLOBAL},
  { &spd_key_mutex_conn, "conn", PSI_FLAG_GLOBAL},
#if defined(HS_HAS_SQLCOM) && defined(HAVE_HANDLERSOCKET)
  { &spd_key_mutex_hs_r_conn, "hs_r_conn", PSI_FLAG_GLOBAL},
  { &spd_key_mutex_hs_w_conn, "hs_w_conn", PSI_FLAG_GLOBAL},
#endif
#ifndef WITHOUT_SPIDER_BG_SEARCH
  { &spd_key_mutex_global_trx, "global_trx", PSI_FLAG_GLOBAL},
#endif
  { &spd_key_mutex_open_conn, "open_conn", PSI_FLAG_GLOBAL},
  { &spd_key_mutex_allocated_thds, "allocated_thds", PSI_FLAG_GLOBAL},
  { &spd_key_mutex_mon_table_cache, "mon_table_cache", PSI_FLAG_GLOBAL},
  { &spd_key_mutex_udf_table_mon, "udf_table_mon", PSI_FLAG_GLOBAL},
  { &spd_key_mutex_mem_calc, "mem_calc", PSI_FLAG_GLOBAL},
  { &spd_key_thread_id, "thread_id", PSI_FLAG_GLOBAL},
  { &spd_key_conn_id, "conn_id", PSI_FLAG_GLOBAL},
  { &spd_key_mutex_mta_conn, "mta_conn", 0},
#ifndef WITHOUT_SPIDER_BG_SEARCH
  { &spd_key_mutex_bg_conn_chain, "bg_conn_chain", 0},
  { &spd_key_mutex_bg_conn_sync, "bg_conn_sync", 0},
  { &spd_key_mutex_bg_conn, "bg_conn", 0},
  { &spd_key_mutex_bg_job_stack, "bg_job_stack", 0},
  { &spd_key_mutex_bg_mon, "bg_mon", 0},
  { &spd_key_mutex_bg_direct_sql, "bg_direct_sql", 0},
#endif
  { &spd_key_mutex_mon_list_caller, "mon_list_caller", 0},
  { &spd_key_mutex_mon_list_receptor, "mon_list_receptor", 0},
  { &spd_key_mutex_mon_list_monitor, "mon_list_monitor", 0},
  { &spd_key_mutex_mon_list_update_status, "mon_list_update_status", 0},
  { &spd_key_mutex_share, "share", 0},
  { &spd_key_mutex_share_sts, "share_sts", 0},
  { &spd_key_mutex_share_crd, "share_crd", 0},
  { &spd_key_mutex_share_auto_increment, "share_auto_increment", 0},
#ifdef WITH_PARTITION_STORAGE_ENGINE
  { &spd_key_mutex_pt_share_sts, "pt_share_sts", 0},
  { &spd_key_mutex_pt_share_crd, "pt_share_crd", 0},
  { &spd_key_mutex_pt_handler, "pt_handler", 0},
#endif
  { &spd_key_mutex_udf_table, "udf_table", 0},
};

#ifndef WITHOUT_SPIDER_BG_SEARCH
PSI_cond_key spd_key_cond_bg_conn_sync;
PSI_cond_key spd_key_cond_bg_conn;
PSI_cond_key spd_key_cond_bg_sts;
PSI_cond_key spd_key_cond_bg_sts_sync;
PSI_cond_key spd_key_cond_bg_crd;
PSI_cond_key spd_key_cond_bg_crd_sync;
PSI_cond_key spd_key_cond_bg_mon;
PSI_cond_key spd_key_cond_bg_mon_sleep;
PSI_cond_key spd_key_cond_bg_direct_sql;
#endif
PSI_cond_key spd_key_cond_udf_table_mon;

static PSI_cond_info all_spider_conds[] = {
#ifndef WITHOUT_SPIDER_BG_SEARCH
  {&spd_key_cond_bg_conn_sync, "bg_conn_sync", 0},
  {&spd_key_cond_bg_conn, "bg_conn", 0},
  {&spd_key_cond_bg_sts, "bg_sts", 0},
  {&spd_key_cond_bg_sts_sync, "bg_sts_sync", 0},
  {&spd_key_cond_bg_crd, "bg_crd", 0},
  {&spd_key_cond_bg_crd_sync, "bg_crd_sync", 0},
  {&spd_key_cond_bg_mon, "bg_mon", 0},
  {&spd_key_cond_bg_mon_sleep, "bg_mon_sleep", 0},
  {&spd_key_cond_bg_direct_sql, "bg_direct_sql", 0},
#endif
  {&spd_key_cond_udf_table_mon, "udf_table_mon", 0},
};

#ifndef WITHOUT_SPIDER_BG_SEARCH
PSI_thread_key spd_key_thd_bg;
PSI_thread_key spd_key_thd_bg_sts;
PSI_thread_key spd_key_thd_bg_crd;
PSI_thread_key spd_key_thd_bg_mon;
#endif

static PSI_thread_info all_spider_threads[] = {
#ifndef WITHOUT_SPIDER_BG_SEARCH
  {&spd_key_thd_bg, "bg", 0},
  {&spd_key_thd_bg_sts, "bg_sts", 0},
  {&spd_key_thd_bg_crd, "bg_crd", 0},
  {&spd_key_thd_bg_mon, "bg_mon", 0},
#endif
};
#endif

extern HASH spider_open_connections;
extern uint spider_open_connections_id;
extern const char *spider_open_connections_func_name;
extern const char *spider_open_connections_file_name;
extern ulong spider_open_connections_line_no;
extern pthread_mutex_t spider_conn_mutex;
#if defined(HS_HAS_SQLCOM) && defined(HAVE_HANDLERSOCKET)
extern HASH spider_hs_r_conn_hash;
extern uint spider_hs_r_conn_hash_id;
extern const char *spider_hs_r_conn_hash_func_name;
extern const char *spider_hs_r_conn_hash_file_name;
extern ulong spider_hs_r_conn_hash_line_no;
extern pthread_mutex_t spider_hs_r_conn_mutex;
extern HASH spider_hs_w_conn_hash;
extern uint spider_hs_w_conn_hash_id;
extern const char *spider_hs_w_conn_hash_func_name;
extern const char *spider_hs_w_conn_hash_file_name;
extern ulong spider_hs_w_conn_hash_line_no;
extern pthread_mutex_t spider_hs_w_conn_mutex;
#endif
extern HASH *spider_udf_table_mon_list_hash;
extern uint spider_udf_table_mon_list_hash_id;
extern const char *spider_udf_table_mon_list_hash_func_name;
extern const char *spider_udf_table_mon_list_hash_file_name;
extern ulong spider_udf_table_mon_list_hash_line_no;
extern pthread_mutex_t *spider_udf_table_mon_mutexes;
extern pthread_cond_t *spider_udf_table_mon_conds;
extern pthread_mutex_t spider_open_conn_mutex;
extern pthread_mutex_t spider_mon_table_cache_mutex;
extern DYNAMIC_ARRAY spider_mon_table_cache;
extern uint spider_mon_table_cache_id;
extern const char *spider_mon_table_cache_func_name;
extern const char *spider_mon_table_cache_file_name;
extern ulong spider_mon_table_cache_line_no;

HASH spider_open_tables;
uint spider_open_tables_id;
const char *spider_open_tables_func_name;
const char *spider_open_tables_file_name;
ulong spider_open_tables_line_no;
pthread_mutex_t spider_tbl_mutex;
HASH spider_init_error_tables;
uint spider_init_error_tables_id;
const char *spider_init_error_tables_func_name;
const char *spider_init_error_tables_file_name;
ulong spider_init_error_tables_line_no;
pthread_mutex_t spider_init_error_tbl_mutex;

extern pthread_mutex_t spider_thread_id_mutex;
extern pthread_mutex_t spider_conn_id_mutex;

#ifdef WITH_PARTITION_STORAGE_ENGINE
HASH spider_open_pt_share;
uint spider_open_pt_share_id;
const char *spider_open_pt_share_func_name;
const char *spider_open_pt_share_file_name;
ulong spider_open_pt_share_line_no;
pthread_mutex_t spider_pt_share_mutex;
#endif

HASH spider_lgtm_tblhnd_share_hash;
uint spider_lgtm_tblhnd_share_hash_id;
const char *spider_lgtm_tblhnd_share_hash_func_name;
const char *spider_lgtm_tblhnd_share_hash_file_name;
ulong spider_lgtm_tblhnd_share_hash_line_no;
pthread_mutex_t spider_lgtm_tblhnd_share_mutex;

HASH spider_allocated_thds;
uint spider_allocated_thds_id;
const char *spider_allocated_thds_func_name;
const char *spider_allocated_thds_file_name;
ulong spider_allocated_thds_line_no;
pthread_mutex_t spider_allocated_thds_mutex;

#ifndef WITHOUT_SPIDER_BG_SEARCH
pthread_attr_t spider_pt_attr;

pthread_mutex_t spider_global_trx_mutex;
SPIDER_TRX *spider_global_trx;
#endif

extern pthread_mutex_t spider_mem_calc_mutex;

extern const char *spider_alloc_func_name[SPIDER_MEM_CALC_LIST_NUM];
extern const char *spider_alloc_file_name[SPIDER_MEM_CALC_LIST_NUM];
extern ulong      spider_alloc_line_no[SPIDER_MEM_CALC_LIST_NUM];
extern ulonglong  spider_total_alloc_mem[SPIDER_MEM_CALC_LIST_NUM];
extern longlong   spider_current_alloc_mem[SPIDER_MEM_CALC_LIST_NUM];
extern ulonglong  spider_alloc_mem_count[SPIDER_MEM_CALC_LIST_NUM];
extern ulonglong  spider_free_mem_count[SPIDER_MEM_CALC_LIST_NUM];

static char spider_wild_many = '%', spider_wild_one = '_',
  spider_wild_prefix='\\';

// for spider_open_tables
uchar *spider_tbl_get_key(
  SPIDER_SHARE *share,
  size_t *length,
  my_bool not_used __attribute__ ((unused))
) {
  DBUG_ENTER("spider_tbl_get_key");
  *length = share->table_name_length;
  DBUG_RETURN((uchar*) share->table_name);
}

#ifdef WITH_PARTITION_STORAGE_ENGINE
uchar *spider_pt_share_get_key(
  SPIDER_PARTITION_SHARE *share,
  size_t *length,
  my_bool not_used __attribute__ ((unused))
) {
  DBUG_ENTER("spider_pt_share_get_key");
  *length = share->table_name_length;
  DBUG_RETURN((uchar*) share->table_name);
}

uchar *spider_pt_handler_share_get_key(
  SPIDER_PARTITION_HANDLER_SHARE *share,
  size_t *length,
  my_bool not_used __attribute__ ((unused))
) {
  DBUG_ENTER("spider_pt_handler_share_get_key");
  *length = sizeof(TABLE *);
  DBUG_RETURN((uchar*) &share->table);
}
#endif

uchar *spider_lgtm_tblhnd_share_hash_get_key(
  SPIDER_LGTM_TBLHND_SHARE *share,
  size_t *length,
  my_bool not_used __attribute__ ((unused))
) {
  DBUG_ENTER("spider_lgtm_tblhnd_share_hash_get_key");
  *length = share->table_name_length;
  DBUG_RETURN((uchar*) share->table_name);
}

uchar *spider_link_get_key(
  SPIDER_LINK_FOR_HASH *link_for_hash,
  size_t *length,
  my_bool not_used __attribute__ ((unused))
) {
  DBUG_ENTER("spider_link_get_key");
  *length = link_for_hash->db_table_str->length();
  DBUG_RETURN((uchar*) link_for_hash->db_table_str->ptr());
}

uchar *spider_ha_get_key(
  ha_spider *spider,
  size_t *length,
  my_bool not_used __attribute__ ((unused))
) {
  DBUG_ENTER("spider_ha_get_key");
  *length = spider->share->table_name_length;
  DBUG_RETURN((uchar*) spider->share->table_name);
}

uchar *spider_udf_tbl_mon_list_key(
  SPIDER_TABLE_MON_LIST *table_mon_list,
  size_t *length,
  my_bool not_used __attribute__ ((unused))
) {
  DBUG_ENTER("spider_udf_tbl_mon_list_key");
  DBUG_PRINT("info",("spider hash key=%s", table_mon_list->key));
  DBUG_PRINT("info",("spider hash key length=%u", table_mon_list->key_length));
  *length = table_mon_list->key_length;
  DBUG_RETURN((uchar*) table_mon_list->key);
}

uchar *spider_allocated_thds_get_key(
  THD *thd,
  size_t *length,
  my_bool not_used __attribute__ ((unused))
) {
  DBUG_ENTER("spider_allocated_thds_get_key");
  *length = sizeof(THD *);
  DBUG_RETURN((uchar*) thd);
}

#ifdef HAVE_PSI_INTERFACE
static void init_spider_psi_keys()
{
  DBUG_ENTER("init_spider_psi_keys");
  if (PSI_server == NULL)
    DBUG_VOID_RETURN;

  PSI_server->register_mutex("spider", all_spider_mutexes,
    array_elements(all_spider_mutexes));
  PSI_server->register_cond("spider", all_spider_conds,
    array_elements(all_spider_conds));
  PSI_server->register_thread("spider", all_spider_threads,
    array_elements(all_spider_threads));
  DBUG_VOID_RETURN;
}
#endif

int spider_get_server(
  SPIDER_SHARE *share,
  int link_idx
) {
  MEM_ROOT mem_root;
  int error_num, length;
  FOREIGN_SERVER *server, server_buf;
  DBUG_ENTER("spider_get_server");
  SPD_INIT_ALLOC_ROOT(&mem_root, 128, 0, MYF(MY_WME));

  if (!(server
       = get_server_by_name(&mem_root, share->server_names[link_idx],
         &server_buf)))
  {
    error_num = ER_FOREIGN_SERVER_DOESNT_EXIST;
    goto error;
  }

  if (!share->tgt_wrappers[link_idx] && server->scheme)
  {
    share->tgt_wrappers_lengths[link_idx] = strlen(server->scheme);
    if (!(share->tgt_wrappers[link_idx] =
      spider_create_string(server->scheme,
      share->tgt_wrappers_lengths[link_idx])))
    {
      error_num = HA_ERR_OUT_OF_MEM;
      goto error;
    }
    DBUG_PRINT("info",("spider tgt_wrappers=%s",
      share->tgt_wrappers[link_idx]));
  }

  if (!share->tgt_hosts[link_idx] && server->host)
  {
    share->tgt_hosts_lengths[link_idx] = strlen(server->host);
    if (!(share->tgt_hosts[link_idx] =
      spider_create_string(server->host, share->tgt_hosts_lengths[link_idx])))
    {
      error_num = HA_ERR_OUT_OF_MEM;
      goto error;
    }
    DBUG_PRINT("info",("spider tgt_hosts=%s", share->tgt_hosts[link_idx]));
  }

  if (share->tgt_ports[link_idx] == -1)
  {
    share->tgt_ports[link_idx] = server->port;
    DBUG_PRINT("info",("spider tgt_ports=%ld", share->tgt_ports[link_idx]));
  }

  if (!share->tgt_sockets[link_idx] && server->socket)
  {
    share->tgt_sockets_lengths[link_idx] = strlen(server->socket);
    if (!(share->tgt_sockets[link_idx] =
      spider_create_string(server->socket,
      share->tgt_sockets_lengths[link_idx])))
    {
      error_num = HA_ERR_OUT_OF_MEM;
      goto error;
    }
    DBUG_PRINT("info",("spider tgt_sockets=%s", share->tgt_sockets[link_idx]));
  }

  if (!share->tgt_dbs[link_idx] && server->db && (length = strlen(server->db)))
  {
    share->tgt_dbs_lengths[link_idx] = length;
    if (!(share->tgt_dbs[link_idx] =
      spider_create_string(server->db, length)))
    {
      error_num = HA_ERR_OUT_OF_MEM;
      goto error;
    }
    DBUG_PRINT("info",("spider tgt_dbs=%s", share->tgt_dbs[link_idx]));
  }

  if (!share->tgt_usernames[link_idx] && server->username)
  {
    share->tgt_usernames_lengths[link_idx] = strlen(server->username);
    if (!(share->tgt_usernames[link_idx] =
      spider_create_string(server->username,
      share->tgt_usernames_lengths[link_idx])))
    {
      error_num = HA_ERR_OUT_OF_MEM;
      goto error;
    }
    DBUG_PRINT("info",("spider tgt_usernames=%s",
      share->tgt_usernames[link_idx]));
  }

  if (!share->tgt_passwords[link_idx] && server->password)
  {
    share->tgt_passwords_lengths[link_idx] = strlen(server->password);
    if (!(share->tgt_passwords[link_idx] =
      spider_create_string(server->password,
      share->tgt_passwords_lengths[link_idx])))
    {
      error_num = HA_ERR_OUT_OF_MEM;
      goto error;
    }
    DBUG_PRINT("info",("spider tgt_passwords=%s",
      share->tgt_passwords[link_idx]));
  }

  free_root(&mem_root, MYF(0));
  DBUG_RETURN(0);

error:
  free_root(&mem_root, MYF(0));
  my_error(error_num, MYF(0), share->server_names[link_idx]);
  DBUG_RETURN(error_num);
}

int spider_free_share_alloc(
  SPIDER_SHARE *share
) {
  int roop_count;
  DBUG_ENTER("spider_free_share_alloc");
  if (share->dbton_bitmap)
  {
    for (roop_count = SPIDER_DBTON_SIZE - 1; roop_count >= 0; roop_count--)
    {
      if (share->dbton_share[roop_count])
      {
        delete share->dbton_share[roop_count];
        share->dbton_share[roop_count] = NULL;
      }
    }
  }
  if (share->server_names)
  {
    for (roop_count = 0; roop_count < (int) share->server_names_length;
      roop_count++)
    {
      if (share->server_names[roop_count])
        spider_free(spider_current_trx, share->server_names[roop_count],
          MYF(0));
    }
    spider_free(spider_current_trx, share->server_names, MYF(0));
  }
  if (share->tgt_table_names)
  {
    for (roop_count = 0; roop_count < (int) share->tgt_table_names_length;
      roop_count++)
    {
      if (share->tgt_table_names[roop_count])
        spider_free(spider_current_trx, share->tgt_table_names[roop_count],
          MYF(0));
    }
    spider_free(spider_current_trx, share->tgt_table_names, MYF(0));
  }
  if (share->tgt_dbs)
  {
    for (roop_count = 0; roop_count < (int) share->tgt_dbs_length;
      roop_count++)
    {
      if (share->tgt_dbs[roop_count])
        spider_free(spider_current_trx, share->tgt_dbs[roop_count], MYF(0));
    }
    spider_free(spider_current_trx, share->tgt_dbs, MYF(0));
  }
  if (share->tgt_hosts)
  {
    for (roop_count = 0; roop_count < (int) share->tgt_hosts_length;
      roop_count++)
    {
      if (share->tgt_hosts[roop_count])
        spider_free(spider_current_trx, share->tgt_hosts[roop_count], MYF(0));
    }
    spider_free(spider_current_trx, share->tgt_hosts, MYF(0));
  }
  if (share->tgt_usernames)
  {
    for (roop_count = 0; roop_count < (int) share->tgt_usernames_length;
      roop_count++)
    {
      if (share->tgt_usernames[roop_count])
        spider_free(spider_current_trx, share->tgt_usernames[roop_count],
          MYF(0));
    }
    spider_free(spider_current_trx, share->tgt_usernames, MYF(0));
  }
  if (share->tgt_passwords)
  {
    for (roop_count = 0; roop_count < (int) share->tgt_passwords_length;
      roop_count++)
    {
      if (share->tgt_passwords[roop_count])
        spider_free(spider_current_trx, share->tgt_passwords[roop_count],
          MYF(0));
    }
    spider_free(spider_current_trx, share->tgt_passwords, MYF(0));
  }
  if (share->tgt_sockets)
  {
    for (roop_count = 0; roop_count < (int) share->tgt_sockets_length;
      roop_count++)
    {
      if (share->tgt_sockets[roop_count])
        spider_free(spider_current_trx, share->tgt_sockets[roop_count],
          MYF(0));
    }
    spider_free(spider_current_trx, share->tgt_sockets, MYF(0));
  }
  if (share->tgt_wrappers)
  {
    for (roop_count = 0; roop_count < (int) share->tgt_wrappers_length;
      roop_count++)
    {
      if (share->tgt_wrappers[roop_count])
        spider_free(spider_current_trx, share->tgt_wrappers[roop_count],
          MYF(0));
    }
    spider_free(spider_current_trx, share->tgt_wrappers, MYF(0));
  }
  if (share->tgt_ssl_cas)
  {
    for (roop_count = 0; roop_count < (int) share->tgt_ssl_cas_length;
      roop_count++)
    {
      if (share->tgt_ssl_cas[roop_count])
        spider_free(spider_current_trx, share->tgt_ssl_cas[roop_count],
          MYF(0));
    }
    spider_free(spider_current_trx, share->tgt_ssl_cas, MYF(0));
  }
  if (share->tgt_ssl_capaths)
  {
    for (roop_count = 0; roop_count < (int) share->tgt_ssl_capaths_length;
      roop_count++)
    {
      if (share->tgt_ssl_capaths[roop_count])
        spider_free(spider_current_trx, share->tgt_ssl_capaths[roop_count],
          MYF(0));
    }
    spider_free(spider_current_trx, share->tgt_ssl_capaths, MYF(0));
  }
  if (share->tgt_ssl_certs)
  {
    for (roop_count = 0; roop_count < (int) share->tgt_ssl_certs_length;
      roop_count++)
    {
      if (share->tgt_ssl_certs[roop_count])
        spider_free(spider_current_trx, share->tgt_ssl_certs[roop_count],
          MYF(0));
    }
    spider_free(spider_current_trx, share->tgt_ssl_certs, MYF(0));
  }
  if (share->tgt_ssl_ciphers)
  {
    for (roop_count = 0; roop_count < (int) share->tgt_ssl_ciphers_length;
      roop_count++)
    {
      if (share->tgt_ssl_ciphers[roop_count])
        spider_free(spider_current_trx, share->tgt_ssl_ciphers[roop_count],
          MYF(0));
    }
    spider_free(spider_current_trx, share->tgt_ssl_ciphers, MYF(0));
  }
  if (share->tgt_ssl_keys)
  {
    for (roop_count = 0; roop_count < (int) share->tgt_ssl_keys_length;
      roop_count++)
    {
      if (share->tgt_ssl_keys[roop_count])
        spider_free(spider_current_trx, share->tgt_ssl_keys[roop_count],
          MYF(0));
    }
    spider_free(spider_current_trx, share->tgt_ssl_keys, MYF(0));
  }
  if (share->tgt_default_files)
  {
    for (roop_count = 0; roop_count < (int) share->tgt_default_files_length;
      roop_count++)
    {
      if (share->tgt_default_files[roop_count])
        spider_free(spider_current_trx, share->tgt_default_files[roop_count],
          MYF(0));
    }
    spider_free(spider_current_trx, share->tgt_default_files, MYF(0));
  }
  if (share->tgt_default_groups)
  {
    for (roop_count = 0; roop_count < (int) share->tgt_default_groups_length;
      roop_count++)
    {
      if (share->tgt_default_groups[roop_count])
        spider_free(spider_current_trx, share->tgt_default_groups[roop_count],
          MYF(0));
    }
    spider_free(spider_current_trx, share->tgt_default_groups, MYF(0));
  }
  if (share->tgt_pk_names)
  {
    for (roop_count = 0; roop_count < (int) share->tgt_pk_names_length;
      roop_count++)
    {
      if (share->tgt_pk_names[roop_count])
        spider_free(spider_current_trx, share->tgt_pk_names[roop_count],
          MYF(0));
    }
    spider_free(spider_current_trx, share->tgt_pk_names, MYF(0));
  }
  if (share->tgt_sequence_names)
  {
    for (roop_count = 0; roop_count < (int) share->tgt_sequence_names_length;
      roop_count++)
    {
      if (share->tgt_sequence_names[roop_count])
        spider_free(spider_current_trx, share->tgt_sequence_names[roop_count],
          MYF(0));
    }
    spider_free(spider_current_trx, share->tgt_sequence_names, MYF(0));
  }
#if defined(HS_HAS_SQLCOM) && defined(HAVE_HANDLERSOCKET)
  if (share->hs_read_socks)
  {
    for (roop_count = 0; roop_count < (int) share->hs_read_socks_length;
      roop_count++)
    {
      if (share->hs_read_socks[roop_count])
        spider_free(spider_current_trx, share->hs_read_socks[roop_count],
          MYF(0));
    }
    spider_free(spider_current_trx, share->hs_read_socks, MYF(0));
  }
  if (share->hs_write_socks)
  {
    for (roop_count = 0; roop_count < (int) share->hs_write_socks_length;
      roop_count++)
    {
      if (share->hs_write_socks[roop_count])
        spider_free(spider_current_trx, share->hs_write_socks[roop_count],
          MYF(0));
    }
    spider_free(spider_current_trx, share->hs_write_socks, MYF(0));
  }
#endif
  if (share->bka_engine)
    spider_free(spider_current_trx, share->bka_engine, MYF(0));
  if (share->conn_keys)
    spider_free(spider_current_trx, share->conn_keys, MYF(0));
  if (share->tgt_ports)
    spider_free(spider_current_trx, share->tgt_ports, MYF(0));
  if (share->tgt_ssl_vscs)
    spider_free(spider_current_trx, share->tgt_ssl_vscs, MYF(0));
  if (share->link_statuses)
    spider_free(spider_current_trx, share->link_statuses, MYF(0));
#ifndef WITHOUT_SPIDER_BG_SEARCH
  if (share->monitoring_bg_kind)
    spider_free(spider_current_trx, share->monitoring_bg_kind, MYF(0));
#endif
  if (share->monitoring_kind)
    spider_free(spider_current_trx, share->monitoring_kind, MYF(0));
#if defined(HS_HAS_SQLCOM) && defined(HAVE_HANDLERSOCKET)
  if (share->use_hs_reads)
    spider_free(spider_current_trx, share->use_hs_reads, MYF(0));
  if (share->use_hs_writes)
    spider_free(spider_current_trx, share->use_hs_writes, MYF(0));
  if (share->hs_read_ports)
    spider_free(spider_current_trx, share->hs_read_ports, MYF(0));
  if (share->hs_write_ports)
    spider_free(spider_current_trx, share->hs_write_ports, MYF(0));
  if (share->hs_write_to_reads)
    spider_free(spider_current_trx, share->hs_write_to_reads, MYF(0));
#endif
  if (share->use_handlers)
    spider_free(spider_current_trx, share->use_handlers, MYF(0));
  if (share->connect_timeouts)
    spider_free(spider_current_trx, share->connect_timeouts, MYF(0));
  if (share->net_read_timeouts)
    spider_free(spider_current_trx, share->net_read_timeouts, MYF(0));
  if (share->net_write_timeouts)
    spider_free(spider_current_trx, share->net_write_timeouts, MYF(0));
  if (share->access_balances)
    spider_free(spider_current_trx, share->access_balances, MYF(0));
#ifndef WITHOUT_SPIDER_BG_SEARCH
  if (share->monitoring_bg_interval)
    spider_free(spider_current_trx, share->monitoring_bg_interval, MYF(0));
#endif
  if (share->monitoring_limit)
    spider_free(spider_current_trx, share->monitoring_limit, MYF(0));
  if (share->monitoring_sid)
    spider_free(spider_current_trx, share->monitoring_sid, MYF(0));
  if (share->alter_table.tmp_server_names)
    spider_free(spider_current_trx, share->alter_table.tmp_server_names,
      MYF(0));
  if (share->key_hint)
  {
    delete [] share->key_hint;
    share->key_hint = NULL;
  }
#ifdef WITH_PARTITION_STORAGE_ENGINE
  if (share->partition_share)
    spider_free_pt_share(share->partition_share);
#endif
  DBUG_RETURN(0);
}

void spider_free_tmp_share_alloc(
  SPIDER_SHARE *share
) {
  DBUG_ENTER("spider_free_tmp_share_alloc");
  if (share->server_names && share->server_names[0])
  {
    spider_free(spider_current_trx, share->server_names[0], MYF(0));
    share->server_names[0] = NULL;
  }
  if (share->tgt_table_names && share->tgt_table_names[0])
  {
    spider_free(spider_current_trx, share->tgt_table_names[0], MYF(0));
    share->tgt_table_names[0] = NULL;
  }
  if (share->tgt_dbs && share->tgt_dbs[0])
  {
    spider_free(spider_current_trx, share->tgt_dbs[0], MYF(0));
    share->tgt_dbs[0] = NULL;
  }
  if (share->tgt_hosts && share->tgt_hosts[0])
  {
    spider_free(spider_current_trx, share->tgt_hosts[0], MYF(0));
    share->tgt_hosts[0] = NULL;
  }
  if (share->tgt_usernames && share->tgt_usernames[0])
  {
    spider_free(spider_current_trx, share->tgt_usernames[0], MYF(0));
    share->tgt_usernames[0] = NULL;
  }
  if (share->tgt_passwords && share->tgt_passwords[0])
  {
    spider_free(spider_current_trx, share->tgt_passwords[0], MYF(0));
    share->tgt_passwords[0] = NULL;
  }
  if (share->tgt_sockets && share->tgt_sockets[0])
  {
    spider_free(spider_current_trx, share->tgt_sockets[0], MYF(0));
    share->tgt_sockets[0] = NULL;
  }
  if (share->tgt_wrappers && share->tgt_wrappers[0])
  {
    spider_free(spider_current_trx, share->tgt_wrappers[0], MYF(0));
    share->tgt_wrappers[0] = NULL;
  }
  if (share->tgt_ssl_cas && share->tgt_ssl_cas[0])
  {
    spider_free(spider_current_trx, share->tgt_ssl_cas[0], MYF(0));
    share->tgt_ssl_cas[0] = NULL;
  }
  if (share->tgt_ssl_capaths && share->tgt_ssl_capaths[0])
  {
    spider_free(spider_current_trx, share->tgt_ssl_capaths[0], MYF(0));
    share->tgt_ssl_capaths[0] = NULL;
  }
  if (share->tgt_ssl_certs && share->tgt_ssl_certs[0])
  {
    spider_free(spider_current_trx, share->tgt_ssl_certs[0], MYF(0));
    share->tgt_ssl_certs[0] = NULL;
  }
  if (share->tgt_ssl_ciphers && share->tgt_ssl_ciphers[0])
  {
    spider_free(spider_current_trx, share->tgt_ssl_ciphers[0], MYF(0));
    share->tgt_ssl_ciphers[0] = NULL;
  }
  if (share->tgt_ssl_keys && share->tgt_ssl_keys[0])
  {
    spider_free(spider_current_trx, share->tgt_ssl_keys[0], MYF(0));
    share->tgt_ssl_keys[0] = NULL;
  }
  if (share->tgt_default_files && share->tgt_default_files[0])
  {
    spider_free(spider_current_trx, share->tgt_default_files[0], MYF(0));
    share->tgt_default_files[0] = NULL;
  }
  if (share->tgt_default_groups && share->tgt_default_groups[0])
  {
    spider_free(spider_current_trx, share->tgt_default_groups[0], MYF(0));
    share->tgt_default_groups[0] = NULL;
  }
  if (share->tgt_pk_names && share->tgt_pk_names[0])
  {
    spider_free(spider_current_trx, share->tgt_pk_names[0], MYF(0));
    share->tgt_pk_names[0] = NULL;
  }
  if (share->tgt_sequence_names && share->tgt_sequence_names[0])
  {
    spider_free(spider_current_trx, share->tgt_sequence_names[0], MYF(0));
    share->tgt_sequence_names[0] = NULL;
  }
#if defined(HS_HAS_SQLCOM) && defined(HAVE_HANDLERSOCKET)
  if (share->hs_read_socks && share->hs_read_socks[0])
  {
    spider_free(spider_current_trx, share->hs_read_socks[0], MYF(0));
    share->hs_read_socks[0] = NULL;
  }
  if (share->hs_write_socks && share->hs_write_socks[0])
  {
    spider_free(spider_current_trx, share->hs_write_socks[0], MYF(0));
    share->hs_write_socks[0] = NULL;
  }
#endif
  if (share->bka_engine)
  {
    spider_free(spider_current_trx, share->bka_engine, MYF(0));
    share->bka_engine = NULL;
  }
  if (share->conn_keys)
  {
    spider_free(spider_current_trx, share->conn_keys, MYF(0));
    share->conn_keys = NULL;
  }
  if (share->static_key_cardinality)
    spider_free(spider_current_trx, share->static_key_cardinality, MYF(0));
  if (share->key_hint)
  {
    delete [] share->key_hint;
    share->key_hint = NULL;
  }
  DBUG_VOID_RETURN;
}

char *spider_get_string_between_quote(
  char *ptr,
  bool alloc
) {
  char *start_ptr, *end_ptr, *tmp_ptr, *esc_ptr;
  bool find_flg = FALSE, esc_flg = FALSE;
  DBUG_ENTER("spider_get_string_between_quote");

  start_ptr = strchr(ptr, '\'');
  end_ptr = strchr(ptr, '"');
  if (start_ptr && (!end_ptr || start_ptr < end_ptr))
  {
    tmp_ptr = ++start_ptr;
    while (!find_flg)
    {
      if (!(end_ptr = strchr(tmp_ptr, '\'')))
        DBUG_RETURN(NULL);
      esc_ptr = tmp_ptr;
      while (!find_flg)
      {
        esc_ptr = strchr(esc_ptr, '\\');
        if (!esc_ptr || esc_ptr > end_ptr)
          find_flg = TRUE;
        else if (esc_ptr == end_ptr - 1)
        {
          esc_flg = TRUE;
          tmp_ptr = end_ptr + 1;
          break;
        } else {
          esc_flg = TRUE;
          esc_ptr += 2;
        }
      }
    }
  } else if (end_ptr)
  {
    start_ptr = end_ptr;
    tmp_ptr = ++start_ptr;
    while (!find_flg)
    {
      if (!(end_ptr = strchr(tmp_ptr, '"')))
        DBUG_RETURN(NULL);
      esc_ptr = tmp_ptr;
      while (!find_flg)
      {
        esc_ptr = strchr(esc_ptr, '\\');
        if (!esc_ptr || esc_ptr > end_ptr)
          find_flg = TRUE;
        else if (esc_ptr == end_ptr - 1)
        {
          esc_flg = TRUE;
          tmp_ptr = end_ptr + 1;
          break;
        } else {
          esc_flg = TRUE;
          esc_ptr += 2;
        }
      }
    }
  } else
    DBUG_RETURN(NULL);

  *end_ptr = '\0';
  if (esc_flg)
  {
    esc_ptr = start_ptr;
    while (TRUE)
    {
      esc_ptr = strchr(esc_ptr, '\\');
      if (!esc_ptr)
        break;
      switch(*(esc_ptr + 1))
      {
        case 'b':
          *esc_ptr = '\b';
          break;
        case 'n':
          *esc_ptr = '\n';
          break;
        case 'r':
          *esc_ptr = '\r';
          break;
        case 't':
          *esc_ptr = '\t';
          break;
        default:
          *esc_ptr = *(esc_ptr + 1);
          break;
      }
      esc_ptr++;
      strcpy(esc_ptr, esc_ptr + 1);
    }
  }
  if (alloc)
  {
    DBUG_RETURN(
      spider_create_string(
      start_ptr,
      strlen(start_ptr))
    );
  } else {
    DBUG_RETURN(start_ptr);
  }
}

int spider_create_string_list(
  char ***string_list,
  uint **string_length_list,
  uint *list_length,
  char *str,
  uint length
) {
  int roop_count;
  char *tmp_ptr, *tmp_ptr2, *tmp_ptr3, *esc_ptr;
  bool find_flg = FALSE;
  DBUG_ENTER("spider_create_string_list");

  *list_length = 0;
  if (!str)
  {
    *string_list = NULL;
    DBUG_RETURN(0);
  }

  tmp_ptr = str;
  while (*tmp_ptr == ' ')
    tmp_ptr++;
  if (*tmp_ptr)
    *list_length = 1;
  else {
    *string_list = NULL;
    DBUG_RETURN(0);
  }

  while (TRUE)
  {
    if ((tmp_ptr2 = strchr(tmp_ptr, ' ')))
    {
      esc_ptr = tmp_ptr;
      while (!find_flg)
      {
        esc_ptr = strchr(esc_ptr, '\\');
        if (!esc_ptr || esc_ptr > tmp_ptr2)
          find_flg = TRUE;
        else if (esc_ptr == tmp_ptr2 - 1)
        {
          tmp_ptr = tmp_ptr2 + 1;
          break;
        } else
          esc_ptr += 2;
      }
      if (find_flg)
      {
        (*list_length)++;
        tmp_ptr = tmp_ptr2 + 1;
        while (*tmp_ptr == ' ')
          tmp_ptr++;
      }
    } else
      break;
  }

  if (!(*string_list = (char**)
    spider_bulk_malloc(spider_current_trx, 37, MYF(MY_WME | MY_ZEROFILL),
      string_list, sizeof(char*) * (*list_length),
      string_length_list, sizeof(int) * (*list_length),
      NullS))
  ) {
    my_error(ER_OUT_OF_RESOURCES, MYF(0), HA_ERR_OUT_OF_MEM);
    DBUG_RETURN(HA_ERR_OUT_OF_MEM);
  }

  tmp_ptr = str;
  while (*tmp_ptr == ' ')
  {
    *tmp_ptr = '\0';
    tmp_ptr++;
  }
  tmp_ptr3 = tmp_ptr;

  for (roop_count = 0; roop_count < (int) *list_length - 1; roop_count++)
  {
    while (TRUE)
    {
      tmp_ptr2 = strchr(tmp_ptr, ' ');

      esc_ptr = tmp_ptr;
      while (!find_flg)
      {
        esc_ptr = strchr(esc_ptr, '\\');
        if (!esc_ptr || esc_ptr > tmp_ptr2)
          find_flg = TRUE;
        else if (esc_ptr == tmp_ptr2 - 1)
        {
          tmp_ptr = tmp_ptr2 + 1;
          break;
        } else
          esc_ptr += 2;
      }
      if (find_flg)
        break;
    }
    tmp_ptr = tmp_ptr2;

    while (*tmp_ptr == ' ')
    {
      *tmp_ptr = '\0';
      tmp_ptr++;
    }

    (*string_length_list)[roop_count] = strlen(tmp_ptr3);
    if (!((*string_list)[roop_count] = spider_create_string(
      tmp_ptr3, (*string_length_list)[roop_count]))
    ) {
      my_error(ER_OUT_OF_RESOURCES, MYF(0), HA_ERR_OUT_OF_MEM);
      DBUG_RETURN(HA_ERR_OUT_OF_MEM);
    }
    DBUG_PRINT("info",("spider string_list[%d]=%s", roop_count,
      (*string_list)[roop_count]));
    tmp_ptr3 = tmp_ptr;
  }
  (*string_length_list)[roop_count] = strlen(tmp_ptr3);
  if (!((*string_list)[roop_count] = spider_create_string(
    tmp_ptr3, (*string_length_list)[roop_count]))
  ) {
    my_error(ER_OUT_OF_RESOURCES, MYF(0), HA_ERR_OUT_OF_MEM);
    DBUG_RETURN(HA_ERR_OUT_OF_MEM);
  }
  DBUG_PRINT("info",("spider string_list[%d]=%s", roop_count,
    (*string_list)[roop_count]));

  DBUG_RETURN(0);
}

int spider_create_long_list(
  long **long_list,
  uint *list_length,
  char *str,
  uint length,
  long min_val,
  long max_val
) {
  int roop_count;
  char *tmp_ptr;
  DBUG_ENTER("spider_create_long_list");

  *list_length = 0;
  if (!str)
  {
    *long_list = NULL;
    DBUG_RETURN(0);
  }

  tmp_ptr = str;
  while (*tmp_ptr == ' ')
    tmp_ptr++;
  if (*tmp_ptr)
    *list_length = 1;
  else {
    *long_list = NULL;
    DBUG_RETURN(0);
  }

  while (TRUE)
  {
    if ((tmp_ptr = strchr(tmp_ptr, ' ')))
    {
      (*list_length)++;
      tmp_ptr = tmp_ptr + 1;
      while (*tmp_ptr == ' ')
        tmp_ptr++;
    } else
      break;
  }

  if (!(*long_list = (long*)
    spider_bulk_malloc(spider_current_trx, 38, MYF(MY_WME | MY_ZEROFILL),
      long_list, sizeof(long) * (*list_length),
      NullS))
  ) {
    my_error(ER_OUT_OF_RESOURCES, MYF(0), HA_ERR_OUT_OF_MEM);
    DBUG_RETURN(HA_ERR_OUT_OF_MEM);
  }

  tmp_ptr = str;
  for (roop_count = 0; roop_count < (int) *list_length; roop_count++)
  {
    if (roop_count != 0)
      tmp_ptr = strchr(tmp_ptr, ' ');

    while (*tmp_ptr == ' ')
    {
      *tmp_ptr = '\0';
      tmp_ptr++;
    }
    (*long_list)[roop_count] = atol(tmp_ptr);
    if ((*long_list)[roop_count] < min_val)
      (*long_list)[roop_count] = min_val;
    else if ((*long_list)[roop_count] > max_val)
      (*long_list)[roop_count] = max_val;
  }

#ifndef DBUG_OFF
  for (roop_count = 0; roop_count < (int) *list_length; roop_count++)
  {
    DBUG_PRINT("info",("spider long_list[%d]=%ld", roop_count,
      (*long_list)[roop_count]));
  }
#endif

  DBUG_RETURN(0);
}

int spider_create_longlong_list(
  longlong **longlong_list,
  uint *list_length,
  char *str,
  uint length,
  longlong min_val,
  longlong max_val
) {
  int error_num, roop_count;
  char *tmp_ptr;
  DBUG_ENTER("spider_create_longlong_list");

  *list_length = 0;
  if (!str)
  {
    *longlong_list = NULL;
    DBUG_RETURN(0);
  }

  tmp_ptr = str;
  while (*tmp_ptr == ' ')
    tmp_ptr++;
  if (*tmp_ptr)
    *list_length = 1;
  else {
    *longlong_list = NULL;
    DBUG_RETURN(0);
  }

  while (TRUE)
  {
    if ((tmp_ptr = strchr(tmp_ptr, ' ')))
    {
      (*list_length)++;
      tmp_ptr = tmp_ptr + 1;
      while (*tmp_ptr == ' ')
        tmp_ptr++;
    } else
      break;
  }

  if (!(*longlong_list = (longlong *)
    spider_bulk_malloc(spider_current_trx, 39, MYF(MY_WME | MY_ZEROFILL),
      longlong_list, sizeof(longlong) * (*list_length),
      NullS))
  ) {
    my_error(ER_OUT_OF_RESOURCES, MYF(0), HA_ERR_OUT_OF_MEM);
    DBUG_RETURN(HA_ERR_OUT_OF_MEM);
  }

  tmp_ptr = str;
  for (roop_count = 0; roop_count < (int) *list_length; roop_count++)
  {
    if (roop_count != 0)
      tmp_ptr = strchr(tmp_ptr, ' ');

    while (*tmp_ptr == ' ')
    {
      *tmp_ptr = '\0';
      tmp_ptr++;
    }
    (*longlong_list)[roop_count] = my_strtoll10(tmp_ptr, (char**) NULL,
      &error_num);
    if ((*longlong_list)[roop_count] < min_val)
      (*longlong_list)[roop_count] = min_val;
    else if ((*longlong_list)[roop_count] > max_val)
      (*longlong_list)[roop_count] = max_val;
  }

#ifndef DBUG_OFF
  for (roop_count = 0; roop_count < (int) *list_length; roop_count++)
  {
    DBUG_PRINT("info",("spider longlong_list[%d]=%lld", roop_count,
      (*longlong_list)[roop_count]));
  }
#endif

  DBUG_RETURN(0);
}

int spider_increase_string_list(
  char ***string_list,
  uint **string_length_list,
  uint *list_length,
  uint *list_charlen,
  uint link_count
) {
  int roop_count;
  char **tmp_str_list, *tmp_str;
  uint *tmp_length_list, tmp_length;
  DBUG_ENTER("spider_increase_string_list");
  if (*list_length == link_count)
    DBUG_RETURN(0);
  if (*list_length > 1)
  {
    my_printf_error(ER_SPIDER_DIFFERENT_LINK_COUNT_NUM,
      ER_SPIDER_DIFFERENT_LINK_COUNT_STR, MYF(0));
    DBUG_RETURN(ER_SPIDER_DIFFERENT_LINK_COUNT_NUM);
  }

  if (*string_list)
  {
    tmp_str = (*string_list)[0];
    tmp_length = (*string_length_list)[0];
  } else {
    tmp_str = NULL;
    tmp_length = 0;
  }

  if (!(tmp_str_list = (char**)
    spider_bulk_malloc(spider_current_trx, 40, MYF(MY_WME | MY_ZEROFILL),
      &tmp_str_list, sizeof(char*) * link_count,
      &tmp_length_list, sizeof(uint) * link_count,
      NullS))
  ) {
    my_error(ER_OUT_OF_RESOURCES, MYF(0), HA_ERR_OUT_OF_MEM);
    DBUG_RETURN(HA_ERR_OUT_OF_MEM);
  }

  for (roop_count = 0; roop_count < (int) link_count; roop_count++)
  {
    tmp_length_list[roop_count] = tmp_length;
    if (tmp_str)
    {
      if (!(tmp_str_list[roop_count] = spider_create_string(
        tmp_str, tmp_length))
      )
        goto error;
      DBUG_PRINT("info",("spider string_list[%d]=%s", roop_count,
        tmp_str_list[roop_count]));
    } else
      tmp_str_list[roop_count] = NULL;
  }
  if (*string_list)
  {
    if ((*string_list)[0])
      spider_free(spider_current_trx, (*string_list)[0], MYF(0));
    spider_free(spider_current_trx, *string_list, MYF(0));
  }
  *list_charlen = (tmp_length + 1) * link_count - 1;
  *list_length = link_count;
  *string_list = tmp_str_list;
  *string_length_list = tmp_length_list;

  DBUG_RETURN(0);

error:
  for (roop_count = 0; roop_count < (int) link_count; roop_count++)
  {
    if (tmp_str_list[roop_count])
      spider_free(spider_current_trx, tmp_str_list[roop_count], MYF(0));
  }
  if (tmp_str_list)
    spider_free(spider_current_trx, tmp_str_list, MYF(0));
  my_error(ER_OUT_OF_RESOURCES, MYF(0), HA_ERR_OUT_OF_MEM);
  DBUG_RETURN(HA_ERR_OUT_OF_MEM);
}

int spider_increase_long_list(
  long **long_list,
  uint *list_length,
  uint link_count
) {
  int roop_count;
  long *tmp_long_list, tmp_long;
  DBUG_ENTER("spider_increase_long_list");
  if (*list_length == link_count)
    DBUG_RETURN(0);
  if (*list_length > 1)
  {
    my_printf_error(ER_SPIDER_DIFFERENT_LINK_COUNT_NUM,
      ER_SPIDER_DIFFERENT_LINK_COUNT_STR, MYF(0));
    DBUG_RETURN(ER_SPIDER_DIFFERENT_LINK_COUNT_NUM);
  }

  if (*long_list)
    tmp_long = (*long_list)[0];
  else
    tmp_long = -1;

  if (!(tmp_long_list = (long*)
    spider_bulk_malloc(spider_current_trx, 41, MYF(MY_WME | MY_ZEROFILL),
      &tmp_long_list, sizeof(long) * link_count,
      NullS))
  ) {
    my_error(ER_OUT_OF_RESOURCES, MYF(0), HA_ERR_OUT_OF_MEM);
    DBUG_RETURN(HA_ERR_OUT_OF_MEM);
  }

  for (roop_count = 0; roop_count < (int) link_count; roop_count++)
  {
    tmp_long_list[roop_count] = tmp_long;
    DBUG_PRINT("info",("spider long_list[%d]=%ld", roop_count,
      tmp_long));
  }
  if (*long_list)
    spider_free(spider_current_trx, *long_list, MYF(0));
  *list_length = link_count;
  *long_list = tmp_long_list;

  DBUG_RETURN(0);
}

int spider_increase_longlong_list(
  longlong **longlong_list,
  uint *list_length,
  uint link_count
) {
  int roop_count;
  longlong *tmp_longlong_list, tmp_longlong;
  DBUG_ENTER("spider_increase_longlong_list");
  if (*list_length == link_count)
    DBUG_RETURN(0);
  if (*list_length > 1)
  {
    my_printf_error(ER_SPIDER_DIFFERENT_LINK_COUNT_NUM,
      ER_SPIDER_DIFFERENT_LINK_COUNT_STR, MYF(0));
    DBUG_RETURN(ER_SPIDER_DIFFERENT_LINK_COUNT_NUM);
  }

  if (*longlong_list)
    tmp_longlong = (*longlong_list)[0];
  else
    tmp_longlong = -1;

  if (!(tmp_longlong_list = (longlong*)
    spider_bulk_malloc(spider_current_trx, 42, MYF(MY_WME | MY_ZEROFILL),
      &tmp_longlong_list, sizeof(longlong) * link_count,
      NullS))
  ) {
    my_error(ER_OUT_OF_RESOURCES, MYF(0), HA_ERR_OUT_OF_MEM);
    DBUG_RETURN(HA_ERR_OUT_OF_MEM);
  }

  for (roop_count = 0; roop_count < (int) link_count; roop_count++)
  {
    tmp_longlong_list[roop_count] = tmp_longlong;
    DBUG_PRINT("info",("spider longlong_list[%d]=%lld", roop_count,
      tmp_longlong));
  }
  if (*longlong_list)
    spider_free(spider_current_trx, *longlong_list, MYF(0));
  *list_length = link_count;
  *longlong_list = tmp_longlong_list;

  DBUG_RETURN(0);
}

static int spider_set_ll_value(
  longlong *value,
  char *str
) {
  int error_num = 0;
  DBUG_ENTER("spider_set_ll_value");
  *value = my_strtoll10(str, (char**) NULL, &error_num);
  DBUG_RETURN(error_num);
}

#define SPIDER_PARAM_STR_LEN(name) name ## _length
#define SPIDER_PARAM_STR(title_name, param_name) \
  if (!strncasecmp(tmp_ptr, title_name, title_length)) \
  { \
    DBUG_PRINT("info",("spider "title_name" start")); \
    if (!share->param_name) \
    { \
      if ((share->param_name = spider_get_string_between_quote( \
        start_ptr, TRUE))) \
        share->SPIDER_PARAM_STR_LEN(param_name) = strlen(share->param_name); \
      else { \
        error_num = ER_SPIDER_INVALID_CONNECT_INFO_NUM; \
        my_printf_error(error_num, ER_SPIDER_INVALID_CONNECT_INFO_STR, \
          MYF(0), tmp_ptr); \
        goto error; \
      } \
      DBUG_PRINT("info",("spider "title_name"=%s", share->param_name)); \
    } \
    break; \
  }
#define SPIDER_PARAM_STR_LENS(name) name ## _lengths
#define SPIDER_PARAM_STR_CHARLEN(name) name ## _charlen
#define SPIDER_PARAM_STR_LIST(title_name, param_name) \
  if (!strncasecmp(tmp_ptr, title_name, title_length)) \
  { \
    DBUG_PRINT("info",("spider "title_name" start")); \
    if (!share->param_name) \
    { \
      if ((tmp_ptr2 = spider_get_string_between_quote( \
        start_ptr, FALSE))) \
      { \
        share->SPIDER_PARAM_STR_CHARLEN(param_name) = strlen(tmp_ptr2); \
        if ((error_num = spider_create_string_list( \
          &share->param_name, \
          &share->SPIDER_PARAM_STR_LENS(param_name), \
          &share->SPIDER_PARAM_STR_LEN(param_name), \
          tmp_ptr2, \
          share->SPIDER_PARAM_STR_CHARLEN(param_name)))) \
          goto error; \
      } else { \
        error_num = ER_SPIDER_INVALID_CONNECT_INFO_NUM; \
        my_printf_error(error_num, ER_SPIDER_INVALID_CONNECT_INFO_STR, \
          MYF(0), tmp_ptr); \
        goto error; \
      } \
    } \
    break; \
  }
#define SPIDER_PARAM_HINT(title_name, param_name, check_length, max_size, append_method) \
  if (!strncasecmp(tmp_ptr, title_name, check_length)) \
  { \
    DBUG_PRINT("info",("spider "title_name" start")); \
    DBUG_PRINT("info",("spider max_size=%d", max_size)); \
    int hint_num = atoi(tmp_ptr + check_length); \
    DBUG_PRINT("info",("spider hint_num=%d", hint_num)); \
    DBUG_PRINT("info",("spider share->param_name=%p", share->param_name)); \
    if (share->param_name) \
    { \
      if (hint_num < 0 || hint_num >= max_size) \
      { \
        error_num = ER_SPIDER_INVALID_CONNECT_INFO_NUM; \
        my_printf_error(error_num, ER_SPIDER_INVALID_CONNECT_INFO_STR, \
          MYF(0), tmp_ptr); \
        goto error; \
      } else if (share->param_name[hint_num].length() > 0) \
        break; \
      char *hint_str = spider_get_string_between_quote(start_ptr, FALSE); \
      if ((error_num = \
        append_method(&share->param_name[hint_num], hint_str))) \
        goto error; \
      DBUG_PRINT("info",("spider "title_name"[%d]=%s", hint_num, \
        share->param_name[hint_num].ptr())); \
    } else { \
      error_num = ER_SPIDER_INVALID_CONNECT_INFO_NUM; \
      my_printf_error(error_num, ER_SPIDER_INVALID_CONNECT_INFO_STR, \
        MYF(0), tmp_ptr); \
      goto error; \
    } \
    break; \
  }
#define SPIDER_PARAM_NUMHINT(title_name, param_name, check_length, max_size, append_method) \
  if (!strncasecmp(tmp_ptr, title_name, check_length)) \
  { \
    DBUG_PRINT("info",("spider "title_name" start")); \
    DBUG_PRINT("info",("spider max_size=%d", max_size)); \
    int hint_num = atoi(tmp_ptr + check_length); \
    DBUG_PRINT("info",("spider hint_num=%d", hint_num)); \
    DBUG_PRINT("info",("spider share->param_name=%p", share->param_name)); \
    if (share->param_name) \
    { \
      if (hint_num < 0 || hint_num >= max_size) \
      { \
        error_num = ER_SPIDER_INVALID_CONNECT_INFO_NUM; \
        my_printf_error(error_num, ER_SPIDER_INVALID_CONNECT_INFO_STR, \
          MYF(0), tmp_ptr); \
        goto error; \
      } else if (share->param_name[hint_num] != -1) \
        break; \
      char *hint_str = spider_get_string_between_quote(start_ptr, FALSE); \
      if ((error_num = \
        append_method(&share->param_name[hint_num], hint_str))) \
        goto error; \
      DBUG_PRINT("info",("spider "title_name"[%d]=%lld", hint_num, \
        share->param_name[hint_num])); \
    } else { \
      error_num = ER_SPIDER_INVALID_CONNECT_INFO_NUM; \
      my_printf_error(error_num, ER_SPIDER_INVALID_CONNECT_INFO_STR, \
        MYF(0), tmp_ptr); \
      goto error; \
    } \
    break; \
  }
#define SPIDER_PARAM_LONG_LEN(name) name ## _length
#define SPIDER_PARAM_LONG_LIST_WITH_MAX(title_name, param_name, \
  min_val, max_val) \
  if (!strncasecmp(tmp_ptr, title_name, title_length)) \
  { \
    DBUG_PRINT("info",("spider "title_name" start")); \
    if (!share->param_name) \
    { \
      if ((tmp_ptr2 = spider_get_string_between_quote( \
        start_ptr, FALSE))) \
      { \
        if ((error_num = spider_create_long_list( \
          &share->param_name, \
          &share->SPIDER_PARAM_LONG_LEN(param_name), \
          tmp_ptr2, \
          strlen(tmp_ptr2), \
          min_val, max_val))) \
          goto error; \
      } else { \
        error_num = ER_SPIDER_INVALID_CONNECT_INFO_NUM; \
        my_printf_error(error_num, ER_SPIDER_INVALID_CONNECT_INFO_STR, \
          MYF(0), tmp_ptr); \
        goto error; \
      } \
    } \
    break; \
  }
#define SPIDER_PARAM_LONGLONG_LEN(name) name ## _length
#define SPIDER_PARAM_LONGLONG_LIST_WITH_MAX(title_name, param_name, \
  min_val, max_val) \
  if (!strncasecmp(tmp_ptr, title_name, title_length)) \
  { \
    DBUG_PRINT("info",("spider "title_name" start")); \
    if (!share->param_name) \
    { \
      if ((tmp_ptr2 = spider_get_string_between_quote( \
        start_ptr, FALSE))) \
      { \
        if ((error_num = spider_create_longlong_list( \
          &share->param_name, \
          &share->SPIDER_PARAM_LONGLONG_LEN(param_name), \
          tmp_ptr2, \
          strlen(tmp_ptr2), \
          min_val, max_val))) \
          goto error; \
      } else { \
        error_num = ER_SPIDER_INVALID_CONNECT_INFO_NUM; \
        my_printf_error(error_num, ER_SPIDER_INVALID_CONNECT_INFO_STR, \
          MYF(0), tmp_ptr); \
        goto error; \
      } \
    } \
    break; \
  }
#define SPIDER_PARAM_INT_WITH_MAX(title_name, param_name, min_val, max_val) \
  if (!strncasecmp(tmp_ptr, title_name, title_length)) \
  { \
    DBUG_PRINT("info",("spider "title_name" start")); \
    if (share->param_name == -1) \
    { \
      if ((tmp_ptr2 = spider_get_string_between_quote( \
        start_ptr, FALSE))) \
      { \
        share->param_name = atoi(tmp_ptr2); \
        if (share->param_name < min_val) \
          share->param_name = min_val; \
        else if (share->param_name > max_val) \
          share->param_name = max_val; \
      } else { \
        error_num = ER_SPIDER_INVALID_CONNECT_INFO_NUM; \
        my_printf_error(error_num, ER_SPIDER_INVALID_CONNECT_INFO_STR, \
          MYF(0), tmp_ptr); \
        goto error; \
      } \
      DBUG_PRINT("info",("spider "title_name"=%d", share->param_name)); \
    } \
    break; \
  }
#define SPIDER_PARAM_INT(title_name, param_name, min_val) \
  if (!strncasecmp(tmp_ptr, title_name, title_length)) \
  { \
    DBUG_PRINT("info",("spider "title_name" start")); \
    if (share->param_name == -1) \
    { \
      if ((tmp_ptr2 = spider_get_string_between_quote( \
        start_ptr, FALSE))) \
      { \
        share->param_name = atoi(tmp_ptr2); \
        if (share->param_name < min_val) \
          share->param_name = min_val; \
      } else { \
        error_num = ER_SPIDER_INVALID_CONNECT_INFO_NUM; \
        my_printf_error(error_num, ER_SPIDER_INVALID_CONNECT_INFO_STR, \
          MYF(0), tmp_ptr); \
        goto error; \
      } \
      DBUG_PRINT("info",("spider "title_name"=%d", share->param_name)); \
    } \
    break; \
  }
#define SPIDER_PARAM_DOUBLE(title_name, param_name, min_val) \
  if (!strncasecmp(tmp_ptr, title_name, title_length)) \
  { \
    DBUG_PRINT("info",("spider "title_name" start")); \
    if (share->param_name == -1) \
    { \
      if ((tmp_ptr2 = spider_get_string_between_quote( \
        start_ptr, FALSE))) \
      { \
        share->param_name = my_atof(tmp_ptr2); \
        if (share->param_name < min_val) \
          share->param_name = min_val; \
      } else { \
        error_num = ER_SPIDER_INVALID_CONNECT_INFO_NUM; \
        my_printf_error(error_num, ER_SPIDER_INVALID_CONNECT_INFO_STR, \
          MYF(0), tmp_ptr); \
        goto error; \
      } \
      DBUG_PRINT("info",("spider "title_name"=%f", share->param_name)); \
    } \
    break; \
  }
#define SPIDER_PARAM_LONGLONG(title_name, param_name, min_val) \
  if (!strncasecmp(tmp_ptr, title_name, title_length)) \
  { \
    DBUG_PRINT("info",("spider "title_name" start")); \
    if (share->param_name == -1) \
    { \
      if ((tmp_ptr2 = spider_get_string_between_quote( \
        start_ptr, FALSE))) \
      { \
        share->param_name = my_strtoll10(tmp_ptr2, (char**) NULL, &error_num); \
        if (share->param_name < min_val) \
          share->param_name = min_val; \
      } else { \
        error_num = ER_SPIDER_INVALID_CONNECT_INFO_NUM; \
        my_printf_error(error_num, ER_SPIDER_INVALID_CONNECT_INFO_STR, \
          MYF(0), tmp_ptr); \
        goto error; \
      } \
      DBUG_PRINT("info",("spider "title_name"=%lld", share->param_name)); \
    } \
    break; \
  }

int spider_parse_connect_info(
  SPIDER_SHARE *share,
  TABLE_SHARE *table_share,
#ifdef WITH_PARTITION_STORAGE_ENGINE
  partition_info *part_info,
#endif
  uint create_table
) {
  int error_num = 0;
  char *connect_string = NULL;
  char *sprit_ptr[2];
  char *tmp_ptr, *tmp_ptr2, *start_ptr;
  int roop_count;
  int title_length;
  SPIDER_ALTER_TABLE *share_alter;
#ifdef WITH_PARTITION_STORAGE_ENGINE
  partition_element *part_elem;
  partition_element *sub_elem;
#endif
  DBUG_ENTER("spider_parse_connect_info");
#ifdef WITH_PARTITION_STORAGE_ENGINE
#if MYSQL_VERSION_ID < 50500
  DBUG_PRINT("info",("spider partition_info=%s", table_share->partition_info));
#else
  DBUG_PRINT("info",("spider partition_info=%s",
    table_share->partition_info_str));
#endif
  DBUG_PRINT("info",("spider part_info=%p", part_info));
#endif
  DBUG_PRINT("info",("spider s->db=%s", table_share->db.str));
  DBUG_PRINT("info",("spider s->table_name=%s", table_share->table_name.str));
  DBUG_PRINT("info",("spider s->path=%s", table_share->path.str));
  DBUG_PRINT("info",
    ("spider s->normalized_path=%s", table_share->normalized_path.str));
#ifdef WITH_PARTITION_STORAGE_ENGINE
  spider_get_partition_info(share->table_name, share->table_name_length,
    table_share, part_info, &part_elem, &sub_elem);
#endif
#ifndef WITHOUT_SPIDER_BG_SEARCH
  share->sts_bg_mode = -1;
#endif
  share->sts_interval = -1;
  share->sts_mode = -1;
#ifdef WITH_PARTITION_STORAGE_ENGINE
  share->sts_sync = -1;
#endif
#ifndef WITHOUT_SPIDER_BG_SEARCH
  share->crd_bg_mode = -1;
#endif
  share->crd_interval = -1;
  share->crd_mode = -1;
#ifdef WITH_PARTITION_STORAGE_ENGINE
  share->crd_sync = -1;
#endif
  share->crd_type = -1;
  share->crd_weight = -1;
  share->internal_offset = -1;
  share->internal_limit = -1;
  share->split_read = -1;
  share->semi_split_read = -1;
  share->semi_split_read_limit = -1;
  share->init_sql_alloc_size = -1;
  share->reset_sql_alloc = -1;
  share->multi_split_read = -1;
  share->max_order = -1;
  share->semi_table_lock = -1;
  share->semi_table_lock_conn = -1;
  share->selupd_lock_mode = -1;
  share->query_cache = -1;
  share->query_cache_sync = -1;
  share->internal_delayed = -1;
  share->bulk_size = -1;
  share->bulk_update_mode = -1;
  share->bulk_update_size = -1;
  share->internal_optimize = -1;
  share->internal_optimize_local = -1;
  share->scan_rate = -1;
  share->read_rate = -1;
  share->priority = -1;
  share->quick_mode = -1;
  share->quick_page_size = -1;
  share->low_mem_read = -1;
  share->table_count_mode = -1;
  share->select_column_mode = -1;
#ifndef WITHOUT_SPIDER_BG_SEARCH
  share->bgs_mode = -1;
  share->bgs_first_read = -1;
  share->bgs_second_read = -1;
#endif
  share->first_read = -1;
  share->second_read = -1;
  share->auto_increment_mode = -1;
  share->use_table_charset = -1;
  share->use_pushdown_udf = -1;
  share->skip_default_condition = -1;
  share->direct_dup_insert = -1;
  share->direct_order_limit = -1;
  share->bka_mode = -1;
  share->read_only_mode = -1;
  share->error_read_mode = -1;
  share->error_write_mode = -1;
  share->active_link_count = -1;
#if defined(HS_HAS_SQLCOM) && defined(HAVE_HANDLERSOCKET)
  share->hs_result_free_size = -1;
#endif
#ifdef HA_CAN_BULK_ACCESS
  share->bulk_access_free = -1;
#endif
#ifdef HA_CAN_FORCE_BULK_UPDATE
  share->force_bulk_update = -1;
#endif
#ifdef HA_CAN_FORCE_BULK_DELETE
  share->force_bulk_delete = -1;
#endif
  share->casual_read = -1;
  share->delete_all_rows_type = -1;
  share->static_records_for_status = -1;
  share->static_mean_rec_length = -1;
  for (roop_count = 0; roop_count < (int) table_share->keys; roop_count++)
  {
    share->static_key_cardinality[roop_count] = -1;
  }

#ifdef WITH_PARTITION_STORAGE_ENGINE
  for (roop_count = 4; roop_count > 0; roop_count--)
#else
  for (roop_count = 2; roop_count > 0; roop_count--)
#endif
  {
    if (connect_string)
    {
      spider_free(spider_current_trx, connect_string, MYF(0));
      connect_string = NULL;
    }
    switch (roop_count)
    {
#ifdef WITH_PARTITION_STORAGE_ENGINE
      case 4:
        if (!sub_elem || !sub_elem->part_comment)
          continue;
        DBUG_PRINT("info",("spider create sub comment string"));
        if (
          !(connect_string = spider_create_string(
            sub_elem->part_comment,
            strlen(sub_elem->part_comment)))
        ) {
          error_num = HA_ERR_OUT_OF_MEM;
          goto error_alloc_conn_string;
        }
        DBUG_PRINT("info",("spider sub comment string=%s", connect_string));
        break;
      case 3:
        if (!part_elem || !part_elem->part_comment)
          continue;
        DBUG_PRINT("info",("spider create part comment string"));
        if (
          !(connect_string = spider_create_string(
            part_elem->part_comment,
            strlen(part_elem->part_comment)))
        ) {
          error_num = HA_ERR_OUT_OF_MEM;
          goto error_alloc_conn_string;
        }
        DBUG_PRINT("info",("spider part comment string=%s", connect_string));
        break;
#endif
      case 2:
        if (table_share->comment.length == 0)
          continue;
        DBUG_PRINT("info",("spider create comment string"));
        if (
          !(connect_string = spider_create_string(
            table_share->comment.str,
            table_share->comment.length))
        ) {
          error_num = HA_ERR_OUT_OF_MEM;
          goto error_alloc_conn_string;
        }
        DBUG_PRINT("info",("spider comment string=%s", connect_string));
        break;
      default:
        if (table_share->connect_string.length == 0)
          continue;
        DBUG_PRINT("info",("spider create connect_string string"));
        if (
          !(connect_string = spider_create_string(
            table_share->connect_string.str,
            table_share->connect_string.length))
        ) {
          error_num = HA_ERR_OUT_OF_MEM;
          goto error_alloc_conn_string;
        }
        DBUG_PRINT("info",("spider connect_string=%s", connect_string));
        break;
    }

    sprit_ptr[0] = connect_string;
    while (sprit_ptr[0])
    {
      if ((sprit_ptr[1] = strchr(sprit_ptr[0], ',')))
      {
        *sprit_ptr[1] = '\0';
        sprit_ptr[1]++;
      }
      tmp_ptr = sprit_ptr[0];
      sprit_ptr[0] = sprit_ptr[1];
      while (*tmp_ptr == ' ' || *tmp_ptr == '\r' ||
        *tmp_ptr == '\n' || *tmp_ptr == '\t')
        tmp_ptr++;

      if (*tmp_ptr == '\0')
        continue;

      title_length = 0;
      start_ptr = tmp_ptr;
      while (*start_ptr != ' ' && *start_ptr != '\'' &&
        *start_ptr != '"' && *start_ptr != '\0' &&
        *start_ptr != '\r' && *start_ptr != '\n' &&
        *start_ptr != '\t')
      {
        title_length++;
        start_ptr++;
      }

      switch (title_length)
      {
        case 0:
          continue;
        case 3:
          SPIDER_PARAM_LONG_LIST_WITH_MAX("abl", access_balances, 0,
            2147483647);
          SPIDER_PARAM_INT_WITH_MAX("aim", auto_increment_mode, 0, 3);
          SPIDER_PARAM_INT("alc", active_link_count, 1);
#ifdef HA_CAN_BULK_ACCESS
          SPIDER_PARAM_INT_WITH_MAX("baf", bulk_access_free, 0, 1);
#endif
#ifndef WITHOUT_SPIDER_BG_SEARCH
          SPIDER_PARAM_LONGLONG("bfr", bgs_first_read, 0);
          SPIDER_PARAM_INT("bmd", bgs_mode, 0);
          SPIDER_PARAM_LONGLONG("bsr", bgs_second_read, 0);
#endif
          SPIDER_PARAM_STR("bke", bka_engine);
          SPIDER_PARAM_INT_WITH_MAX("bkm", bka_mode, 0, 2);
          SPIDER_PARAM_INT("bsz", bulk_size, 0);
          SPIDER_PARAM_INT_WITH_MAX("bum", bulk_update_mode, 0, 2);
          SPIDER_PARAM_INT("bus", bulk_update_size, 0);
#ifndef WITHOUT_SPIDER_BG_SEARCH
          SPIDER_PARAM_INT_WITH_MAX("cbm", crd_bg_mode, 0, 1);
#endif
          SPIDER_PARAM_DOUBLE("civ", crd_interval, 0);
          SPIDER_PARAM_INT_WITH_MAX("cmd", crd_mode, 0, 3);
          SPIDER_PARAM_INT_WITH_MAX("csr", casual_read, 0, 63);
#ifdef WITH_PARTITION_STORAGE_ENGINE
          SPIDER_PARAM_INT_WITH_MAX("csy", crd_sync, 0, 2);
#endif
          SPIDER_PARAM_LONG_LIST_WITH_MAX("cto", connect_timeouts, 0,
            2147483647);
          SPIDER_PARAM_INT_WITH_MAX("ctp", crd_type, 0, 2);
          SPIDER_PARAM_DOUBLE("cwg", crd_weight, 1);
          SPIDER_PARAM_INT_WITH_MAX("dat", delete_all_rows_type, 0, 1);
          SPIDER_PARAM_INT_WITH_MAX("ddi", direct_dup_insert, 0, 1);
          SPIDER_PARAM_STR_LIST("dff", tgt_default_files);
          SPIDER_PARAM_STR_LIST("dfg", tgt_default_groups);
          SPIDER_PARAM_LONGLONG("dol", direct_order_limit, 0);
          SPIDER_PARAM_INT_WITH_MAX("erm", error_read_mode, 0, 1);
          SPIDER_PARAM_INT_WITH_MAX("ewm", error_write_mode, 0, 1);
#ifdef HA_CAN_FORCE_BULK_DELETE
          SPIDER_PARAM_INT_WITH_MAX("fbd", force_bulk_delete, 0, 1);
#endif
#ifdef HA_CAN_FORCE_BULK_UPDATE
          SPIDER_PARAM_INT_WITH_MAX("fbu", force_bulk_update, 0, 1);
#endif
          SPIDER_PARAM_LONGLONG("frd", first_read, 0);
#if defined(HS_HAS_SQLCOM) && defined(HAVE_HANDLERSOCKET)
          SPIDER_PARAM_LONGLONG("hrf", hs_result_free_size, 0);
          SPIDER_PARAM_LONG_LIST_WITH_MAX(
            "hrp", hs_read_ports, 0, 65535);
          SPIDER_PARAM_STR_LIST("hrs", hs_read_socks);
          SPIDER_PARAM_LONG_LIST_WITH_MAX(
            "hwp", hs_write_ports, 0, 65535);
          SPIDER_PARAM_LONG_LIST_WITH_MAX(
            "hwr", hs_write_to_reads, 0, 1);
          SPIDER_PARAM_STR_LIST("hws", hs_write_socks);
#endif
          SPIDER_PARAM_INT("isa", init_sql_alloc_size, 0);
          SPIDER_PARAM_INT_WITH_MAX("idl", internal_delayed, 0, 1);
          SPIDER_PARAM_LONGLONG("ilm", internal_limit, 0);
          SPIDER_PARAM_LONGLONG("ios", internal_offset, 0);
          SPIDER_PARAM_INT_WITH_MAX("iom", internal_optimize, 0, 1);
          SPIDER_PARAM_INT_WITH_MAX("iol", internal_optimize_local, 0, 1);
          SPIDER_PARAM_INT_WITH_MAX("lmr", low_mem_read, 0, 1);
          SPIDER_PARAM_LONG_LIST_WITH_MAX("lst", link_statuses, 0, 3);
#ifndef WITHOUT_SPIDER_BG_SEARCH
          SPIDER_PARAM_LONGLONG_LIST_WITH_MAX(
            "mbi", monitoring_bg_interval, 0, 4294967295LL);
          SPIDER_PARAM_LONG_LIST_WITH_MAX("mbk", monitoring_bg_kind, 0, 3);
#endif
          SPIDER_PARAM_LONG_LIST_WITH_MAX("mkd", monitoring_kind, 0, 3);
          SPIDER_PARAM_LONGLONG_LIST_WITH_MAX(
            "mlt", monitoring_limit, 0, 9223372036854775807LL);
          SPIDER_PARAM_INT("mod", max_order, 0);
          SPIDER_PARAM_LONGLONG_LIST_WITH_MAX(
            "msi", monitoring_sid, 0, 4294967295LL);
          SPIDER_PARAM_INT_WITH_MAX("msr", multi_split_read, 0, 2147483647);
          SPIDER_PARAM_LONG_LIST_WITH_MAX("nrt", net_read_timeouts, 0,
            2147483647);
          SPIDER_PARAM_LONG_LIST_WITH_MAX("nwt", net_write_timeouts, 0,
            2147483647);
          SPIDER_PARAM_STR_LIST("pkn", tgt_pk_names);
          SPIDER_PARAM_LONGLONG("prt", priority, 0);
          SPIDER_PARAM_INT_WITH_MAX("qch", query_cache, 0, 2);
          SPIDER_PARAM_INT_WITH_MAX("qcs", query_cache_sync, 0, 3);
          SPIDER_PARAM_INT_WITH_MAX("qmd", quick_mode, 0, 3);
          SPIDER_PARAM_LONGLONG("qps", quick_page_size, 0);
          SPIDER_PARAM_INT_WITH_MAX("rom", read_only_mode, 0, 1);
          SPIDER_PARAM_DOUBLE("rrt", read_rate, 0);
          SPIDER_PARAM_INT_WITH_MAX("rsa", reset_sql_alloc, 0, 1);
#ifndef WITHOUT_SPIDER_BG_SEARCH
          SPIDER_PARAM_INT_WITH_MAX("sbm", sts_bg_mode, 0, 1);
#endif
          SPIDER_PARAM_STR_LIST("sca", tgt_ssl_cas);
          SPIDER_PARAM_STR_LIST("sch", tgt_ssl_ciphers);
          SPIDER_PARAM_INT_WITH_MAX("scm", select_column_mode, 0, 1);
          SPIDER_PARAM_STR_LIST("scp", tgt_ssl_capaths);
          SPIDER_PARAM_STR_LIST("scr", tgt_ssl_certs);
          SPIDER_PARAM_INT_WITH_MAX("sdc", skip_default_condition, 0, 1);
          SPIDER_PARAM_DOUBLE("siv", sts_interval, 0);
          SPIDER_PARAM_STR_LIST("sky", tgt_ssl_keys);
          SPIDER_PARAM_INT_WITH_MAX("slm", selupd_lock_mode, 0, 2);
          SPIDER_PARAM_INT_WITH_MAX("smd", sts_mode, 1, 2);
          SPIDER_PARAM_LONGLONG("smr", static_mean_rec_length, 0);
          SPIDER_PARAM_LONGLONG("spr", split_read, 0);
          SPIDER_PARAM_STR_LIST("sqn", tgt_sequence_names);
          SPIDER_PARAM_LONGLONG("srd", second_read, 0);
          SPIDER_PARAM_DOUBLE("srt", scan_rate, 0);
          SPIDER_PARAM_STR_LIST("srv", server_names);
          SPIDER_PARAM_DOUBLE("ssr", semi_split_read, 0);
          SPIDER_PARAM_LONGLONG("ssl", semi_split_read_limit, 0);
#ifdef WITH_PARTITION_STORAGE_ENGINE
          SPIDER_PARAM_INT_WITH_MAX("ssy", sts_sync, 0, 2);
#endif
          SPIDER_PARAM_INT_WITH_MAX("stc", semi_table_lock_conn, 0, 1);
          SPIDER_PARAM_INT_WITH_MAX("stl", semi_table_lock, 0, 1);
          SPIDER_PARAM_LONGLONG("srs", static_records_for_status, 0);
          SPIDER_PARAM_LONG_LIST_WITH_MAX("svc", tgt_ssl_vscs, 0, 1);
          SPIDER_PARAM_STR_LIST("tbl", tgt_table_names);
          SPIDER_PARAM_INT_WITH_MAX("tcm", table_count_mode, 0, 3);
          SPIDER_PARAM_LONG_LIST_WITH_MAX("uhd", use_handlers, 0, 3);
#if defined(HS_HAS_SQLCOM) && defined(HAVE_HANDLERSOCKET)
          SPIDER_PARAM_LONG_LIST_WITH_MAX(
            "uhr", use_hs_reads, 0, 1);
          SPIDER_PARAM_LONG_LIST_WITH_MAX(
            "uhw", use_hs_writes, 0, 1);
#endif
          SPIDER_PARAM_INT_WITH_MAX("upu", use_pushdown_udf, 0, 1);
          SPIDER_PARAM_INT_WITH_MAX("utc", use_table_charset, 0, 1);
          error_num = ER_SPIDER_INVALID_CONNECT_INFO_NUM;
          my_printf_error(error_num, ER_SPIDER_INVALID_CONNECT_INFO_STR,
            MYF(0), tmp_ptr);
          goto error;
        case 4:
          SPIDER_PARAM_STR_LIST("host", tgt_hosts);
          SPIDER_PARAM_STR_LIST("user", tgt_usernames);
          SPIDER_PARAM_LONG_LIST_WITH_MAX("port", tgt_ports, 0, 65535);
          error_num = ER_SPIDER_INVALID_CONNECT_INFO_NUM;
          my_printf_error(error_num, ER_SPIDER_INVALID_CONNECT_INFO_STR,
            MYF(0), tmp_ptr);
          goto error;
        case 5:
          SPIDER_PARAM_STR_LIST("table", tgt_table_names);
          error_num = ER_SPIDER_INVALID_CONNECT_INFO_NUM;
          my_printf_error(error_num, ER_SPIDER_INVALID_CONNECT_INFO_STR,
            MYF(0), tmp_ptr);
          goto error;
        case 6:
          SPIDER_PARAM_STR_LIST("server", server_names);
          SPIDER_PARAM_STR_LIST("socket", tgt_sockets);
          SPIDER_PARAM_HINT("idx", key_hint, 3, (int) table_share->keys,
            spider_db_append_key_hint);
          SPIDER_PARAM_STR_LIST("ssl_ca", tgt_ssl_cas);
          SPIDER_PARAM_NUMHINT("skc", static_key_cardinality, 3,
            (int) table_share->keys, spider_set_ll_value);
          error_num = ER_SPIDER_INVALID_CONNECT_INFO_NUM;
          my_printf_error(error_num, ER_SPIDER_INVALID_CONNECT_INFO_STR,
            MYF(0), tmp_ptr);
          goto error;
        case 7:
          SPIDER_PARAM_STR_LIST("wrapper", tgt_wrappers);
          SPIDER_PARAM_STR_LIST("ssl_key", tgt_ssl_keys);
          SPIDER_PARAM_STR_LIST("pk_name", tgt_pk_names);
          error_num = ER_SPIDER_INVALID_CONNECT_INFO_NUM;
          my_printf_error(error_num, ER_SPIDER_INVALID_CONNECT_INFO_STR,
            MYF(0), tmp_ptr);
          goto error;
        case 8:
          SPIDER_PARAM_STR_LIST("database", tgt_dbs);
          SPIDER_PARAM_STR_LIST("password", tgt_passwords);
          SPIDER_PARAM_INT_WITH_MAX("sts_mode", sts_mode, 1, 2);
#ifdef WITH_PARTITION_STORAGE_ENGINE
          SPIDER_PARAM_INT_WITH_MAX("sts_sync", sts_sync, 0, 2);
#endif
          SPIDER_PARAM_INT_WITH_MAX("crd_mode", crd_mode, 0, 3);
#ifdef WITH_PARTITION_STORAGE_ENGINE
          SPIDER_PARAM_INT_WITH_MAX("crd_sync", crd_sync, 0, 2);
#endif
          SPIDER_PARAM_INT_WITH_MAX("crd_type", crd_type, 0, 2);
          SPIDER_PARAM_LONGLONG("priority", priority, 0);
#ifndef WITHOUT_SPIDER_BG_SEARCH
          SPIDER_PARAM_INT("bgs_mode", bgs_mode, 0);
#endif
          SPIDER_PARAM_STR_LIST("ssl_cert", tgt_ssl_certs);
          SPIDER_PARAM_INT_WITH_MAX("bka_mode", bka_mode, 0, 2);
          error_num = ER_SPIDER_INVALID_CONNECT_INFO_NUM;
          my_printf_error(error_num, ER_SPIDER_INVALID_CONNECT_INFO_STR,
            MYF(0), tmp_ptr);
          goto error;
        case 9:
          SPIDER_PARAM_INT("max_order", max_order, 0);
          SPIDER_PARAM_INT("bulk_size", bulk_size, 0);
          SPIDER_PARAM_DOUBLE("scan_rate", scan_rate, 0);
          SPIDER_PARAM_DOUBLE("read_rate", read_rate, 0);
          error_num = ER_SPIDER_INVALID_CONNECT_INFO_NUM;
          my_printf_error(error_num, ER_SPIDER_INVALID_CONNECT_INFO_STR,
            MYF(0), tmp_ptr);
          goto error;
        case 10:
          SPIDER_PARAM_DOUBLE("crd_weight", crd_weight, 1);
          SPIDER_PARAM_LONGLONG("split_read", split_read, 0);
          SPIDER_PARAM_INT_WITH_MAX("quick_mode", quick_mode, 0, 3);
          SPIDER_PARAM_STR_LIST("ssl_cipher", tgt_ssl_ciphers);
          SPIDER_PARAM_STR_LIST("ssl_capath", tgt_ssl_capaths);
          SPIDER_PARAM_STR("bka_engine", bka_engine);
          SPIDER_PARAM_LONGLONG("first_read", first_read, 0);
          error_num = ER_SPIDER_INVALID_CONNECT_INFO_NUM;
          my_printf_error(error_num, ER_SPIDER_INVALID_CONNECT_INFO_STR,
            MYF(0), tmp_ptr);
          goto error;
        case 11:
          SPIDER_PARAM_INT_WITH_MAX("query_cache", query_cache, 0, 2);
#ifndef WITHOUT_SPIDER_BG_SEARCH
          SPIDER_PARAM_INT_WITH_MAX("crd_bg_mode", crd_bg_mode, 0, 1);
          SPIDER_PARAM_INT_WITH_MAX("sts_bg_mode", sts_bg_mode, 0, 1);
#endif
          SPIDER_PARAM_LONG_LIST_WITH_MAX("link_status", link_statuses, 0, 3);
          SPIDER_PARAM_LONG_LIST_WITH_MAX("use_handler", use_handlers, 0, 3);
#if defined(HS_HAS_SQLCOM) && defined(HAVE_HANDLERSOCKET)
          SPIDER_PARAM_LONG_LIST_WITH_MAX("use_hs_read", use_hs_reads, 0, 1);
#endif
          SPIDER_PARAM_INT_WITH_MAX("casual_read", casual_read, 0, 63);
          error_num = ER_SPIDER_INVALID_CONNECT_INFO_NUM;
          my_printf_error(error_num, ER_SPIDER_INVALID_CONNECT_INFO_STR,
            MYF(0), tmp_ptr);
          goto error;
        case 12:
          SPIDER_PARAM_DOUBLE("sts_interval", sts_interval, 0);
          SPIDER_PARAM_DOUBLE("crd_interval", crd_interval, 0);
          SPIDER_PARAM_INT_WITH_MAX("low_mem_read", low_mem_read, 0, 1);
          SPIDER_PARAM_STR_LIST("default_file", tgt_default_files);
#if defined(HS_HAS_SQLCOM) && defined(HAVE_HANDLERSOCKET)
          SPIDER_PARAM_LONG_LIST_WITH_MAX(
            "use_hs_write", use_hs_writes, 0, 1);
          SPIDER_PARAM_LONG_LIST_WITH_MAX(
            "hs_read_port", hs_read_ports, 0, 65535);
#endif
          error_num = ER_SPIDER_INVALID_CONNECT_INFO_NUM;
          my_printf_error(error_num, ER_SPIDER_INVALID_CONNECT_INFO_STR,
            MYF(0), tmp_ptr);
          goto error;
        case 13:
          SPIDER_PARAM_STR_LIST("default_group", tgt_default_groups);
#if defined(HS_HAS_SQLCOM) && defined(HAVE_HANDLERSOCKET)
          SPIDER_PARAM_LONG_LIST_WITH_MAX(
            "hs_write_port", hs_write_ports, 0, 65535);
#endif
          SPIDER_PARAM_STR_LIST("sequence_name", tgt_sequence_names);
          error_num = ER_SPIDER_INVALID_CONNECT_INFO_NUM;
          my_printf_error(error_num, ER_SPIDER_INVALID_CONNECT_INFO_STR,
            MYF(0), tmp_ptr);
          goto error;
        case 14:
          SPIDER_PARAM_LONGLONG("internal_limit", internal_limit, 0);
#ifndef WITHOUT_SPIDER_BG_SEARCH
          SPIDER_PARAM_LONGLONG("bgs_first_read", bgs_first_read, 0);
#endif
#if defined(HS_HAS_SQLCOM) && defined(HAVE_HANDLERSOCKET)
          SPIDER_PARAM_STR_LIST(
            "hs_read_socket", hs_read_socks);
#endif
          SPIDER_PARAM_INT_WITH_MAX("read_only_mode", read_only_mode, 0, 1);
          SPIDER_PARAM_LONG_LIST_WITH_MAX("access_balance", access_balances, 0,
            2147483647);
          error_num = ER_SPIDER_INVALID_CONNECT_INFO_NUM;
          my_printf_error(error_num, ER_SPIDER_INVALID_CONNECT_INFO_STR,
            MYF(0), tmp_ptr);
          goto error;
        case 15:
          SPIDER_PARAM_LONGLONG("internal_offset", internal_offset, 0);
          SPIDER_PARAM_INT_WITH_MAX("reset_sql_alloc", reset_sql_alloc, 0, 1);
          SPIDER_PARAM_INT_WITH_MAX("semi_table_lock", semi_table_lock, 0, 1);
          SPIDER_PARAM_LONGLONG("quick_page_size", quick_page_size, 0);
#ifndef WITHOUT_SPIDER_BG_SEARCH
          SPIDER_PARAM_LONGLONG("bgs_second_read", bgs_second_read, 0);
#endif
          SPIDER_PARAM_LONG_LIST_WITH_MAX("monitoring_kind", monitoring_kind, 0, 3);
          SPIDER_PARAM_DOUBLE("semi_split_read", semi_split_read, 0);
#if defined(HS_HAS_SQLCOM) && defined(HAVE_HANDLERSOCKET)
          SPIDER_PARAM_STR_LIST(
            "hs_write_socket", hs_write_socks);
#endif
          SPIDER_PARAM_LONG_LIST_WITH_MAX("connect_timeout", connect_timeouts,
            0, 2147483647);
          SPIDER_PARAM_INT_WITH_MAX("error_read_mode", error_read_mode, 0, 1);
          error_num = ER_SPIDER_INVALID_CONNECT_INFO_NUM;
          my_printf_error(error_num, ER_SPIDER_INVALID_CONNECT_INFO_STR,
            MYF(0), tmp_ptr);
          goto error;
        case 16:
          SPIDER_PARAM_INT_WITH_MAX(
            "multi_split_read", multi_split_read, 0, 2147483647);
          SPIDER_PARAM_INT_WITH_MAX(
            "selupd_lock_mode", selupd_lock_mode, 0, 2);
          SPIDER_PARAM_INT_WITH_MAX(
            "internal_delayed", internal_delayed, 0, 1);
          SPIDER_PARAM_INT_WITH_MAX(
            "table_count_mode", table_count_mode, 0, 3);
          SPIDER_PARAM_INT_WITH_MAX(
            "use_pushdown_udf", use_pushdown_udf, 0, 1);
          SPIDER_PARAM_LONGLONG_LIST_WITH_MAX(
            "monitoring_limit", monitoring_limit, 0, 9223372036854775807LL);
          SPIDER_PARAM_INT_WITH_MAX(
            "bulk_update_mode", bulk_update_mode, 0, 2);
          SPIDER_PARAM_INT("bulk_update_size", bulk_update_size, 0);
          SPIDER_PARAM_LONG_LIST_WITH_MAX("net_read_timeout",
            net_read_timeouts, 0, 2147483647);
#if defined(HS_HAS_SQLCOM) && defined(HAVE_HANDLERSOCKET)
          SPIDER_PARAM_LONG_LIST_WITH_MAX(
            "hs_write_to_read", hs_write_to_reads, 0, 1);
#endif
          SPIDER_PARAM_INT_WITH_MAX(
            "error_write_mode", error_write_mode, 0, 1);
#ifdef HA_CAN_BULK_ACCESS
          SPIDER_PARAM_INT_WITH_MAX(
            "bulk_access_free", bulk_access_free, 0, 1);
#endif
          SPIDER_PARAM_INT_WITH_MAX(
            "query_cache_sync", query_cache_sync, 0, 3);
          error_num = ER_SPIDER_INVALID_CONNECT_INFO_NUM;
          my_printf_error(error_num, ER_SPIDER_INVALID_CONNECT_INFO_STR,
            MYF(0), tmp_ptr);
          goto error;
        case 17:
          SPIDER_PARAM_INT_WITH_MAX(
            "internal_optimize", internal_optimize, 0, 1);
          SPIDER_PARAM_INT_WITH_MAX(
            "use_table_charset", use_table_charset, 0, 1);
          SPIDER_PARAM_INT_WITH_MAX(
            "direct_dup_insert", direct_dup_insert, 0, 1);
          SPIDER_PARAM_INT("active_link_count", active_link_count, 1);
          SPIDER_PARAM_LONG_LIST_WITH_MAX("net_write_timeout",
            net_write_timeouts, 0, 2147483647);
#ifdef HA_CAN_FORCE_BULK_DELETE
          SPIDER_PARAM_INT_WITH_MAX(
            "force_bulk_delete", force_bulk_delete, 0, 1);
#endif
#ifdef HA_CAN_FORCE_BULK_UPDATE
          SPIDER_PARAM_INT_WITH_MAX(
            "force_bulk_update", force_bulk_update, 0, 1);
#endif
          error_num = ER_SPIDER_INVALID_CONNECT_INFO_NUM;
          my_printf_error(error_num, ER_SPIDER_INVALID_CONNECT_INFO_STR,
            MYF(0), tmp_ptr);
          goto error;
        case 18:
          SPIDER_PARAM_INT_WITH_MAX(
            "select_column_mode", select_column_mode, 0, 1);
#ifndef WITHOUT_SPIDER_BG_SEARCH
          SPIDER_PARAM_LONG_LIST_WITH_MAX(
            "monitoring_bg_kind", monitoring_bg_kind, 0, 3);
#endif
          SPIDER_PARAM_LONGLONG(
            "direct_order_limit", direct_order_limit, 0);
          error_num = ER_SPIDER_INVALID_CONNECT_INFO_NUM;
          my_printf_error(error_num, ER_SPIDER_INVALID_CONNECT_INFO_STR,
            MYF(0), tmp_ptr);
          goto error;
        case 19:
          SPIDER_PARAM_INT("init_sql_alloc_size", init_sql_alloc_size, 0);
          SPIDER_PARAM_INT_WITH_MAX(
            "auto_increment_mode", auto_increment_mode, 0, 3);
#if defined(HS_HAS_SQLCOM) && defined(HAVE_HANDLERSOCKET)
          SPIDER_PARAM_LONGLONG("hs_result_free_size", hs_result_free_size, 0);
#endif
          error_num = ER_SPIDER_INVALID_CONNECT_INFO_NUM;
          my_printf_error(error_num, ER_SPIDER_INVALID_CONNECT_INFO_STR,
            MYF(0), tmp_ptr);
          goto error;
        case 20:
          SPIDER_PARAM_LONGLONG_LIST_WITH_MAX(
            "monitoring_server_id", monitoring_sid, 0, 4294967295LL);
          SPIDER_PARAM_INT_WITH_MAX(
            "delete_all_rows_type", delete_all_rows_type, 0, 1);
          error_num = ER_SPIDER_INVALID_CONNECT_INFO_NUM;
          my_printf_error(error_num, ER_SPIDER_INVALID_CONNECT_INFO_STR,
            MYF(0), tmp_ptr);
          goto error;
        case 21:
          SPIDER_PARAM_LONGLONG(
            "semi_split_read_limit", semi_split_read_limit, 0);
          error_num = ER_SPIDER_INVALID_CONNECT_INFO_NUM;
          my_printf_error(error_num, ER_SPIDER_INVALID_CONNECT_INFO_STR,
            MYF(0), tmp_ptr);
          goto error;
        case 22:
          SPIDER_PARAM_LONG_LIST_WITH_MAX(
            "ssl_verify_server_cert", tgt_ssl_vscs, 0, 1);
#ifndef WITHOUT_SPIDER_BG_SEARCH
          SPIDER_PARAM_LONGLONG_LIST_WITH_MAX(
            "monitoring_bg_interval", monitoring_bg_interval, 0, 4294967295LL);
#endif
          SPIDER_PARAM_INT_WITH_MAX(
            "skip_default_condition", skip_default_condition, 0, 1);
          SPIDER_PARAM_LONGLONG(
            "static_mean_rec_length", static_mean_rec_length, 0);
          error_num = ER_SPIDER_INVALID_CONNECT_INFO_NUM;
          my_printf_error(error_num, ER_SPIDER_INVALID_CONNECT_INFO_STR,
            MYF(0), tmp_ptr);
          goto error;
        case 23:
          SPIDER_PARAM_INT_WITH_MAX(
            "internal_optimize_local", internal_optimize_local, 0, 1);
          error_num = ER_SPIDER_INVALID_CONNECT_INFO_NUM;
          my_printf_error(error_num, ER_SPIDER_INVALID_CONNECT_INFO_STR,
            MYF(0), tmp_ptr);
          goto error;
        case 25:
          SPIDER_PARAM_LONGLONG("static_records_for_status",
            static_records_for_status, 0);
          SPIDER_PARAM_NUMHINT("static_key_cardinality", static_key_cardinality,
            3, (int) table_share->keys, spider_set_ll_value);
          error_num = ER_SPIDER_INVALID_CONNECT_INFO_NUM;
          my_printf_error(error_num, ER_SPIDER_INVALID_CONNECT_INFO_STR,
            MYF(0), tmp_ptr);
          goto error;
        case 26:
          SPIDER_PARAM_INT_WITH_MAX(
            "semi_table_lock_connection", semi_table_lock_conn, 0, 1);
          error_num = ER_SPIDER_INVALID_CONNECT_INFO_NUM;
          my_printf_error(error_num, ER_SPIDER_INVALID_CONNECT_INFO_STR,
            MYF(0), tmp_ptr);
          goto error;
        default:
          error_num = ER_SPIDER_INVALID_CONNECT_INFO_NUM;
          my_printf_error(error_num, ER_SPIDER_INVALID_CONNECT_INFO_STR,
            MYF(0), tmp_ptr);
          goto error;
      }
    }
  }

  /* check all_link_count */
  share->all_link_count = 1;
  if (share->all_link_count < share->server_names_length)
    share->all_link_count = share->server_names_length;
  if (share->all_link_count < share->tgt_table_names_length)
    share->all_link_count = share->tgt_table_names_length;
  if (share->all_link_count < share->tgt_dbs_length)
    share->all_link_count = share->tgt_dbs_length;
  if (share->all_link_count < share->tgt_hosts_length)
    share->all_link_count = share->tgt_hosts_length;
  if (share->all_link_count < share->tgt_usernames_length)
    share->all_link_count = share->tgt_usernames_length;
  if (share->all_link_count < share->tgt_passwords_length)
    share->all_link_count = share->tgt_passwords_length;
  if (share->all_link_count < share->tgt_sockets_length)
    share->all_link_count = share->tgt_sockets_length;
  if (share->all_link_count < share->tgt_wrappers_length)
    share->all_link_count = share->tgt_wrappers_length;
  if (share->all_link_count < share->tgt_ssl_cas_length)
    share->all_link_count = share->tgt_ssl_cas_length;
  if (share->all_link_count < share->tgt_ssl_capaths_length)
    share->all_link_count = share->tgt_ssl_capaths_length;
  if (share->all_link_count < share->tgt_ssl_certs_length)
    share->all_link_count = share->tgt_ssl_certs_length;
  if (share->all_link_count < share->tgt_ssl_ciphers_length)
    share->all_link_count = share->tgt_ssl_ciphers_length;
  if (share->all_link_count < share->tgt_ssl_keys_length)
    share->all_link_count = share->tgt_ssl_keys_length;
  if (share->all_link_count < share->tgt_default_files_length)
    share->all_link_count = share->tgt_default_files_length;
  if (share->all_link_count < share->tgt_default_groups_length)
    share->all_link_count = share->tgt_default_groups_length;
  if (share->all_link_count < share->tgt_pk_names_length)
    share->all_link_count = share->tgt_pk_names_length;
  if (share->all_link_count < share->tgt_sequence_names_length)
    share->all_link_count = share->tgt_sequence_names_length;
  if (share->all_link_count < share->tgt_ports_length)
    share->all_link_count = share->tgt_ports_length;
  if (share->all_link_count < share->tgt_ssl_vscs_length)
    share->all_link_count = share->tgt_ssl_vscs_length;
  if (share->all_link_count < share->link_statuses_length)
    share->all_link_count = share->link_statuses_length;
  if (share->all_link_count < share->monitoring_kind_length)
    share->all_link_count = share->monitoring_kind_length;
  if (share->all_link_count < share->monitoring_limit_length)
    share->all_link_count = share->monitoring_limit_length;
  if (share->all_link_count < share->monitoring_sid_length)
    share->all_link_count = share->monitoring_sid_length;
#ifndef WITHOUT_SPIDER_BG_SEARCH
  if (share->all_link_count < share->monitoring_bg_kind_length)
    share->all_link_count = share->monitoring_bg_kind_length;
  if (share->all_link_count < share->monitoring_bg_interval_length)
    share->all_link_count = share->monitoring_bg_interval_length;
#endif
#if defined(HS_HAS_SQLCOM) && defined(HAVE_HANDLERSOCKET)
  if (share->all_link_count < share->use_hs_reads_length)
    share->all_link_count = share->use_hs_reads_length;
  if (share->all_link_count < share->use_hs_writes_length)
    share->all_link_count = share->use_hs_writes_length;
  if (share->all_link_count < share->hs_read_ports_length)
    share->all_link_count = share->hs_read_ports_length;
  if (share->all_link_count < share->hs_write_ports_length)
    share->all_link_count = share->hs_write_ports_length;
  if (share->all_link_count < share->hs_read_socks_length)
    share->all_link_count = share->hs_read_socks_length;
  if (share->all_link_count < share->hs_write_socks_length)
    share->all_link_count = share->hs_write_socks_length;
  if (share->all_link_count < share->hs_write_to_reads_length)
    share->all_link_count = share->hs_write_to_reads_length;
#endif
  if (share->all_link_count < share->use_handlers_length)
    share->all_link_count = share->use_handlers_length;
  if (share->all_link_count < share->connect_timeouts_length)
    share->all_link_count = share->connect_timeouts_length;
  if (share->all_link_count < share->net_read_timeouts_length)
    share->all_link_count = share->net_read_timeouts_length;
  if (share->all_link_count < share->net_write_timeouts_length)
    share->all_link_count = share->net_write_timeouts_length;
  if (share->all_link_count < share->access_balances_length)
    share->all_link_count = share->access_balances_length;
  if ((error_num = spider_increase_string_list(
    &share->server_names,
    &share->server_names_lengths,
    &share->server_names_length,
    &share->server_names_charlen,
    share->all_link_count)))
    goto error;
  if ((error_num = spider_increase_string_list(
    &share->tgt_table_names,
    &share->tgt_table_names_lengths,
    &share->tgt_table_names_length,
    &share->tgt_table_names_charlen,
    share->all_link_count)))
    goto error;
  if ((error_num = spider_increase_string_list(
    &share->tgt_dbs,
    &share->tgt_dbs_lengths,
    &share->tgt_dbs_length,
    &share->tgt_dbs_charlen,
    share->all_link_count)))
    goto error;
  if ((error_num = spider_increase_string_list(
    &share->tgt_hosts,
    &share->tgt_hosts_lengths,
    &share->tgt_hosts_length,
    &share->tgt_hosts_charlen,
    share->all_link_count)))
    goto error;
  if ((error_num = spider_increase_string_list(
    &share->tgt_usernames,
    &share->tgt_usernames_lengths,
    &share->tgt_usernames_length,
    &share->tgt_usernames_charlen,
    share->all_link_count)))
    goto error;
  if ((error_num = spider_increase_string_list(
    &share->tgt_passwords,
    &share->tgt_passwords_lengths,
    &share->tgt_passwords_length,
    &share->tgt_passwords_charlen,
    share->all_link_count)))
    goto error;
  if ((error_num = spider_increase_string_list(
    &share->tgt_sockets,
    &share->tgt_sockets_lengths,
    &share->tgt_sockets_length,
    &share->tgt_sockets_charlen,
    share->all_link_count)))
    goto error;
  if ((error_num = spider_increase_string_list(
    &share->tgt_wrappers,
    &share->tgt_wrappers_lengths,
    &share->tgt_wrappers_length,
    &share->tgt_wrappers_charlen,
    share->all_link_count)))
    goto error;
  if ((error_num = spider_increase_string_list(
    &share->tgt_ssl_cas,
    &share->tgt_ssl_cas_lengths,
    &share->tgt_ssl_cas_length,
    &share->tgt_ssl_cas_charlen,
    share->all_link_count)))
    goto error;
  if ((error_num = spider_increase_string_list(
    &share->tgt_ssl_capaths,
    &share->tgt_ssl_capaths_lengths,
    &share->tgt_ssl_capaths_length,
    &share->tgt_ssl_capaths_charlen,
    share->all_link_count)))
    goto error;
  if ((error_num = spider_increase_string_list(
    &share->tgt_ssl_certs,
    &share->tgt_ssl_certs_lengths,
    &share->tgt_ssl_certs_length,
    &share->tgt_ssl_certs_charlen,
    share->all_link_count)))
    goto error;
  if ((error_num = spider_increase_string_list(
    &share->tgt_ssl_ciphers,
    &share->tgt_ssl_ciphers_lengths,
    &share->tgt_ssl_ciphers_length,
    &share->tgt_ssl_ciphers_charlen,
    share->all_link_count)))
    goto error;
  if ((error_num = spider_increase_string_list(
    &share->tgt_ssl_keys,
    &share->tgt_ssl_keys_lengths,
    &share->tgt_ssl_keys_length,
    &share->tgt_ssl_keys_charlen,
    share->all_link_count)))
    goto error;
  if ((error_num = spider_increase_string_list(
    &share->tgt_default_files,
    &share->tgt_default_files_lengths,
    &share->tgt_default_files_length,
    &share->tgt_default_files_charlen,
    share->all_link_count)))
    goto error;
  if ((error_num = spider_increase_string_list(
    &share->tgt_default_groups,
    &share->tgt_default_groups_lengths,
    &share->tgt_default_groups_length,
    &share->tgt_default_groups_charlen,
    share->all_link_count)))
    goto error;
  if ((error_num = spider_increase_string_list(
    &share->tgt_pk_names,
    &share->tgt_pk_names_lengths,
    &share->tgt_pk_names_length,
    &share->tgt_pk_names_charlen,
    share->all_link_count)))
    goto error;
  if ((error_num = spider_increase_string_list(
    &share->tgt_sequence_names,
    &share->tgt_sequence_names_lengths,
    &share->tgt_sequence_names_length,
    &share->tgt_sequence_names_charlen,
    share->all_link_count)))
    goto error;
  if ((error_num = spider_increase_long_list(
    &share->tgt_ports,
    &share->tgt_ports_length,
    share->all_link_count)))
    goto error;
  if ((error_num = spider_increase_long_list(
    &share->tgt_ssl_vscs,
    &share->tgt_ssl_vscs_length,
    share->all_link_count)))
    goto error;
  if ((error_num = spider_increase_long_list(
    &share->link_statuses,
    &share->link_statuses_length,
    share->all_link_count)))
    goto error;
#ifndef WITHOUT_SPIDER_BG_SEARCH
  if ((error_num = spider_increase_long_list(
    &share->monitoring_bg_kind,
    &share->monitoring_bg_kind_length,
    share->all_link_count)))
    goto error;
#endif
  if ((error_num = spider_increase_long_list(
    &share->monitoring_kind,
    &share->monitoring_kind_length,
    share->all_link_count)))
    goto error;
#ifndef WITHOUT_SPIDER_BG_SEARCH
  if ((error_num = spider_increase_longlong_list(
    &share->monitoring_bg_interval,
    &share->monitoring_bg_interval_length,
    share->all_link_count)))
    goto error;
#endif
  if ((error_num = spider_increase_longlong_list(
    &share->monitoring_limit,
    &share->monitoring_limit_length,
    share->all_link_count)))
    goto error;
  if ((error_num = spider_increase_longlong_list(
    &share->monitoring_sid,
    &share->monitoring_sid_length,
    share->all_link_count)))
    goto error;
#if defined(HS_HAS_SQLCOM) && defined(HAVE_HANDLERSOCKET)
  if ((error_num = spider_increase_long_list(
    &share->use_hs_reads,
    &share->use_hs_reads_length,
    share->all_link_count)))
    goto error;
  if ((error_num = spider_increase_long_list(
    &share->use_hs_writes,
    &share->use_hs_writes_length,
    share->all_link_count)))
    goto error;
  if ((error_num = spider_increase_long_list(
    &share->hs_read_ports,
    &share->hs_read_ports_length,
    share->all_link_count)))
    goto error;
  if ((error_num = spider_increase_long_list(
    &share->hs_write_ports,
    &share->hs_write_ports_length,
    share->all_link_count)))
    goto error;
  if ((error_num = spider_increase_string_list(
    &share->hs_read_socks,
    &share->hs_read_socks_lengths,
    &share->hs_read_socks_length,
    &share->hs_read_socks_charlen,
    share->all_link_count)))
    goto error;
  if ((error_num = spider_increase_string_list(
    &share->hs_write_socks,
    &share->hs_write_socks_lengths,
    &share->hs_write_socks_length,
    &share->hs_write_socks_charlen,
    share->all_link_count)))
    goto error;
  if ((error_num = spider_increase_long_list(
    &share->hs_write_to_reads,
    &share->hs_write_to_reads_length,
    share->all_link_count)))
    goto error;
#endif
  if ((error_num = spider_increase_long_list(
    &share->use_handlers,
    &share->use_handlers_length,
    share->all_link_count)))
    goto error;
  if ((error_num = spider_increase_long_list(
    &share->connect_timeouts,
    &share->connect_timeouts_length,
    share->all_link_count)))
    goto error;
  if ((error_num = spider_increase_long_list(
    &share->net_read_timeouts,
    &share->net_read_timeouts_length,
    share->all_link_count)))
    goto error;
  if ((error_num = spider_increase_long_list(
    &share->net_write_timeouts,
    &share->net_write_timeouts_length,
    share->all_link_count)))
    goto error;
  if ((error_num = spider_increase_long_list(
    &share->access_balances,
    &share->access_balances_length,
    share->all_link_count)))
    goto error;

  /* copy for tables start */
  share_alter = &share->alter_table;
  share_alter->all_link_count = share->all_link_count;
  if (!(share_alter->tmp_server_names = (char **)
    spider_bulk_malloc(spider_current_trx, 43, MYF(MY_WME | MY_ZEROFILL),
      &share_alter->tmp_server_names,
      sizeof(char *) * 15 * share->all_link_count,
      &share_alter->tmp_server_names_lengths,
      sizeof(uint *) * 15 * share->all_link_count,
      &share_alter->tmp_tgt_ports,
      sizeof(long) * share->all_link_count,
      &share_alter->tmp_tgt_ssl_vscs,
      sizeof(long) * share->all_link_count,
      &share_alter->tmp_link_statuses,
      sizeof(long) * share->all_link_count,
      NullS))
  ) {
    error_num = HA_ERR_OUT_OF_MEM;
    goto error;
  }


  memcpy(share_alter->tmp_server_names, share->server_names,
    sizeof(char *) * share->all_link_count);
  share_alter->tmp_tgt_table_names =
    share_alter->tmp_server_names + share->all_link_count;
  memcpy(share_alter->tmp_tgt_table_names, share->tgt_table_names,
    sizeof(char *) * share->all_link_count);
  share_alter->tmp_tgt_dbs =
    share_alter->tmp_tgt_table_names + share->all_link_count;
  memcpy(share_alter->tmp_tgt_dbs, share->tgt_dbs,
    sizeof(char *) * share->all_link_count);
  share_alter->tmp_tgt_hosts =
    share_alter->tmp_tgt_dbs + share->all_link_count;
  memcpy(share_alter->tmp_tgt_hosts, share->tgt_hosts,
    sizeof(char *) * share->all_link_count);
  share_alter->tmp_tgt_usernames =
    share_alter->tmp_tgt_hosts + share->all_link_count;
  memcpy(share_alter->tmp_tgt_usernames, share->tgt_usernames,
    sizeof(char *) * share->all_link_count);
  share_alter->tmp_tgt_passwords =
    share_alter->tmp_tgt_usernames + share->all_link_count;
  memcpy(share_alter->tmp_tgt_passwords, share->tgt_passwords,
    sizeof(char *) * share->all_link_count);
  share_alter->tmp_tgt_sockets =
    share_alter->tmp_tgt_passwords + share->all_link_count;
  memcpy(share_alter->tmp_tgt_sockets, share->tgt_sockets,
    sizeof(char *) * share->all_link_count);
  share_alter->tmp_tgt_wrappers =
    share_alter->tmp_tgt_sockets + share->all_link_count;
  memcpy(share_alter->tmp_tgt_wrappers, share->tgt_wrappers,
    sizeof(char *) * share->all_link_count);
  share_alter->tmp_tgt_ssl_cas =
    share_alter->tmp_tgt_wrappers + share->all_link_count;
  memcpy(share_alter->tmp_tgt_ssl_cas, share->tgt_ssl_cas,
    sizeof(char *) * share->all_link_count);
  share_alter->tmp_tgt_ssl_capaths =
    share_alter->tmp_tgt_ssl_cas + share->all_link_count;
  memcpy(share_alter->tmp_tgt_ssl_capaths, share->tgt_ssl_capaths,
    sizeof(char *) * share->all_link_count);
  share_alter->tmp_tgt_ssl_certs =
    share_alter->tmp_tgt_ssl_capaths + share->all_link_count;
  memcpy(share_alter->tmp_tgt_ssl_certs, share->tgt_ssl_certs,
    sizeof(char *) * share->all_link_count);
  share_alter->tmp_tgt_ssl_ciphers =
    share_alter->tmp_tgt_ssl_certs + share->all_link_count;
  memcpy(share_alter->tmp_tgt_ssl_ciphers, share->tgt_ssl_ciphers,
    sizeof(char *) * share->all_link_count);
  share_alter->tmp_tgt_ssl_keys =
    share_alter->tmp_tgt_ssl_ciphers + share->all_link_count;
  memcpy(share_alter->tmp_tgt_ssl_keys, share->tgt_ssl_keys,
    sizeof(char *) * share->all_link_count);
  share_alter->tmp_tgt_default_files =
    share_alter->tmp_tgt_ssl_keys + share->all_link_count;
  memcpy(share_alter->tmp_tgt_default_files, share->tgt_default_files,
    sizeof(char *) * share->all_link_count);
  share_alter->tmp_tgt_default_groups =
    share_alter->tmp_tgt_default_files + share->all_link_count;
  memcpy(share_alter->tmp_tgt_default_groups, share->tgt_default_groups,
    sizeof(char *) * share->all_link_count);

  memcpy(share_alter->tmp_tgt_ports, share->tgt_ports,
    sizeof(long) * share->all_link_count);
  memcpy(share_alter->tmp_tgt_ssl_vscs, share->tgt_ssl_vscs,
    sizeof(long) * share->all_link_count);
  memcpy(share_alter->tmp_link_statuses, share->link_statuses,
    sizeof(long) * share->all_link_count);

  memcpy(share_alter->tmp_server_names_lengths,
    share->server_names_lengths,
    sizeof(uint) * share->all_link_count);
  share_alter->tmp_tgt_table_names_lengths =
    share_alter->tmp_server_names_lengths + share->all_link_count;
  memcpy(share_alter->tmp_tgt_table_names_lengths,
    share->tgt_table_names_lengths,
    sizeof(uint) * share->all_link_count);
  share_alter->tmp_tgt_dbs_lengths =
    share_alter->tmp_tgt_table_names_lengths + share->all_link_count;
  memcpy(share_alter->tmp_tgt_dbs_lengths, share->tgt_dbs_lengths,
    sizeof(uint) * share->all_link_count);
  share_alter->tmp_tgt_hosts_lengths =
    share_alter->tmp_tgt_dbs_lengths + share->all_link_count;
  memcpy(share_alter->tmp_tgt_hosts_lengths, share->tgt_hosts_lengths,
    sizeof(uint) * share->all_link_count);
  share_alter->tmp_tgt_usernames_lengths =
    share_alter->tmp_tgt_hosts_lengths + share->all_link_count;
  memcpy(share_alter->tmp_tgt_usernames_lengths,
    share->tgt_usernames_lengths,
    sizeof(uint) * share->all_link_count);
  share_alter->tmp_tgt_passwords_lengths =
    share_alter->tmp_tgt_usernames_lengths + share->all_link_count;
  memcpy(share_alter->tmp_tgt_passwords_lengths,
    share->tgt_passwords_lengths,
    sizeof(uint) * share->all_link_count);
  share_alter->tmp_tgt_sockets_lengths =
    share_alter->tmp_tgt_passwords_lengths + share->all_link_count;
  memcpy(share_alter->tmp_tgt_sockets_lengths, share->tgt_sockets_lengths,
    sizeof(uint) * share->all_link_count);
  share_alter->tmp_tgt_wrappers_lengths =
    share_alter->tmp_tgt_sockets_lengths + share->all_link_count;
  memcpy(share_alter->tmp_tgt_wrappers_lengths,
    share->tgt_wrappers_lengths,
    sizeof(uint) * share->all_link_count);
  share_alter->tmp_tgt_ssl_cas_lengths =
    share_alter->tmp_tgt_wrappers_lengths + share->all_link_count;
  memcpy(share_alter->tmp_tgt_ssl_cas_lengths,
    share->tgt_ssl_cas_lengths,
    sizeof(uint) * share->all_link_count);
  share_alter->tmp_tgt_ssl_capaths_lengths =
    share_alter->tmp_tgt_ssl_cas_lengths + share->all_link_count;
  memcpy(share_alter->tmp_tgt_ssl_capaths_lengths,
    share->tgt_ssl_capaths_lengths,
    sizeof(uint) * share->all_link_count);
  share_alter->tmp_tgt_ssl_certs_lengths =
    share_alter->tmp_tgt_ssl_capaths_lengths + share->all_link_count;
  memcpy(share_alter->tmp_tgt_ssl_certs_lengths,
    share->tgt_ssl_certs_lengths,
    sizeof(uint) * share->all_link_count);
  share_alter->tmp_tgt_ssl_ciphers_lengths =
    share_alter->tmp_tgt_ssl_certs_lengths + share->all_link_count;
  memcpy(share_alter->tmp_tgt_ssl_ciphers_lengths,
    share->tgt_ssl_ciphers_lengths,
    sizeof(uint) * share->all_link_count);
  share_alter->tmp_tgt_ssl_keys_lengths =
    share_alter->tmp_tgt_ssl_ciphers_lengths + share->all_link_count;
  memcpy(share_alter->tmp_tgt_ssl_keys_lengths,
    share->tgt_ssl_keys_lengths,
    sizeof(uint) * share->all_link_count);
  share_alter->tmp_tgt_default_files_lengths =
    share_alter->tmp_tgt_ssl_keys_lengths + share->all_link_count;
  memcpy(share_alter->tmp_tgt_default_files_lengths,
    share->tgt_default_files_lengths,
    sizeof(uint) * share->all_link_count);
  share_alter->tmp_tgt_default_groups_lengths =
    share_alter->tmp_tgt_default_files_lengths + share->all_link_count;
  memcpy(share_alter->tmp_tgt_default_groups_lengths,
    share->tgt_default_groups_lengths,
    sizeof(uint) * share->all_link_count);

  share_alter->tmp_server_names_charlen = share->server_names_charlen;
  share_alter->tmp_tgt_table_names_charlen = share->tgt_table_names_charlen;
  share_alter->tmp_tgt_dbs_charlen = share->tgt_dbs_charlen;
  share_alter->tmp_tgt_hosts_charlen = share->tgt_hosts_charlen;
  share_alter->tmp_tgt_usernames_charlen = share->tgt_usernames_charlen;
  share_alter->tmp_tgt_passwords_charlen = share->tgt_passwords_charlen;
  share_alter->tmp_tgt_sockets_charlen = share->tgt_sockets_charlen;
  share_alter->tmp_tgt_wrappers_charlen = share->tgt_wrappers_charlen;
  share_alter->tmp_tgt_ssl_cas_charlen = share->tgt_ssl_cas_charlen;
  share_alter->tmp_tgt_ssl_capaths_charlen = share->tgt_ssl_capaths_charlen;
  share_alter->tmp_tgt_ssl_certs_charlen = share->tgt_ssl_certs_charlen;
  share_alter->tmp_tgt_ssl_ciphers_charlen = share->tgt_ssl_ciphers_charlen;
  share_alter->tmp_tgt_ssl_keys_charlen = share->tgt_ssl_keys_charlen;
  share_alter->tmp_tgt_default_files_charlen =
    share->tgt_default_files_charlen;
  share_alter->tmp_tgt_default_groups_charlen =
    share->tgt_default_groups_charlen;

  share_alter->tmp_server_names_length = share->server_names_length;
  share_alter->tmp_tgt_table_names_length = share->tgt_table_names_length;
  share_alter->tmp_tgt_dbs_length = share->tgt_dbs_length;
  share_alter->tmp_tgt_hosts_length = share->tgt_hosts_length;
  share_alter->tmp_tgt_usernames_length = share->tgt_usernames_length;
  share_alter->tmp_tgt_passwords_length = share->tgt_passwords_length;
  share_alter->tmp_tgt_sockets_length = share->tgt_sockets_length;
  share_alter->tmp_tgt_wrappers_length = share->tgt_wrappers_length;
  share_alter->tmp_tgt_ssl_cas_length = share->tgt_ssl_cas_length;
  share_alter->tmp_tgt_ssl_capaths_length = share->tgt_ssl_capaths_length;
  share_alter->tmp_tgt_ssl_certs_length = share->tgt_ssl_certs_length;
  share_alter->tmp_tgt_ssl_ciphers_length = share->tgt_ssl_ciphers_length;
  share_alter->tmp_tgt_ssl_keys_length = share->tgt_ssl_keys_length;
  share_alter->tmp_tgt_default_files_length = share->tgt_default_files_length;
  share_alter->tmp_tgt_default_groups_length =
    share->tgt_default_groups_length;
  share_alter->tmp_tgt_ports_length = share->tgt_ports_length;
  share_alter->tmp_tgt_ssl_vscs_length = share->tgt_ssl_vscs_length;
  share_alter->tmp_link_statuses_length = share->link_statuses_length;
  /* copy for tables end */

  if ((error_num = spider_set_connect_info_default(
    share,
#ifdef WITH_PARTITION_STORAGE_ENGINE
    part_elem,
    sub_elem,
#endif
    table_share
  )))
    goto error;

  if (create_table)
  {
    for (roop_count = 0; roop_count < (int) share->all_link_count;
      roop_count++)
    {
      int roop_count2;
      for (roop_count2 = 0; roop_count2 < SPIDER_DBTON_SIZE; roop_count2++)
      {
        if (
          spider_dbton[roop_count2].wrapper &&
          !strcmp(share->tgt_wrappers[roop_count],
            spider_dbton[roop_count2].wrapper)
        ) {
          break;
        }
      }
      if (roop_count2 == SPIDER_DBTON_SIZE)
      {
        DBUG_PRINT("info",("spider err tgt_wrappers[%d]=%s", roop_count,
          share->tgt_wrappers[roop_count]));
        error_num = ER_SPIDER_INVALID_CONNECT_INFO_NUM;
        my_printf_error(error_num, ER_SPIDER_INVALID_CONNECT_INFO_STR,
          MYF(0), share->tgt_wrappers[roop_count]);
        goto error;
      }

      DBUG_PRINT("info",
        ("spider server_names_lengths[%d] = %u", roop_count,
         share->server_names_lengths[roop_count]));
      if (share->server_names_lengths[roop_count] > SPIDER_CONNECT_INFO_MAX_LEN)
      {
        error_num = ER_SPIDER_INVALID_CONNECT_INFO_TOO_LONG_NUM;
        my_printf_error(error_num, ER_SPIDER_INVALID_CONNECT_INFO_TOO_LONG_STR,
          MYF(0), share->server_names[roop_count], "server");
        goto error;
      }

      DBUG_PRINT("info",
        ("spider tgt_table_names_lengths[%d] = %u", roop_count,
        share->tgt_table_names_lengths[roop_count]));
      if (share->tgt_table_names_lengths[roop_count] >
        SPIDER_CONNECT_INFO_MAX_LEN)
      {
        error_num = ER_SPIDER_INVALID_CONNECT_INFO_TOO_LONG_NUM;
        my_printf_error(error_num, ER_SPIDER_INVALID_CONNECT_INFO_TOO_LONG_STR,
          MYF(0), share->tgt_table_names[roop_count], "table");
        goto error;
      }

      DBUG_PRINT("info",
        ("spider tgt_dbs_lengths[%d] = %u", roop_count,
        share->tgt_dbs_lengths[roop_count]));
      if (share->tgt_dbs_lengths[roop_count] > SPIDER_CONNECT_INFO_MAX_LEN)
      {
        error_num = ER_SPIDER_INVALID_CONNECT_INFO_TOO_LONG_NUM;
        my_printf_error(error_num, ER_SPIDER_INVALID_CONNECT_INFO_TOO_LONG_STR,
          MYF(0), share->tgt_dbs[roop_count], "database");
        goto error;
      }

      DBUG_PRINT("info",
        ("spider tgt_hosts_lengths[%d] = %u", roop_count,
        share->tgt_hosts_lengths[roop_count]));
      if (share->tgt_hosts_lengths[roop_count] > SPIDER_CONNECT_INFO_MAX_LEN)
      {
        error_num = ER_SPIDER_INVALID_CONNECT_INFO_TOO_LONG_NUM;
        my_printf_error(error_num, ER_SPIDER_INVALID_CONNECT_INFO_TOO_LONG_STR,
          MYF(0), share->tgt_hosts[roop_count], "host");
        goto error;
      }

      DBUG_PRINT("info",
        ("spider tgt_usernames_lengths[%d] = %u", roop_count,
        share->tgt_usernames_lengths[roop_count]));
      if (share->tgt_usernames_lengths[roop_count] >
        SPIDER_CONNECT_INFO_MAX_LEN)
      {
        error_num = ER_SPIDER_INVALID_CONNECT_INFO_TOO_LONG_NUM;
        my_printf_error(error_num, ER_SPIDER_INVALID_CONNECT_INFO_TOO_LONG_STR,
          MYF(0), share->tgt_usernames[roop_count], "user");
        goto error;
      }

      DBUG_PRINT("info",
        ("spider tgt_passwords_lengths[%d] = %u", roop_count,
        share->tgt_passwords_lengths[roop_count]));
      if (share->tgt_passwords_lengths[roop_count] >
        SPIDER_CONNECT_INFO_MAX_LEN)
      {
        error_num = ER_SPIDER_INVALID_CONNECT_INFO_TOO_LONG_NUM;
        my_printf_error(error_num, ER_SPIDER_INVALID_CONNECT_INFO_TOO_LONG_STR,
          MYF(0), share->tgt_passwords[roop_count], "password");
        goto error;
      }

      DBUG_PRINT("info",
        ("spider tgt_sockets_lengths[%d] = %u", roop_count,
        share->tgt_sockets_lengths[roop_count]));
      if (share->tgt_sockets_lengths[roop_count] >
        SPIDER_CONNECT_INFO_PATH_MAX_LEN)
      {
        error_num = ER_SPIDER_INVALID_CONNECT_INFO_TOO_LONG_NUM;
        my_printf_error(error_num, ER_SPIDER_INVALID_CONNECT_INFO_TOO_LONG_STR,
          MYF(0), share->tgt_sockets[roop_count], "socket");
        goto error;
      }

      DBUG_PRINT("info",
        ("spider tgt_wrappers_lengths[%d] = %u", roop_count,
        share->tgt_wrappers_lengths[roop_count]));
      if (share->tgt_wrappers_lengths[roop_count] >
        SPIDER_CONNECT_INFO_MAX_LEN)
      {
        error_num = ER_SPIDER_INVALID_CONNECT_INFO_TOO_LONG_NUM;
        my_printf_error(error_num, ER_SPIDER_INVALID_CONNECT_INFO_TOO_LONG_STR,
          MYF(0), share->tgt_wrappers[roop_count], "wrapper");
        goto error;
      }

      DBUG_PRINT("info",
        ("spider tgt_ssl_cas_lengths[%d] = %u", roop_count,
        share->tgt_ssl_cas_lengths[roop_count]));
      if (share->tgt_ssl_cas_lengths[roop_count] >
        SPIDER_CONNECT_INFO_PATH_MAX_LEN)
      {
        error_num = ER_SPIDER_INVALID_CONNECT_INFO_TOO_LONG_NUM;
        my_printf_error(error_num, ER_SPIDER_INVALID_CONNECT_INFO_TOO_LONG_STR,
          MYF(0), share->tgt_ssl_cas[roop_count], "ssl_ca");
        goto error;
      }

      DBUG_PRINT("info",
        ("spider tgt_ssl_capaths_lengths[%d] = %u", roop_count,
        share->tgt_ssl_capaths_lengths[roop_count]));
      if (share->tgt_ssl_capaths_lengths[roop_count] >
        SPIDER_CONNECT_INFO_PATH_MAX_LEN)
      {
        error_num = ER_SPIDER_INVALID_CONNECT_INFO_TOO_LONG_NUM;
        my_printf_error(error_num, ER_SPIDER_INVALID_CONNECT_INFO_TOO_LONG_STR,
          MYF(0), share->tgt_ssl_capaths[roop_count], "ssl_capath");
        goto error;
      }

      DBUG_PRINT("info",
        ("spider tgt_ssl_certs_lengths[%d] = %u", roop_count,
        share->tgt_ssl_certs_lengths[roop_count]));
      if (share->tgt_ssl_certs_lengths[roop_count] >
        SPIDER_CONNECT_INFO_PATH_MAX_LEN)
      {
        error_num = ER_SPIDER_INVALID_CONNECT_INFO_TOO_LONG_NUM;
        my_printf_error(error_num, ER_SPIDER_INVALID_CONNECT_INFO_TOO_LONG_STR,
          MYF(0), share->tgt_ssl_certs[roop_count], "ssl_cert");
        goto error;
      }

      DBUG_PRINT("info",
        ("spider tgt_ssl_ciphers_lengths[%d] = %u", roop_count,
        share->tgt_ssl_ciphers_lengths[roop_count]));
      if (share->tgt_ssl_ciphers_lengths[roop_count] >
        SPIDER_CONNECT_INFO_MAX_LEN)
      {
        error_num = ER_SPIDER_INVALID_CONNECT_INFO_TOO_LONG_NUM;
        my_printf_error(error_num, ER_SPIDER_INVALID_CONNECT_INFO_TOO_LONG_STR,
          MYF(0), share->tgt_ssl_ciphers[roop_count], "ssl_cipher");
        goto error;
      }

      DBUG_PRINT("info",
        ("spider tgt_ssl_keys_lengths[%d] = %u", roop_count,
        share->tgt_ssl_keys_lengths[roop_count]));
      if (share->tgt_ssl_keys_lengths[roop_count] >
        SPIDER_CONNECT_INFO_PATH_MAX_LEN)
      {
        error_num = ER_SPIDER_INVALID_CONNECT_INFO_TOO_LONG_NUM;
        my_printf_error(error_num, ER_SPIDER_INVALID_CONNECT_INFO_TOO_LONG_STR,
          MYF(0), share->tgt_ssl_keys[roop_count], "ssl_key");
        goto error;
      }

      DBUG_PRINT("info",
        ("spider tgt_default_files_lengths[%d] = %u", roop_count,
        share->tgt_default_files_lengths[roop_count]));
      if (share->tgt_default_files_lengths[roop_count] >
        SPIDER_CONNECT_INFO_PATH_MAX_LEN)
      {
        error_num = ER_SPIDER_INVALID_CONNECT_INFO_TOO_LONG_NUM;
        my_printf_error(error_num, ER_SPIDER_INVALID_CONNECT_INFO_TOO_LONG_STR,
          MYF(0), share->tgt_default_files[roop_count], "default_file");
        goto error;
      }

      DBUG_PRINT("info",
        ("spider tgt_default_groups_lengths[%d] = %u", roop_count,
        share->tgt_default_groups_lengths[roop_count]));
      if (share->tgt_default_groups_lengths[roop_count] >
        SPIDER_CONNECT_INFO_MAX_LEN)
      {
        error_num = ER_SPIDER_INVALID_CONNECT_INFO_TOO_LONG_NUM;
        my_printf_error(error_num, ER_SPIDER_INVALID_CONNECT_INFO_TOO_LONG_STR,
          MYF(0), share->tgt_default_groups[roop_count], "default_group");
        goto error;
      }

      DBUG_PRINT("info",
        ("spider tgt_pk_names_lengths[%d] = %u", roop_count,
        share->tgt_pk_names_lengths[roop_count]));
      if (share->tgt_pk_names_lengths[roop_count] >
        SPIDER_CONNECT_INFO_MAX_LEN)
      {
        error_num = ER_SPIDER_INVALID_CONNECT_INFO_TOO_LONG_NUM;
        my_printf_error(error_num, ER_SPIDER_INVALID_CONNECT_INFO_TOO_LONG_STR,
          MYF(0), share->tgt_pk_names[roop_count], "pk_name");
        goto error;
      }

      DBUG_PRINT("info",
        ("spider tgt_sequence_names_lengths[%d] = %u", roop_count,
        share->tgt_sequence_names_lengths[roop_count]));
      if (share->tgt_sequence_names_lengths[roop_count] >
        SPIDER_CONNECT_INFO_MAX_LEN)
      {
        error_num = ER_SPIDER_INVALID_CONNECT_INFO_TOO_LONG_NUM;
        my_printf_error(error_num, ER_SPIDER_INVALID_CONNECT_INFO_TOO_LONG_STR,
          MYF(0), share->tgt_sequence_names[roop_count], "sequence_name");
        goto error;
      }
    }
  }

  DBUG_PRINT("info", ("spider share->active_link_count = %d",
    share->active_link_count));
  share->link_count = (uint) share->active_link_count;
  share_alter->link_count = share->link_count;
  share->link_bitmap_size = (share->link_count + 7) / 8;

  if (connect_string)
    spider_free(spider_current_trx, connect_string, MYF(0));
  DBUG_RETURN(0);

error:
  if (connect_string)
    spider_free(spider_current_trx, connect_string, MYF(0));
error_alloc_conn_string:
  DBUG_RETURN(error_num);
}

int spider_set_connect_info_default(
  SPIDER_SHARE *share,
#ifdef WITH_PARTITION_STORAGE_ENGINE
  partition_element *part_elem,
  partition_element *sub_elem,
#endif
  TABLE_SHARE *table_share
) {
  int error_num, roop_count;
  DBUG_ENTER("spider_set_connect_info_default");
  for (roop_count = 0; roop_count < (int) share->all_link_count; roop_count++)
  {
    if (share->server_names[roop_count])
    {
      if ((error_num = spider_get_server(share, roop_count)))
        DBUG_RETURN(error_num);
    }

    if (!share->tgt_wrappers[roop_count])
    {
      DBUG_PRINT("info",("spider create default tgt_wrappers"));
      share->tgt_wrappers_lengths[roop_count] = SPIDER_DB_WRAPPER_LEN;
      if (
        !(share->tgt_wrappers[roop_count] = spider_create_string(
          SPIDER_DB_WRAPPER_STR,
          share->tgt_wrappers_lengths[roop_count]))
      ) {
        DBUG_RETURN(HA_ERR_OUT_OF_MEM);
      }
    }

    if (!share->tgt_hosts[roop_count])
    {
      DBUG_PRINT("info",("spider create default tgt_hosts"));
      share->tgt_hosts_lengths[roop_count] = strlen(my_localhost);
      if (
        !(share->tgt_hosts[roop_count] = spider_create_string(
          my_localhost,
          share->tgt_hosts_lengths[roop_count]))
      ) {
        DBUG_RETURN(HA_ERR_OUT_OF_MEM);
      }
    }

    if (!share->tgt_dbs[roop_count] && table_share)
    {
      DBUG_PRINT("info",("spider create default tgt_dbs"));
      share->tgt_dbs_lengths[roop_count] = table_share->db.length;
      if (
        !(share->tgt_dbs[roop_count] = spider_create_string(
          table_share->db.str,
          table_share->db.length))
      ) {
        DBUG_RETURN(HA_ERR_OUT_OF_MEM);
      }
    }

    if (!share->tgt_table_names[roop_count] && table_share)
    {
      DBUG_PRINT("info",("spider create default tgt_table_names"));
      share->tgt_table_names_lengths[roop_count] = share->table_name_length;
      if (
        !(share->tgt_table_names[roop_count] = spider_create_table_name_string(
          table_share->table_name.str,
#ifdef WITH_PARTITION_STORAGE_ENGINE
          (part_elem ? part_elem->partition_name : NULL),
          (sub_elem ? sub_elem->partition_name : NULL)
#else
          NULL,
          NULL
#endif
        ))
      ) {
        DBUG_RETURN(HA_ERR_OUT_OF_MEM);
      }
    }

    if (
      !share->tgt_default_files[roop_count] &&
      share->tgt_default_groups[roop_count] &&
      (*spd_defaults_file || *spd_defaults_extra_file)
    ) {
      DBUG_PRINT("info",("spider create default tgt_default_files"));
      if (*spd_defaults_extra_file)
      {
        share->tgt_default_files_lengths[roop_count] =
          strlen(*spd_defaults_extra_file);
        if (
          !(share->tgt_default_files[roop_count] = spider_create_string(
            *spd_defaults_extra_file,
            share->tgt_default_files_lengths[roop_count]))
        ) {
          my_error(ER_OUT_OF_RESOURCES, MYF(0), HA_ERR_OUT_OF_MEM);
          DBUG_RETURN(HA_ERR_OUT_OF_MEM);
        }
      } else {
        share->tgt_default_files_lengths[roop_count] =
          strlen(*spd_defaults_file);
        if (
          !(share->tgt_default_files[roop_count] = spider_create_string(
            *spd_defaults_file,
            share->tgt_default_files_lengths[roop_count]))
        ) {
          my_error(ER_OUT_OF_RESOURCES, MYF(0), HA_ERR_OUT_OF_MEM);
          DBUG_RETURN(HA_ERR_OUT_OF_MEM);
        }
      }
    }

    if (!share->tgt_pk_names[roop_count])
    {
      DBUG_PRINT("info",("spider create default tgt_pk_names"));
      share->tgt_pk_names_lengths[roop_count] = SPIDER_DB_PK_NAME_LEN;
      if (
        !(share->tgt_pk_names[roop_count] = spider_create_string(
          SPIDER_DB_PK_NAME_STR,
          share->tgt_pk_names_lengths[roop_count]))
      ) {
        DBUG_RETURN(HA_ERR_OUT_OF_MEM);
      }
    }

    if (!share->tgt_sequence_names[roop_count])
    {
      DBUG_PRINT("info",("spider create default tgt_sequence_names"));
      share->tgt_sequence_names_lengths[roop_count] =
        SPIDER_DB_SEQUENCE_NAME_LEN;
      if (
        !(share->tgt_sequence_names[roop_count] = spider_create_string(
          SPIDER_DB_SEQUENCE_NAME_STR,
          share->tgt_sequence_names_lengths[roop_count]))
      ) {
        DBUG_RETURN(HA_ERR_OUT_OF_MEM);
      }
    }

    if (share->tgt_ports[roop_count] == -1)
    {
      share->tgt_ports[roop_count] = MYSQL_PORT;
    } else if (share->tgt_ports[roop_count] < 0)
    {
      share->tgt_ports[roop_count] = 0;
    } else if (share->tgt_ports[roop_count] > 65535)
    {
      share->tgt_ports[roop_count] = 65535;
    }

    if (share->tgt_ssl_vscs[roop_count] == -1)
      share->tgt_ssl_vscs[roop_count] = 0;

    if (
      !share->tgt_sockets[roop_count] &&
      !strcmp(share->tgt_hosts[roop_count], my_localhost)
    ) {
      DBUG_PRINT("info",("spider create default tgt_sockets"));
      share->tgt_sockets_lengths[roop_count] =
        strlen((char *) MYSQL_UNIX_ADDR);
      if (
        !(share->tgt_sockets[roop_count] = spider_create_string(
          (char *) MYSQL_UNIX_ADDR,
          share->tgt_sockets_lengths[roop_count]))
      ) {
        DBUG_RETURN(HA_ERR_OUT_OF_MEM);
      }
    }

    if (share->link_statuses[roop_count] == -1)
      share->link_statuses[roop_count] = SPIDER_LINK_STATUS_NO_CHANGE;

#ifndef WITHOUT_SPIDER_BG_SEARCH
    if (share->monitoring_bg_kind[roop_count] == -1)
      share->monitoring_bg_kind[roop_count] = 0;
#endif
    if (share->monitoring_kind[roop_count] == -1)
      share->monitoring_kind[roop_count] = 0;
#ifndef WITHOUT_SPIDER_BG_SEARCH
    if (share->monitoring_bg_interval[roop_count] == -1)
      share->monitoring_bg_interval[roop_count] = 10000000;
#endif
    if (share->monitoring_limit[roop_count] == -1)
      share->monitoring_limit[roop_count] = 1;
    if (share->monitoring_sid[roop_count] == -1)
#if defined(MARIADB_BASE_VERSION) && MYSQL_VERSION_ID >= 100002
      share->monitoring_sid[roop_count] = global_system_variables.server_id;
#else
      share->monitoring_sid[roop_count] = current_thd->server_id;
#endif

#if defined(HS_HAS_SQLCOM) && defined(HAVE_HANDLERSOCKET)
    if (share->use_hs_reads[roop_count] == -1)
      share->use_hs_reads[roop_count] = 0;
    if (share->use_hs_writes[roop_count] == -1)
      share->use_hs_writes[roop_count] = 0;
    if (share->hs_read_ports[roop_count] == -1)
    {
      share->hs_read_ports[roop_count] = 9998;
    } else if (share->hs_read_ports[roop_count] < 0)
    {
      share->hs_read_ports[roop_count] = 0;
    } else if (share->hs_read_ports[roop_count] > 65535)
    {
      share->hs_read_ports[roop_count] = 65535;
    }
    if (share->hs_write_ports[roop_count] == -1)
    {
      share->hs_write_ports[roop_count] = 9999;
    } else if (share->hs_write_ports[roop_count] < 0)
    {
      share->hs_write_ports[roop_count] = 0;
    } else if (share->hs_write_ports[roop_count] > 65535)
    {
      share->hs_write_ports[roop_count] = 65535;
    }
    if (share->hs_write_to_reads[roop_count] == -1)
    {
      share->hs_write_to_reads[roop_count] = 1;
    } else if (share->hs_write_to_reads[roop_count] < 0)
    {
      share->hs_write_to_reads[roop_count] = 0;
    } else if (share->hs_write_to_reads[roop_count] > 1)
    {
      share->hs_write_to_reads[roop_count] = 1;
    }
#endif
    if (share->use_handlers[roop_count] == -1)
      share->use_handlers[roop_count] = 0;
    if (share->connect_timeouts[roop_count] == -1)
      share->connect_timeouts[roop_count] = 6;
    if (share->net_read_timeouts[roop_count] == -1)
      share->net_read_timeouts[roop_count] = 600;
    if (share->net_write_timeouts[roop_count] == -1)
      share->net_write_timeouts[roop_count] = 600;
    if (share->access_balances[roop_count] == -1)
      share->access_balances[roop_count] = 100;
  }

#ifndef WITHOUT_SPIDER_BG_SEARCH
  if (share->sts_bg_mode == -1)
    share->sts_bg_mode = 1;
#endif
  if (share->sts_interval == -1)
    share->sts_interval = 10;
  if (share->sts_mode == -1)
    share->sts_mode = 1;
#ifdef WITH_PARTITION_STORAGE_ENGINE
  if (share->sts_sync == -1)
    share->sts_sync = 0;
#endif
#ifndef WITHOUT_SPIDER_BG_SEARCH
  if (share->crd_bg_mode == -1)
    share->crd_bg_mode = 1;
#endif
  if (share->crd_interval == -1)
    share->crd_interval = 51;
  if (share->crd_mode == -1)
    share->crd_mode = 1;
#ifdef WITH_PARTITION_STORAGE_ENGINE
  if (share->crd_sync == -1)
    share->crd_sync = 0;
#endif
  if (share->crd_type == -1)
    share->crd_type = 2;
  if (share->crd_weight == -1)
    share->crd_weight = 2;
  if (share->internal_offset == -1)
    share->internal_offset = 0;
  if (share->internal_limit == -1)
    share->internal_limit = 9223372036854775807LL;
  if (share->split_read == -1)
    share->split_read = 9223372036854775807LL;
  if (share->semi_split_read == -1)
    share->semi_split_read = 2;
  if (share->semi_split_read_limit == -1)
    share->semi_split_read_limit = 9223372036854775807LL;
  if (share->init_sql_alloc_size == -1)
    share->init_sql_alloc_size = 1024;
  if (share->reset_sql_alloc == -1)
    share->reset_sql_alloc = 1;
  if (share->multi_split_read == -1)
    share->multi_split_read = 100;
  if (share->max_order == -1)
    share->max_order = 32767;
  if (share->semi_table_lock == -1)
    share->semi_table_lock = 0;
  if (share->semi_table_lock_conn == -1)
    share->semi_table_lock_conn = 1;
  if (share->selupd_lock_mode == -1)
    share->selupd_lock_mode = 1;
  if (share->query_cache == -1)
    share->query_cache = 0;
  if (share->query_cache_sync == -1)
    share->query_cache_sync = 0;
  if (share->internal_delayed == -1)
    share->internal_delayed = 0;
  if (share->bulk_size == -1)
    share->bulk_size = 16000;
  if (share->bulk_update_mode == -1)
    share->bulk_update_mode = 0;
  if (share->bulk_update_size == -1)
    share->bulk_update_size = 16000;
  if (share->internal_optimize == -1)
    share->internal_optimize = 0;
  if (share->internal_optimize_local == -1)
    share->internal_optimize_local = 0;
  if (share->scan_rate == -1)
    share->scan_rate = 1;
  if (share->read_rate == -1)
    share->read_rate = 0.0002;
  if (share->priority == -1)
    share->priority = 1000000;
  if (share->quick_mode == -1)
    share->quick_mode = 0;
  if (share->quick_page_size == -1)
    share->quick_page_size = 100;
  if (share->low_mem_read == -1)
    share->low_mem_read = 1;
  if (share->table_count_mode == -1)
    share->table_count_mode = 0;
  if (share->select_column_mode == -1)
    share->select_column_mode = 1;
#ifndef WITHOUT_SPIDER_BG_SEARCH
  if (share->bgs_mode == -1)
    share->bgs_mode = 0;
  if (share->bgs_first_read == -1)
    share->bgs_first_read = 2;
  if (share->bgs_second_read == -1)
    share->bgs_second_read = 100;
#endif
  if (share->first_read == -1)
    share->first_read = 0;
  if (share->second_read == -1)
    share->second_read = 0;
  if (share->auto_increment_mode == -1)
    share->auto_increment_mode = 0;
  if (share->use_table_charset == -1)
    share->use_table_charset = 1;
  if (share->use_pushdown_udf == -1)
    share->use_pushdown_udf = 1;
  if (share->skip_default_condition == -1)
    share->skip_default_condition = 0;
  if (share->direct_dup_insert == -1)
    share->direct_dup_insert = 0;
  if (share->direct_order_limit == -1)
    share->direct_order_limit = 9223372036854775807LL;
  if (share->read_only_mode == -1)
    share->read_only_mode = 0;
  if (share->error_read_mode == -1)
    share->error_read_mode = 0;
  if (share->error_write_mode == -1)
    share->error_write_mode = 0;
  if (share->active_link_count == -1)
    share->active_link_count = share->all_link_count;
#if defined(HS_HAS_SQLCOM) && defined(HAVE_HANDLERSOCKET)
  if (share->hs_result_free_size == -1)
    share->hs_result_free_size = 1048576;
#endif
#ifdef HA_CAN_BULK_ACCESS
  if (share->bulk_access_free == -1)
    share->bulk_access_free = 0;
#endif
#ifdef HA_CAN_FORCE_BULK_UPDATE
  if (share->force_bulk_update == -1)
    share->force_bulk_update = 0;
#endif
#ifdef HA_CAN_FORCE_BULK_DELETE
  if (share->force_bulk_delete == -1)
    share->force_bulk_delete = 0;
#endif
  if (share->casual_read == -1)
    share->casual_read = 0;
  if (share->delete_all_rows_type == -1)
  {
#ifdef HANDLER_HAS_DIRECT_UPDATE_ROWS
    share->delete_all_rows_type = 1;
#else
    share->delete_all_rows_type = 0;
#endif
  }
  if (share->bka_mode == -1)
    share->bka_mode = 1;
  if (!share->bka_engine)
  {
    DBUG_PRINT("info",("spider create default bka_engine"));
    share->bka_engine_length = SPIDER_SQL_TMP_BKA_ENGINE_LEN;
    if (
      !(share->bka_engine = spider_create_string(
        SPIDER_SQL_TMP_BKA_ENGINE_STR,
        SPIDER_SQL_TMP_BKA_ENGINE_LEN))
    ) {
      DBUG_RETURN(HA_ERR_OUT_OF_MEM);
    }
  }
  DBUG_RETURN(0);
}

int spider_set_connect_info_default_db_table(
  SPIDER_SHARE *share,
  const char *db_name,
  uint db_name_length,
  const char *table_name,
  uint table_name_length
) {
  int roop_count;
  DBUG_ENTER("spider_set_connect_info_default_db_table");
  for (roop_count = 0; roop_count < (int) share->link_count; roop_count++)
  {
    if (!share->tgt_dbs[roop_count] && db_name)
    {
      DBUG_PRINT("info",("spider create default tgt_dbs"));
      share->tgt_dbs_lengths[roop_count] = db_name_length;
      if (
        !(share->tgt_dbs[roop_count] = spider_create_string(
          db_name,
          db_name_length))
      ) {
        DBUG_RETURN(HA_ERR_OUT_OF_MEM);
      }
    }

    if (!share->tgt_table_names[roop_count] && table_name)
    {
      const char *tmp_ptr;
      DBUG_PRINT("info",("spider create default tgt_table_names"));
      if ((tmp_ptr = strstr(table_name, "#P#")))
        table_name_length = (uint) PTR_BYTE_DIFF(tmp_ptr, table_name);
      share->tgt_table_names_lengths[roop_count] = table_name_length;
      if (
        !(share->tgt_table_names[roop_count] = spider_create_string(
          table_name,
          table_name_length))
      ) {
        DBUG_RETURN(HA_ERR_OUT_OF_MEM);
      }
    }
  }
  DBUG_RETURN(0);
}

int spider_set_connect_info_default_dbtable(
  SPIDER_SHARE *share,
  const char *dbtable_name,
  int dbtable_name_length
) {
  const char *ptr_db, *ptr_table;
  my_ptrdiff_t ptr_diff_db, ptr_diff_table;
  DBUG_ENTER("spider_set_connect_info_default_dbtable");
  ptr_db = strchr(dbtable_name, FN_LIBCHAR);
  ptr_db++;
  ptr_diff_db = PTR_BYTE_DIFF(ptr_db, dbtable_name);
  DBUG_PRINT("info",("spider ptr_diff_db = %lld", (longlong) ptr_diff_db));
  ptr_table = strchr(ptr_db, FN_LIBCHAR);
  ptr_table++;
  ptr_diff_table = PTR_BYTE_DIFF(ptr_table, ptr_db);
  DBUG_PRINT("info",("spider ptr_diff_table = %lld", (longlong) ptr_diff_table));
  DBUG_RETURN(spider_set_connect_info_default_db_table(
    share,
    ptr_db,
    (uint)(ptr_diff_table - 1),
    ptr_table,
    (uint)(dbtable_name_length - ptr_diff_db - ptr_diff_table)
  ));
}

#ifndef DBUG_OFF
void spider_print_keys(
  const char *key,
  uint length
) {
  const char *end_ptr;
  uint roop_count = 1;
  DBUG_ENTER("spider_print_keys");
  DBUG_PRINT("info",("spider key_length=%u", length));
  end_ptr = key + length;
  while (key < end_ptr)
  {
    DBUG_PRINT("info",("spider key[%u]=%s", roop_count, key));
    key = strchr(key, '\0') + 1;
    roop_count++;
  }
  DBUG_VOID_RETURN;
}
#endif

int spider_create_conn_keys(
  SPIDER_SHARE *share
) {
  int roop_count, roop_count2;
  char *tmp_name, port_str[6];
#if defined(HS_HAS_SQLCOM) && defined(HAVE_HANDLERSOCKET)
  char *tmp_hs_r_name, *tmp_hs_w_name;
#endif
#ifdef _MSC_VER
  uint *conn_keys_lengths;
#if defined(HS_HAS_SQLCOM) && defined(HAVE_HANDLERSOCKET)
  uint *hs_r_conn_keys_lengths;
  uint *hs_w_conn_keys_lengths;
#endif
#else
  uint conn_keys_lengths[share->all_link_count];
#if defined(HS_HAS_SQLCOM) && defined(HAVE_HANDLERSOCKET)
  uint hs_r_conn_keys_lengths[share->all_link_count];
  uint hs_w_conn_keys_lengths[share->all_link_count];
#endif
#endif
  DBUG_ENTER("spider_create_conn_keys");
#ifdef _MSC_VER
  if (!(conn_keys_lengths =
    (uint *) spider_bulk_alloc_mem(spider_current_trx, 44,
      __func__, __FILE__, __LINE__, MYF(MY_WME),
      &conn_keys_lengths, sizeof(uint) * share->all_link_count,
#if defined(HS_HAS_SQLCOM) && defined(HAVE_HANDLERSOCKET)
      &hs_r_conn_keys_lengths, sizeof(uint) * share->all_link_count,
      &hs_w_conn_keys_lengths, sizeof(uint) * share->all_link_count,
#endif
      NullS)))
    DBUG_RETURN(HA_ERR_OUT_OF_MEM);
#endif

  share->conn_keys_charlen = 0;
#if defined(HS_HAS_SQLCOM) && defined(HAVE_HANDLERSOCKET)
  share->hs_read_conn_keys_charlen = 0;
  share->hs_write_conn_keys_charlen = 0;
#endif
  for (roop_count = 0; roop_count < (int) share->all_link_count; roop_count++)
  {
    /* tgt_db not use */
    conn_keys_lengths[roop_count]
      = 1
      + share->tgt_wrappers_lengths[roop_count] + 1
      + share->tgt_hosts_lengths[roop_count] + 1
      + 5 + 1
      + share->tgt_sockets_lengths[roop_count] + 1
      + share->tgt_usernames_lengths[roop_count] + 1
      + share->tgt_passwords_lengths[roop_count] + 1
      + share->tgt_ssl_cas_lengths[roop_count] + 1
      + share->tgt_ssl_capaths_lengths[roop_count] + 1
      + share->tgt_ssl_certs_lengths[roop_count] + 1
      + share->tgt_ssl_ciphers_lengths[roop_count] + 1
      + share->tgt_ssl_keys_lengths[roop_count] + 1
      + 1 + 1
      + share->tgt_default_files_lengths[roop_count] + 1
      + share->tgt_default_groups_lengths[roop_count];
    share->conn_keys_charlen += conn_keys_lengths[roop_count] + 2;
#if defined(HS_HAS_SQLCOM) && defined(HAVE_HANDLERSOCKET)
    hs_r_conn_keys_lengths[roop_count]
      = 1
      + share->tgt_wrappers_lengths[roop_count] + 1
      + share->tgt_hosts_lengths[roop_count] + 1
      + 5 + 1
      + share->hs_read_socks_lengths[roop_count];
    share->hs_read_conn_keys_charlen +=
      hs_r_conn_keys_lengths[roop_count] + 2;
    hs_w_conn_keys_lengths[roop_count]
      = 1
      + share->tgt_wrappers_lengths[roop_count] + 1
      + share->tgt_hosts_lengths[roop_count] + 1
      + 5 + 1
      + share->hs_write_socks_lengths[roop_count];
    share->hs_write_conn_keys_charlen +=
      hs_w_conn_keys_lengths[roop_count] + 2;
#endif
  }
  if (!(share->conn_keys = (char **)
    spider_bulk_alloc_mem(spider_current_trx, 45,
      __func__, __FILE__, __LINE__, MYF(MY_WME | MY_ZEROFILL),
      &share->conn_keys, sizeof(char *) * share->all_link_count,
      &share->conn_keys_lengths, sizeof(uint) * share->all_link_count,
#ifdef SPIDER_HAS_HASH_VALUE_TYPE
      &share->conn_keys_hash_value,
        sizeof(my_hash_value_type) * share->all_link_count,
#endif
      &tmp_name, sizeof(char) * share->conn_keys_charlen,
#if defined(HS_HAS_SQLCOM) && defined(HAVE_HANDLERSOCKET)
      &share->hs_read_conn_keys, sizeof(char *) * share->all_link_count,
      &share->hs_read_conn_keys_lengths, sizeof(uint) * share->all_link_count,
#ifdef SPIDER_HAS_HASH_VALUE_TYPE
      &share->hs_read_conn_keys_hash_value,
        sizeof(my_hash_value_type) * share->all_link_count,
#endif
      &tmp_hs_r_name, sizeof(char) * share->hs_read_conn_keys_charlen,
      &share->hs_write_conn_keys, sizeof(char *) * share->all_link_count,
      &share->hs_write_conn_keys_lengths, sizeof(uint) * share->all_link_count,
#ifdef SPIDER_HAS_HASH_VALUE_TYPE
      &share->hs_write_conn_keys_hash_value,
        sizeof(my_hash_value_type) * share->all_link_count,
#endif
      &tmp_hs_w_name, sizeof(char) * share->hs_write_conn_keys_charlen,
#endif
      &share->sql_dbton_ids, sizeof(uint) * share->all_link_count,
#if defined(HS_HAS_SQLCOM) && defined(HAVE_HANDLERSOCKET)
      &share->hs_dbton_ids, sizeof(uint) * share->all_link_count,
#endif
      NullS))
  ) {
#ifdef _MSC_VER
    spider_free(spider_current_trx, conn_keys_lengths, MYF(MY_WME));
#endif
    DBUG_RETURN(HA_ERR_OUT_OF_MEM);
  }
  share->conn_keys_length = share->all_link_count;
  memcpy(share->conn_keys_lengths, conn_keys_lengths,
    sizeof(uint) * share->all_link_count);
#if defined(HS_HAS_SQLCOM) && defined(HAVE_HANDLERSOCKET)
  share->hs_read_conn_keys_length = share->all_link_count;
  share->hs_write_conn_keys_length = share->all_link_count;
  memcpy(share->hs_read_conn_keys_lengths, hs_r_conn_keys_lengths,
    sizeof(uint) * share->all_link_count);
  memcpy(share->hs_write_conn_keys_lengths, hs_w_conn_keys_lengths,
    sizeof(uint) * share->all_link_count);
#endif

#ifdef _MSC_VER
  spider_free(spider_current_trx, conn_keys_lengths, MYF(MY_WME));
#endif

  for (roop_count = 0; roop_count < (int) share->all_link_count; roop_count++)
  {
    share->conn_keys[roop_count] = tmp_name;
    *tmp_name = '0';
    DBUG_PRINT("info",("spider tgt_wrappers[%d]=%s", roop_count,
      share->tgt_wrappers[roop_count]));
    tmp_name = strmov(tmp_name + 1, share->tgt_wrappers[roop_count]);
    DBUG_PRINT("info",("spider tgt_hosts[%d]=%s", roop_count,
      share->tgt_hosts[roop_count]));
    tmp_name = strmov(tmp_name + 1, share->tgt_hosts[roop_count]);
    my_sprintf(port_str, (port_str, "%05ld", share->tgt_ports[roop_count]));
    DBUG_PRINT("info",("spider port_str=%s", port_str));
    tmp_name = strmov(tmp_name + 1, port_str);
    if (share->tgt_sockets[roop_count])
    {
      DBUG_PRINT("info",("spider tgt_sockets[%d]=%s", roop_count,
        share->tgt_sockets[roop_count]));
      tmp_name = strmov(tmp_name + 1, share->tgt_sockets[roop_count]);
    } else
      tmp_name++;
    if (share->tgt_usernames[roop_count])
    {
      DBUG_PRINT("info",("spider tgt_usernames[%d]=%s", roop_count,
        share->tgt_usernames[roop_count]));
      tmp_name = strmov(tmp_name + 1, share->tgt_usernames[roop_count]);
    } else
      tmp_name++;
    if (share->tgt_passwords[roop_count])
    {
      DBUG_PRINT("info",("spider tgt_passwords[%d]=%s", roop_count,
        share->tgt_passwords[roop_count]));
      tmp_name = strmov(tmp_name + 1, share->tgt_passwords[roop_count]);
    } else
      tmp_name++;
    if (share->tgt_ssl_cas[roop_count])
    {
      DBUG_PRINT("info",("spider tgt_ssl_cas[%d]=%s", roop_count,
        share->tgt_ssl_cas[roop_count]));
      tmp_name = strmov(tmp_name + 1, share->tgt_ssl_cas[roop_count]);
    } else
      tmp_name++;
    if (share->tgt_ssl_capaths[roop_count])
    {
      DBUG_PRINT("info",("spider tgt_ssl_capaths[%d]=%s", roop_count,
        share->tgt_ssl_capaths[roop_count]));
      tmp_name = strmov(tmp_name + 1, share->tgt_ssl_capaths[roop_count]);
    } else
      tmp_name++;
    if (share->tgt_ssl_certs[roop_count])
    {
      DBUG_PRINT("info",("spider tgt_ssl_certs[%d]=%s", roop_count,
        share->tgt_ssl_certs[roop_count]));
      tmp_name = strmov(tmp_name + 1, share->tgt_ssl_certs[roop_count]);
    } else
      tmp_name++;
    if (share->tgt_ssl_ciphers[roop_count])
    {
      DBUG_PRINT("info",("spider tgt_ssl_ciphers[%d]=%s", roop_count,
        share->tgt_ssl_ciphers[roop_count]));
      tmp_name = strmov(tmp_name + 1, share->tgt_ssl_ciphers[roop_count]);
    } else
      tmp_name++;
    if (share->tgt_ssl_keys[roop_count])
    {
      DBUG_PRINT("info",("spider tgt_ssl_keys[%d]=%s", roop_count,
        share->tgt_ssl_keys[roop_count]));
      tmp_name = strmov(tmp_name + 1, share->tgt_ssl_keys[roop_count]);
    } else
      tmp_name++;
    tmp_name++;
    *tmp_name = '0' + ((char) share->tgt_ssl_vscs[roop_count]);
    if (share->tgt_default_files[roop_count])
    {
      DBUG_PRINT("info",("spider tgt_default_files[%d]=%s", roop_count,
        share->tgt_default_files[roop_count]));
      tmp_name = strmov(tmp_name + 1, share->tgt_default_files[roop_count]);
    } else
      tmp_name++;
    if (share->tgt_default_groups[roop_count])
    {
      DBUG_PRINT("info",("spider tgt_default_groups[%d]=%s", roop_count,
        share->tgt_default_groups[roop_count]));
      tmp_name = strmov(tmp_name + 1, share->tgt_default_groups[roop_count]);
    } else
      tmp_name++;
    tmp_name++;
    tmp_name++;
#ifdef SPIDER_HAS_HASH_VALUE_TYPE
    share->conn_keys_hash_value[roop_count] = my_calc_hash(
      &spider_open_connections, (uchar*) share->conn_keys[roop_count],
      share->conn_keys_lengths[roop_count]);
#endif
#if defined(HS_HAS_SQLCOM) && defined(HAVE_HANDLERSOCKET)
    share->hs_read_conn_keys[roop_count] = tmp_hs_r_name;
    *tmp_hs_r_name = '0';
    DBUG_PRINT("info",("spider tgt_wrappers[%d]=%s", roop_count,
      share->tgt_wrappers[roop_count]));
    tmp_hs_r_name = strmov(tmp_hs_r_name + 1, share->tgt_wrappers[roop_count]);
    DBUG_PRINT("info",("spider tgt_hosts[%d]=%s", roop_count,
      share->tgt_hosts[roop_count]));
    tmp_hs_r_name = strmov(tmp_hs_r_name + 1, share->tgt_hosts[roop_count]);
    my_sprintf(port_str, (port_str, "%05ld",
      share->hs_read_ports[roop_count]));
    DBUG_PRINT("info",("spider port_str=%s", port_str));
    tmp_hs_r_name = strmov(tmp_hs_r_name + 1, port_str);
    if (share->hs_read_socks[roop_count])
    {
      DBUG_PRINT("info",("spider hs_read_socks[%d]=%s", roop_count,
        share->hs_read_socks[roop_count]));
      tmp_hs_r_name = strmov(tmp_hs_r_name + 1,
        share->hs_read_socks[roop_count]);
    } else
      tmp_hs_r_name++;
    tmp_hs_r_name++;
    tmp_hs_r_name++;
#ifdef SPIDER_HAS_HASH_VALUE_TYPE
    share->hs_read_conn_keys_hash_value[roop_count] = my_calc_hash(
      &spider_open_connections, (uchar*) share->hs_read_conn_keys[roop_count],
      share->hs_read_conn_keys_lengths[roop_count]);
#endif
    share->hs_write_conn_keys[roop_count] = tmp_hs_w_name;
    *tmp_hs_w_name = '0';
    DBUG_PRINT("info",("spider tgt_wrappers[%d]=%s", roop_count,
      share->tgt_wrappers[roop_count]));
    tmp_hs_w_name = strmov(tmp_hs_w_name + 1, share->tgt_wrappers[roop_count]);
    DBUG_PRINT("info",("spider tgt_hosts[%d]=%s", roop_count,
      share->tgt_hosts[roop_count]));
    tmp_hs_w_name = strmov(tmp_hs_w_name + 1, share->tgt_hosts[roop_count]);
    my_sprintf(port_str, (port_str, "%05ld",
      share->hs_write_ports[roop_count]));
    DBUG_PRINT("info",("spider port_str=%s", port_str));
    tmp_hs_w_name = strmov(tmp_hs_w_name + 1, port_str);
    if (share->hs_write_socks[roop_count])
    {
      DBUG_PRINT("info",("spider hs_write_socks[%d]=%s", roop_count,
        share->hs_write_socks[roop_count]));
      tmp_hs_w_name = strmov(tmp_hs_w_name + 1,
        share->hs_write_socks[roop_count]);
    } else
      tmp_hs_w_name++;
    tmp_hs_w_name++;
    tmp_hs_w_name++;
#ifdef SPIDER_HAS_HASH_VALUE_TYPE
    share->hs_write_conn_keys_hash_value[roop_count] = my_calc_hash(
      &spider_open_connections, (uchar*) share->hs_write_conn_keys[roop_count],
      share->hs_write_conn_keys_lengths[roop_count]);
#endif
#endif

    bool get_sql_id = FALSE;
#if defined(HS_HAS_SQLCOM) && defined(HAVE_HANDLERSOCKET)
    bool get_nosql_id = FALSE;
#endif
    for (roop_count2 = 0; roop_count2 < SPIDER_DBTON_SIZE; roop_count2++)
    {
      DBUG_PRINT("info",("spider share->tgt_wrappers[%d]=%s", roop_count,
        share->tgt_wrappers[roop_count]));
      DBUG_PRINT("info",("spider spider_dbton[%d].wrapper=%s", roop_count2,
        spider_dbton[roop_count2].wrapper ?
          spider_dbton[roop_count2].wrapper : "NULL"));
      if (
        spider_dbton[roop_count2].wrapper &&
        !strcmp(share->tgt_wrappers[roop_count],
          spider_dbton[roop_count2].wrapper)
      ) {
        spider_set_bit(share->dbton_bitmap, roop_count2);
        if (
          !get_sql_id &&
          spider_dbton[roop_count2].db_access_type == SPIDER_DB_ACCESS_TYPE_SQL
        ) {
          share->sql_dbton_ids[roop_count] = roop_count2;
          get_sql_id = TRUE;
#if defined(HS_HAS_SQLCOM) && defined(HAVE_HANDLERSOCKET)
          if (get_nosql_id)
#endif
            break;
#if defined(HS_HAS_SQLCOM) && defined(HAVE_HANDLERSOCKET)
          else
            continue;
#endif
        }
#if defined(HS_HAS_SQLCOM) && defined(HAVE_HANDLERSOCKET)
        if (
          !get_nosql_id &&
          spider_dbton[roop_count2].db_access_type ==
            SPIDER_DB_ACCESS_TYPE_NOSQL
        ) {
          share->hs_dbton_ids[roop_count] = roop_count2;
          get_nosql_id = TRUE;
          if (get_sql_id)
            break;
        }
#endif
      }
    }
    if (!get_sql_id)
      share->sql_dbton_ids[roop_count] = SPIDER_DBTON_SIZE;
#if defined(HS_HAS_SQLCOM) && defined(HAVE_HANDLERSOCKET)
    if (!get_nosql_id)
      share->hs_dbton_ids[roop_count] = SPIDER_DBTON_SIZE;
#endif
  }
  for (roop_count2 = 0; roop_count2 < SPIDER_DBTON_SIZE; roop_count2++)
  {
    if (spider_bit_is_set(share->dbton_bitmap, roop_count2))
    {
#if defined(HS_HAS_SQLCOM) && defined(HAVE_HANDLERSOCKET)
      if (spider_dbton[roop_count2].db_access_type ==
        SPIDER_DB_ACCESS_TYPE_SQL)
      {
#endif
        share->use_sql_dbton_ids[share->use_dbton_count] = roop_count2;
        share->sql_dbton_id_to_seq[roop_count2] = share->use_dbton_count;
        share->use_sql_dbton_count++;
#if defined(HS_HAS_SQLCOM) && defined(HAVE_HANDLERSOCKET)
      } else {
        share->use_hs_dbton_ids[share->use_hs_dbton_count] = roop_count2;
        share->hs_dbton_id_to_seq[roop_count2] = share->use_hs_dbton_count;
        share->use_hs_dbton_count++;
      }
#endif
      share->use_dbton_ids[share->use_dbton_count] = roop_count2;
      share->dbton_id_to_seq[roop_count2] = share->use_dbton_count;
      share->use_dbton_count++;
    }
  }
  DBUG_RETURN(0);
}

SPIDER_SHARE *spider_create_share(
  const char *table_name,
  TABLE_SHARE *table_share,
#ifdef WITH_PARTITION_STORAGE_ENGINE
  partition_info *part_info,
#endif
#ifdef SPIDER_HAS_HASH_VALUE_TYPE
  my_hash_value_type hash_value,
#endif
  int *error_num
) {
  int bitmap_size, roop_count;
  uint length;
  int use_table_charset;
  SPIDER_SHARE *share;
  char *tmp_name;
  longlong *tmp_cardinality, *tmp_static_key_cardinality;
  uchar *tmp_cardinality_upd;
  DBUG_ENTER("spider_create_share");
  length = (uint) strlen(table_name);
  bitmap_size = spider_bitmap_size(table_share->fields);
  if (!(share = (SPIDER_SHARE *)
    spider_bulk_malloc(spider_current_trx, 46, MYF(MY_WME | MY_ZEROFILL),
      &share, sizeof(*share),
      &tmp_name, length + 1,
      &tmp_static_key_cardinality, sizeof(*tmp_static_key_cardinality) * table_share->keys,
      &tmp_cardinality, sizeof(*tmp_cardinality) * table_share->fields,
      &tmp_cardinality_upd, sizeof(*tmp_cardinality_upd) * bitmap_size,
      NullS))
  ) {
    *error_num = HA_ERR_OUT_OF_MEM;
    goto error_alloc_share;
  }

  share->use_count = 0;
  share->use_dbton_count = 0;
#if defined(HS_HAS_SQLCOM) && defined(HAVE_HANDLERSOCKET)
  share->use_hs_dbton_count = 0;
#endif
  share->table_name_length = length;
  share->table_name = tmp_name;
  strmov(share->table_name, table_name);
  share->static_key_cardinality = tmp_static_key_cardinality;
  share->cardinality = tmp_cardinality;
  share->cardinality_upd = tmp_cardinality_upd;
  share->bitmap_size = bitmap_size;
  share->table_share = table_share;
#ifdef SPIDER_HAS_HASH_VALUE_TYPE
  share->table_name_hash_value = hash_value;
#ifdef WITH_PARTITION_STORAGE_ENGINE
  share->table_path_hash_value = my_calc_hash(&spider_open_tables,
    (uchar*) table_share->path.str, table_share->path.length);
#endif
#endif

  if (table_share->keys > 0 &&
    !(share->key_hint = new spider_string[table_share->keys])
  ) {
    *error_num = HA_ERR_OUT_OF_MEM;
    goto error_init_hint_string;
  }
  for (roop_count = 0; roop_count < (int) table_share->keys; roop_count++)
    share->key_hint[roop_count].init_calc_mem(95);
  DBUG_PRINT("info",("spider share->key_hint=%p", share->key_hint));

  if ((*error_num = spider_parse_connect_info(share, table_share,
#ifdef WITH_PARTITION_STORAGE_ENGINE
    part_info,
#endif
    0)))
    goto error_parse_connect_string;

  use_table_charset = spider_param_use_table_charset(
    share->use_table_charset);
  if (table_share->table_charset && use_table_charset)
    share->access_charset = table_share->table_charset;
  else
    share->access_charset = system_charset_info;

  if ((*error_num = spider_create_conn_keys(share)))
    goto error_create_conn_keys;

  if (share->table_count_mode & 1)
    share->additional_table_flags |= HA_STATS_RECORDS_IS_EXACT;
  if (share->table_count_mode & 2)
    share->additional_table_flags |= HA_HAS_RECORDS;

#if MYSQL_VERSION_ID < 50500
  if (pthread_mutex_init(&share->mutex, MY_MUTEX_INIT_FAST))
#else
  if (mysql_mutex_init(spd_key_mutex_share,
    &share->mutex, MY_MUTEX_INIT_FAST))
#endif
  {
    *error_num = HA_ERR_OUT_OF_MEM;
    goto error_init_mutex;
  }

#if MYSQL_VERSION_ID < 50500
  if (pthread_mutex_init(&share->sts_mutex, MY_MUTEX_INIT_FAST))
#else
  if (mysql_mutex_init(spd_key_mutex_share_sts,
    &share->sts_mutex, MY_MUTEX_INIT_FAST))
#endif
  {
    *error_num = HA_ERR_OUT_OF_MEM;
    goto error_init_sts_mutex;
  }

#if MYSQL_VERSION_ID < 50500
  if (pthread_mutex_init(&share->crd_mutex, MY_MUTEX_INIT_FAST))
#else
  if (mysql_mutex_init(spd_key_mutex_share_crd,
    &share->crd_mutex, MY_MUTEX_INIT_FAST))
#endif
  {
    *error_num = HA_ERR_OUT_OF_MEM;
    goto error_init_crd_mutex;
  }

  thr_lock_init(&share->lock);

#ifdef SPIDER_HAS_HASH_VALUE_TYPE
  if (!(share->lgtm_tblhnd_share =
    spider_get_lgtm_tblhnd_share(tmp_name, length, hash_value, FALSE, TRUE,
    error_num)))
#else
  if (!(share->lgtm_tblhnd_share =
    spider_get_lgtm_tblhnd_share(tmp_name, length, FALSE, TRUE, error_num)))
#endif
  {
    goto error_get_lgtm_tblhnd_share;
  }

#ifdef WITH_PARTITION_STORAGE_ENGINE
  if (!(share->partition_share =
    spider_get_pt_share(share, table_share, error_num)))
    goto error_get_pt_share;
#endif

  for (roop_count = 0; roop_count < SPIDER_DBTON_SIZE; roop_count++)
  {
    if (spider_bit_is_set(share->dbton_bitmap, roop_count))
    {
      if (!(share->dbton_share[roop_count] =
        spider_dbton[roop_count].create_db_share(share)))
      {
        *error_num = HA_ERR_OUT_OF_MEM;
        goto error_init_dbton;
      }
      if ((*error_num = share->dbton_share[roop_count]->init()))
      {
        goto error_init_dbton;
      }
    }
  }
  DBUG_RETURN(share);

/*
  roop_count = SPIDER_DBTON_SIZE - 1;
*/
error_init_dbton:
  for (; roop_count >= 0; roop_count--)
  {
    if (share->dbton_share[roop_count])
    {
      delete share->dbton_share[roop_count];
      share->dbton_share[roop_count] = NULL;
    }
  }
#ifdef WITH_PARTITION_STORAGE_ENGINE
  spider_free_pt_share(share->partition_share);
error_get_pt_share:
#endif
error_get_lgtm_tblhnd_share:
  thr_lock_delete(&share->lock);
  pthread_mutex_destroy(&share->crd_mutex);
error_init_crd_mutex:
  pthread_mutex_destroy(&share->sts_mutex);
error_init_sts_mutex:
  pthread_mutex_destroy(&share->mutex);
error_init_mutex:
error_create_conn_keys:
error_parse_connect_string:
error_init_hint_string:
  spider_free_share_alloc(share);
  spider_free(spider_current_trx, share, MYF(0));
error_alloc_share:
  DBUG_RETURN(NULL);
}

SPIDER_SHARE *spider_get_share(
  const char *table_name,
  TABLE *table,
  THD *thd,
  ha_spider *spider,
  int *error_num
) {
  SPIDER_SHARE *share;
  TABLE_SHARE *table_share = table->s;
  SPIDER_RESULT_LIST *result_list = &spider->result_list;
  uint length, tmp_conn_link_idx = 0;
  char *tmp_name, *tmp_cid;
#if defined(HS_HAS_SQLCOM) && defined(HAVE_HANDLERSOCKET)
  char *tmp_hs_r_name, *tmp_hs_w_name;
#ifdef HANDLER_HAS_DIRECT_UPDATE_ROWS
  uint32 *tmp_hs_r_ret_fields, *tmp_hs_w_ret_fields;
#endif
#endif
  int roop_count;
  double sts_interval;
  int sts_mode;
#ifdef WITH_PARTITION_STORAGE_ENGINE
  int sts_sync;
  int auto_increment_mode;
#endif
  double crd_interval;
  int crd_mode;
#ifdef WITH_PARTITION_STORAGE_ENGINE
  int crd_sync;
#endif
  char first_byte;
  int semi_table_lock_conn;
  int search_link_idx;
  uint sql_command = thd_sql_command(thd);
#if MYSQL_VERSION_ID < 50500
  Open_tables_state open_tables_backup;
#else
  Open_tables_backup open_tables_backup;
#endif
  MEM_ROOT mem_root;
  TABLE *table_tables = NULL;
  bool init_mem_root = FALSE;
  DBUG_ENTER("spider_get_share");

  length = (uint) strlen(table_name);
#ifdef SPIDER_HAS_HASH_VALUE_TYPE
  my_hash_value_type hash_value = my_calc_hash(&spider_open_tables,
    (uchar*) table_name, length);
#endif
  pthread_mutex_lock(&spider_tbl_mutex);
#ifdef SPIDER_HAS_HASH_VALUE_TYPE
  if (!(share = (SPIDER_SHARE*) my_hash_search_using_hash_value(
    &spider_open_tables, hash_value, (uchar*) table_name, length)))
#else
  if (!(share = (SPIDER_SHARE*) my_hash_search(&spider_open_tables,
    (uchar*) table_name, length)))
#endif
  {
    if (!(share = spider_create_share(
      table_name, table_share,
#ifdef WITH_PARTITION_STORAGE_ENGINE
      table->part_info,
#endif
#ifdef SPIDER_HAS_HASH_VALUE_TYPE
      hash_value,
#endif
      error_num
    ))) {
      goto error_alloc_share;
    }

    uint old_elements = spider_open_tables.array.max_element;
#ifdef HASH_UPDATE_WITH_HASH_VALUE
    if (my_hash_insert_with_hash_value(&spider_open_tables, hash_value,
      (uchar*) share))
#else
    if (my_hash_insert(&spider_open_tables, (uchar*) share))
#endif
    {
      *error_num = HA_ERR_OUT_OF_MEM;
      goto error_hash_insert;
    }
    if (spider_open_tables.array.max_element > old_elements)
    {
      spider_alloc_calc_mem(spider_current_trx,
        spider_open_tables,
        (spider_open_tables.array.max_element - old_elements) *
        spider_open_tables.array.size_of_element);
    }

    spider->share = share;
    spider->conn_link_idx = &tmp_conn_link_idx;

    share->use_count++;
    pthread_mutex_unlock(&spider_tbl_mutex);

    if (!share->link_status_init)
    {
      pthread_mutex_lock(&share->mutex);
      if (!share->link_status_init)
      {
        if (
          table_share->tmp_table == NO_TMP_TABLE &&
          sql_command != SQLCOM_DROP_TABLE &&
          sql_command != SQLCOM_ALTER_TABLE &&
          sql_command != SQLCOM_SHOW_CREATE
        ) {
          SPD_INIT_ALLOC_ROOT(&mem_root, 4096, 0, MYF(MY_WME));
          init_mem_root = TRUE;
          if (
            !(table_tables = spider_open_sys_table(
              thd, SPIDER_SYS_TABLES_TABLE_NAME_STR,
              SPIDER_SYS_TABLES_TABLE_NAME_LEN, FALSE, &open_tables_backup,
              FALSE, error_num))
          ) {
            pthread_mutex_unlock(&share->mutex);
            spider_free_share(share);
            goto error_open_sys_table;
          }
          *error_num = spider_get_link_statuses(table_tables, share,
            &mem_root);
          if (*error_num)
          {
            pthread_mutex_unlock(&share->mutex);
            spider_free_share(share);
            goto error_get_link_statuses;
          }
        }
        share->have_recovery_link = spider_conn_check_recovery_link(share);
        if (table_tables)
        {
          spider_close_sys_table(thd, table_tables,
            &open_tables_backup, FALSE);
          table_tables = NULL;
        }
        if (init_mem_root)
        {
          free_root(&mem_root, MYF(0));
          init_mem_root = FALSE;
        }
      }
      pthread_mutex_unlock(&share->mutex);
    }

    semi_table_lock_conn = spider_param_semi_table_lock_connection(thd,
      share->semi_table_lock_conn);
    if (semi_table_lock_conn)
      first_byte = '0' +
        spider_param_semi_table_lock(thd, share->semi_table_lock);
    else
      first_byte = '0';

    if (!(spider->trx = spider_get_trx(thd, TRUE, error_num)))
    {
      share->init_error = TRUE;
      share->init_error_time = (time_t) time((time_t*) 0);
      share->init = TRUE;
      spider_free_share(share);
      goto error_but_no_delete;
    }
    spider->set_error_mode();

#ifndef WITHOUT_SPIDER_BG_SEARCH
    if (
      sql_command != SQLCOM_DROP_TABLE &&
      sql_command != SQLCOM_ALTER_TABLE &&
      sql_command != SQLCOM_SHOW_CREATE &&
      (*error_num = spider_create_mon_threads(spider->trx, share))
    ) {
      share->init_error = TRUE;
      share->init_error_time = (time_t) time((time_t*) 0);
      share->init = TRUE;
      spider_free_share(share);
      goto error_but_no_delete;
    }
#endif

    if (!(spider->conn_keys = (char **)
      spider_bulk_alloc_mem(spider_current_trx, 47,
        __func__, __FILE__, __LINE__, MYF(MY_WME | MY_ZEROFILL),
        &spider->conn_keys, sizeof(char *) * share->link_count,
        &tmp_name, sizeof(char) * share->conn_keys_charlen,
        &spider->conns, sizeof(SPIDER_CONN *) * share->link_count,
        &spider->conn_link_idx, sizeof(uint) * share->link_count,
        &spider->conn_can_fo, sizeof(uchar) * share->link_bitmap_size,
#if defined(HS_HAS_SQLCOM) && defined(HAVE_HANDLERSOCKET)
        &spider->hs_r_conn_keys, sizeof(char *) * share->link_count,
        &tmp_hs_r_name, sizeof(char) * share->hs_read_conn_keys_charlen,
        &spider->hs_r_conns, sizeof(SPIDER_CONN *) * share->link_count,
        &spider->hs_r_conn_ages, sizeof(ulonglong) * share->link_count,
        &spider->hs_w_conn_keys, sizeof(char *) * share->link_count,
        &tmp_hs_w_name, sizeof(char) * share->hs_write_conn_keys_charlen,
        &spider->hs_w_conns, sizeof(SPIDER_CONN *) * share->link_count,
        &spider->hs_w_conn_ages, sizeof(ulonglong) * share->link_count,
#endif
        &spider->sql_kind, sizeof(uint) * share->link_count,
        &spider->connection_ids, sizeof(ulonglong) * share->link_count,
        &spider->conn_kind, sizeof(uint) * share->link_count,
        &spider->db_request_id, sizeof(ulonglong) * share->link_count,
        &spider->db_request_phase, sizeof(uchar) * share->link_bitmap_size,
        &spider->m_handler_opened, sizeof(uchar) * share->link_bitmap_size,
        &spider->m_handler_id, sizeof(uint) * share->link_count,
        &spider->m_handler_cid, sizeof(char *) * share->link_count,
#if defined(HS_HAS_SQLCOM) && defined(HAVE_HANDLERSOCKET)
        &spider->r_handler_opened, sizeof(uchar) * share->link_bitmap_size,
        &spider->r_handler_id, sizeof(uint) * share->link_count,
        &spider->r_handler_index, sizeof(uint) * share->link_count,
        &spider->w_handler_opened, sizeof(uchar) * share->link_bitmap_size,
        &spider->w_handler_id, sizeof(uint) * share->link_count,
        &spider->w_handler_index, sizeof(uint) * share->link_count,
#ifdef HANDLER_HAS_DIRECT_UPDATE_ROWS
        &spider->do_hs_direct_update, sizeof(uchar) * share->link_bitmap_size,
        &spider->hs_r_ret_fields, sizeof(uint32 *) * share->link_count,
        &spider->hs_w_ret_fields, sizeof(uint32 *) * share->link_count,
        &spider->hs_r_ret_fields_num, sizeof(size_t) * share->link_count,
        &spider->hs_w_ret_fields_num, sizeof(size_t) * share->link_count,
        &tmp_hs_r_ret_fields,
          sizeof(uint32) * share->link_count * table_share->fields,
        &tmp_hs_w_ret_fields,
          sizeof(uint32) * share->link_count * table_share->fields,
        &spider->tmp_column_bitmap, sizeof(uchar) * share->bitmap_size,
#endif
#endif
        &tmp_cid, sizeof(char) * (SPIDER_SQL_HANDLER_CID_LEN + 1) *
          share->link_count,
        &spider->need_mons, sizeof(int) * share->link_count,
        &spider->quick_targets, sizeof(void *) * share->link_count,
        &result_list->upd_tmp_tbls, sizeof(TABLE *) * share->link_count,
        &result_list->upd_tmp_tbl_prms,
          sizeof(TMP_TABLE_PARAM) * share->link_count,
        &result_list->tmp_table_join_first,
          sizeof(uchar) * share->link_bitmap_size,
        &result_list->tmp_table_created,
          sizeof(uchar) * share->link_bitmap_size,
#ifdef HA_CAN_BULK_ACCESS
#if defined(HS_HAS_SQLCOM) && defined(HAVE_HANDLERSOCKET)
        &result_list->hs_r_bulk_open_index,
          sizeof(uchar) * share->link_bitmap_size,
        &result_list->hs_w_bulk_open_index,
          sizeof(uchar) * share->link_bitmap_size,
#endif
#endif
        &result_list->sql_kind_backup, sizeof(uint) * share->link_count,
        &result_list->casual_read, sizeof(int) * share->link_count,
        &spider->dbton_handler,
          sizeof(spider_db_handler *) * SPIDER_DBTON_SIZE,
        NullS))
    ) {
      share->init_error = TRUE;
      share->init_error_time = (time_t) time((time_t*) 0);
      share->init = TRUE;
      spider_free_share(share);
      goto error_but_no_delete;
    }
    memcpy(tmp_name, share->conn_keys[0], share->conn_keys_charlen);
#if defined(HS_HAS_SQLCOM) && defined(HAVE_HANDLERSOCKET)
    memcpy(tmp_hs_r_name, share->hs_read_conn_keys[0],
      share->hs_read_conn_keys_charlen);
    memcpy(tmp_hs_w_name, share->hs_write_conn_keys[0],
      share->hs_write_conn_keys_charlen);
#endif

    spider->conn_keys_first_ptr = tmp_name;
    for (roop_count = 0; roop_count < (int) share->link_count; roop_count++)
    {
      spider->conn_keys[roop_count] = tmp_name;
      *tmp_name = first_byte;
      tmp_name += share->conn_keys_lengths[roop_count] + 1;
#if defined(HS_HAS_SQLCOM) && defined(HAVE_HANDLERSOCKET)
      spider->hs_r_conn_keys[roop_count] = tmp_hs_r_name;
      tmp_hs_r_name += share->hs_read_conn_keys_lengths[roop_count] + 1;
      spider->hs_w_conn_keys[roop_count] = tmp_hs_w_name;
      tmp_hs_w_name += share->hs_write_conn_keys_lengths[roop_count] + 1;
#ifdef HANDLER_HAS_DIRECT_UPDATE_ROWS
      spider->hs_r_ret_fields[roop_count] = tmp_hs_r_ret_fields;
      tmp_hs_r_ret_fields += table_share->fields;
      spider->hs_w_ret_fields[roop_count] = tmp_hs_w_ret_fields;
      tmp_hs_w_ret_fields += table_share->fields;
#endif
#endif
      spider->m_handler_cid[roop_count] = tmp_cid;
      tmp_cid += SPIDER_SQL_HANDLER_CID_LEN + 1;
      result_list->upd_tmp_tbl_prms[roop_count].init();
      result_list->upd_tmp_tbl_prms[roop_count].field_count = 1;
      spider->conn_kind[roop_count] = SPIDER_CONN_KIND_MYSQL;
    }
    spider_trx_set_link_idx_for_all(spider);

    for (roop_count = 0; roop_count < (int) share->use_dbton_count;
      roop_count++)
    {
      uint dbton_id = share->use_dbton_ids[roop_count];
      if (!(spider->dbton_handler[dbton_id] =
        spider_dbton[dbton_id].create_db_handler(spider,
        share->dbton_share[dbton_id])))
      {
        *error_num = HA_ERR_OUT_OF_MEM;
        break;
      }
      if ((*error_num = spider->dbton_handler[dbton_id]->init()))
      {
        break;
      }
    }
    if (roop_count < (int) share->use_dbton_count)
    {
      for (; roop_count >= 0; roop_count--)
      {
        uint dbton_id = share->use_dbton_ids[roop_count];
        if (spider->dbton_handler[dbton_id])
        {
          delete spider->dbton_handler[dbton_id];
          spider->dbton_handler[dbton_id] = NULL;
        }
      }
      goto error_but_no_delete;
    }

    if (
      sql_command != SQLCOM_DROP_TABLE &&
      sql_command != SQLCOM_ALTER_TABLE &&
      sql_command != SQLCOM_SHOW_CREATE
    ) {
      for (
        roop_count = spider_conn_link_idx_next(share->link_statuses,
          spider->conn_link_idx, -1, share->link_count,
          SPIDER_LINK_STATUS_RECOVERY);
        roop_count < (int) share->link_count;
        roop_count = spider_conn_link_idx_next(share->link_statuses,
          spider->conn_link_idx, roop_count, share->link_count,
          SPIDER_LINK_STATUS_RECOVERY)
      ) {
        if (
          !(spider->conns[roop_count] =
            spider_get_conn(share, roop_count, spider->conn_keys[roop_count],
              spider->trx, spider, FALSE, TRUE, SPIDER_CONN_KIND_MYSQL,
              error_num))
        ) {
          if (
            share->monitoring_kind[roop_count] &&
            spider->need_mons[roop_count]
          ) {
            *error_num = spider_ping_table_mon_from_table(
                spider->trx,
                spider->trx->thd,
                share,
                (uint32) share->monitoring_sid[roop_count],
                share->table_name,
                share->table_name_length,
                spider->conn_link_idx[roop_count],
                NULL,
                0,
                share->monitoring_kind[roop_count],
                share->monitoring_limit[roop_count],
                FALSE
              );
          }
          share->init_error = TRUE;
          share->init_error_time = (time_t) time((time_t*) 0);
          share->init = TRUE;
          spider_free_share(share);
          goto error_but_no_delete;
        }
        spider->conns[roop_count]->error_mode &= spider->error_mode;
      }
    }
    search_link_idx = spider_conn_first_link_idx(thd,
      share->link_statuses, share->access_balances, spider->conn_link_idx,
      share->link_count, SPIDER_LINK_STATUS_OK);
    if (search_link_idx == -1)
    {
#ifdef _MSC_VER
      char *db, *table_name;
      if (!(db = (char *)
        spider_bulk_malloc(spider_current_trx, 48, MYF(MY_WME),
          &db, table_share->db.length + 1,
          &table_name, table_share->table_name.length + 1,
          NullS))
      ) {
        *error_num = HA_ERR_OUT_OF_MEM;
        share->init_error = TRUE;
        share->init_error_time = (time_t) time((time_t*) 0);
        share->init = TRUE;
        spider_free_share(share);
        goto error_but_no_delete;
      }
#else
      char db[table_share->db.length + 1],
        table_name[table_share->table_name.length + 1];
#endif
      memcpy(db, table_share->db.str, table_share->db.length);
      db[table_share->db.length] = '\0';
      memcpy(table_name, table_share->table_name.str,
        table_share->table_name.length);
      table_name[table_share->table_name.length] = '\0';
      my_printf_error(ER_SPIDER_ALL_LINKS_FAILED_NUM,
        ER_SPIDER_ALL_LINKS_FAILED_STR, MYF(0), db, table_name);
#ifdef _MSC_VER
      spider_free(spider->trx, db, MYF(MY_WME));
#endif
      *error_num = ER_SPIDER_ALL_LINKS_FAILED_NUM;
      share->init_error = TRUE;
      share->init_error_time = (time_t) time((time_t*) 0);
      share->init = TRUE;
      spider_free_share(share);
      goto error_but_no_delete;
    }
    spider->search_link_idx = search_link_idx;

    if (
      sql_command != SQLCOM_DROP_TABLE &&
      sql_command != SQLCOM_ALTER_TABLE &&
      sql_command != SQLCOM_SHOW_CREATE &&
      !spider->error_mode &&
      !spider_param_same_server_link(thd)
    ) {
      SPIDER_INIT_ERROR_TABLE *spider_init_error_table;
      sts_interval = spider_param_sts_interval(thd, share->sts_interval);
      sts_mode = spider_param_sts_mode(thd, share->sts_mode);
#ifdef WITH_PARTITION_STORAGE_ENGINE
      sts_sync = spider_param_sts_sync(thd, share->sts_sync);
      auto_increment_mode = spider_param_auto_increment_mode(thd,
        share->auto_increment_mode);
      if (auto_increment_mode == 1)
        sts_sync = 0;
#endif
      crd_interval = spider_param_crd_interval(thd, share->crd_interval);
      crd_mode = spider_param_crd_mode(thd, share->crd_mode);
      if (crd_mode == 3)
        crd_mode = 1;
#ifdef WITH_PARTITION_STORAGE_ENGINE
      crd_sync = spider_param_crd_sync(thd, share->crd_sync);
#endif
      time_t tmp_time = (time_t) time((time_t*) 0);
      pthread_mutex_lock(&share->sts_mutex);
      pthread_mutex_lock(&share->crd_mutex);
      if ((spider_init_error_table =
        spider_get_init_error_table(spider->trx, share, FALSE)))
      {
        DBUG_PRINT("info",("spider diff1=%f",
          difftime(tmp_time, spider_init_error_table->init_error_time)));
        if (difftime(tmp_time,
          spider_init_error_table->init_error_time) <
          spider_param_table_init_error_interval())
        {
          *error_num = spider_init_error_table->init_error;
          if (spider_init_error_table->init_error_with_message)
            my_message(spider_init_error_table->init_error,
              spider_init_error_table->init_error_msg, MYF(0));
          share->init_error = TRUE;
          share->init = TRUE;
          pthread_mutex_unlock(&share->crd_mutex);
          pthread_mutex_unlock(&share->sts_mutex);
          spider_free_share(share);
          goto error_but_no_delete;
        }
      }

      if (spider_get_sts(share, spider->search_link_idx, tmp_time,
        spider, sts_interval, sts_mode,
#ifdef WITH_PARTITION_STORAGE_ENGINE
        sts_sync,
#endif
        1, HA_STATUS_VARIABLE | HA_STATUS_CONST | HA_STATUS_AUTO))
      {
        thd->clear_error();
      }
      if (spider_get_crd(share, spider->search_link_idx, tmp_time,
        spider, table, crd_interval, crd_mode,
#ifdef WITH_PARTITION_STORAGE_ENGINE
        crd_sync,
#endif
        1))
      {
        thd->clear_error();
      }
/*
      if (
        (*error_num = spider_get_sts(share, spider->search_link_idx, tmp_time,
          spider, sts_interval, sts_mode,
#ifdef WITH_PARTITION_STORAGE_ENGINE
          sts_sync,
#endif
          1)) ||
        (*error_num = spider_get_crd(share, spider->search_link_idx, tmp_time,
          spider, table, crd_interval, crd_mode,
#ifdef WITH_PARTITION_STORAGE_ENGINE
          crd_sync,
#endif
          1))
      ) {
        if (
          share->monitoring_kind[spider->search_link_idx] &&
          spider->need_mons[spider->search_link_idx]
        ) {
          *error_num = spider_ping_table_mon_from_table(
              spider->trx,
              spider->trx->thd,
              share,
              share->monitoring_sid[spider->search_link_idx],
              share->table_name,
              share->table_name_length,
              spider->conn_link_idx[spider->search_link_idx],
              NULL,
              0,
              share->monitoring_kind[spider->search_link_idx],
              share->monitoring_limit[spider->search_link_idx],
              FALSE
            );
        }
        if (
          spider_init_error_table ||
          (spider_init_error_table =
            spider_get_init_error_table(spider->trx, share, TRUE))
        ) {
          spider_init_error_table->init_error = *error_num;
          if ((spider_init_error_table->init_error_with_message =
            thd->is_error()))
            strmov(spider_init_error_table->init_error_msg,
              spider_stmt_da_message(thd));
          spider_init_error_table->init_error_time =
            (time_t) time((time_t*) 0);
        }
        share->init_error = TRUE;
        share->init = TRUE;
        spider_free_share(share);
        goto error_but_no_delete;
      }
*/
      pthread_mutex_unlock(&share->crd_mutex);
      pthread_mutex_unlock(&share->sts_mutex);
    }

    share->init = TRUE;
  } else {
    share->use_count++;
    pthread_mutex_unlock(&spider_tbl_mutex);

    while (!share->init)
    {
      my_sleep(10);
    }

    if (!share->link_status_init)
    {
      pthread_mutex_lock(&share->mutex);
      if (!share->link_status_init)
      {
        if (
          table_share->tmp_table == NO_TMP_TABLE &&
          sql_command != SQLCOM_DROP_TABLE &&
          sql_command != SQLCOM_ALTER_TABLE &&
          sql_command != SQLCOM_SHOW_CREATE
        ) {
          SPD_INIT_ALLOC_ROOT(&mem_root, 4096, 0, MYF(MY_WME));
          init_mem_root = TRUE;
          if (
            !(table_tables = spider_open_sys_table(
              thd, SPIDER_SYS_TABLES_TABLE_NAME_STR,
              SPIDER_SYS_TABLES_TABLE_NAME_LEN, FALSE, &open_tables_backup,
              FALSE, error_num))
          ) {
            pthread_mutex_unlock(&share->mutex);
            spider_free_share(share);
            goto error_open_sys_table;
          }
          *error_num = spider_get_link_statuses(table_tables, share,
            &mem_root);
          if (*error_num)
          {
            pthread_mutex_unlock(&share->mutex);
            spider_free_share(share);
            goto error_get_link_statuses;
          }
        }
        share->have_recovery_link = spider_conn_check_recovery_link(share);
        if (table_tables)
        {
          spider_close_sys_table(thd, table_tables,
            &open_tables_backup, FALSE);
          table_tables = NULL;
        }
        if (init_mem_root)
        {
          free_root(&mem_root, MYF(0));
          init_mem_root = FALSE;
        }
      }
      pthread_mutex_unlock(&share->mutex);
    }

    semi_table_lock_conn = spider_param_semi_table_lock_connection(thd,
      share->semi_table_lock_conn);
    if (semi_table_lock_conn)
      first_byte = '0' +
        spider_param_semi_table_lock(thd, share->semi_table_lock);
    else
      first_byte = '0';

    spider->share = share;
    if (!(spider->trx = spider_get_trx(thd, TRUE, error_num)))
    {
      spider_free_share(share);
      goto error_but_no_delete;
    }
    spider->set_error_mode();

#ifndef WITHOUT_SPIDER_BG_SEARCH
    if (
      sql_command != SQLCOM_DROP_TABLE &&
      sql_command != SQLCOM_ALTER_TABLE &&
      sql_command != SQLCOM_SHOW_CREATE &&
      (*error_num = spider_create_mon_threads(spider->trx, share))
    ) {
      spider_free_share(share);
      goto error_but_no_delete;
    }
#endif

    if (!(spider->conn_keys = (char **)
      spider_bulk_alloc_mem(spider_current_trx, 49,
        __func__, __FILE__, __LINE__, MYF(MY_WME | MY_ZEROFILL),
        &spider->conn_keys, sizeof(char *) * share->link_count,
        &tmp_name, sizeof(char) * share->conn_keys_charlen,
        &spider->conns, sizeof(SPIDER_CONN *) * share->link_count,
        &spider->conn_link_idx, sizeof(uint) * share->link_count,
        &spider->conn_can_fo, sizeof(uchar) * share->link_bitmap_size,
#if defined(HS_HAS_SQLCOM) && defined(HAVE_HANDLERSOCKET)
        &spider->hs_r_conn_keys, sizeof(char *) * share->link_count,
        &tmp_hs_r_name, sizeof(char) * share->hs_read_conn_keys_charlen,
        &spider->hs_r_conns, sizeof(SPIDER_CONN *) * share->link_count,
        &spider->hs_r_conn_ages, sizeof(ulonglong) * share->link_count,
        &spider->hs_w_conn_keys, sizeof(char *) * share->link_count,
        &tmp_hs_w_name, sizeof(char) * share->hs_write_conn_keys_charlen,
        &spider->hs_w_conns, sizeof(SPIDER_CONN *) * share->link_count,
        &spider->hs_w_conn_ages, sizeof(ulonglong) * share->link_count,
#endif
        &spider->sql_kind, sizeof(uint) * share->link_count,
        &spider->connection_ids, sizeof(ulonglong) * share->link_count,
        &spider->conn_kind, sizeof(uint) * share->link_count,
        &spider->db_request_id, sizeof(ulonglong) * share->link_count,
        &spider->db_request_phase, sizeof(uchar) * share->link_bitmap_size,
        &spider->m_handler_opened, sizeof(uchar) * share->link_bitmap_size,
        &spider->m_handler_id, sizeof(uint) * share->link_count,
        &spider->m_handler_cid, sizeof(char *) * share->link_count,
#if defined(HS_HAS_SQLCOM) && defined(HAVE_HANDLERSOCKET)
        &spider->r_handler_opened, sizeof(uchar) * share->link_bitmap_size,
        &spider->r_handler_id, sizeof(uint) * share->link_count,
        &spider->r_handler_index, sizeof(uint) * share->link_count,
        &spider->w_handler_opened, sizeof(uchar) * share->link_bitmap_size,
        &spider->w_handler_id, sizeof(uint) * share->link_count,
        &spider->w_handler_index, sizeof(uint) * share->link_count,
#ifdef HANDLER_HAS_DIRECT_UPDATE_ROWS
        &spider->do_hs_direct_update, sizeof(uchar) * share->link_bitmap_size,
        &spider->hs_r_ret_fields, sizeof(uint32 *) * share->link_count,
        &spider->hs_w_ret_fields, sizeof(uint32 *) * share->link_count,
        &spider->hs_r_ret_fields_num, sizeof(size_t) * share->link_count,
        &spider->hs_w_ret_fields_num, sizeof(size_t) * share->link_count,
        &tmp_hs_r_ret_fields,
          sizeof(uint32) * share->link_count * table_share->fields,
        &tmp_hs_w_ret_fields,
          sizeof(uint32) * share->link_count * table_share->fields,
        &spider->tmp_column_bitmap, sizeof(uchar) * share->bitmap_size,
#endif
#endif
        &tmp_cid, sizeof(char) * (SPIDER_SQL_HANDLER_CID_LEN + 1) *
          share->link_count,
        &spider->need_mons, sizeof(int) * share->link_count,
        &spider->quick_targets, sizeof(void *) * share->link_count,
        &result_list->upd_tmp_tbls, sizeof(TABLE *) * share->link_count,
        &result_list->upd_tmp_tbl_prms,
          sizeof(TMP_TABLE_PARAM) * share->link_count,
        &result_list->tmp_table_join_first,
          sizeof(uchar) * share->link_bitmap_size,
        &result_list->tmp_table_created,
          sizeof(uchar) * share->link_bitmap_size,
#ifdef HA_CAN_BULK_ACCESS
#if defined(HS_HAS_SQLCOM) && defined(HAVE_HANDLERSOCKET)
        &result_list->hs_r_bulk_open_index,
          sizeof(uchar) * share->link_bitmap_size,
        &result_list->hs_w_bulk_open_index,
          sizeof(uchar) * share->link_bitmap_size,
#endif
#endif
        &result_list->sql_kind_backup, sizeof(uint) * share->link_count,
        &result_list->casual_read, sizeof(int) * share->link_count,
        &spider->dbton_handler,
          sizeof(spider_db_handler *) * SPIDER_DBTON_SIZE,
        NullS))
    ) {
      spider_free_share(share);
      goto error_but_no_delete;
    }
    memcpy(tmp_name, share->conn_keys[0], share->conn_keys_charlen);
#if defined(HS_HAS_SQLCOM) && defined(HAVE_HANDLERSOCKET)
    memcpy(tmp_hs_r_name, share->hs_read_conn_keys[0],
      share->hs_read_conn_keys_charlen);
    memcpy(tmp_hs_w_name, share->hs_write_conn_keys[0],
      share->hs_write_conn_keys_charlen);
#endif

    spider->conn_keys_first_ptr = tmp_name;
    for (roop_count = 0; roop_count < (int) share->link_count; roop_count++)
    {
      spider->conn_keys[roop_count] = tmp_name;
      *tmp_name = first_byte;
      tmp_name += share->conn_keys_lengths[roop_count] + 1;
#if defined(HS_HAS_SQLCOM) && defined(HAVE_HANDLERSOCKET)
      spider->hs_r_conn_keys[roop_count] = tmp_hs_r_name;
      tmp_hs_r_name += share->hs_read_conn_keys_lengths[roop_count] + 1;
      spider->hs_w_conn_keys[roop_count] = tmp_hs_w_name;
      tmp_hs_w_name += share->hs_write_conn_keys_lengths[roop_count] + 1;
#ifdef HANDLER_HAS_DIRECT_UPDATE_ROWS
      spider->hs_r_ret_fields[roop_count] = tmp_hs_r_ret_fields;
      tmp_hs_r_ret_fields += table_share->fields;
      spider->hs_w_ret_fields[roop_count] = tmp_hs_w_ret_fields;
      tmp_hs_w_ret_fields += table_share->fields;
#endif
#endif
      spider->m_handler_cid[roop_count] = tmp_cid;
      tmp_cid += SPIDER_SQL_HANDLER_CID_LEN + 1;
      result_list->upd_tmp_tbl_prms[roop_count].init();
      result_list->upd_tmp_tbl_prms[roop_count].field_count = 1;
      spider->conn_kind[roop_count] = SPIDER_CONN_KIND_MYSQL;
    }
    spider_trx_set_link_idx_for_all(spider);

    for (roop_count = 0; roop_count < (int) share->use_dbton_count;
      roop_count++)
    {
      uint dbton_id = share->use_dbton_ids[roop_count];
      if (!(spider->dbton_handler[dbton_id] =
        spider_dbton[dbton_id].create_db_handler(spider,
        share->dbton_share[dbton_id])))
      {
        *error_num = HA_ERR_OUT_OF_MEM;
        break;
      }
      if ((*error_num = spider->dbton_handler[dbton_id]->init()))
      {
        break;
      }
    }
    if (roop_count < (int) share->use_dbton_count)
    {
      for (; roop_count >= 0; roop_count--)
      {
        uint dbton_id = share->use_dbton_ids[roop_count];
        if (spider->dbton_handler[dbton_id])
        {
          delete spider->dbton_handler[dbton_id];
          spider->dbton_handler[dbton_id] = NULL;
        }
      }
      goto error_but_no_delete;
    }

    if (
      sql_command != SQLCOM_DROP_TABLE &&
      sql_command != SQLCOM_ALTER_TABLE &&
      sql_command != SQLCOM_SHOW_CREATE
    ) {
      for (
        roop_count = spider_conn_link_idx_next(share->link_statuses,
          spider->conn_link_idx, -1, share->link_count,
          SPIDER_LINK_STATUS_RECOVERY);
        roop_count < (int) share->link_count;
        roop_count = spider_conn_link_idx_next(share->link_statuses,
          spider->conn_link_idx, roop_count, share->link_count,
          SPIDER_LINK_STATUS_RECOVERY)
      ) {
        if (
          !(spider->conns[roop_count] =
            spider_get_conn(share, roop_count, spider->conn_keys[roop_count],
              spider->trx, spider, FALSE, TRUE, SPIDER_CONN_KIND_MYSQL,
              error_num))
        ) {
          if (
            share->monitoring_kind[roop_count] &&
            spider->need_mons[roop_count]
          ) {
            *error_num = spider_ping_table_mon_from_table(
                spider->trx,
                spider->trx->thd,
                share,
                (uint32) share->monitoring_sid[roop_count],
                share->table_name,
                share->table_name_length,
                spider->conn_link_idx[roop_count],
                NULL,
                0,
                share->monitoring_kind[roop_count],
                share->monitoring_limit[roop_count],
                FALSE
              );
          }
          spider_free_share(share);
          goto error_but_no_delete;
        }
        spider->conns[roop_count]->error_mode &= spider->error_mode;
      }
    }
    search_link_idx = spider_conn_first_link_idx(thd,
      share->link_statuses, share->access_balances, spider->conn_link_idx,
      share->link_count, SPIDER_LINK_STATUS_OK);
    if (search_link_idx == -1)
    {
#ifdef _MSC_VER
      char *db, *table_name;
      if (!(db = (char *)
        spider_bulk_malloc(spider_current_trx, 50, MYF(MY_WME),
          &db, table_share->db.length + 1,
          &table_name, table_share->table_name.length + 1,
          NullS))
      ) {
        *error_num = HA_ERR_OUT_OF_MEM;
        spider_free_share(share);
        goto error_but_no_delete;
      }
#else
      char db[table_share->db.length + 1],
        table_name[table_share->table_name.length + 1];
#endif
      memcpy(db, table_share->db.str, table_share->db.length);
      db[table_share->db.length] = '\0';
      memcpy(table_name, table_share->table_name.str,
        table_share->table_name.length);
      table_name[table_share->table_name.length] = '\0';
      my_printf_error(ER_SPIDER_ALL_LINKS_FAILED_NUM,
        ER_SPIDER_ALL_LINKS_FAILED_STR, MYF(0), db, table_name);
#ifdef _MSC_VER
      spider_free(spider->trx, db, MYF(MY_WME));
#endif
      *error_num = ER_SPIDER_ALL_LINKS_FAILED_NUM;
      spider_free_share(share);
      goto error_but_no_delete;
    }
    spider->search_link_idx = search_link_idx;

    if (share->init_error)
    {
      pthread_mutex_lock(&share->sts_mutex);
      pthread_mutex_lock(&share->crd_mutex);
      if (share->init_error)
      {
        if (
          sql_command != SQLCOM_DROP_TABLE &&
          sql_command != SQLCOM_ALTER_TABLE &&
          sql_command != SQLCOM_SHOW_CREATE &&
          !spider->error_mode &&
          !spider_param_same_server_link(thd)
        ) {
          SPIDER_INIT_ERROR_TABLE *spider_init_error_table;
          sts_interval = spider_param_sts_interval(thd, share->sts_interval);
          sts_mode = spider_param_sts_mode(thd, share->sts_mode);
#ifdef WITH_PARTITION_STORAGE_ENGINE
          sts_sync = spider_param_sts_sync(thd, share->sts_sync);
          auto_increment_mode = spider_param_auto_increment_mode(thd,
            share->auto_increment_mode);
          if (auto_increment_mode == 1)
            sts_sync = 0;
#endif
          crd_interval = spider_param_crd_interval(thd, share->crd_interval);
          crd_mode = spider_param_crd_mode(thd, share->crd_mode);
          if (crd_mode == 3)
            crd_mode = 1;
#ifdef WITH_PARTITION_STORAGE_ENGINE
          crd_sync = spider_param_crd_sync(thd, share->crd_sync);
#endif
          time_t tmp_time = (time_t) time((time_t*) 0);
          if ((spider_init_error_table =
            spider_get_init_error_table(spider->trx, share, FALSE)))
          {
            DBUG_PRINT("info",("spider diff2=%f",
              difftime(tmp_time, spider_init_error_table->init_error_time)));
            if (difftime(tmp_time,
              spider_init_error_table->init_error_time) <
              spider_param_table_init_error_interval())
            {
              *error_num = spider_init_error_table->init_error;
              if (spider_init_error_table->init_error_with_message)
                my_message(spider_init_error_table->init_error,
                  spider_init_error_table->init_error_msg, MYF(0));
              pthread_mutex_unlock(&share->crd_mutex);
              pthread_mutex_unlock(&share->sts_mutex);
              spider_free_share(share);
              goto error_but_no_delete;
            }
          }

          if (spider_get_sts(share, spider->search_link_idx,
            tmp_time, spider, sts_interval, sts_mode,
#ifdef WITH_PARTITION_STORAGE_ENGINE
            sts_sync,
#endif
            1, HA_STATUS_VARIABLE | HA_STATUS_CONST | HA_STATUS_AUTO))
          {
            thd->clear_error();
          }
          if (spider_get_crd(share, spider->search_link_idx,
            tmp_time, spider, table, crd_interval, crd_mode,
#ifdef WITH_PARTITION_STORAGE_ENGINE
            crd_sync,
#endif
            1))
          {
            thd->clear_error();
          }
/*
          if (
            (*error_num = spider_get_sts(share, spider->search_link_idx,
              tmp_time, spider, sts_interval, sts_mode,
#ifdef WITH_PARTITION_STORAGE_ENGINE
              sts_sync,
#endif
              1)) ||
            (*error_num = spider_get_crd(share, spider->search_link_idx,
              tmp_time, spider, table, crd_interval, crd_mode,
#ifdef WITH_PARTITION_STORAGE_ENGINE
              crd_sync,
#endif
              1))
          ) {
            if (
              share->monitoring_kind[spider->search_link_idx] &&
              spider->need_mons[spider->search_link_idx]
            ) {
              *error_num = spider_ping_table_mon_from_table(
                  spider->trx,
                  spider->trx->thd,
                  share,
                  share->monitoring_sid[spider->search_link_idx],
                  share->table_name,
                  share->table_name_length,
                  spider->conn_link_idx[spider->search_link_idx],
                  NULL,
                  0,
                  share->monitoring_kind[spider->search_link_idx],
                  share->monitoring_limit[spider->search_link_idx],
                  FALSE
                );
            }
            if (
              spider_init_error_table ||
              (spider_init_error_table =
                spider_get_init_error_table(spider->trx, share, TRUE))
            ) {
              spider_init_error_table->init_error = *error_num;
              if ((spider_init_error_table->init_error_with_message =
                thd->is_error()))
                strmov(spider_init_error_table->init_error_msg,
                  spider_stmt_da_message(thd));
              spider_init_error_table->init_error_time =
                (time_t) time((time_t*) 0);
            }
            pthread_mutex_unlock(&share->crd_mutex);
            pthread_mutex_unlock(&share->sts_mutex);
            spider_free_share(share);
            goto error_but_no_delete;
          }
*/
        }
        share->init_error = FALSE;
      }
      pthread_mutex_unlock(&share->crd_mutex);
      pthread_mutex_unlock(&share->sts_mutex);
    }
  }

  DBUG_PRINT("info",("spider share=%p", share));
  DBUG_RETURN(share);

error_hash_insert:
  spider_free_share_resource_only(share);
error_alloc_share:
  pthread_mutex_unlock(&spider_tbl_mutex);
error_get_link_statuses:
  if (table_tables)
  {
    spider_close_sys_table(thd, table_tables,
      &open_tables_backup, FALSE);
    table_tables = NULL;
  }
error_open_sys_table:
  if (init_mem_root)
  {
    free_root(&mem_root, MYF(0));
    init_mem_root = FALSE;
  }
error_but_no_delete:
  DBUG_RETURN(NULL);
}

void spider_free_share_resource_only(
  SPIDER_SHARE *share
) {
  DBUG_ENTER("spider_free_share_resource_only");
  spider_free_share_alloc(share);
  thr_lock_delete(&share->lock);
  pthread_mutex_destroy(&share->crd_mutex);
  pthread_mutex_destroy(&share->sts_mutex);
  pthread_mutex_destroy(&share->mutex);
  spider_free(spider_current_trx, share, MYF(0));
  DBUG_VOID_RETURN;
}

int spider_free_share(
  SPIDER_SHARE *share
) {
  DBUG_ENTER("spider_free_share");
  pthread_mutex_lock(&spider_tbl_mutex);
  if (!--share->use_count)
  {
#ifndef WITHOUT_SPIDER_BG_SEARCH
    spider_free_sts_thread(share);
    spider_free_crd_thread(share);
    spider_free_mon_threads(share);
#endif
    spider_free_share_alloc(share);
#ifdef HASH_UPDATE_WITH_HASH_VALUE
    my_hash_delete_with_hash_value(&spider_open_tables,
      share->table_name_hash_value, (uchar*) share);
#else
    my_hash_delete(&spider_open_tables, (uchar*) share);
#endif
    thr_lock_delete(&share->lock);
    pthread_mutex_destroy(&share->crd_mutex);
    pthread_mutex_destroy(&share->sts_mutex);
    pthread_mutex_destroy(&share->mutex);
    spider_free(spider_current_trx, share, MYF(0));
  }
  pthread_mutex_unlock(&spider_tbl_mutex);
  DBUG_RETURN(0);
}

#ifdef SPIDER_HAS_HASH_VALUE_TYPE
SPIDER_LGTM_TBLHND_SHARE *spider_get_lgtm_tblhnd_share(
  const char *table_name,
  uint table_name_length,
  my_hash_value_type hash_value,
  bool locked,
  bool need_to_create,
  int *error_num
)
#else
SPIDER_LGTM_TBLHND_SHARE *spider_get_lgtm_tblhnd_share(
  const char *table_name,
  uint table_name_length,
  bool locked,
  bool need_to_create,
  int *error_num
)
#endif
{
  SPIDER_LGTM_TBLHND_SHARE *lgtm_tblhnd_share;
  char *tmp_name;
  DBUG_ENTER("spider_get_lgtm_tblhnd_share");

  if (!locked)
    pthread_mutex_lock(&spider_lgtm_tblhnd_share_mutex);
#ifdef SPIDER_HAS_HASH_VALUE_TYPE
  if (!(lgtm_tblhnd_share = (SPIDER_LGTM_TBLHND_SHARE*)
    my_hash_search_using_hash_value(
    &spider_lgtm_tblhnd_share_hash, hash_value,
    (uchar*) table_name, table_name_length)))
#else
  if (!(lgtm_tblhnd_share = (SPIDER_LGTM_TBLHND_SHARE*) my_hash_search(
    &spider_lgtm_tblhnd_share_hash,
    (uchar*) table_name, table_name_length)))
#endif
  {
    DBUG_PRINT("info",("spider create new lgtm tblhnd share"));
    if (!(lgtm_tblhnd_share = (SPIDER_LGTM_TBLHND_SHARE *)
      spider_bulk_malloc(spider_current_trx, 244, MYF(MY_WME | MY_ZEROFILL),
        &lgtm_tblhnd_share, sizeof(*lgtm_tblhnd_share),
        &tmp_name, table_name_length + 1,
        NullS))
    ) {
      *error_num = HA_ERR_OUT_OF_MEM;
      goto error_alloc_share;
    }

    lgtm_tblhnd_share->table_name_length = table_name_length;
    lgtm_tblhnd_share->table_name = tmp_name;
    memcpy(lgtm_tblhnd_share->table_name, table_name,
      lgtm_tblhnd_share->table_name_length);
#ifdef SPIDER_HAS_HASH_VALUE_TYPE
    lgtm_tblhnd_share->table_path_hash_value = hash_value;
#endif

#if MYSQL_VERSION_ID < 50500
    if (pthread_mutex_init(&lgtm_tblhnd_share->auto_increment_mutex,
      MY_MUTEX_INIT_FAST))
#else
    if (mysql_mutex_init(spd_key_mutex_share_auto_increment,
      &lgtm_tblhnd_share->auto_increment_mutex, MY_MUTEX_INIT_FAST))
#endif
    {
      *error_num = HA_ERR_OUT_OF_MEM;
      goto error_init_auto_increment_mutex;
    }

    uint old_elements = spider_lgtm_tblhnd_share_hash.array.max_element;
#ifdef HASH_UPDATE_WITH_HASH_VALUE
    if (my_hash_insert_with_hash_value(&spider_lgtm_tblhnd_share_hash,
      hash_value, (uchar*) lgtm_tblhnd_share))
#else
    if (my_hash_insert(&spider_lgtm_tblhnd_share_hash,
      (uchar*) lgtm_tblhnd_share))
#endif
    {
      *error_num = HA_ERR_OUT_OF_MEM;
      goto error_hash_insert;
    }
    if (spider_lgtm_tblhnd_share_hash.array.max_element > old_elements)
    {
      spider_alloc_calc_mem(spider_current_trx,
        spider_lgtm_tblhnd_share_hash,
        (spider_lgtm_tblhnd_share_hash.array.max_element - old_elements) *
        spider_lgtm_tblhnd_share_hash.array.size_of_element);
    }
  }
  if (!locked)
    pthread_mutex_unlock(&spider_lgtm_tblhnd_share_mutex);

  DBUG_PRINT("info",("spider lgtm_tblhnd_share=%p", lgtm_tblhnd_share));
  DBUG_RETURN(lgtm_tblhnd_share);

error_hash_insert:
  pthread_mutex_destroy(&lgtm_tblhnd_share->auto_increment_mutex);
error_init_auto_increment_mutex:
  spider_free(spider_current_trx, lgtm_tblhnd_share, MYF(0));
error_alloc_share:
  if (!locked)
    pthread_mutex_unlock(&spider_lgtm_tblhnd_share_mutex);
  DBUG_RETURN(NULL);
}

void spider_free_lgtm_tblhnd_share_alloc(
  SPIDER_LGTM_TBLHND_SHARE *lgtm_tblhnd_share,
  bool locked
) {
  DBUG_ENTER("spider_free_lgtm_tblhnd_share");
  if (!locked)
    pthread_mutex_lock(&spider_lgtm_tblhnd_share_mutex);
#ifdef HASH_UPDATE_WITH_HASH_VALUE
  my_hash_delete_with_hash_value(&spider_lgtm_tblhnd_share_hash,
    lgtm_tblhnd_share->table_path_hash_value, (uchar*) lgtm_tblhnd_share);
#else
  my_hash_delete(&spider_lgtm_tblhnd_share_hash, (uchar*) lgtm_tblhnd_share);
#endif
  pthread_mutex_destroy(&lgtm_tblhnd_share->auto_increment_mutex);
  spider_free(spider_current_trx, lgtm_tblhnd_share, MYF(0));
  if (!locked)
    pthread_mutex_unlock(&spider_lgtm_tblhnd_share_mutex);
  DBUG_VOID_RETURN;
}

#ifdef WITH_PARTITION_STORAGE_ENGINE
SPIDER_PARTITION_SHARE *spider_get_pt_share(
  SPIDER_SHARE *share,
  TABLE_SHARE *table_share,
  int *error_num
) {
  SPIDER_PARTITION_SHARE *partition_share;
  char *tmp_name;
  longlong *tmp_cardinality;
  DBUG_ENTER("spider_get_pt_share");

  pthread_mutex_lock(&spider_pt_share_mutex);
#ifdef SPIDER_HAS_HASH_VALUE_TYPE
  if (!(partition_share = (SPIDER_PARTITION_SHARE*)
    my_hash_search_using_hash_value(
    &spider_open_pt_share, share->table_path_hash_value,
    (uchar*) table_share->path.str, table_share->path.length)))
#else
  if (!(partition_share = (SPIDER_PARTITION_SHARE*) my_hash_search(
    &spider_open_pt_share,
    (uchar*) table_share->path.str, table_share->path.length)))
#endif
  {
    DBUG_PRINT("info",("spider create new pt share"));
    if (!(partition_share = (SPIDER_PARTITION_SHARE *)
      spider_bulk_malloc(spider_current_trx, 51, MYF(MY_WME | MY_ZEROFILL),
        &partition_share, sizeof(*partition_share),
        &tmp_name, table_share->path.length + 1,
        &tmp_cardinality, sizeof(*tmp_cardinality) * table_share->fields,
        NullS))
    ) {
      *error_num = HA_ERR_OUT_OF_MEM;
      goto error_alloc_share;
    }

    partition_share->use_count = 0;
    partition_share->table_name_length = table_share->path.length;
    partition_share->table_name = tmp_name;
    memcpy(partition_share->table_name, table_share->path.str,
      partition_share->table_name_length);
#ifdef SPIDER_HAS_HASH_VALUE_TYPE
    partition_share->table_path_hash_value = share->table_path_hash_value;
#endif
    partition_share->cardinality = tmp_cardinality;

    partition_share->crd_get_time = partition_share->sts_get_time =
      share->crd_get_time;

#if MYSQL_VERSION_ID < 50500
    if (pthread_mutex_init(&partition_share->sts_mutex, MY_MUTEX_INIT_FAST))
#else
    if (mysql_mutex_init(spd_key_mutex_pt_share_sts,
      &partition_share->sts_mutex, MY_MUTEX_INIT_FAST))
#endif
    {
      *error_num = HA_ERR_OUT_OF_MEM;
      goto error_init_sts_mutex;
    }

#if MYSQL_VERSION_ID < 50500
    if (pthread_mutex_init(&partition_share->crd_mutex, MY_MUTEX_INIT_FAST))
#else
    if (mysql_mutex_init(spd_key_mutex_pt_share_crd,
      &partition_share->crd_mutex, MY_MUTEX_INIT_FAST))
#endif
    {
      *error_num = HA_ERR_OUT_OF_MEM;
      goto error_init_crd_mutex;
    }

#if MYSQL_VERSION_ID < 50500
    if (pthread_mutex_init(&partition_share->pt_handler_mutex,
      MY_MUTEX_INIT_FAST))
#else
    if (mysql_mutex_init(spd_key_mutex_pt_handler,
      &partition_share->pt_handler_mutex, MY_MUTEX_INIT_FAST))
#endif
    {
      *error_num = HA_ERR_OUT_OF_MEM;
      goto error_init_pt_handler_mutex;
    }

    if(
      my_hash_init(&partition_share->pt_handler_hash, spd_charset_utf8_bin,
        32, 0, 0, (my_hash_get_key) spider_pt_handler_share_get_key, 0, 0)
    ) {
      *error_num = HA_ERR_OUT_OF_MEM;
      goto error_init_pt_handler_hash;
    }
    spider_alloc_calc_mem_init(partition_share->pt_handler_hash, 142);
    spider_alloc_calc_mem(spider_current_trx,
      partition_share->pt_handler_hash,
      partition_share->pt_handler_hash.array.max_element *
      partition_share->pt_handler_hash.array.size_of_element);

    uint old_elements = spider_open_pt_share.array.max_element;
#ifdef HASH_UPDATE_WITH_HASH_VALUE
    if (my_hash_insert_with_hash_value(&spider_open_pt_share,
      share->table_path_hash_value,
      (uchar*) partition_share))
#else
    if (my_hash_insert(&spider_open_pt_share, (uchar*) partition_share))
#endif
    {
      *error_num = HA_ERR_OUT_OF_MEM;
      goto error_hash_insert;
    }
    if (spider_open_pt_share.array.max_element > old_elements)
    {
      spider_alloc_calc_mem(spider_current_trx,
        spider_open_pt_share,
        (spider_open_pt_share.array.max_element - old_elements) *
        spider_open_pt_share.array.size_of_element);
    }
  }
  partition_share->use_count++;
  pthread_mutex_unlock(&spider_pt_share_mutex);

  DBUG_PRINT("info",("spider partition_share=%p", partition_share));
  DBUG_RETURN(partition_share);

error_hash_insert:
  spider_free_mem_calc(spider_current_trx,
    partition_share->pt_handler_hash_id,
    partition_share->pt_handler_hash.array.max_element *
    partition_share->pt_handler_hash.array.size_of_element);
  my_hash_free(&partition_share->pt_handler_hash);
error_init_pt_handler_hash:
  pthread_mutex_destroy(&partition_share->pt_handler_mutex);
error_init_pt_handler_mutex:
  pthread_mutex_destroy(&partition_share->crd_mutex);
error_init_crd_mutex:
  pthread_mutex_destroy(&partition_share->sts_mutex);
error_init_sts_mutex:
  spider_free(spider_current_trx, partition_share, MYF(0));
error_alloc_share:
  pthread_mutex_unlock(&spider_pt_share_mutex);
  DBUG_RETURN(NULL);
}

int spider_free_pt_share(
  SPIDER_PARTITION_SHARE *partition_share
) {
  DBUG_ENTER("spider_free_pt_share");
  pthread_mutex_lock(&spider_pt_share_mutex);
  if (!--partition_share->use_count)
  {
#ifdef HASH_UPDATE_WITH_HASH_VALUE
    my_hash_delete_with_hash_value(&spider_open_pt_share,
      partition_share->table_path_hash_value, (uchar*) partition_share);
#else
    my_hash_delete(&spider_open_pt_share, (uchar*) partition_share);
#endif
    spider_free_mem_calc(spider_current_trx,
      partition_share->pt_handler_hash_id,
      partition_share->pt_handler_hash.array.max_element *
      partition_share->pt_handler_hash.array.size_of_element);
    my_hash_free(&partition_share->pt_handler_hash);
    pthread_mutex_destroy(&partition_share->pt_handler_mutex);
    pthread_mutex_destroy(&partition_share->crd_mutex);
    pthread_mutex_destroy(&partition_share->sts_mutex);
    spider_free(spider_current_trx, partition_share, MYF(0));
  }
  pthread_mutex_unlock(&spider_pt_share_mutex);
  DBUG_RETURN(0);
}

void spider_copy_sts_to_pt_share(
  SPIDER_PARTITION_SHARE *partition_share,
  SPIDER_SHARE *share
) {
  DBUG_ENTER("spider_copy_sts_to_pt_share");
  memcpy(&partition_share->data_file_length, &share->data_file_length,
    sizeof(ulonglong) * 4 + sizeof(ha_rows) +
    sizeof(ulong) + sizeof(time_t) * 3);
/*
  partition_share->data_file_length = share->data_file_length;
  partition_share->max_data_file_length = share->max_data_file_length;
  partition_share->index_file_length = share->index_file_length;
  partition_share->auto_increment_value =
    share->lgtm_tblhnd_share->auto_increment_value;
  partition_share->records = share->records;
  partition_share->mean_rec_length = share->mean_rec_length;
  partition_share->check_time = share->check_time;
  partition_share->create_time = share->create_time;
  partition_share->update_time = share->update_time;
*/
  DBUG_VOID_RETURN;
}

void spider_copy_sts_to_share(
  SPIDER_SHARE *share,
  SPIDER_PARTITION_SHARE *partition_share
) {
  DBUG_ENTER("spider_copy_sts_to_share");
  memcpy(&share->data_file_length, &partition_share->data_file_length,
    sizeof(ulonglong) * 4 + sizeof(ha_rows) +
    sizeof(ulong) + sizeof(time_t) * 3);
/*
  share->data_file_length = partition_share->data_file_length;
  share->max_data_file_length = partition_share->max_data_file_length;
  share->index_file_length = partition_share->index_file_length;
  share->lgtm_tblhnd_share->auto_increment_value =
    partition_share->auto_increment_value;
  DBUG_PRINT("info",("spider auto_increment_value=%llu",
    share->lgtm_tblhnd_share->auto_increment_value));
  share->records = partition_share->records;
  share->mean_rec_length = partition_share->mean_rec_length;
  share->check_time = partition_share->check_time;
  share->create_time = partition_share->create_time;
  share->update_time = partition_share->update_time;
*/
  DBUG_VOID_RETURN;
}

void spider_copy_crd_to_pt_share(
  SPIDER_PARTITION_SHARE *partition_share,
  SPIDER_SHARE *share,
  int fields
) {
  DBUG_ENTER("spider_copy_crd_to_pt_share");
  memcpy(partition_share->cardinality, share->cardinality,
    sizeof(longlong) * fields);
  DBUG_VOID_RETURN;
}

void spider_copy_crd_to_share(
  SPIDER_SHARE *share,
  SPIDER_PARTITION_SHARE *partition_share,
  int fields
) {
  DBUG_ENTER("spider_copy_crd_to_share");
  memcpy(share->cardinality, partition_share->cardinality,
    sizeof(longlong) * fields);
  DBUG_VOID_RETURN;
}
#endif

int spider_open_all_tables(
  SPIDER_TRX *trx,
  bool lock
) {
  THD *thd = trx->thd;
  TABLE *table_tables;
  int error_num, *need_mon, mon_val;
  SPIDER_SHARE tmp_share;
  char *db_name, *table_name;
  uint db_name_length, table_name_length;
  char *tmp_connect_info[SPIDER_TMP_SHARE_CHAR_PTR_COUNT];
  uint tmp_connect_info_length[SPIDER_TMP_SHARE_UINT_COUNT];
  long tmp_long[SPIDER_TMP_SHARE_LONG_COUNT];
  longlong tmp_longlong[SPIDER_TMP_SHARE_LONGLONG_COUNT];
  SPIDER_CONN *conn, **conns;
  ha_spider *spider;
  SPIDER_SHARE *share;
  char **connect_info;
  uint *connect_info_length;
  long *long_info;
  longlong *longlong_info;
  MEM_ROOT mem_root;
#if MYSQL_VERSION_ID < 50500
  Open_tables_state open_tables_backup;
#else
  Open_tables_backup open_tables_backup;
#endif
  DBUG_ENTER("spider_open_all_tables");
  if (
    !(table_tables = spider_open_sys_table(
      thd, SPIDER_SYS_TABLES_TABLE_NAME_STR,
      SPIDER_SYS_TABLES_TABLE_NAME_LEN, TRUE, &open_tables_backup, TRUE,
      &error_num))
  )
    DBUG_RETURN(error_num);
  if (
    (error_num = spider_sys_index_first(table_tables, 1))
  ) {
    if (error_num != HA_ERR_KEY_NOT_FOUND && error_num != HA_ERR_END_OF_FILE)
    {
      table_tables->file->print_error(error_num, MYF(0));
      spider_close_sys_table(thd, table_tables,
        &open_tables_backup, TRUE);
      DBUG_RETURN(error_num);
    } else {
      spider_close_sys_table(thd, table_tables,
        &open_tables_backup, TRUE);
      DBUG_RETURN(0);
    }
  }

  SPD_INIT_ALLOC_ROOT(&mem_root, 4096, 0, MYF(MY_WME));
  memset(&tmp_share, 0, sizeof(SPIDER_SHARE));
  memset(&tmp_connect_info, 0,
    sizeof(char *) * SPIDER_TMP_SHARE_CHAR_PTR_COUNT);
  memset(tmp_connect_info_length, 0,
    sizeof(uint) * SPIDER_TMP_SHARE_UINT_COUNT);
  memset(tmp_long, 0, sizeof(long) * SPIDER_TMP_SHARE_LONG_COUNT);
  memset(tmp_longlong, 0, sizeof(longlong) * SPIDER_TMP_SHARE_LONGLONG_COUNT);
  spider_set_tmp_share_pointer(&tmp_share, (char **) &tmp_connect_info,
    tmp_connect_info_length, tmp_long, tmp_longlong);
  tmp_share.link_statuses[0] = -1;

  do {
    if (
      (error_num = spider_get_sys_tables(
        table_tables, &db_name, &table_name, &mem_root)) ||
      (error_num = spider_get_sys_tables_connect_info(
        table_tables, &tmp_share, 0, &mem_root)) ||
      (error_num = spider_set_connect_info_default(
        &tmp_share,
#ifdef WITH_PARTITION_STORAGE_ENGINE
        NULL,
        NULL,
#endif
        NULL
      ))
    ) {
      spider_sys_index_end(table_tables);
      spider_close_sys_table(thd, table_tables,
        &open_tables_backup, TRUE);
      spider_free_tmp_share_alloc(&tmp_share);
      free_root(&mem_root, MYF(0));
      DBUG_RETURN(error_num);
    }
    db_name_length = strlen(db_name);
    table_name_length = strlen(table_name);

    if (
      (error_num = spider_set_connect_info_default_db_table(
        &tmp_share,
        db_name,
        db_name_length,
        table_name,
        table_name_length
      )) ||
      (error_num = spider_create_conn_keys(&tmp_share)) ||
/*
      (error_num = spider_db_create_table_names_str(&tmp_share)) ||
*/
      (error_num = spider_create_tmp_dbton_share(&tmp_share))
    ) {
      spider_sys_index_end(table_tables);
      spider_close_sys_table(thd, table_tables,
        &open_tables_backup, TRUE);
      spider_free_tmp_share_alloc(&tmp_share);
      free_root(&mem_root, MYF(0));
      DBUG_RETURN(error_num);
    }

    /* create conn */
    if (
      !(conn = spider_get_conn(
        &tmp_share, 0, tmp_share.conn_keys[0], trx, NULL, FALSE, FALSE,
        SPIDER_CONN_KIND_MYSQL, &error_num))
    ) {
      spider_sys_index_end(table_tables);
      spider_close_sys_table(thd, table_tables,
        &open_tables_backup, TRUE);
      spider_free_tmp_dbton_share(&tmp_share);
      spider_free_tmp_share_alloc(&tmp_share);
      free_root(&mem_root, MYF(0));
      DBUG_RETURN(error_num);
    }
    conn->error_mode &= spider_param_error_read_mode(thd, 0);
    conn->error_mode &= spider_param_error_write_mode(thd, 0);
    pthread_mutex_lock(&conn->mta_conn_mutex);
    SPIDER_SET_FILE_POS(&conn->mta_conn_mutex_file_pos);
    conn->need_mon = &mon_val;
    conn->mta_conn_mutex_lock_already = TRUE;
    conn->mta_conn_mutex_unlock_later = TRUE;
    if ((error_num = spider_db_before_query(conn, &mon_val)))
    {
      conn->mta_conn_mutex_lock_already = FALSE;
      conn->mta_conn_mutex_unlock_later = FALSE;
      SPIDER_CLEAR_FILE_POS(&conn->mta_conn_mutex_file_pos);
      pthread_mutex_unlock(&conn->mta_conn_mutex);
      spider_sys_index_end(table_tables);
      spider_close_sys_table(thd, table_tables,
        &open_tables_backup, TRUE);
      spider_free_tmp_dbton_share(&tmp_share);
      spider_free_tmp_share_alloc(&tmp_share);
      free_root(&mem_root, MYF(0));
      DBUG_RETURN(error_num);
    }
    conn->mta_conn_mutex_lock_already = FALSE;
    conn->mta_conn_mutex_unlock_later = FALSE;
    SPIDER_CLEAR_FILE_POS(&conn->mta_conn_mutex_file_pos);
    pthread_mutex_unlock(&conn->mta_conn_mutex);

    if (lock && spider_param_use_snapshot_with_flush_tables(thd) == 2)
    {
      if (!(spider = new ha_spider()))
      {
        spider_sys_index_end(table_tables);
        spider_close_sys_table(thd, table_tables,
          &open_tables_backup, TRUE);
        spider_free_tmp_dbton_share(&tmp_share);
        spider_free_tmp_share_alloc(&tmp_share);
        free_root(&mem_root, MYF(0));
        DBUG_RETURN(HA_ERR_OUT_OF_MEM);
      }
      spider->lock_type = TL_READ_NO_INSERT;

      if (!(share = (SPIDER_SHARE *)
        spider_bulk_malloc(spider_current_trx, 52, MYF(MY_WME | MY_ZEROFILL),
          &share, sizeof(*share),
          &connect_info, sizeof(char *) * SPIDER_TMP_SHARE_CHAR_PTR_COUNT,
          &connect_info_length, sizeof(uint) * SPIDER_TMP_SHARE_UINT_COUNT,
          &long_info, sizeof(long) * SPIDER_TMP_SHARE_LONG_COUNT,
          &longlong_info, sizeof(longlong) * SPIDER_TMP_SHARE_LONGLONG_COUNT,
          &conns, sizeof(SPIDER_CONN *),
          &need_mon, sizeof(int),
          &spider->conn_link_idx, sizeof(uint),
          &spider->conn_can_fo, sizeof(uchar),
          NullS))
      ) {
        delete spider;
        spider_sys_index_end(table_tables);
        spider_close_sys_table(thd, table_tables,
          &open_tables_backup, TRUE);
        spider_free_tmp_dbton_share(&tmp_share);
        spider_free_tmp_share_alloc(&tmp_share);
        free_root(&mem_root, MYF(0));
        DBUG_RETURN(HA_ERR_OUT_OF_MEM);
      }
      memcpy(share, &tmp_share, sizeof(*share));
      spider_set_tmp_share_pointer(share, connect_info,
        connect_info_length, long_info, longlong_info);
      memcpy(connect_info, &tmp_connect_info, sizeof(char *) *
        SPIDER_TMP_SHARE_CHAR_PTR_COUNT);
      memcpy(connect_info_length, &tmp_connect_info_length, sizeof(uint) *
        SPIDER_TMP_SHARE_UINT_COUNT);
      memcpy(long_info, &tmp_long, sizeof(long) * SPIDER_TMP_SHARE_LONG_COUNT);
      memcpy(longlong_info, &tmp_longlong, sizeof(longlong) *
        SPIDER_TMP_SHARE_LONGLONG_COUNT);
      spider->share = share;
      spider->trx = trx;
      spider->conns = conns;
      spider->need_mons = need_mon;
      spider->conn_link_idx[0] = 0;
      spider->conn_can_fo[0] = 0;
      if ((error_num = spider_create_tmp_dbton_handler(spider)))
      {
        spider_free(trx, share, MYF(0));
        delete spider;
        spider_sys_index_end(table_tables);
        spider_close_sys_table(thd, table_tables,
          &open_tables_backup, TRUE);
        spider_free_tmp_dbton_share(&tmp_share);
        spider_free_tmp_share_alloc(&tmp_share);
        free_root(&mem_root, MYF(0));
        DBUG_RETURN(error_num);
      }

      /* create another conn */
      if (
        (!(conn = spider_get_conn(
        &tmp_share, 0, tmp_share.conn_keys[0], trx, spider, TRUE, FALSE,
        SPIDER_CONN_KIND_MYSQL, &error_num)))
      ) {
        spider_free_tmp_dbton_handler(spider);
        spider_free(trx, share, MYF(0));
        delete spider;
        spider_sys_index_end(table_tables);
        spider_close_sys_table(thd, table_tables,
          &open_tables_backup, TRUE);
        spider_free_tmp_dbton_share(&tmp_share);
        spider_free_tmp_share_alloc(&tmp_share);
        free_root(&mem_root, MYF(0));
        DBUG_RETURN(error_num);
      }
      conn->error_mode &= spider_param_error_read_mode(thd, 0);
      conn->error_mode &= spider_param_error_write_mode(thd, 0);

      spider->next = NULL;
      if (conn->another_ha_last)
      {
        ((ha_spider*) conn->another_ha_last)->next = spider;
      } else {
        conn->another_ha_first = (void*) spider;
      }
      conn->another_ha_last = (void*) spider;

      int appended = 0;
      if ((error_num = spider->dbton_handler[conn->dbton_id]->
        append_lock_tables_list(conn, 0, &appended)))
      {
        spider_free_tmp_dbton_handler(spider);
        spider_free(trx, share, MYF(0));
        delete spider;
        spider_sys_index_end(table_tables);
        spider_close_sys_table(thd, table_tables,
          &open_tables_backup, TRUE);
        spider_free_tmp_dbton_share(&tmp_share);
        spider_free_tmp_share_alloc(&tmp_share);
        free_root(&mem_root, MYF(0));
        DBUG_RETURN(error_num);
      }
    } else {
      spider_free_tmp_dbton_share(&tmp_share);
      spider_free_tmp_share_alloc(&tmp_share);
    }
    error_num = spider_sys_index_next(table_tables);
  } while (error_num == 0);
  free_root(&mem_root, MYF(0));

  spider_sys_index_end(table_tables);
  spider_close_sys_table(thd, table_tables,
    &open_tables_backup, TRUE);
  DBUG_RETURN(0);
}

bool spider_flush_logs(
  handlerton *hton
) {
  int error_num;
  THD* thd = current_thd;
  SPIDER_TRX *trx;
  DBUG_ENTER("spider_flush_logs");

  if (!(trx = spider_get_trx(thd, TRUE, &error_num)))
  {
    my_errno = error_num;
    DBUG_RETURN(TRUE);
  }
  if (
    spider_param_use_flash_logs(trx->thd) &&
    (
      !trx->trx_consistent_snapshot ||
      !spider_param_use_all_conns_snapshot(trx->thd) ||
      !spider_param_use_snapshot_with_flush_tables(trx->thd)
    )
  ) {
    if (
      (error_num = spider_open_all_tables(trx, FALSE)) ||
      (error_num = spider_trx_all_flush_logs(trx))
    ) {
      my_errno = error_num;
      DBUG_RETURN(TRUE);
    }
  }

  DBUG_RETURN(FALSE);
}

handler* spider_create_handler(
  handlerton *hton,
  TABLE_SHARE *table, 
  MEM_ROOT *mem_root
) {
  DBUG_ENTER("spider_create_handler");
  DBUG_RETURN(new (mem_root) ha_spider(hton, table));
}

int spider_close_connection(
  handlerton* hton,
  THD* thd
) {
  int roop_count = 0;
  SPIDER_CONN *conn;
  SPIDER_TRX *trx;
  DBUG_ENTER("spider_close_connection");
  if (!(trx = (SPIDER_TRX*) *thd_ha_data(thd, spider_hton_ptr)))
    DBUG_RETURN(0); /* transaction is not started */

  trx->tmp_spider->conns = &conn;
  while ((conn = (SPIDER_CONN*) my_hash_element(&trx->trx_conn_hash,
    roop_count)))
  {
    SPIDER_BACKUP_DASTATUS;
    DBUG_PRINT("info",("spider conn->table_lock=%d", conn->table_lock));
    if (conn->table_lock > 0)
    {
      if (!conn->trx_start)
        conn->disable_reconnect = FALSE;
      if (conn->table_lock != 2)
      {
        spider_db_unlock_tables(trx->tmp_spider, 0);
      }
      conn->table_lock = 0;
    }
    roop_count++;
    SPIDER_CONN_RESTORE_DASTATUS;
  }

  spider_rollback(spider_hton_ptr, thd, TRUE);
  spider_free_trx(trx, TRUE);

  DBUG_RETURN(0);
}

void spider_drop_database(
  handlerton *hton,
  char* path
) {
  DBUG_ENTER("spider_drop_database");
  DBUG_VOID_RETURN;
}

bool spider_show_status(
  handlerton *hton,
  THD *thd, 
  stat_print_fn *stat_print,
  enum ha_stat_type stat_type
) {
  DBUG_ENTER("spider_show_status");
  switch (stat_type) {
    case HA_ENGINE_STATUS:
    default:
      DBUG_RETURN(FALSE);
  }
}

int spider_db_done(
  void *p
) {
  int roop_count;
  THD *thd = current_thd, *tmp_thd;
  SPIDER_CONN *conn;
  SPIDER_INIT_ERROR_TABLE *spider_init_error_table;
  SPIDER_TABLE_MON_LIST *table_mon_list;
  SPIDER_LGTM_TBLHND_SHARE *lgtm_tblhnd_share;
  DBUG_ENTER("spider_db_done");

#ifndef WITHOUT_SPIDER_BG_SEARCH
  spider_free_trx(spider_global_trx, TRUE);
#endif

  for (roop_count = SPIDER_DBTON_SIZE - 1; roop_count >= 0; roop_count--)
  {
    if (spider_dbton[roop_count].deinit)
    {
      spider_dbton[roop_count].deinit();
    }
  }

  for (roop_count = spider_param_udf_table_mon_mutex_count() - 1;
    roop_count >= 0; roop_count--)
  {
    while ((table_mon_list = (SPIDER_TABLE_MON_LIST *) my_hash_element(
      &spider_udf_table_mon_list_hash[roop_count], 0)))
    {
#ifdef HASH_UPDATE_WITH_HASH_VALUE
      my_hash_delete_with_hash_value(
        &spider_udf_table_mon_list_hash[roop_count],
        table_mon_list->key_hash_value, (uchar*) table_mon_list);
#else
      my_hash_delete(&spider_udf_table_mon_list_hash[roop_count],
        (uchar*) table_mon_list);
#endif
      spider_ping_table_free_mon_list(table_mon_list);
    }
    spider_free_mem_calc(spider_current_trx,
      spider_udf_table_mon_list_hash_id,
      spider_udf_table_mon_list_hash[roop_count].array.max_element *
      spider_udf_table_mon_list_hash[roop_count].array.size_of_element);
    my_hash_free(&spider_udf_table_mon_list_hash[roop_count]);
  }
  for (roop_count = spider_param_udf_table_mon_mutex_count() - 1;
    roop_count >= 0; roop_count--)
    pthread_cond_destroy(&spider_udf_table_mon_conds[roop_count]);
  for (roop_count = spider_param_udf_table_mon_mutex_count() - 1;
    roop_count >= 0; roop_count--)
    pthread_mutex_destroy(&spider_udf_table_mon_mutexes[roop_count]);
  spider_free(NULL, spider_udf_table_mon_mutexes, MYF(0));

  if (thd && thd_sql_command(thd) == SQLCOM_UNINSTALL_PLUGIN) {
    pthread_mutex_lock(&spider_allocated_thds_mutex);
    while ((tmp_thd = (THD *) my_hash_element(&spider_allocated_thds, 0)))
    {
      SPIDER_TRX *trx = (SPIDER_TRX *) *thd_ha_data(tmp_thd, spider_hton_ptr);
      if (trx)
      {
        DBUG_ASSERT(tmp_thd == trx->thd);
        spider_free_trx(trx, FALSE);
        *thd_ha_data(tmp_thd, spider_hton_ptr) = (void *) NULL;
      } else
        my_hash_delete(&spider_allocated_thds, (uchar *) tmp_thd);
    }
    pthread_mutex_unlock(&spider_allocated_thds_mutex);
  }
#if defined(HS_HAS_SQLCOM) && defined(HAVE_HANDLERSOCKET)
  pthread_mutex_lock(&spider_hs_w_conn_mutex);
  while ((conn = (SPIDER_CONN*) my_hash_element(&spider_hs_w_conn_hash, 0)))
  {
#ifdef HASH_UPDATE_WITH_HASH_VALUE
    my_hash_delete_with_hash_value(&spider_hs_w_conn_hash,
      conn->conn_key_hash_value, (uchar*) conn);
#else
    my_hash_delete(&spider_hs_w_conn_hash, (uchar*) conn);
#endif
    spider_free_conn(conn);
  }
  pthread_mutex_unlock(&spider_hs_w_conn_mutex);
  pthread_mutex_lock(&spider_hs_r_conn_mutex);
  while ((conn = (SPIDER_CONN*) my_hash_element(&spider_hs_r_conn_hash, 0)))
  {
#ifdef HASH_UPDATE_WITH_HASH_VALUE
    my_hash_delete_with_hash_value(&spider_hs_r_conn_hash,
      conn->conn_key_hash_value, (uchar*) conn);
#else
    my_hash_delete(&spider_hs_r_conn_hash, (uchar*) conn);
#endif
    spider_free_conn(conn);
  }
  pthread_mutex_unlock(&spider_hs_r_conn_mutex);
#endif
  pthread_mutex_lock(&spider_conn_mutex);
  while ((conn = (SPIDER_CONN*) my_hash_element(&spider_open_connections, 0)))
  {
#ifdef HASH_UPDATE_WITH_HASH_VALUE
    my_hash_delete_with_hash_value(&spider_open_connections,
      conn->conn_key_hash_value, (uchar*) conn);
#else
    my_hash_delete(&spider_open_connections, (uchar*) conn);
#endif
    spider_free_conn(conn);
  }
  pthread_mutex_unlock(&spider_conn_mutex);
  pthread_mutex_lock(&spider_lgtm_tblhnd_share_mutex);
  while ((lgtm_tblhnd_share = (SPIDER_LGTM_TBLHND_SHARE*) my_hash_element(
    &spider_lgtm_tblhnd_share_hash, 0)))
  {
    spider_free_lgtm_tblhnd_share_alloc(lgtm_tblhnd_share, TRUE);
  }
  pthread_mutex_unlock(&spider_lgtm_tblhnd_share_mutex);
  spider_free_mem_calc(spider_current_trx,
    spider_mon_table_cache_id,
    spider_mon_table_cache.max_element *
    spider_mon_table_cache.size_of_element);
  delete_dynamic(&spider_mon_table_cache);
  spider_free_mem_calc(spider_current_trx,
    spider_allocated_thds_id,
    spider_allocated_thds.array.max_element *
    spider_allocated_thds.array.size_of_element);
  my_hash_free(&spider_allocated_thds);
#if defined(HS_HAS_SQLCOM) && defined(HAVE_HANDLERSOCKET)
  spider_free_mem_calc(spider_current_trx,
    spider_hs_w_conn_hash_id,
    spider_hs_w_conn_hash.array.max_element *
    spider_hs_w_conn_hash.array.size_of_element);
  my_hash_free(&spider_hs_w_conn_hash);
  spider_free_mem_calc(spider_current_trx,
    spider_hs_r_conn_hash_id,
    spider_hs_r_conn_hash.array.max_element *
    spider_hs_r_conn_hash.array.size_of_element);
  my_hash_free(&spider_hs_r_conn_hash);
#endif
  spider_free_mem_calc(spider_current_trx,
    spider_open_connections_id,
    spider_open_connections.array.max_element *
    spider_open_connections.array.size_of_element);
  my_hash_free(&spider_open_connections);
  spider_free_mem_calc(spider_current_trx,
    spider_lgtm_tblhnd_share_hash_id,
    spider_lgtm_tblhnd_share_hash.array.max_element *
    spider_lgtm_tblhnd_share_hash.array.size_of_element);
  my_hash_free(&spider_lgtm_tblhnd_share_hash);
#ifdef WITH_PARTITION_STORAGE_ENGINE
  spider_free_mem_calc(spider_current_trx,
    spider_open_pt_share_id,
    spider_open_pt_share.array.max_element *
    spider_open_pt_share.array.size_of_element);
  my_hash_free(&spider_open_pt_share);
#endif
  pthread_mutex_lock(&spider_init_error_tbl_mutex);
  while ((spider_init_error_table = (SPIDER_INIT_ERROR_TABLE*)
    my_hash_element(&spider_init_error_tables, 0)))
  {
#ifdef HASH_UPDATE_WITH_HASH_VALUE
    my_hash_delete_with_hash_value(&spider_init_error_tables,
      spider_init_error_table->table_name_hash_value,
      (uchar*) spider_init_error_table);
#else
    my_hash_delete(&spider_init_error_tables,
      (uchar*) spider_init_error_table);
#endif
    spider_free(NULL, spider_init_error_table, MYF(0));
  }
  pthread_mutex_unlock(&spider_init_error_tbl_mutex);
  spider_free_mem_calc(spider_current_trx,
    spider_init_error_tables_id,
    spider_init_error_tables.array.max_element *
    spider_init_error_tables.array.size_of_element);
  my_hash_free(&spider_init_error_tables);
  spider_free_mem_calc(spider_current_trx,
    spider_open_tables_id,
    spider_open_tables.array.max_element *
    spider_open_tables.array.size_of_element);
  my_hash_free(&spider_open_tables);
  pthread_mutex_destroy(&spider_mem_calc_mutex);
  pthread_mutex_destroy(&spider_mon_table_cache_mutex);
  pthread_mutex_destroy(&spider_allocated_thds_mutex);
  pthread_mutex_destroy(&spider_open_conn_mutex);
#ifndef WITHOUT_SPIDER_BG_SEARCH
  pthread_mutex_destroy(&spider_global_trx_mutex);
#endif
#if defined(HS_HAS_SQLCOM) && defined(HAVE_HANDLERSOCKET)
  pthread_mutex_destroy(&spider_hs_w_conn_mutex);
  pthread_mutex_destroy(&spider_hs_r_conn_mutex);
#endif
  pthread_mutex_destroy(&spider_conn_mutex);
  pthread_mutex_destroy(&spider_lgtm_tblhnd_share_mutex);
#ifdef WITH_PARTITION_STORAGE_ENGINE
  pthread_mutex_destroy(&spider_pt_share_mutex);
#endif
  pthread_mutex_destroy(&spider_init_error_tbl_mutex);
  pthread_mutex_destroy(&spider_conn_id_mutex);
  pthread_mutex_destroy(&spider_thread_id_mutex);
  pthread_mutex_destroy(&spider_tbl_mutex);
#ifndef WITHOUT_SPIDER_BG_SEARCH
  pthread_attr_destroy(&spider_pt_attr);
#endif

  for (roop_count = 0; roop_count < SPIDER_MEM_CALC_LIST_NUM; roop_count++)
  {
    if (spider_alloc_func_name[roop_count])
      DBUG_PRINT("info",("spider %d %s %s %lu %llu %lld %llu %llu %s",
        roop_count,
        spider_alloc_func_name[roop_count],
        spider_alloc_file_name[roop_count],
        spider_alloc_line_no[roop_count],
        spider_total_alloc_mem[roop_count],
        spider_current_alloc_mem[roop_count],
        spider_alloc_mem_count[roop_count],
        spider_free_mem_count[roop_count],
        spider_current_alloc_mem[roop_count] ? "NG" : "OK"
      ));
  }
/*
DBUG_ASSERT(0);
*/
  DBUG_RETURN(0);
}

int spider_panic(
  handlerton *hton,
  ha_panic_function type
) {
  DBUG_ENTER("spider_panic");
  DBUG_RETURN(0);
}

int spider_db_init(
  void *p
) {
  int error_num, roop_count;
  uint dbton_id = 0;
  handlerton *spider_hton = (handlerton *)p;
  DBUG_ENTER("spider_db_init");
  spider_hton_ptr = spider_hton;

  spider_hton->state = SHOW_OPTION_YES;
  spider_hton->flags = HTON_NO_FLAGS;
  /* spider_hton->db_type = DB_TYPE_SPIDER; */
  /*
  spider_hton->savepoint_offset;
  spider_hton->savepoint_set = spider_savepoint_set;
  spider_hton->savepoint_rollback = spider_savepoint_rollback;
  spider_hton->savepoint_release = spider_savepoint_release;
  spider_hton->create_cursor_read_view = spider_create_cursor_read_view;
  spider_hton->set_cursor_read_view = spider_set_cursor_read_view;
  spider_hton->close_cursor_read_view = spider_close_cursor_read_view;
  */
  spider_hton->panic = spider_panic;
  spider_hton->close_connection = spider_close_connection;
  spider_hton->start_consistent_snapshot = spider_start_consistent_snapshot;
  spider_hton->flush_logs = spider_flush_logs;
  spider_hton->commit = spider_commit;
  spider_hton->rollback = spider_rollback;
#ifdef SPIDER_HAS_DISCOVER_TABLE_STRUCTURE
  spider_hton->discover_table_structure = spider_discover_table_structure;
#endif
  if (spider_param_support_xa())
  {
    spider_hton->prepare = spider_xa_prepare;
    spider_hton->recover = spider_xa_recover;
    spider_hton->commit_by_xid = spider_xa_commit_by_xid;
    spider_hton->rollback_by_xid = spider_xa_rollback_by_xid;
  }
  spider_hton->create = spider_create_handler;
  spider_hton->drop_database = spider_drop_database;
  spider_hton->show_status = spider_show_status;

  memset(&spider_alloc_func_name, 0, sizeof(spider_alloc_func_name));
  memset(&spider_alloc_file_name, 0, sizeof(spider_alloc_file_name));
  memset(&spider_alloc_line_no, 0, sizeof(spider_alloc_line_no));
  memset(&spider_total_alloc_mem, 0, sizeof(spider_total_alloc_mem));
  memset(&spider_current_alloc_mem, 0, sizeof(spider_current_alloc_mem));
  memset(&spider_alloc_mem_count, 0, sizeof(spider_alloc_mem_count));
  memset(&spider_free_mem_count, 0, sizeof(spider_free_mem_count));

#ifdef _WIN32
  HMODULE current_module = GetModuleHandle(NULL);
  spd_db_att_thread_id = (ulong *)
    GetProcAddress(current_module, "?thread_id@@3KA");
#ifdef XID_CACHE_IS_SPLITTED
  spd_db_att_xid_cache_split_num = (uint *)
    GetProcAddress(current_module,
      "?opt_xid_cache_split_num@@3IA");
  spd_db_att_LOCK_xid_cache = *((pthread_mutex_t **)
    GetProcAddress(current_module,
      "?LOCK_xid_cache@@3PAUst_mysql_mutex@@A"));
  spd_db_att_xid_cache = *((HASH **)
    GetProcAddress(current_module, "?xid_cache@@3PAUst_hash@@A"));
#else
  spd_db_att_LOCK_xid_cache = (pthread_mutex_t *)
#if MYSQL_VERSION_ID < 50500
    GetProcAddress(current_module,
      "?LOCK_xid_cache@@3U_RTL_CRITICAL_SECTION@@A");
#else
    GetProcAddress(current_module,
      "?LOCK_xid_cache@@3Ust_mysql_mutex@@A");
#endif
  spd_db_att_xid_cache = (HASH *)
    GetProcAddress(current_module, "?xid_cache@@3Ust_hash@@A");
#endif
  spd_charset_utf8_bin = (struct charset_info_st *)
    GetProcAddress(current_module, "my_charset_utf8_bin");
  spd_defaults_extra_file = (const char **)
    GetProcAddress(current_module, "my_defaults_extra_file");
  spd_defaults_file = (const char **)
    GetProcAddress(current_module, "my_defaults_file");
  spd_abort_loop = (bool volatile *)
    GetProcAddress(current_module, "?abort_loop@@3_NC");
#else
  spd_db_att_thread_id = &thread_id;
#ifdef XID_CACHE_IS_SPLITTED
  spd_db_att_xid_cache_split_num = &opt_xid_cache_split_num;
  spd_db_att_LOCK_xid_cache = LOCK_xid_cache;
  spd_db_att_xid_cache = xid_cache;
#else
  spd_db_att_LOCK_xid_cache = &LOCK_xid_cache;
  spd_db_att_xid_cache = &xid_cache;
#endif
  spd_charset_utf8_bin = &my_charset_utf8_bin;
  spd_defaults_extra_file = &my_defaults_extra_file;
  spd_defaults_file = &my_defaults_file;
  spd_abort_loop = &abort_loop;
#endif

#ifdef HAVE_PSI_INTERFACE
  init_spider_psi_keys();
#endif

#ifndef WITHOUT_SPIDER_BG_SEARCH
  if (pthread_attr_init(&spider_pt_attr))
  {
    error_num = HA_ERR_OUT_OF_MEM;
    goto error_pt_attr_init;
  }
/*
  if (pthread_attr_setdetachstate(&spider_pt_attr, PTHREAD_CREATE_DETACHED))
  {
    error_num = HA_ERR_OUT_OF_MEM;
    goto error_pt_attr_setstate;
  }
*/
#endif

#if MYSQL_VERSION_ID < 50500
  if (pthread_mutex_init(&spider_tbl_mutex, MY_MUTEX_INIT_FAST))
#else
  if (mysql_mutex_init(spd_key_mutex_tbl,
    &spider_tbl_mutex, MY_MUTEX_INIT_FAST))
#endif
  {
    error_num = HA_ERR_OUT_OF_MEM;
    goto error_tbl_mutex_init;
  }
#if MYSQL_VERSION_ID < 50500
  if (pthread_mutex_init(&spider_thread_id_mutex, MY_MUTEX_INIT_FAST))
#else
  if (mysql_mutex_init(spd_key_thread_id,
    &spider_thread_id_mutex, MY_MUTEX_INIT_FAST))
#endif
  {
    error_num = HA_ERR_OUT_OF_MEM;
    goto error_thread_id_mutex_init;
  }
#if MYSQL_VERSION_ID < 50500
  if (pthread_mutex_init(&spider_conn_id_mutex, MY_MUTEX_INIT_FAST))
#else
  if (mysql_mutex_init(spd_key_conn_id,
    &spider_conn_id_mutex, MY_MUTEX_INIT_FAST))
#endif
  {
    error_num = HA_ERR_OUT_OF_MEM;
    goto error_conn_id_mutex_init;
  }
#if MYSQL_VERSION_ID < 50500
  if (pthread_mutex_init(&spider_init_error_tbl_mutex, MY_MUTEX_INIT_FAST))
#else
  if (mysql_mutex_init(spd_key_mutex_init_error_tbl,
    &spider_init_error_tbl_mutex, MY_MUTEX_INIT_FAST))
#endif
  {
    error_num = HA_ERR_OUT_OF_MEM;
    goto error_init_error_tbl_mutex_init;
  }
#ifdef WITH_PARTITION_STORAGE_ENGINE
#if MYSQL_VERSION_ID < 50500
  if (pthread_mutex_init(&spider_pt_share_mutex, MY_MUTEX_INIT_FAST))
#else
  if (mysql_mutex_init(spd_key_mutex_pt_share,
    &spider_pt_share_mutex, MY_MUTEX_INIT_FAST))
#endif
  {
    error_num = HA_ERR_OUT_OF_MEM;
    goto error_pt_share_mutex_init;
  }
#endif
#if MYSQL_VERSION_ID < 50500
  if (pthread_mutex_init(&spider_lgtm_tblhnd_share_mutex, MY_MUTEX_INIT_FAST))
#else
  if (mysql_mutex_init(spd_key_mutex_lgtm_tblhnd_share,
    &spider_lgtm_tblhnd_share_mutex, MY_MUTEX_INIT_FAST))
#endif
  {
    error_num = HA_ERR_OUT_OF_MEM;
    goto error_lgtm_tblhnd_share_mutex_init;
  }
#if MYSQL_VERSION_ID < 50500
  if (pthread_mutex_init(&spider_conn_mutex, MY_MUTEX_INIT_FAST))
#else
  if (mysql_mutex_init(spd_key_mutex_conn,
    &spider_conn_mutex, MY_MUTEX_INIT_FAST))
#endif
  {
    error_num = HA_ERR_OUT_OF_MEM;
    goto error_conn_mutex_init;
  }
#ifndef WITHOUT_SPIDER_BG_SEARCH
#if MYSQL_VERSION_ID < 50500
  if (pthread_mutex_init(&spider_global_trx_mutex, MY_MUTEX_INIT_FAST))
#else
  if (mysql_mutex_init(spd_key_mutex_global_trx,
    &spider_global_trx_mutex, MY_MUTEX_INIT_FAST))
#endif
  {
    error_num = HA_ERR_OUT_OF_MEM;
    goto error_global_trx_mutex_init;
  }
#endif
#if MYSQL_VERSION_ID < 50500
  if (pthread_mutex_init(&spider_open_conn_mutex, MY_MUTEX_INIT_FAST))
#else
  if (mysql_mutex_init(spd_key_mutex_open_conn,
    &spider_open_conn_mutex, MY_MUTEX_INIT_FAST))
#endif
  {
    error_num = HA_ERR_OUT_OF_MEM;
    goto error_open_conn_mutex_init;
  }
#if defined(HS_HAS_SQLCOM) && defined(HAVE_HANDLERSOCKET)
#if MYSQL_VERSION_ID < 50500
  if (pthread_mutex_init(&spider_hs_r_conn_mutex, MY_MUTEX_INIT_FAST))
#else
  if (mysql_mutex_init(spd_key_mutex_hs_r_conn,
    &spider_hs_r_conn_mutex, MY_MUTEX_INIT_FAST))
#endif
  {
    error_num = HA_ERR_OUT_OF_MEM;
    goto error_hs_r_conn_mutex_init;
  }
#if MYSQL_VERSION_ID < 50500
  if (pthread_mutex_init(&spider_hs_w_conn_mutex, MY_MUTEX_INIT_FAST))
#else
  if (mysql_mutex_init(spd_key_mutex_hs_w_conn,
    &spider_hs_w_conn_mutex, MY_MUTEX_INIT_FAST))
#endif
  {
    error_num = HA_ERR_OUT_OF_MEM;
    goto error_hs_w_conn_mutex_init;
  }
#endif
#if MYSQL_VERSION_ID < 50500
  if (pthread_mutex_init(&spider_allocated_thds_mutex, MY_MUTEX_INIT_FAST))
#else
  if (mysql_mutex_init(spd_key_mutex_allocated_thds,
    &spider_allocated_thds_mutex, MY_MUTEX_INIT_FAST))
#endif
  {
    error_num = HA_ERR_OUT_OF_MEM;
    goto error_allocated_thds_mutex_init;
  }
#if MYSQL_VERSION_ID < 50500
  if (pthread_mutex_init(&spider_mon_table_cache_mutex, MY_MUTEX_INIT_FAST))
#else
  if (mysql_mutex_init(spd_key_mutex_mon_table_cache,
    &spider_mon_table_cache_mutex, MY_MUTEX_INIT_FAST))
#endif
  {
    error_num = HA_ERR_OUT_OF_MEM;
    goto error_mon_table_cache_mutex_init;
  }

#if MYSQL_VERSION_ID < 50500
  if (pthread_mutex_init(&spider_mem_calc_mutex, MY_MUTEX_INIT_FAST))
#else
  if (mysql_mutex_init(spd_key_mutex_mem_calc,
    &spider_mem_calc_mutex, MY_MUTEX_INIT_FAST))
#endif
  {
    error_num = HA_ERR_OUT_OF_MEM;
    goto error_mem_calc_mutex_init;
  }

  if(
    my_hash_init(&spider_open_tables, spd_charset_utf8_bin, 32, 0, 0,
                   (my_hash_get_key) spider_tbl_get_key, 0, 0)
  ) {
    error_num = HA_ERR_OUT_OF_MEM;
    goto error_open_tables_hash_init;
  }
  spider_alloc_calc_mem_init(spider_open_tables, 143);
  spider_alloc_calc_mem(NULL,
    spider_open_tables,
    spider_open_tables.array.max_element *
    spider_open_tables.array.size_of_element);
  if(
    my_hash_init(&spider_init_error_tables, spd_charset_utf8_bin, 32, 0, 0,
                   (my_hash_get_key) spider_tbl_get_key, 0, 0)
  ) {
    error_num = HA_ERR_OUT_OF_MEM;
    goto error_init_error_tables_hash_init;
  }
  spider_alloc_calc_mem_init(spider_init_error_tables, 144);
  spider_alloc_calc_mem(NULL,
    spider_init_error_tables,
    spider_init_error_tables.array.max_element *
    spider_init_error_tables.array.size_of_element);
#ifdef WITH_PARTITION_STORAGE_ENGINE
  if(
    my_hash_init(&spider_open_pt_share, spd_charset_utf8_bin, 32, 0, 0,
                   (my_hash_get_key) spider_pt_share_get_key, 0, 0)
  ) {
    error_num = HA_ERR_OUT_OF_MEM;
    goto error_open_pt_share_hash_init;
  }
  spider_alloc_calc_mem_init(spider_open_pt_share, 145);
  spider_alloc_calc_mem(NULL,
    spider_open_pt_share,
    spider_open_pt_share.array.max_element *
    spider_open_pt_share.array.size_of_element);
#endif
  if(
    my_hash_init(&spider_lgtm_tblhnd_share_hash, spd_charset_utf8_bin,
                 32, 0, 0,
                 (my_hash_get_key) spider_lgtm_tblhnd_share_hash_get_key, 0, 0)
  ) {
    error_num = HA_ERR_OUT_OF_MEM;
    goto error_lgtm_tblhnd_share_hash_init;
  }
  spider_alloc_calc_mem_init(spider_lgtm_tblhnd_share_hash, 245);
  spider_alloc_calc_mem(NULL,
    spider_lgtm_tblhnd_share_hash,
    spider_lgtm_tblhnd_share_hash.array.max_element *
    spider_lgtm_tblhnd_share_hash.array.size_of_element);
  if(
    my_hash_init(&spider_open_connections, spd_charset_utf8_bin, 32, 0, 0,
                   (my_hash_get_key) spider_conn_get_key, 0, 0)
  ) {
    error_num = HA_ERR_OUT_OF_MEM;
    goto error_open_connections_hash_init;
  }
  spider_alloc_calc_mem_init(spider_open_connections, 146);
  spider_alloc_calc_mem(NULL,
    spider_open_connections,
    spider_open_connections.array.max_element *
    spider_open_connections.array.size_of_element);
#if defined(HS_HAS_SQLCOM) && defined(HAVE_HANDLERSOCKET)
  if(
    my_hash_init(&spider_hs_r_conn_hash, spd_charset_utf8_bin, 32, 0, 0,
                   (my_hash_get_key) spider_conn_get_key, 0, 0)
  ) {
    error_num = HA_ERR_OUT_OF_MEM;
    goto error_hs_r_conn_hash_init;
  }
  spider_alloc_calc_mem_init(spider_hs_r_conn_hash, 147);
  spider_alloc_calc_mem(NULL,
    spider_hs_r_conn_hash,
    spider_hs_r_conn_hash.array.max_element *
    spider_hs_r_conn_hash.array.size_of_element);
  if(
    my_hash_init(&spider_hs_w_conn_hash, spd_charset_utf8_bin, 32, 0, 0,
                   (my_hash_get_key) spider_conn_get_key, 0, 0)
  ) {
    error_num = HA_ERR_OUT_OF_MEM;
    goto error_hs_w_conn_hash_init;
  }
  spider_alloc_calc_mem_init(spider_hs_w_conn_hash, 148);
  spider_alloc_calc_mem(NULL,
    spider_hs_w_conn_hash,
    spider_hs_w_conn_hash.array.max_element *
    spider_hs_w_conn_hash.array.size_of_element);
#endif
  if(
    my_hash_init(&spider_allocated_thds, spd_charset_utf8_bin, 32, 0, 0,
                   (my_hash_get_key) spider_allocated_thds_get_key, 0, 0)
  ) {
    error_num = HA_ERR_OUT_OF_MEM;
    goto error_allocated_thds_hash_init;
  }
  spider_alloc_calc_mem_init(spider_allocated_thds, 149);
  spider_alloc_calc_mem(NULL,
    spider_allocated_thds,
    spider_allocated_thds.array.max_element *
    spider_allocated_thds.array.size_of_element);

  if(
    SPD_INIT_DYNAMIC_ARRAY2(&spider_mon_table_cache, sizeof(SPIDER_MON_KEY),
      NULL, 64, 64, MYF(MY_WME))
  ) {
    error_num = HA_ERR_OUT_OF_MEM;
    goto error_mon_table_cache_array_init;
  }
  spider_alloc_calc_mem_init(spider_mon_table_cache, 165);
  spider_alloc_calc_mem(NULL,
    spider_mon_table_cache,
    spider_mon_table_cache.max_element *
    spider_mon_table_cache.size_of_element);

  if (!(spider_udf_table_mon_mutexes = (pthread_mutex_t *)
    spider_bulk_malloc(NULL, 53, MYF(MY_WME | MY_ZEROFILL),
      &spider_udf_table_mon_mutexes, sizeof(pthread_mutex_t) *
        spider_param_udf_table_mon_mutex_count(),
      &spider_udf_table_mon_conds, sizeof(pthread_cond_t) *
        spider_param_udf_table_mon_mutex_count(),
      &spider_udf_table_mon_list_hash, sizeof(HASH) *
        spider_param_udf_table_mon_mutex_count(),
      NullS))
  )
    goto error_alloc_mon_mutxes;

  for (roop_count = 0;
    roop_count < (int) spider_param_udf_table_mon_mutex_count();
    roop_count++)
  {
#if MYSQL_VERSION_ID < 50500
    if (pthread_mutex_init(&spider_udf_table_mon_mutexes[roop_count],
      MY_MUTEX_INIT_FAST))
#else
    if (mysql_mutex_init(spd_key_mutex_udf_table_mon,
      &spider_udf_table_mon_mutexes[roop_count], MY_MUTEX_INIT_FAST))
#endif
    {
      error_num = HA_ERR_OUT_OF_MEM;
      goto error_init_udf_table_mon_mutex;
    }
  }
  for (roop_count = 0;
    roop_count < (int) spider_param_udf_table_mon_mutex_count();
    roop_count++)
  {
#if MYSQL_VERSION_ID < 50500
    if (pthread_cond_init(&spider_udf_table_mon_conds[roop_count], NULL))
#else
    if (mysql_cond_init(spd_key_cond_udf_table_mon,
      &spider_udf_table_mon_conds[roop_count], NULL))
#endif
    {
      error_num = HA_ERR_OUT_OF_MEM;
      goto error_init_udf_table_mon_cond;
    }
  }
  for (roop_count = 0;
    roop_count < (int) spider_param_udf_table_mon_mutex_count();
    roop_count++)
  {
    if (my_hash_init(&spider_udf_table_mon_list_hash[roop_count],
      spd_charset_utf8_bin, 32, 0, 0,
      (my_hash_get_key) spider_udf_tbl_mon_list_key, 0, 0))
    {
      error_num = HA_ERR_OUT_OF_MEM;
      goto error_init_udf_table_mon_list_hash;
    }
    spider_alloc_calc_mem_init(spider_udf_table_mon_list_hash, 150);
    spider_alloc_calc_mem(NULL,
      spider_udf_table_mon_list_hash,
      spider_udf_table_mon_list_hash[roop_count].array.max_element *
      spider_udf_table_mon_list_hash[roop_count].array.size_of_element);
  }

  spider_dbton_mysql.dbton_id = dbton_id;
  spider_dbton[dbton_id] = spider_dbton_mysql;
  ++dbton_id;
#if defined(HS_HAS_SQLCOM) && defined(HAVE_HANDLERSOCKET)
  spider_dbton_handlersocket.dbton_id = dbton_id;
  spider_dbton[dbton_id] = spider_dbton_handlersocket;
  ++dbton_id;
#endif
#ifdef HAVE_ORACLE_OCI
  spider_dbton_oracle.dbton_id = dbton_id;
  spider_dbton[dbton_id] = spider_dbton_oracle;
  ++dbton_id;
#endif
  for (roop_count = 0; roop_count < SPIDER_DBTON_SIZE; roop_count++)
  {
    if (spider_dbton[roop_count].init)
    {
      if ((error_num = spider_dbton[roop_count].init()))
      {
        goto error_init_dbton;
      }
    }
  }

#ifndef WITHOUT_SPIDER_BG_SEARCH
  if (!(spider_global_trx = spider_get_trx(NULL, FALSE, &error_num)))
    goto error;
#endif

  DBUG_RETURN(0);

#ifndef WITHOUT_SPIDER_BG_SEARCH
error:
  roop_count = SPIDER_DBTON_SIZE;
error_init_dbton:
  for (roop_count--; roop_count >= 0; roop_count--)
  {
    if (spider_dbton[roop_count].deinit)
    {
      spider_dbton[roop_count].deinit();
    }
  }
  roop_count = spider_param_udf_table_mon_mutex_count() - 1;
#endif
error_init_udf_table_mon_list_hash:
  for (; roop_count >= 0; roop_count--)
  {
    spider_free_mem_calc(NULL,
      spider_udf_table_mon_list_hash_id,
      spider_udf_table_mon_list_hash[roop_count].array.max_element *
      spider_udf_table_mon_list_hash[roop_count].array.size_of_element);
    my_hash_free(&spider_udf_table_mon_list_hash[roop_count]);
  }
  roop_count = spider_param_udf_table_mon_mutex_count() - 1;
error_init_udf_table_mon_cond:
  for (; roop_count >= 0; roop_count--)
    pthread_cond_destroy(&spider_udf_table_mon_conds[roop_count]);
  roop_count = spider_param_udf_table_mon_mutex_count() - 1;
error_init_udf_table_mon_mutex:
  for (; roop_count >= 0; roop_count--)
    pthread_mutex_destroy(&spider_udf_table_mon_mutexes[roop_count]);
  spider_free(NULL, spider_udf_table_mon_mutexes, MYF(0));
error_alloc_mon_mutxes:
  spider_free_mem_calc(NULL,
    spider_mon_table_cache_id,
    spider_mon_table_cache.max_element *
    spider_mon_table_cache.size_of_element);
  delete_dynamic(&spider_mon_table_cache);
error_mon_table_cache_array_init:
  spider_free_mem_calc(NULL,
    spider_allocated_thds_id,
    spider_allocated_thds.array.max_element *
    spider_allocated_thds.array.size_of_element);
  my_hash_free(&spider_allocated_thds);
error_allocated_thds_hash_init:
#if defined(HS_HAS_SQLCOM) && defined(HAVE_HANDLERSOCKET)
  spider_free_mem_calc(NULL,
    spider_hs_w_conn_hash_id,
    spider_hs_w_conn_hash.array.max_element *
    spider_hs_w_conn_hash.array.size_of_element);
  my_hash_free(&spider_hs_w_conn_hash);
error_hs_w_conn_hash_init:
  spider_free_mem_calc(NULL,
    spider_hs_r_conn_hash_id,
    spider_hs_r_conn_hash.array.max_element *
    spider_hs_r_conn_hash.array.size_of_element);
  my_hash_free(&spider_hs_r_conn_hash);
error_hs_r_conn_hash_init:
#endif
  spider_free_mem_calc(NULL,
    spider_open_connections_id,
    spider_open_connections.array.max_element *
    spider_open_connections.array.size_of_element);
  my_hash_free(&spider_open_connections);
error_open_connections_hash_init:
  spider_free_mem_calc(NULL,
    spider_lgtm_tblhnd_share_hash_id,
    spider_lgtm_tblhnd_share_hash.array.max_element *
    spider_lgtm_tblhnd_share_hash.array.size_of_element);
  my_hash_free(&spider_lgtm_tblhnd_share_hash);
error_lgtm_tblhnd_share_hash_init:
#ifdef WITH_PARTITION_STORAGE_ENGINE
  spider_free_mem_calc(NULL,
    spider_open_pt_share_id,
    spider_open_pt_share.array.max_element *
    spider_open_pt_share.array.size_of_element);
  my_hash_free(&spider_open_pt_share);
error_open_pt_share_hash_init:
#endif
  spider_free_mem_calc(NULL,
    spider_init_error_tables_id,
    spider_init_error_tables.array.max_element *
    spider_init_error_tables.array.size_of_element);
  my_hash_free(&spider_init_error_tables);
error_init_error_tables_hash_init:
  spider_free_mem_calc(NULL,
    spider_open_tables_id,
    spider_open_tables.array.max_element *
    spider_open_tables.array.size_of_element);
  my_hash_free(&spider_open_tables);
error_open_tables_hash_init:
  pthread_mutex_destroy(&spider_mem_calc_mutex);
error_mem_calc_mutex_init:
  pthread_mutex_destroy(&spider_mon_table_cache_mutex);
error_mon_table_cache_mutex_init:
  pthread_mutex_destroy(&spider_allocated_thds_mutex);
error_allocated_thds_mutex_init:
#if defined(HS_HAS_SQLCOM) && defined(HAVE_HANDLERSOCKET)
  pthread_mutex_destroy(&spider_hs_w_conn_mutex);
error_hs_w_conn_mutex_init:
  pthread_mutex_destroy(&spider_hs_r_conn_mutex);
error_hs_r_conn_mutex_init:
#endif
  pthread_mutex_destroy(&spider_open_conn_mutex);
error_open_conn_mutex_init:
#ifndef WITHOUT_SPIDER_BG_SEARCH
  pthread_mutex_destroy(&spider_global_trx_mutex);
error_global_trx_mutex_init:
#endif
  pthread_mutex_destroy(&spider_conn_mutex);
error_conn_mutex_init:
  pthread_mutex_destroy(&spider_lgtm_tblhnd_share_mutex);
error_lgtm_tblhnd_share_mutex_init:
#ifdef WITH_PARTITION_STORAGE_ENGINE
  pthread_mutex_destroy(&spider_pt_share_mutex);
error_pt_share_mutex_init:
#endif
  pthread_mutex_destroy(&spider_init_error_tbl_mutex);
error_init_error_tbl_mutex_init:
  pthread_mutex_destroy(&spider_conn_id_mutex);
error_conn_id_mutex_init:
  pthread_mutex_destroy(&spider_thread_id_mutex);
error_thread_id_mutex_init:
  pthread_mutex_destroy(&spider_tbl_mutex);
error_tbl_mutex_init:
#ifndef WITHOUT_SPIDER_BG_SEARCH
/*
error_pt_attr_setstate:
*/
  pthread_attr_destroy(&spider_pt_attr);
error_pt_attr_init:
#endif
  DBUG_RETURN(error_num);
}

char *spider_create_string(
  const char *str,
  uint length
) {
  char *res;
  DBUG_ENTER("spider_create_string");
  if (!(res = (char*) spider_malloc(spider_current_trx, 13, length + 1,
    MYF(MY_WME))))
    DBUG_RETURN(NULL);
  memcpy(res, str, length);
  res[length] = '\0';
  DBUG_RETURN(res);
}

char *spider_create_table_name_string(
  const char *table_name,
  const char *part_name,
  const char *sub_name
) {
  char *res, *tmp;
  uint length = strlen(table_name);
  DBUG_ENTER("spider_create_table_name_string");
  if (part_name)
  {
    length += sizeof("#P#") - 1 + strlen(part_name);
    if (sub_name)
      length += sizeof("#SP#") - 1 + strlen(sub_name);
  }
  if (!(res = (char*) spider_malloc(spider_current_trx, 14, length + 1,
    MYF(MY_WME))))
    DBUG_RETURN(NULL);
  tmp = strmov(res, table_name);
  if (part_name)
  {
    tmp = strmov(tmp, "#P#");
    tmp = strmov(tmp, part_name);
    if (sub_name)
    {
      tmp = strmov(tmp, "#SP#");
      tmp = strmov(tmp, sub_name);
    }
  }
  DBUG_RETURN(res);
}

#ifdef WITH_PARTITION_STORAGE_ENGINE
void spider_get_partition_info(
  const char *table_name,
  uint table_name_length,
  const TABLE_SHARE *table_share,
  partition_info *part_info,
  partition_element **part_elem,
  partition_element **sub_elem
) {
  char tmp_name[FN_LEN];
  partition_element *tmp_part_elem = NULL, *tmp_sub_elem = NULL;
  bool tmp_flg = FALSE, tmp_find_flg = FALSE;
  DBUG_ENTER("spider_get_partition_info");
  *part_elem = NULL;
  *sub_elem = NULL;
  if (!part_info)
    DBUG_VOID_RETURN;

  if (!memcmp(table_name + table_name_length - 5, "#TMP#", 5))
    tmp_flg = TRUE;

  DBUG_PRINT("info",("spider table_name=%s", table_name));
  List_iterator<partition_element> part_it(part_info->partitions);
  while ((*part_elem = part_it++))
  {
    if ((*part_elem)->subpartitions.elements)
    {
      List_iterator<partition_element> sub_it((*part_elem)->subpartitions);
      while ((*sub_elem = sub_it++))
      {
        create_subpartition_name(tmp_name, table_share->path.str,
          (*part_elem)->partition_name, (*sub_elem)->partition_name,
          NORMAL_PART_NAME);
        DBUG_PRINT("info",("spider tmp_name=%s", tmp_name));
        if (!memcmp(table_name, tmp_name, table_name_length + 1))
          DBUG_VOID_RETURN;
        if (
          tmp_flg &&
          *(tmp_name + table_name_length - 5) == '\0' &&
          !memcmp(table_name, tmp_name, table_name_length - 5)
        ) {
          tmp_part_elem = *part_elem;
          tmp_sub_elem = *sub_elem;
          tmp_flg = FALSE;
          tmp_find_flg = TRUE;
        }
      }
    } else {
      create_partition_name(tmp_name, table_share->path.str,
        (*part_elem)->partition_name, NORMAL_PART_NAME, TRUE);
      DBUG_PRINT("info",("spider tmp_name=%s", tmp_name));
      if (!memcmp(table_name, tmp_name, table_name_length + 1))
        DBUG_VOID_RETURN;
      if (
        tmp_flg &&
        *(tmp_name + table_name_length - 5) == '\0' &&
        !memcmp(table_name, tmp_name, table_name_length - 5)
      ) {
        tmp_part_elem = *part_elem;
        tmp_flg = FALSE;
        tmp_find_flg = TRUE;
      }
    }
  }
  if (tmp_find_flg)
  {
    *part_elem = tmp_part_elem;
    *sub_elem = tmp_sub_elem;
    DBUG_PRINT("info",("spider tmp find"));
    DBUG_VOID_RETURN;
  }
  *part_elem = NULL;
  *sub_elem = NULL;
  DBUG_PRINT("info",("spider no hit"));
  DBUG_VOID_RETURN;
}
#endif

int spider_get_sts(
  SPIDER_SHARE *share,
  int link_idx,
  time_t tmp_time,
  ha_spider *spider,
  double sts_interval,
  int sts_mode,
#ifdef WITH_PARTITION_STORAGE_ENGINE
  int sts_sync,
#endif
  int sts_sync_level,
  uint flag
) {
  int get_type;
  int error_num = 0;
  DBUG_ENTER("spider_get_sts");

#ifdef WITH_PARTITION_STORAGE_ENGINE
  if (
    sts_sync == 0
  ) {
#endif
    /* get */
    get_type = 1;
#ifdef WITH_PARTITION_STORAGE_ENGINE
  } else if (
    !share->partition_share->sts_init
  ) {
    pthread_mutex_lock(&share->partition_share->sts_mutex);
    if (!share->partition_share->sts_init)
    {
      /* get after mutex_lock */
      get_type = 2;
    } else {
      pthread_mutex_unlock(&share->partition_share->sts_mutex);
      /* copy */
      get_type = 0;
    }
  } else if (
    difftime(share->sts_get_time, share->partition_share->sts_get_time) <
      sts_interval
  ) {
    /* copy */
    get_type = 0;
  } else if (
    !pthread_mutex_trylock(&share->partition_share->sts_mutex)
  ) {
    /* get after mutex_trylock */
    get_type = 3;
  } else {
    /* copy */
    get_type = 0;
  }
  if (get_type == 0)
    spider_copy_sts_to_share(share, share->partition_share);
  else
#endif
    error_num = spider_db_show_table_status(spider, link_idx, sts_mode, flag);
#ifdef WITH_PARTITION_STORAGE_ENGINE
  if (get_type >= 2)
    pthread_mutex_unlock(&share->partition_share->sts_mutex);
#endif
  if (error_num)
  {
#ifdef WITH_PARTITION_STORAGE_ENGINE
    SPIDER_PARTITION_HANDLER_SHARE *partition_handler_share =
      spider->partition_handler_share;
    if (
      !share->partition_share->sts_init &&
      sts_sync >= sts_sync_level &&
      get_type > 1 &&
      partition_handler_share &&
      partition_handler_share->handlers &&
      partition_handler_share->handlers[0] == spider
    ) {
      int roop_count;
      ha_spider *tmp_spider;
      SPIDER_SHARE *tmp_share;
      double tmp_sts_interval;
      int tmp_sts_mode;
      int tmp_sts_sync;
      THD *thd = spider->trx->thd;
      for (roop_count = 1;
        roop_count < (int) partition_handler_share->use_count;
        roop_count++)
      {
        tmp_spider =
          (ha_spider *) partition_handler_share->handlers[roop_count];
        tmp_share = tmp_spider->share;
        tmp_sts_interval = spider_param_sts_interval(thd, share->sts_interval);
        tmp_sts_mode = spider_param_sts_mode(thd, share->sts_mode);
        tmp_sts_sync = spider_param_sts_sync(thd, share->sts_sync);
        spider_get_sts(tmp_share, tmp_spider->search_link_idx,
          tmp_time, tmp_spider, tmp_sts_interval, tmp_sts_mode, tmp_sts_sync,
          1, flag);
        if (share->partition_share->sts_init)
        {
          error_num = 0;
          thd->clear_error();
          get_type = 0;
          spider_copy_sts_to_share(share, share->partition_share);
          break;
        }
      }
    }
    if (error_num)
#endif
      DBUG_RETURN(error_num);
  }
#ifdef WITH_PARTITION_STORAGE_ENGINE
  if (sts_sync >= sts_sync_level && get_type > 0)
  {
    spider_copy_sts_to_pt_share(share->partition_share, share);
    share->partition_share->sts_get_time = tmp_time;
    share->partition_share->sts_init = TRUE;
  }
#endif
  share->sts_get_time = tmp_time;
  share->sts_init = TRUE;
  DBUG_RETURN(0);
}

int spider_get_crd(
  SPIDER_SHARE *share,
  int link_idx,
  time_t tmp_time,
  ha_spider *spider,
  TABLE *table,
  double crd_interval,
  int crd_mode,
#ifdef WITH_PARTITION_STORAGE_ENGINE
  int crd_sync,
#endif
  int crd_sync_level
) {
  int get_type;
  int error_num = 0;
  DBUG_ENTER("spider_get_crd");

#ifdef WITH_PARTITION_STORAGE_ENGINE
  if (
    crd_sync == 0
  ) {
#endif
    /* get */
    get_type = 1;
#ifdef WITH_PARTITION_STORAGE_ENGINE
  } else if (
    !share->partition_share->crd_init
  ) {
    pthread_mutex_lock(&share->partition_share->crd_mutex);
    if (!share->partition_share->crd_init)
    {
      /* get after mutex_lock */
      get_type = 2;
    } else {
      pthread_mutex_unlock(&share->partition_share->crd_mutex);
      /* copy */
      get_type = 0;
    }
  } else if (
    difftime(share->crd_get_time, share->partition_share->crd_get_time) <
      crd_interval
  ) {
    /* copy */
    get_type = 0;
  } else if (
    !pthread_mutex_trylock(&share->partition_share->crd_mutex)
  ) {
    /* get after mutex_trylock */
    get_type = 3;
  } else {
    /* copy */
    get_type = 0;
  }
  if (get_type == 0)
    spider_copy_crd_to_share(share, share->partition_share,
      table->s->fields);
  else
#endif
    error_num = spider_db_show_index(spider, link_idx, table, crd_mode);
#ifdef WITH_PARTITION_STORAGE_ENGINE
  if (get_type >= 2)
    pthread_mutex_unlock(&share->partition_share->crd_mutex);
#endif
  if (error_num)
  {
#ifdef WITH_PARTITION_STORAGE_ENGINE
    SPIDER_PARTITION_HANDLER_SHARE *partition_handler_share =
      spider->partition_handler_share;
    if (
      !share->partition_share->crd_init &&
      crd_sync >= crd_sync_level &&
      get_type > 1 &&
      partition_handler_share &&
      partition_handler_share->handlers &&
      partition_handler_share->handlers[0] == spider
    ) {
      int roop_count;
      ha_spider *tmp_spider;
      SPIDER_SHARE *tmp_share;
      double tmp_crd_interval;
      int tmp_crd_mode;
      int tmp_crd_sync;
      THD *thd = spider->trx->thd;
      for (roop_count = 1;
        roop_count < (int) partition_handler_share->use_count;
        roop_count++)
      {
        tmp_spider =
          (ha_spider *) partition_handler_share->handlers[roop_count];
        tmp_share = tmp_spider->share;
        tmp_crd_interval = spider_param_crd_interval(thd, share->crd_interval);
        tmp_crd_mode = spider_param_crd_mode(thd, share->crd_mode);
        tmp_crd_sync = spider_param_crd_sync(thd, share->crd_sync);
        spider_get_crd(tmp_share, tmp_spider->search_link_idx,
          tmp_time, tmp_spider, table, tmp_crd_interval, tmp_crd_mode,
          tmp_crd_sync, 1);
        if (share->partition_share->crd_init)
        {
          error_num = 0;
          thd->clear_error();
          get_type = 0;
          spider_copy_crd_to_share(share, share->partition_share,
            table->s->fields);
          break;
        }
      }
    }
    if (error_num)
#endif
      DBUG_RETURN(error_num);
  }
#ifdef WITH_PARTITION_STORAGE_ENGINE
  if (crd_sync >= crd_sync_level && get_type > 0)
  {
    spider_copy_crd_to_pt_share(share->partition_share, share,
      table->s->fields);
    share->partition_share->crd_get_time = tmp_time;
    share->partition_share->crd_init = TRUE;
  }
#endif
  share->crd_get_time = tmp_time;
  share->crd_init = TRUE;
  DBUG_RETURN(0);
}

void spider_set_result_list_param(
  ha_spider *spider
) {
  SPIDER_RESULT_LIST *result_list = &spider->result_list;
  SPIDER_SHARE *share = spider->share;
  THD *thd = spider->trx->thd;
  DBUG_ENTER("spider_set_result_list_param");
  result_list->internal_offset =
    spider_param_internal_offset(thd, share->internal_offset);
  result_list->internal_limit =
#ifdef INFO_KIND_FORCE_LIMIT_BEGIN
    spider->info_limit < 9223372036854775807LL ?
    spider->info_limit :
#endif
    spider_param_internal_limit(thd, share->internal_limit);
  result_list->split_read = spider_split_read_param(spider);
  if (spider->support_multi_split_read_sql())
  {
    result_list->multi_split_read =
      spider_param_multi_split_read(thd, share->multi_split_read);
  } else {
    result_list->multi_split_read = 1;
  }
  result_list->max_order =
    spider_param_max_order(thd, share->max_order);
  result_list->quick_mode =
    spider_param_quick_mode(thd, share->quick_mode);
  result_list->quick_page_size =
    spider_param_quick_page_size(thd, share->quick_page_size);
  result_list->low_mem_read =
    spider_param_low_mem_read(thd, share->low_mem_read);
  DBUG_VOID_RETURN;
}

SPIDER_INIT_ERROR_TABLE *spider_get_init_error_table(
  SPIDER_TRX *trx,
  SPIDER_SHARE *share,
  bool create
) {
  SPIDER_INIT_ERROR_TABLE *spider_init_error_table;
  char *tmp_name;
  DBUG_ENTER("spider_get_init_error_table");
  pthread_mutex_lock(&spider_init_error_tbl_mutex);
#ifdef SPIDER_HAS_HASH_VALUE_TYPE
  if (!(spider_init_error_table = (SPIDER_INIT_ERROR_TABLE *)
    my_hash_search_using_hash_value(
    &spider_init_error_tables, share->table_name_hash_value,
    (uchar*) share->table_name, share->table_name_length)))
#else
  if (!(spider_init_error_table = (SPIDER_INIT_ERROR_TABLE *) my_hash_search(
    &spider_init_error_tables,
    (uchar*) share->table_name, share->table_name_length)))
#endif
  {
    if (!create)
    {
      pthread_mutex_unlock(&spider_init_error_tbl_mutex);
      DBUG_RETURN(NULL);
    }
    if (!(spider_init_error_table = (SPIDER_INIT_ERROR_TABLE *)
      spider_bulk_malloc(spider_current_trx, 54, MYF(MY_WME | MY_ZEROFILL),
        &spider_init_error_table, sizeof(*spider_init_error_table),
        &tmp_name, share->table_name_length + 1,
        NullS))
    ) {
      pthread_mutex_unlock(&spider_init_error_tbl_mutex);
      DBUG_RETURN(NULL);
    }
    memcpy(tmp_name, share->table_name, share->table_name_length);
    spider_init_error_table->table_name = tmp_name;
    spider_init_error_table->table_name_length = share->table_name_length;
#ifdef SPIDER_HAS_HASH_VALUE_TYPE
    spider_init_error_table->table_name_hash_value =
      share->table_name_hash_value;
#endif
    uint old_elements = spider_init_error_tables.array.max_element;
#ifdef HASH_UPDATE_WITH_HASH_VALUE
    if (my_hash_insert_with_hash_value(&spider_init_error_tables,
      share->table_name_hash_value, (uchar*) spider_init_error_table))
#else
    if (my_hash_insert(&spider_init_error_tables,
      (uchar*) spider_init_error_table))
#endif
    {
      spider_free(trx, spider_init_error_table, MYF(0));
      pthread_mutex_unlock(&spider_init_error_tbl_mutex);
      DBUG_RETURN(NULL);
    }
    if (spider_init_error_tables.array.max_element > old_elements)
    {
      spider_alloc_calc_mem(spider_current_trx,
        spider_init_error_tables,
        (spider_init_error_tables.array.max_element - old_elements) *
        spider_init_error_tables.array.size_of_element);
    }
  }
  pthread_mutex_unlock(&spider_init_error_tbl_mutex);
  DBUG_RETURN(spider_init_error_table);
}

void spider_delete_init_error_table(
  const char *name
) {
  SPIDER_INIT_ERROR_TABLE *spider_init_error_table;
  uint length = strlen(name);
#ifdef SPIDER_HAS_HASH_VALUE_TYPE
  my_hash_value_type hash_value = my_calc_hash(&spider_open_tables,
    (uchar*) name, length);
#endif
  DBUG_ENTER("spider_delete_init_error_table");
  pthread_mutex_lock(&spider_init_error_tbl_mutex);
#ifdef SPIDER_HAS_HASH_VALUE_TYPE
  if ((spider_init_error_table = (SPIDER_INIT_ERROR_TABLE *)
    my_hash_search_using_hash_value(&spider_init_error_tables, hash_value,
      (uchar*) name, length)))
#else
  if ((spider_init_error_table = (SPIDER_INIT_ERROR_TABLE *) my_hash_search(
    &spider_init_error_tables, (uchar*) name, length)))
#endif
  {
#ifdef HASH_UPDATE_WITH_HASH_VALUE
    my_hash_delete_with_hash_value(&spider_init_error_tables,
      spider_init_error_table->table_name_hash_value,
      (uchar*) spider_init_error_table);
#else
    my_hash_delete(&spider_init_error_tables,
      (uchar*) spider_init_error_table);
#endif
    spider_free(spider_current_trx, spider_init_error_table, MYF(0));
  }
  pthread_mutex_unlock(&spider_init_error_tbl_mutex);
  DBUG_VOID_RETURN;
}

bool spider_check_pk_update(
  TABLE *table
) {
  int roop_count;
  TABLE_SHARE *table_share = table->s;
  KEY *key_info;
  KEY_PART_INFO *key_part;
  DBUG_ENTER("spider_check_pk_update");
  if (table_share->primary_key == MAX_KEY)
    DBUG_RETURN(FALSE);

  key_info = &table_share->key_info[table_share->primary_key];
  key_part = key_info->key_part;
  for (roop_count = 0;
    roop_count < (int) spider_user_defined_key_parts(key_info); roop_count++)
  {
    if (bitmap_is_set(table->write_set,
      key_part[roop_count].field->field_index))
      DBUG_RETURN(TRUE);
  }
  DBUG_RETURN(FALSE);
}

#if defined(HS_HAS_SQLCOM) && defined(HAVE_HANDLERSOCKET)
#ifdef HANDLER_HAS_DIRECT_UPDATE_ROWS
bool spider_check_hs_pk_update(
  ha_spider *spider,
  key_range *key
) {
  uint roop_count, field_index, set_count = 0;
  TABLE *table = spider->get_table();
  TABLE_SHARE *table_share = table->s;
  SPIDER_SHARE *share = spider->share;
  KEY *key_info;
  KEY_PART_INFO *key_part;
  char buf[MAX_FIELD_WIDTH], buf2[MAX_FIELD_WIDTH];
  spider_string tmp_str(buf, MAX_FIELD_WIDTH, &my_charset_bin),
    tmp_str2(buf2, MAX_FIELD_WIDTH, &my_charset_bin);
  String *str, *str2;
  DBUG_ENTER("spider_check_hs_pk_update");
  tmp_str.init_calc_mem(137);

  if (table_share->primary_key == MAX_KEY)
    DBUG_RETURN(FALSE);
  memset(spider->tmp_column_bitmap, 0, sizeof(uchar) * share->bitmap_size);
  key_info = &table->key_info[table_share->primary_key];
  key_part = key_info->key_part;
  for (roop_count = 0; roop_count < spider_user_defined_key_parts(key_info);
    roop_count++)
  {
    field_index = key_part[roop_count].field->field_index;
    if (bitmap_is_set(table->write_set, field_index))
    {
      DBUG_PRINT("info", ("spider set key_part=%u field_index=%u",
        roop_count, field_index));
      spider_set_bit(spider->tmp_column_bitmap, field_index);
      set_count++;
    }
  }
  DBUG_PRINT("info", ("spider set_count=%u", set_count));

  Field *field;
  uint store_length, length, var_len;
  const uchar *ptr;
  bool key_eq;
  key_part_map tgt_key_part_map = key->keypart_map;
  key_info = &table->key_info[spider->active_index];
  for (
    key_part = key_info->key_part,
    length = 0;
    tgt_key_part_map;
    length += store_length,
    tgt_key_part_map >>= 1,
    key_part++
  ) {
    store_length = key_part->store_length;
    field = key_part->field;
    field_index = field->field_index;
    if (spider_bit_is_set(spider->tmp_column_bitmap, field_index))
    {
      ptr = key->key + length;
      key_eq = (tgt_key_part_map > 1);
      if (key_part->null_bit && *ptr++)
      {
        if (key->flag != HA_READ_KEY_EXACT || !field->is_null())
        {
          DBUG_PRINT("info", ("spider flag=%u is_null=%s",
            key->flag, field->is_null() ? "TRUE" : "FALSE"));
          DBUG_RETURN(TRUE);
        }
      } else {
        if (
          field->type() == MYSQL_TYPE_BLOB ||
          field->real_type() == MYSQL_TYPE_VARCHAR ||
          field->type() == MYSQL_TYPE_GEOMETRY
        ) {
          var_len = uint2korr(ptr);
          tmp_str.set_quick((char *) ptr + HA_KEY_BLOB_LENGTH, var_len,
            &my_charset_bin);
          str = tmp_str.get_str();
        } else {
          str = field->val_str(tmp_str.get_str(), ptr);
          tmp_str.mem_calc();
        }
        str2 = field->val_str(tmp_str2.get_str());
        tmp_str2.mem_calc();
        if (
          str->length() != str2->length() ||
          memcmp(str->ptr(), str2->ptr(), str->length())
        ) {
          DBUG_PRINT("info", ("spider length=%u %u",
            str->length(), str2->length()));
          DBUG_PRINT("info", ("spider length=%s %s",
            str->c_ptr_safe(), str2->c_ptr_safe()));
          DBUG_RETURN(TRUE);
        }
      }
      set_count--;
    }
  }
  DBUG_PRINT("info", ("spider set_count=%u", set_count));
  if (set_count)
  {
    DBUG_RETURN(TRUE);
  }
  DBUG_RETURN(FALSE);
}
#endif
#endif

void spider_set_tmp_share_pointer(
  SPIDER_SHARE *tmp_share,
  char **tmp_connect_info,
  uint *tmp_connect_info_length,
  long *tmp_long,
  longlong *tmp_longlong
) {
  DBUG_ENTER("spider_set_tmp_share_pointer");
  tmp_share->link_count = 1;
  tmp_share->all_link_count = 1;
  tmp_share->server_names = &tmp_connect_info[0];
  tmp_share->tgt_table_names = &tmp_connect_info[1];
  tmp_share->tgt_dbs = &tmp_connect_info[2];
  tmp_share->tgt_hosts = &tmp_connect_info[3];
  tmp_share->tgt_usernames = &tmp_connect_info[4];
  tmp_share->tgt_passwords = &tmp_connect_info[5];
  tmp_share->tgt_sockets = &tmp_connect_info[6];
  tmp_share->tgt_wrappers = &tmp_connect_info[7];
  tmp_share->tgt_ssl_cas = &tmp_connect_info[8];
  tmp_share->tgt_ssl_capaths = &tmp_connect_info[9];
  tmp_share->tgt_ssl_certs = &tmp_connect_info[10];
  tmp_share->tgt_ssl_ciphers = &tmp_connect_info[11];
  tmp_share->tgt_ssl_keys = &tmp_connect_info[12];
  tmp_share->tgt_default_files = &tmp_connect_info[13];
  tmp_share->tgt_default_groups = &tmp_connect_info[14];
  tmp_share->tgt_pk_names = &tmp_connect_info[15];
  tmp_share->tgt_sequence_names = &tmp_connect_info[16];
#if defined(HS_HAS_SQLCOM) && defined(HAVE_HANDLERSOCKET)
  tmp_share->hs_read_socks = &tmp_connect_info[17];
  tmp_share->hs_write_socks = &tmp_connect_info[18];
#endif
  tmp_share->tgt_ports = &tmp_long[0];
  tmp_share->tgt_ssl_vscs = &tmp_long[1];
  tmp_share->link_statuses = &tmp_long[2];
  tmp_share->monitoring_kind = &tmp_long[3];
#ifndef WITHOUT_SPIDER_BG_SEARCH
  tmp_share->monitoring_bg_kind = &tmp_long[4];
#endif
#if defined(HS_HAS_SQLCOM) && defined(HAVE_HANDLERSOCKET)
  tmp_share->use_hs_reads = &tmp_long[5];
  tmp_share->use_hs_writes = &tmp_long[6];
  tmp_share->hs_read_ports = &tmp_long[7];
  tmp_share->hs_write_ports = &tmp_long[8];
  tmp_share->hs_write_to_reads = &tmp_long[9];
#endif
  tmp_share->use_handlers = &tmp_long[10];
  tmp_share->connect_timeouts = &tmp_long[11];
  tmp_long[11] = -1;
  tmp_share->net_read_timeouts = &tmp_long[12];
  tmp_long[12] = -1;
  tmp_share->net_write_timeouts = &tmp_long[13];
  tmp_long[13] = -1;
  tmp_share->access_balances = &tmp_long[14];
  tmp_share->monitoring_limit = &tmp_longlong[0];
  tmp_share->monitoring_sid = &tmp_longlong[1];
#ifndef WITHOUT_SPIDER_BG_SEARCH
  tmp_share->monitoring_bg_interval = &tmp_longlong[2];
#endif
  tmp_share->server_names_lengths = &tmp_connect_info_length[0];
  tmp_share->tgt_table_names_lengths = &tmp_connect_info_length[1];
  tmp_share->tgt_dbs_lengths = &tmp_connect_info_length[2];
  tmp_share->tgt_hosts_lengths = &tmp_connect_info_length[3];
  tmp_share->tgt_usernames_lengths = &tmp_connect_info_length[4];
  tmp_share->tgt_passwords_lengths = &tmp_connect_info_length[5];
  tmp_share->tgt_sockets_lengths = &tmp_connect_info_length[6];
  tmp_share->tgt_wrappers_lengths = &tmp_connect_info_length[7];
  tmp_share->tgt_ssl_cas_lengths = &tmp_connect_info_length[8];
  tmp_share->tgt_ssl_capaths_lengths = &tmp_connect_info_length[9];
  tmp_share->tgt_ssl_certs_lengths = &tmp_connect_info_length[10];
  tmp_share->tgt_ssl_ciphers_lengths = &tmp_connect_info_length[11];
  tmp_share->tgt_ssl_keys_lengths = &tmp_connect_info_length[12];
  tmp_share->tgt_default_files_lengths = &tmp_connect_info_length[13];
  tmp_share->tgt_default_groups_lengths = &tmp_connect_info_length[14];
  tmp_share->tgt_pk_names_lengths = &tmp_connect_info_length[15];
  tmp_share->tgt_sequence_names_lengths = &tmp_connect_info_length[16];
#if defined(HS_HAS_SQLCOM) && defined(HAVE_HANDLERSOCKET)
  tmp_share->hs_read_socks_lengths = &tmp_connect_info_length[17];
  tmp_share->hs_write_socks_lengths = &tmp_connect_info_length[18];
#endif
  tmp_share->server_names_length = 1;
  tmp_share->tgt_table_names_length = 1;
  tmp_share->tgt_dbs_length = 1;
  tmp_share->tgt_hosts_length = 1;
  tmp_share->tgt_usernames_length = 1;
  tmp_share->tgt_passwords_length = 1;
  tmp_share->tgt_sockets_length = 1;
  tmp_share->tgt_wrappers_length = 1;
  tmp_share->tgt_ssl_cas_length = 1;
  tmp_share->tgt_ssl_capaths_length = 1;
  tmp_share->tgt_ssl_certs_length = 1;
  tmp_share->tgt_ssl_ciphers_length = 1;
  tmp_share->tgt_ssl_keys_length = 1;
  tmp_share->tgt_default_files_length = 1;
  tmp_share->tgt_default_groups_length = 1;
  tmp_share->tgt_pk_names_length = 1;
  tmp_share->tgt_sequence_names_length = 1;
  tmp_share->tgt_ports_length = 1;
  tmp_share->tgt_ssl_vscs_length = 1;
  tmp_share->link_statuses_length = 1;
  tmp_share->monitoring_kind_length = 1;
#ifndef WITHOUT_SPIDER_BG_SEARCH
  tmp_share->monitoring_bg_kind_length = 1;
#endif
  tmp_share->monitoring_limit_length = 1;
  tmp_share->monitoring_sid_length = 1;
#ifndef WITHOUT_SPIDER_BG_SEARCH
  tmp_share->monitoring_bg_interval_length = 1;
#endif
#if defined(HS_HAS_SQLCOM) && defined(HAVE_HANDLERSOCKET)
  tmp_share->hs_read_socks_length = 1;
  tmp_share->hs_write_socks_length = 1;
  tmp_share->use_hs_reads_length = 1;
  tmp_share->use_hs_writes_length = 1;
  tmp_share->hs_read_ports_length = 1;
  tmp_share->hs_write_ports_length = 1;
  tmp_share->hs_write_to_reads_length = 1;
#endif
  tmp_share->use_handlers_length = 1;
  tmp_share->connect_timeouts_length = 1;
  tmp_share->net_read_timeouts_length = 1;
  tmp_share->net_write_timeouts_length = 1;
  tmp_share->access_balances_length = 1;

#ifndef WITHOUT_SPIDER_BG_SEARCH
  tmp_share->monitoring_bg_kind[0] = -1;
#endif
  tmp_share->monitoring_kind[0] = -1;
#ifndef WITHOUT_SPIDER_BG_SEARCH
  tmp_share->monitoring_bg_interval[0] = -1;
#endif
  tmp_share->monitoring_limit[0] = -1;
  tmp_share->monitoring_sid[0] = -1;
  tmp_share->bka_engine = NULL;
  tmp_share->use_dbton_count = 0;
#if defined(HS_HAS_SQLCOM) && defined(HAVE_HANDLERSOCKET)
  tmp_share->use_hs_dbton_count = 0;
#endif
  DBUG_VOID_RETURN;
}

int spider_create_tmp_dbton_share(
  SPIDER_SHARE *tmp_share
) {
  int error_num;
  uint dbton_id = tmp_share->use_dbton_ids[0];
  DBUG_ENTER("spider_create_tmp_dbton_share");
  if (!(tmp_share->dbton_share[dbton_id] =
    spider_dbton[dbton_id].create_db_share(tmp_share)))
  {
    DBUG_RETURN(HA_ERR_OUT_OF_MEM);
  }
  if ((error_num = tmp_share->dbton_share[dbton_id]->init()))
  {
    delete tmp_share->dbton_share[dbton_id];
    tmp_share->dbton_share[dbton_id] = NULL;
    DBUG_RETURN(error_num);
  }
  DBUG_RETURN(0);
}

void spider_free_tmp_dbton_share(
  SPIDER_SHARE *tmp_share
) {
  uint dbton_id = tmp_share->use_dbton_ids[0];
  DBUG_ENTER("spider_free_tmp_dbton_share");
  if (tmp_share->dbton_share[dbton_id])
  {
    delete tmp_share->dbton_share[dbton_id];
    tmp_share->dbton_share[dbton_id] = NULL;
  }
  DBUG_VOID_RETURN;
}

int spider_create_tmp_dbton_handler(
  ha_spider *tmp_spider
) {
  int error_num;
  SPIDER_SHARE *tmp_share = tmp_spider->share;
  uint dbton_id = tmp_share->use_dbton_ids[0];
  DBUG_ENTER("spider_create_tmp_dbton_handler");
  if (!(tmp_spider->dbton_handler[dbton_id] =
    spider_dbton[dbton_id].create_db_handler(tmp_spider,
    tmp_share->dbton_share[dbton_id])))
  {
    DBUG_RETURN(HA_ERR_OUT_OF_MEM);
  }
  if ((error_num = tmp_spider->dbton_handler[dbton_id]->init()))
  {
    delete tmp_spider->dbton_handler[dbton_id];
    tmp_spider->dbton_handler[dbton_id] = NULL;
    DBUG_RETURN(error_num);
  }
  DBUG_RETURN(0);
}

void spider_free_tmp_dbton_handler(
  ha_spider *tmp_spider
) {
  SPIDER_SHARE *tmp_share = tmp_spider->share;
  uint dbton_id = tmp_share->use_dbton_ids[0];
  DBUG_ENTER("spider_create_tmp_dbton_handler");
  if (tmp_spider->dbton_handler[dbton_id])
  {
    delete tmp_spider->dbton_handler[dbton_id];
    tmp_spider->dbton_handler[dbton_id] = NULL;
  }
  DBUG_VOID_RETURN;
}

TABLE_LIST *spider_get_parent_table_list(
  ha_spider *spider
) {
  TABLE *table = spider->get_table();
  TABLE_LIST *table_list = table->pos_in_table_list;
  DBUG_ENTER("spider_get_parent_table_list");
  if (table_list)
  {
    while (table_list->parent_l)
      table_list = table_list->parent_l;
    DBUG_RETURN(table_list);
  }
  DBUG_RETURN(NULL);
}

st_select_lex *spider_get_select_lex(
  ha_spider *spider
) {
  TABLE_LIST *table_list = spider_get_parent_table_list(spider);
  DBUG_ENTER("spider_get_select_lex");
  if (table_list)
  {
    DBUG_RETURN(table_list->select_lex);
  }
  DBUG_RETURN(NULL);
}

void spider_get_select_limit(
  ha_spider *spider,
  st_select_lex **select_lex,
  longlong *select_limit,
  longlong *offset_limit
) {
  DBUG_ENTER("spider_get_select_limit");
  *select_lex = spider_get_select_lex(spider);
  *select_limit = 9223372036854775807LL;
  *offset_limit = 0;
  if (*select_lex && (*select_lex)->explicit_limit)
  {
    *select_limit = (*select_lex)->select_limit ?
      (*select_lex)->select_limit->val_int() : 0;
    *offset_limit = (*select_lex)->offset_limit ?
      (*select_lex)->offset_limit->val_int() : 0;
  }
  DBUG_VOID_RETURN;
}

longlong spider_split_read_param(
  ha_spider *spider
) {
  SPIDER_SHARE *share = spider->share;
  SPIDER_RESULT_LIST *result_list = &spider->result_list;
  THD *thd = spider->trx->thd;
  st_select_lex *select_lex;
  longlong select_limit;
  longlong offset_limit;
  double semi_split_read;
  longlong split_read;
  DBUG_ENTER("spider_split_read_param");
  result_list->set_split_read_count = 1;
#ifdef INFO_KIND_FORCE_LIMIT_BEGIN
  if (spider->info_limit < 9223372036854775807LL)
  {
    DBUG_PRINT("info",("spider info_limit=%lld", spider->info_limit));
    longlong info_limit = spider->info_limit;
    result_list->split_read_base = info_limit;
    result_list->semi_split_read = 0;
    result_list->first_read = info_limit;
    result_list->second_read = info_limit;
    result_list->semi_split_read_base = 0;
    result_list->set_split_read = FALSE;
    DBUG_RETURN(info_limit);
  }
#endif
  if (spider->sql_kinds & SPIDER_SQL_KIND_HANDLER)
  {
    DBUG_RETURN(result_list->semi_split_read_base);
  }
  spider_get_select_limit(spider, &select_lex, &select_limit, &offset_limit);
  DBUG_PRINT("info",("spider result_list->set_split_read=%s", result_list->set_split_read ? "TRUE" : "FALSE"));
  if (!result_list->set_split_read)
  {
    int bulk_update_mode = spider_param_bulk_update_mode(thd,
      share->bulk_update_mode);
    DBUG_PRINT("info",("spider sql_command=%u", spider->sql_command));
    DBUG_PRINT("info",("spider bulk_update_mode=%d", bulk_update_mode));
    DBUG_PRINT("info",("spider support_bulk_update_sql=%s",
      spider->support_bulk_update_sql() ? "TRUE" : "FALSE"));
    bool updating =
      (
#ifdef HS_HAS_SQLCOM
        spider->sql_command == SQLCOM_HS_UPDATE ||
#endif
        spider->sql_command == SQLCOM_UPDATE ||
        spider->sql_command == SQLCOM_UPDATE_MULTI
      );
    bool deleting =
      (
#ifdef HS_HAS_SQLCOM
        spider->sql_command == SQLCOM_HS_DELETE ||
#endif
        spider->sql_command == SQLCOM_DELETE ||
        spider->sql_command == SQLCOM_DELETE_MULTI
      );
    bool replacing =
      (
        spider->sql_command == SQLCOM_REPLACE ||
        spider->sql_command == SQLCOM_REPLACE_SELECT
      );
    DBUG_PRINT("info",("spider updating=%s", updating ? "TRUE" : "FALSE"));
    DBUG_PRINT("info",("spider deleting=%s", deleting ? "TRUE" : "FALSE"));
    DBUG_PRINT("info",("spider replacing=%s", replacing ? "TRUE" : "FALSE"));
    TABLE *table = spider->get_table();
    if (
      replacing ||
      (
        (
          updating ||
          deleting
        ) &&
        (
          bulk_update_mode != 2 ||
          !spider->support_bulk_update_sql() ||
          (
            updating &&
            table->triggers &&
#ifdef HA_CAN_FORCE_BULK_UPDATE
            !(table->file->ha_table_flags() & HA_CAN_FORCE_BULK_UPDATE) &&
#endif
            table->triggers->has_triggers(TRG_EVENT_UPDATE, TRG_ACTION_AFTER)
          ) ||
          (
            deleting &&
            table->triggers &&
#ifdef HA_CAN_FORCE_BULK_DELETE
            !(table->file->ha_table_flags() & HA_CAN_FORCE_BULK_DELETE) &&
#endif
            table->triggers->has_triggers(TRG_EVENT_DELETE, TRG_ACTION_AFTER)
          )
        )
      )
    ) {
      /* This case must select by one shot */
      DBUG_PRINT("info",("spider cancel split read"));
      result_list->split_read_base = 9223372036854775807LL;
      result_list->semi_split_read = 0;
      result_list->semi_split_read_limit = 9223372036854775807LL;
      result_list->first_read = 9223372036854775807LL;
      result_list->second_read = 9223372036854775807LL;
      result_list->semi_split_read_base = 0;
      result_list->set_split_read = TRUE;
      DBUG_RETURN(9223372036854775807LL);
    }
#ifdef SPIDER_HAS_EXPLAIN_QUERY
    Explain_query *explain = thd->lex->explain;
    bool filesort = FALSE;
    if (explain)
    {
      DBUG_PRINT("info",("spider explain=%p", explain));
      Explain_select *explain_select = NULL;
      if (select_lex)
      {
        DBUG_PRINT("info",("spider select_lex=%p", select_lex));
        DBUG_PRINT("info",("spider select_number=%u",
          select_lex->select_number));
        explain_select =
          explain->get_select(select_lex->select_number);
      }
      if (explain_select)
      {
        DBUG_PRINT("info",("spider explain_select=%p", explain_select));
        if (explain_select->using_filesort)
        {
          DBUG_PRINT("info",("spider using filesort"));
          filesort = TRUE;
        }
      }
    }
#endif
    result_list->split_read_base =
      spider_param_split_read(thd, share->split_read);
#ifdef SPIDER_HAS_EXPLAIN_QUERY
    if (filesort)
    {
      result_list->semi_split_read = 0;
      result_list->semi_split_read_limit = 9223372036854775807LL;
    } else {
#endif
      result_list->semi_split_read =
        spider_param_semi_split_read(thd, share->semi_split_read);
      result_list->semi_split_read_limit =
        spider_param_semi_split_read_limit(thd, share->semi_split_read_limit);
#ifdef SPIDER_HAS_EXPLAIN_QUERY
    }
#endif
    result_list->first_read =
      spider_param_first_read(thd, share->first_read);
    result_list->second_read =
      spider_param_second_read(thd, share->second_read);
    result_list->semi_split_read_base = 0;
    result_list->set_split_read = TRUE;
  }
  DBUG_PRINT("info",("spider result_list->semi_split_read=%f", result_list->semi_split_read));
  DBUG_PRINT("info",("spider select_lex->explicit_limit=%d", select_lex ? select_lex->explicit_limit : 0));
  DBUG_PRINT("info",("spider OPTION_FOUND_ROWS=%s", select_lex && (select_lex->options & OPTION_FOUND_ROWS) ? "TRUE" : "FALSE"));
  DBUG_PRINT("info",("spider select_lex->group_list.elements=%u", select_lex ? select_lex->group_list.elements : 0));
  DBUG_PRINT("info",("spider select_lex->with_sum_func=%s", select_lex && select_lex->with_sum_func ? "TRUE" : "FALSE"));
  if (
    result_list->semi_split_read > 0 &&
    select_lex && select_lex->explicit_limit &&
    !(select_lex->options & OPTION_FOUND_ROWS) &&
    !select_lex->group_list.elements &&
    !select_lex->with_sum_func
  ) {
    semi_split_read = result_list->semi_split_read *
      (select_limit + offset_limit);
    DBUG_PRINT("info",("spider semi_split_read=%f", semi_split_read));
    if (semi_split_read >= result_list->semi_split_read_limit)
    {
      result_list->semi_split_read_base = result_list->semi_split_read_limit;
      DBUG_RETURN(result_list->semi_split_read_limit);
    } else {
      split_read = (longlong) semi_split_read;
      if (split_read < 0)
      {
        result_list->semi_split_read_base = result_list->semi_split_read_limit;
        DBUG_RETURN(result_list->semi_split_read_limit);
      } else if (split_read == 0)
      {
        result_list->semi_split_read_base = 1;
        DBUG_RETURN(1);
      } else {
        result_list->semi_split_read_base = split_read;
        DBUG_RETURN(split_read);
      }
    }
  } else if (result_list->first_read > 0)
    DBUG_RETURN(result_list->first_read);
  DBUG_RETURN(result_list->split_read_base);
}

longlong spider_bg_split_read_param(
  ha_spider *spider
) {
  SPIDER_RESULT_LIST *result_list = &spider->result_list;
  DBUG_ENTER("spider_bg_split_read_param");
  if (result_list->semi_split_read_base)
    DBUG_RETURN(result_list->semi_split_read_base);
  DBUG_RETURN(result_list->split_read_base);
}

void spider_first_split_read_param(
  ha_spider *spider
) {
  SPIDER_RESULT_LIST *result_list = &spider->result_list;
  DBUG_ENTER("spider_first_split_read_param");
  if (result_list->semi_split_read_base)
    result_list->split_read = result_list->semi_split_read_base;
  else if (result_list->second_read > 0)
    result_list->split_read = result_list->first_read;
  else
    result_list->split_read = result_list->split_read_base;
  result_list->set_split_read_count = 1;
  DBUG_VOID_RETURN;
}

void spider_next_split_read_param(
  ha_spider *spider
) {
  SPIDER_RESULT_LIST *result_list = &spider->result_list;
  DBUG_ENTER("spider_next_split_read_param");
  if (result_list->semi_split_read_base)
    result_list->split_read = result_list->semi_split_read_base;
  else if (
    result_list->set_split_read_count == 1 &&
    result_list->second_read > 0
  )
    result_list->split_read = result_list->second_read;
  else
    result_list->split_read = result_list->split_read_base;
  result_list->set_split_read_count++;
  DBUG_VOID_RETURN;
}

bool spider_check_direct_order_limit(
  ha_spider *spider
) {
  THD *thd = spider->trx->thd;
  SPIDER_SHARE *share = spider->share;
  st_select_lex *select_lex;
  longlong select_limit;
  longlong offset_limit;
  DBUG_ENTER("spider_check_direct_order_limit");
  if (spider_check_index_merge(spider->get_top_table(),
    spider_get_select_lex(spider)))
  {
    DBUG_PRINT("info",("spider set use_index_merge"));
    spider->use_index_merge = TRUE;
  }
  DBUG_PRINT("info",("spider SQLCOM_HA_READ=%s",
    (spider->sql_command == SQLCOM_HA_READ) ? "TRUE" : "FALSE"));
  DBUG_PRINT("info",("spider sql_kinds with SPIDER_SQL_KIND_HANDLER=%s",
    (spider->sql_kinds & SPIDER_SQL_KIND_HANDLER) ? "TRUE" : "FALSE"));
  DBUG_PRINT("info",("spider use_index_merge=%s",
    spider->use_index_merge ? "TRUE" : "FALSE"));
  DBUG_PRINT("info",("spider is_clone=%s",
    spider->is_clone ? "TRUE" : "FALSE"));
#ifdef HA_CAN_BULK_ACCESS
  DBUG_PRINT("info",("spider is_bulk_access_clone=%s",
    spider->is_bulk_access_clone ? "TRUE" : "FALSE"));
#endif
  if (
    spider->sql_command != SQLCOM_HA_READ &&
    !spider->use_index_merge &&
#ifdef HA_CAN_BULK_ACCESS
    (!spider->is_clone || spider->is_bulk_access_clone)
#else
    !spider->is_clone
#endif
  ) {
    spider_get_select_limit(spider, &select_lex, &select_limit, &offset_limit);
    bool first_check = TRUE;
    DBUG_PRINT("info",("spider select_lex=%p", select_lex));
#if defined(MARIADB_BASE_VERSION) && MYSQL_VERSION_ID >= 100000
    DBUG_PRINT("info",("spider leaf_tables.elements=%u",
      select_lex ? select_lex->leaf_tables.elements : 0));
#endif

    if (select_lex && (select_lex->options & SELECT_DISTINCT))
    {
      DBUG_PRINT("info",("spider with distinct"));
      spider->result_list.direct_distinct = TRUE;
    }
#ifdef HANDLER_HAS_DIRECT_AGGREGATE
    spider->result_list.direct_aggregate = TRUE;
#endif
    DBUG_PRINT("info",("spider select_limit=%lld", select_limit));
    DBUG_PRINT("info",("spider offset_limit=%lld", offset_limit));
    if (
<<<<<<< HEAD
=======
#if MYSQL_VERSION_ID < 50500
      !thd->variables.engine_condition_pushdown ||
#else
      !(thd->variables.optimizer_switch &
        OPTIMIZER_SWITCH_ENGINE_CONDITION_PUSHDOWN) ||
#endif
#ifdef SPIDER_NEED_CHECK_CONDITION_AT_CHECKING_DIRECT_ORDER_LIMIT
      !spider->condition ||
#endif
>>>>>>> d61573d3
      !select_lex ||
#if defined(MARIADB_BASE_VERSION) && MYSQL_VERSION_ID >= 100000
      select_lex->leaf_tables.elements != 1 ||
#endif
      select_lex->table_list.elements != 1
    ) {
      DBUG_PRINT("info",("spider first_check is FALSE"));
      first_check = FALSE;
      spider->result_list.direct_distinct = FALSE;
#ifdef HANDLER_HAS_DIRECT_AGGREGATE
      spider->result_list.direct_aggregate = FALSE;
#endif
    } else if (spider_db_append_condition(spider, NULL, 0, TRUE))
    {
      DBUG_PRINT("info",("spider FALSE by condition"));
      first_check = FALSE;
      spider->result_list.direct_distinct = FALSE;
#ifdef HANDLER_HAS_DIRECT_AGGREGATE
      spider->result_list.direct_aggregate = FALSE;
#endif
    } else if (spider->sql_kinds & SPIDER_SQL_KIND_HANDLER)
    {
      DBUG_PRINT("info",("spider sql_kinds with SPIDER_SQL_KIND_HANDLER"));
      spider->result_list.direct_distinct = FALSE;
#ifdef HANDLER_HAS_DIRECT_AGGREGATE
      spider->result_list.direct_aggregate = FALSE;
    } else if (
      !select_lex->group_list.elements &&
      !select_lex->with_sum_func
    ) {
      DBUG_PRINT("info",("spider this SQL is not aggregate SQL"));
      spider->result_list.direct_aggregate = FALSE;
    } else {
      ORDER *group;
      for (group = (ORDER *) select_lex->group_list.first; group;
        group = group->next)
      {
        if (spider->print_item_type((*group->item), NULL, NULL, 0))
        {
          DBUG_PRINT("info",("spider aggregate FALSE by group"));
          spider->result_list.direct_aggregate = FALSE;
          break;
        }
      }
      JOIN *join = select_lex->join;
      Item_sum **item_sum_ptr;
      for (item_sum_ptr = join->sum_funcs; *item_sum_ptr; ++item_sum_ptr)
      {
        if (spider->print_item_type(*item_sum_ptr, NULL, NULL, 0))
        {
          DBUG_PRINT("info",("spider aggregate FALSE by not supported"));
          spider->result_list.direct_aggregate = FALSE;
          break;
        }
      }
#endif
    }

    longlong direct_order_limit = spider_param_direct_order_limit(thd,
      share->direct_order_limit);
    DBUG_PRINT("info",("spider direct_order_limit=%lld", direct_order_limit));
    if (direct_order_limit)
    {
      DBUG_PRINT("info",("spider first_check=%s",
        first_check ? "TRUE" : "FALSE"));
      DBUG_PRINT("info",("spider (select_lex->options & OPTION_FOUND_ROWS)=%s",
        select_lex && (select_lex->options & OPTION_FOUND_ROWS) ? "TRUE" : "FALSE"));
#ifdef HANDLER_HAS_DIRECT_AGGREGATE
      DBUG_PRINT("info",("spider direct_aggregate=%s",
        spider->result_list.direct_aggregate ? "TRUE" : "FALSE"));
#endif
      DBUG_PRINT("info",("spider select_lex->group_list.elements=%u",
        select_lex ? select_lex->group_list.elements : 0));
      DBUG_PRINT("info",("spider select_lex->with_sum_func=%s",
        select_lex && select_lex->with_sum_func ? "TRUE" : "FALSE"));
      DBUG_PRINT("info",("spider select_lex->having=%s",
        select_lex && select_lex->having ? "TRUE" : "FALSE"));
      DBUG_PRINT("info",("spider select_lex->order_list.elements=%u",
        select_lex ? select_lex->order_list.elements : 0));
      if (
        !first_check ||
        !select_lex->explicit_limit ||
        (select_lex->options & OPTION_FOUND_ROWS) ||
        (
#ifdef HANDLER_HAS_DIRECT_AGGREGATE
          !spider->result_list.direct_aggregate &&
#endif
          (
            select_lex->group_list.elements ||
            select_lex->with_sum_func
          )
        ) ||
        select_lex->having ||
        !select_lex->order_list.elements ||
        select_limit > direct_order_limit - offset_limit
      ) {
        DBUG_PRINT("info",("spider FALSE by select_lex"));
        DBUG_RETURN(FALSE);
      }
      ORDER *order;
      for (order = (ORDER *) select_lex->order_list.first; order;
        order = order->next)
      {
        if (spider->print_item_type((*order->item), NULL, NULL, 0))
        {
          DBUG_PRINT("info",("spider FALSE by order"));
          DBUG_RETURN(FALSE);
        }
      }
      DBUG_PRINT("info",("spider TRUE"));
      spider->result_list.internal_limit = select_limit + offset_limit;
      spider->result_list.split_read = select_limit + offset_limit;
      spider->trx->direct_order_limit_count++;
      DBUG_RETURN(TRUE);
    }
  }
  DBUG_PRINT("info",("spider FALSE by parameter"));
  DBUG_RETURN(FALSE);
}

bool spider_check_index_merge(
  TABLE *table,
  st_select_lex *select_lex
) {
  uint roop_count;
  JOIN *join;
  DBUG_ENTER("spider_check_index_merge");
  if (!select_lex)
  {
    DBUG_PRINT("info",("spider select_lex is null"));
    DBUG_RETURN(FALSE);
  }
  join = select_lex->join;
  if (!join)
  {
    DBUG_PRINT("info",("spider join is null"));
    DBUG_RETURN(FALSE);
  }
  for (roop_count = 0; roop_count < spider_join_table_count(join); ++roop_count)
  {
    JOIN_TAB *join_tab = &join->join_tab[roop_count];
    if (join_tab && join_tab->table == table)
    {
      DBUG_PRINT("info",("spider join_tab->type=%u", join_tab->type));
      if (
#ifdef SPIDER_HAS_JT_HASH_INDEX_MERGE
        join_tab->type == JT_HASH_INDEX_MERGE ||
#endif
        join_tab->type == JT_INDEX_MERGE
      ) {
        DBUG_RETURN(TRUE);
      }
/*
      DBUG_PRINT("info",("spider join_tab->quick->get_type()=%u",
        join_tab->quick ? join_tab->quick->get_type() : 0));
      if (
        join_tab->quick &&
        join_tab->quick->get_type() == QUICK_SELECT_I::QS_TYPE_INDEX_MERGE
      ) {
        DBUG_RETURN(TRUE);
      }
*/
      DBUG_PRINT("info",("spider join_tab->select->quick->get_type()=%u",
        join_tab->select && join_tab->select->quick ? join_tab->select->quick->get_type() : 0));
      if (
        join_tab->select &&
        join_tab->select->quick &&
        join_tab->select->quick->get_type() == QUICK_SELECT_I::QS_TYPE_INDEX_MERGE
      ) {
        DBUG_RETURN(TRUE);
      }
      break;
    }
  }
  DBUG_RETURN(FALSE);
}

int spider_compare_for_sort(
  SPIDER_SORT *a,
  SPIDER_SORT *b
) {
  DBUG_ENTER("spider_compare_for_sort");
  if (a->sort > b->sort)
    DBUG_RETURN(-1);
  if (a->sort < b->sort)
    DBUG_RETURN(1);
  DBUG_RETURN(0);
}

ulong spider_calc_for_sort(
  uint count,
  ...
) {
  ulong sort = 0;
  va_list args;
  va_start(args, count);
  DBUG_ENTER("spider_calc_for_sort");
  while (count--)
  {
    char *start = va_arg(args, char *), *str;
    uint wild_pos = 0;

    if ((str = start))
    {
      wild_pos = 128;
      for (; *str; str++)
      {
        if (*str == spider_wild_prefix && str[1])
          str++;
        else if (*str == spider_wild_many || *str == spider_wild_one)
        {
          wild_pos = (uint) (str - start) + 1;
          if (wild_pos > 127)
            wild_pos = 127;
          break;
        }
      }
    }
    sort = (sort << 8) + wild_pos;
  }
  va_end(args);
  DBUG_RETURN(sort);
}

double spider_rand(
  uint32 rand_source
) {
#if defined(MARIADB_BASE_VERSION) && MYSQL_VERSION_ID >= 100000
  struct my_rnd_struct rand;
#else
  struct rand_struct rand;
#endif
  DBUG_ENTER("spider_rand");
  /* generate same as rand function for applications */
#if defined(MARIADB_BASE_VERSION) && MYSQL_VERSION_ID >= 100000
  my_rnd_init(&rand, (uint32) (rand_source * 65537L + 55555555L),
    (uint32) (rand_source * 268435457L));
#else
  randominit(&rand, (uint32) (rand_source * 65537L + 55555555L),
    (uint32) (rand_source * 268435457L));
#endif
  DBUG_RETURN(my_rnd(&rand));
}

#ifdef SPIDER_HAS_DISCOVER_TABLE_STRUCTURE
int spider_discover_table_structure_internal(
  SPIDER_TRX *trx,
  SPIDER_SHARE *spider_share,
  spider_string *str
) {
  int error_num = 0, roop_count;
  DBUG_ENTER("spider_discover_table_structure_internal");
  for (roop_count = 0; roop_count < SPIDER_DBTON_SIZE; roop_count++)
  {
    if (spider_bit_is_set(spider_share->dbton_bitmap, roop_count))
    {
      if ((error_num = spider_share->dbton_share[roop_count]->
        discover_table_structure(trx, spider_share, str)))
      {
        continue;
      }
      break;
    }
  }
  DBUG_RETURN(error_num);
}

int spider_discover_table_structure(
  handlerton *hton,
  THD* thd,
  TABLE_SHARE *share,
  HA_CREATE_INFO *info
) {
  int error_num = HA_ERR_WRONG_COMMAND;
  SPIDER_SHARE *spider_share;
  const char *table_name = share->path.str;
  uint table_name_length = (uint) strlen(table_name);
  SPIDER_TRX *trx;
#ifdef WITH_PARTITION_STORAGE_ENGINE
  partition_info *part_info = thd->work_part_info;
#endif
  uint str_len;
  char buf[MAX_FIELD_WIDTH];
  spider_string str(buf, sizeof(buf), system_charset_info);
  DBUG_ENTER("spider_discover_table_structure");
  str.init_calc_mem(229);
  str.length(0);
  if (str.reserve(
    SPIDER_SQL_CREATE_TABLE_LEN + share->db.length +
    SPIDER_SQL_DOT_LEN + share->table_name.length +
    /* SPIDER_SQL_LCL_NAME_QUOTE_LEN */ 4 + SPIDER_SQL_OPEN_PAREN_LEN
  )) {
    DBUG_RETURN(HA_ERR_OUT_OF_MEM);
  }
  str.q_append(SPIDER_SQL_CREATE_TABLE_STR, SPIDER_SQL_CREATE_TABLE_LEN);
  str.q_append(SPIDER_SQL_LCL_NAME_QUOTE_STR, SPIDER_SQL_LCL_NAME_QUOTE_LEN);
  str.q_append(share->db.str, share->db.length);
  str.q_append(SPIDER_SQL_LCL_NAME_QUOTE_STR, SPIDER_SQL_LCL_NAME_QUOTE_LEN);
  str.q_append(SPIDER_SQL_DOT_STR, SPIDER_SQL_DOT_LEN);
  str.q_append(SPIDER_SQL_LCL_NAME_QUOTE_STR, SPIDER_SQL_LCL_NAME_QUOTE_LEN);
  str.q_append(share->table_name.str, share->table_name.length);
  str.q_append(SPIDER_SQL_LCL_NAME_QUOTE_STR, SPIDER_SQL_LCL_NAME_QUOTE_LEN);
  str.q_append(SPIDER_SQL_OPEN_PAREN_STR, SPIDER_SQL_OPEN_PAREN_LEN);
  str_len = str.length();
#ifdef SPIDER_HAS_HASH_VALUE_TYPE
  my_hash_value_type hash_value = my_calc_hash(&spider_open_tables,
    (uchar*) table_name, table_name_length);
#endif
  if (!(trx = spider_get_trx(thd, TRUE, &error_num)))
  {
    DBUG_PRINT("info",("spider spider_get_trx error"));
    my_error(error_num, MYF(0));
    DBUG_RETURN(error_num);
  }
  share->table_charset = info->default_table_charset;
  share->comment = info->comment;
#ifdef WITH_PARTITION_STORAGE_ENGINE
  if (!part_info)
  {
#endif
    if (!(spider_share = spider_create_share(table_name, share,
#ifdef WITH_PARTITION_STORAGE_ENGINE
      NULL,
#endif
#ifdef SPIDER_HAS_HASH_VALUE_TYPE
      hash_value,
#endif
      &error_num
    ))) {
      DBUG_RETURN(error_num);
    }

    error_num = spider_discover_table_structure_internal(trx, spider_share, &str);

    if (!error_num)
    {
      Open_tables_backup open_tables_backup;
      TABLE *table_tables;
      if (
        (table_tables = spider_open_sys_table(
          thd, SPIDER_SYS_TABLES_TABLE_NAME_STR,
          SPIDER_SYS_TABLES_TABLE_NAME_LEN, TRUE, &open_tables_backup, FALSE,
          &error_num))
      ) {
        error_num = spider_insert_tables(table_tables, spider_share);
        spider_close_sys_table(thd, table_tables,
          &open_tables_backup, FALSE);
      }
    }

    spider_free_share_resource_only(spider_share);
#ifdef WITH_PARTITION_STORAGE_ENGINE
  } else {
    char tmp_name[FN_LEN];
    List_iterator<partition_element> part_it(part_info->partitions);
    partition_element *part_elem, *sub_elem;
    while ((part_elem = part_it++))
    {
      if ((part_elem)->subpartitions.elements)
      {
        List_iterator<partition_element> sub_it((part_elem)->subpartitions);
        while ((sub_elem = sub_it++))
        {
          str.length(str_len);
          create_subpartition_name(tmp_name, table_name,
            (part_elem)->partition_name, (sub_elem)->partition_name,
            NORMAL_PART_NAME);
          DBUG_PRINT("info",("spider tmp_name=%s", tmp_name));
          if (!(spider_share = spider_create_share(table_name, share,
            part_info,
#ifdef SPIDER_HAS_HASH_VALUE_TYPE
            hash_value,
#endif
            &error_num
          ))) {
            continue;
          }

          error_num = spider_discover_table_structure_internal(
            trx, spider_share, &str);

          spider_free_share_resource_only(spider_share);
          if (!error_num)
            break;
        }
        if (!error_num)
          break;
      } else {
        str.length(str_len);
        create_partition_name(tmp_name, table_name,
          (part_elem)->partition_name, NORMAL_PART_NAME, TRUE);
        DBUG_PRINT("info",("spider tmp_name=%s", tmp_name));
        if (!(spider_share = spider_create_share(table_name, share,
          part_info,
#ifdef SPIDER_HAS_HASH_VALUE_TYPE
          hash_value,
#endif
          &error_num
        ))) {
          continue;
        }

        error_num = spider_discover_table_structure_internal(
          trx, spider_share, &str);

        spider_free_share_resource_only(spider_share);
        if (!error_num)
          break;
      }
    }
  }
#endif

  if (!error_num)
    thd->clear_error();
  else
    DBUG_RETURN(error_num);

  str.length(str.length() - SPIDER_SQL_COMMA_LEN);
  CHARSET_INFO *table_charset;
  if (share->table_charset)
  {
    table_charset = share->table_charset;
  } else {
    table_charset = system_charset_info;
  }
  uint csnamelen = strlen(table_charset->csname);
  uint collatelen = strlen(table_charset->name);
  if (str.reserve(SPIDER_SQL_CLOSE_PAREN_LEN + SPIDER_SQL_DEFAULT_CHARSET_LEN +
    csnamelen + SPIDER_SQL_COLLATE_LEN + collatelen +
    SPIDER_SQL_CONNECTION_LEN + SPIDER_SQL_VALUE_QUOTE_LEN
  )) {
    DBUG_RETURN(HA_ERR_OUT_OF_MEM);
  }
  str.q_append(SPIDER_SQL_CLOSE_PAREN_STR, SPIDER_SQL_CLOSE_PAREN_LEN);
  str.q_append(SPIDER_SQL_DEFAULT_CHARSET_STR, SPIDER_SQL_DEFAULT_CHARSET_LEN);
  str.q_append(table_charset->csname, csnamelen);
  str.q_append(SPIDER_SQL_COLLATE_STR, SPIDER_SQL_COLLATE_LEN);
  str.q_append(table_charset->name, collatelen);
  str.q_append(SPIDER_SQL_COMMENT_STR, SPIDER_SQL_COMMENT_LEN);
  str.q_append(SPIDER_SQL_VALUE_QUOTE_STR, SPIDER_SQL_VALUE_QUOTE_LEN);
  if (str.append_for_single_quote(share->comment.str, share->comment.length))
  {
    DBUG_RETURN(HA_ERR_OUT_OF_MEM);
  }
  if (str.reserve(SPIDER_SQL_CONNECTION_LEN +
    (SPIDER_SQL_VALUE_QUOTE_LEN * 2)))
  {
    DBUG_RETURN(HA_ERR_OUT_OF_MEM);
  }
  str.q_append(SPIDER_SQL_VALUE_QUOTE_STR, SPIDER_SQL_VALUE_QUOTE_LEN);
  str.q_append(SPIDER_SQL_CONNECTION_STR, SPIDER_SQL_CONNECTION_LEN);
  str.q_append(SPIDER_SQL_VALUE_QUOTE_STR, SPIDER_SQL_VALUE_QUOTE_LEN);
  if (str.append_for_single_quote(share->connect_string.str,
    share->connect_string.length))
  {
    DBUG_RETURN(HA_ERR_OUT_OF_MEM);
  }
  if (str.reserve(SPIDER_SQL_VALUE_QUOTE_LEN))
  {
    DBUG_RETURN(HA_ERR_OUT_OF_MEM);
  }
  str.q_append(SPIDER_SQL_VALUE_QUOTE_STR, SPIDER_SQL_VALUE_QUOTE_LEN);
#ifdef WITH_PARTITION_STORAGE_ENGINE
  DBUG_PRINT("info",("spider part_info=%p", part_info));
  if (part_info)
  {
    uint part_syntax_len;
    char *part_syntax;
    List_iterator<partition_element> part_it(part_info->partitions);
    partition_element *part_elem, *sub_elem;
    while ((part_elem = part_it++))
    {
      part_elem->engine_type = hton;
      if ((part_elem)->subpartitions.elements)
      {
        List_iterator<partition_element> sub_it((part_elem)->subpartitions);
        while ((sub_elem = sub_it++))
        {
          sub_elem->engine_type = hton;
        }
      }
    }
    if (part_info->fix_parser_data(thd))
    {
      DBUG_RETURN(ER_SPIDER_UNKNOWN_NUM);
    }
#ifdef SPIDER_HAS_DISCOVER_TABLE_STRUCTURE_COMMENT
    if (!(part_syntax = generate_partition_syntax(part_info, &part_syntax_len,
      FALSE, TRUE, info, NULL, NULL)))
#else
    if (!(part_syntax = generate_partition_syntax(part_info, &part_syntax_len,
      FALSE, TRUE, info, NULL)))
#endif
    {
      DBUG_RETURN(HA_ERR_OUT_OF_MEM);
    }
    if (str.reserve(part_syntax_len))
    {
      DBUG_RETURN(HA_ERR_OUT_OF_MEM);
    }
    str.q_append(part_syntax, part_syntax_len);
    my_free(part_syntax, MYF(0));
  }
#endif
  DBUG_PRINT("info",("spider str=%s", str.c_ptr_safe()));

  error_num = share->init_from_sql_statement_string(thd, TRUE, str.ptr(),
    str.length());
  DBUG_RETURN(error_num);
}
#endif<|MERGE_RESOLUTION|>--- conflicted
+++ resolved
@@ -7989,18 +7989,9 @@
     DBUG_PRINT("info",("spider select_limit=%lld", select_limit));
     DBUG_PRINT("info",("spider offset_limit=%lld", offset_limit));
     if (
-<<<<<<< HEAD
-=======
-#if MYSQL_VERSION_ID < 50500
-      !thd->variables.engine_condition_pushdown ||
-#else
-      !(thd->variables.optimizer_switch &
-        OPTIMIZER_SWITCH_ENGINE_CONDITION_PUSHDOWN) ||
-#endif
 #ifdef SPIDER_NEED_CHECK_CONDITION_AT_CHECKING_DIRECT_ORDER_LIMIT
       !spider->condition ||
 #endif
->>>>>>> d61573d3
       !select_lex ||
 #if defined(MARIADB_BASE_VERSION) && MYSQL_VERSION_ID >= 100000
       select_lex->leaf_tables.elements != 1 ||

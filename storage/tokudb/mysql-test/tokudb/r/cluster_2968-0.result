--- conflicted
+++ resolved
@@ -1041,11 +1041,6 @@
 ) ENGINE=TokuDB DEFAULT CHARSET=latin1 `compression`='tokudb_zlib'
 explain select straight_join * from s,t where s.b = t.b;
 id	select_type	table	type	possible_keys	key	key_len	ref	rows	Extra
-<<<<<<< HEAD
 1	SIMPLE	s	index	b	b	5	NULL	1000	Using where; Using index
-1	SIMPLE	t	ref	b	b	5	test.s.b	11	Using index
-=======
-1	SIMPLE	s	index	b	b	5	NULL	1000	Using where
-1	SIMPLE	t	ref	b	b	5	test.s.b	1	NULL
->>>>>>> 0a3f5056
+1	SIMPLE	t	ref	b	b	5	test.s.b	1	Using index
 drop table s,t;
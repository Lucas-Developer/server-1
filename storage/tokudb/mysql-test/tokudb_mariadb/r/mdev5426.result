--- conflicted
+++ resolved
@@ -1,12 +1,8 @@
 CREATE TABLE t1 (i INT) ENGINE=TokuDB;
 EXPLAIN INSERT INTO t1 SELECT * FROM t1;
 id	select_type	table	type	possible_keys	key	key_len	ref	rows	Extra
-<<<<<<< HEAD
-1	SIMPLE	t1	ALL	NULL	NULL	NULL	NULL	0	Using temporary
+1	SIMPLE	t1	ALL	NULL	NULL	NULL	NULL	1	Using temporary
 connect con1,localhost,root,,test;
-=======
-1	SIMPLE	t1	ALL	NULL	NULL	NULL	NULL	1	Using temporary
->>>>>>> 33492ec8
 INSERT INTO t1 SELECT * FROM t1;
 connection default;
 disconnect con1;

/*****************************************************************************

Copyright (c) 1995, 2009, Oracle and/or its affiliates. All Rights Reserved.
Copyright (c) 2008, Google Inc.

Portions of this file contain modifications contributed and copyrighted by
Google, Inc. Those modifications are gratefully acknowledged and are described
briefly in the InnoDB documentation. The contributions by Google are
incorporated with their permission, and subject to the conditions contained in
the file COPYING.Google.

This program is free software; you can redistribute it and/or modify it under
the terms of the GNU General Public License as published by the Free Software
Foundation; version 2 of the License.

This program is distributed in the hope that it will be useful, but WITHOUT
ANY WARRANTY; without even the implied warranty of MERCHANTABILITY or FITNESS
FOR A PARTICULAR PURPOSE. See the GNU General Public License for more details.

You should have received a copy of the GNU General Public License along with
this program; if not, write to the Free Software Foundation, Inc.,
51 Franklin Street, Suite 500, Boston, MA 02110-1335 USA

*****************************************************************************/

/**************************************************//**
@file include/sync0sync.ic
Mutex, the basic synchronization primitive

Created 9/5/1995 Heikki Tuuri
*******************************************************/

/******************************************************************//**
Sets the waiters field in a mutex. */
UNIV_INTERN
void
mutex_set_waiters(
/*==============*/
	ib_mutex_t*	mutex,	/*!< in: mutex */
	ulint		n);	/*!< in: value to set */
/******************************************************************//**
Reserves a mutex or a priority mutex for the current thread. If the mutex is
reserved, the function spins a preset time (controlled by SYNC_SPIN_ROUNDS)
waiting for the mutex before suspending the thread. */
UNIV_INTERN
void
mutex_spin_wait(
/*============*/
	void*		_mutex,		/*!< in: pointer to mutex */
	bool		high_priority,	/*!< in: whether the mutex is a
					priority mutex with high priority
					specified */
	const char*	file_name,	/*!< in: file name where mutex
					requested */
	ulint		line);		/*!< in: line where requested */
#ifdef UNIV_SYNC_DEBUG
/******************************************************************//**
Sets the debug information for a reserved mutex. */
UNIV_INTERN
void
mutex_set_debug_info(
/*=================*/
	ib_mutex_t*	mutex,		/*!< in: mutex */
	const char*	file_name,	/*!< in: file where requested */
	ulint		line);		/*!< in: line where requested */
#endif /* UNIV_SYNC_DEBUG */
/******************************************************************//**
Releases the threads waiting in the primary wait array for this mutex. */
UNIV_INTERN
void
mutex_signal_object(
/*================*/
	ib_mutex_t*	mutex);	/*!< in: mutex */

/******************************************************************//**
Performs an atomic test-and-set instruction to the lock_word field of a
mutex.
@return	the previous value of lock_word: 0 or 1 */
UNIV_INLINE
byte
ib_mutex_test_and_set(
/*===============*/
	ib_mutex_t*	mutex)	/*!< in: mutex */
{
#if defined(HAVE_ATOMIC_BUILTINS)
<<<<<<< HEAD
# if defined(HAVE_ATOMIC_BUILTINS_BYTE)
	return(os_atomic_test_and_set_byte(&mutex->lock_word, 1));
# else
	return(os_atomic_test_and_set_ulint(&mutex->lock_word, 1));
# endif
=======
	return(os_atomic_test_and_set_byte_acquire(&mutex->lock_word, 1));
>>>>>>> 6ea41f1e
#else
	ibool	ret;

	ret = os_fast_mutex_trylock_full_barrier(&(mutex->os_fast_mutex));

	if (ret == 0) {
		/* We check that os_fast_mutex_trylock does not leak
		and allow race conditions */
		ut_a(mutex->lock_word == 0);

		mutex->lock_word = 1;
<<<<<<< HEAD
		os_wmb;
=======
>>>>>>> 6ea41f1e
	}

	return((byte) ret);
#endif
}

/******************************************************************//**
Performs a reset instruction to the lock_word field of a mutex. This
instruction also serializes memory operations to the program order. */
UNIV_INLINE
void
mutex_reset_lock_word(
/*==================*/
	ib_mutex_t*	mutex)	/*!< in: mutex */
{
#if defined(HAVE_ATOMIC_BUILTINS)
	/* In theory __sync_lock_release should be used to release the lock.
	Unfortunately, it does not work properly alone. The workaround is
	that more conservative __sync_lock_test_and_set is used instead. */
	os_atomic_test_and_set_byte_release(&mutex->lock_word, 0);
#else
	mutex->lock_word = 0;

	os_fast_mutex_unlock_full_barrier(&(mutex->os_fast_mutex));
#endif
}

/******************************************************************//**
Gets the value of the lock word. */
UNIV_INLINE
lock_word_t
mutex_get_lock_word(
/*================*/
	const ib_mutex_t*	mutex)	/*!< in: mutex */
{
	ut_ad(mutex);

	return(mutex->lock_word);
}

/******************************************************************//**
Gets the waiters field in a mutex.
@return	value to set */
UNIV_INLINE
ulint
mutex_get_waiters(
/*==============*/
	const ib_mutex_t*	mutex)	/*!< in: mutex */
{
	const volatile ulint*	ptr;	/*!< declared volatile to ensure that
					the value is read from memory */
	ut_ad(mutex);

	ptr = &(mutex->waiters);

	return(*ptr);		/* Here we assume that the read of a single
				word from memory is atomic */
}

/******************************************************************//**
NOTE! Use the corresponding macro mutex_exit(), not directly this function!
Unlocks a mutex owned by the current thread. */
UNIV_INLINE
void
mutex_exit_func(
/*============*/
	ib_mutex_t*	mutex)	/*!< in: pointer to mutex */
{
	ut_ad(mutex_own(mutex));

	ut_d(mutex->thread_id = (os_thread_id_t) ULINT_UNDEFINED);

#ifdef UNIV_SYNC_DEBUG
	sync_thread_reset_level(mutex);
#endif
	mutex_reset_lock_word(mutex);

	/* A problem: we assume that mutex_reset_lock word
	is a memory barrier, that is when we read the waiters
	field next, the read must be serialized in memory
	after the reset. A speculative processor might
	perform the read first, which could leave a waiting
	thread hanging indefinitely.

	Our current solution call every second
	sync_arr_wake_threads_if_sema_free()
	to wake up possible hanging threads if
	they are missed in mutex_signal_object. */

	if (mutex_get_waiters(mutex) != 0) {

		mutex_signal_object(mutex);
	}

#ifdef UNIV_SYNC_PERF_STAT
	mutex_exit_count++;
#endif
}

/******************************************************************//**
NOTE! Use the corresponding macro mutex_exit(), not directly this function!
Unlocks a priority mutex owned by the current thread. */
UNIV_INLINE
void
mutex_exit_func(
/*============*/
	ib_prio_mutex_t*	mutex)	/*!< in: pointer to mutex */
{
	ut_ad(mutex_own(mutex));

	ut_d(mutex->base_mutex.thread_id = (os_thread_id_t) ULINT_UNDEFINED);

#ifdef UNIV_SYNC_DEBUG
	sync_thread_reset_level(&mutex->base_mutex);
#endif
	mutex_reset_lock_word(&mutex->base_mutex);

	/* A problem: we assume that mutex_reset_lock word
	is a memory barrier, that is when we read the waiters
	field next, the read must be serialized in memory
	after the reset. A speculative processor might
	perform the read first, which could leave a waiting
	thread hanging indefinitely.

	Our current solution call every second
	sync_arr_wake_threads_if_sema_free()
	to wake up possible hanging threads if
	they are missed in mutex_signal_object. */

	/* Wake up any high priority waiters first.  */
	if (mutex->high_priority_waiters != 0) {

		os_event_set(mutex->high_priority_event);
		sync_array_object_signalled();

	} else if (mutex_get_waiters(&mutex->base_mutex) != 0) {

		mutex_signal_object(&mutex->base_mutex);
	}

#ifdef UNIV_SYNC_PERF_STAT
	mutex_exit_count++;
#endif

}


/******************************************************************//**
Locks a mutex for the current thread. If the mutex is reserved, the function
spins a preset time (controlled by SYNC_SPIN_ROUNDS), waiting for the mutex
before suspending the thread. */
UNIV_INLINE
void
mutex_enter_func(
/*=============*/
	ib_mutex_t*	mutex,		/*!< in: pointer to mutex */
	const char*	file_name,	/*!< in: file name where locked */
	ulint		line)		/*!< in: line where locked */
{
	ut_ad(mutex_validate(mutex));
	ut_ad(!mutex_own(mutex));

	/* Note that we do not peek at the value of lock_word before trying
	the atomic test_and_set; we could peek, and possibly save time. */

	if (!ib_mutex_test_and_set(mutex)) {
		ut_d(mutex->thread_id = os_thread_get_curr_id());
#ifdef UNIV_SYNC_DEBUG
		mutex_set_debug_info(mutex, file_name, line);
#endif
		return;	/* Succeeded! */
	}

	mutex_spin_wait(mutex, false, file_name, line);
}

/******************************************************************//**
NOTE! Use the corresponding macro in the header file, not this function
directly. Locks a priority mutex for the current thread. If the mutex is
reserved the function spins a preset time (controlled by SYNC_SPIN_ROUNDS)
waiting for the mutex before suspending the thread. If the thread is suspended,
the priority argument value determines the relative order for its wake up.  Any
IB_HIGH_PRIO waiters will be woken up before any IB_LOW_PRIO waiters.  In case
of IB_DEFAULT_PRIO, the relative priority will be set according to
srv_current_thread_priority.  */
UNIV_INLINE
void
mutex_enter_func(
/*=============*/
	ib_prio_mutex_t*	mutex,		/*!< in: pointer to mutex */
	const char*		file_name,	/*!< in: file name where
						locked */
	ulint			line,		/*!< in: line where locked */
	enum ib_sync_priority	priority)
						/*!<in: mutex acquisition
						priority */
{
	bool	high_priority;

	ut_ad(mutex_validate(&mutex->base_mutex));
	ut_ad(!mutex_own(mutex));

	/* Note that we do not peek at the value of lock_word before trying
	the atomic test_and_set; we could peek, and possibly save time. */

	if (!ib_mutex_test_and_set(&mutex->base_mutex)) {
		ut_d(mutex->base_mutex.thread_id = os_thread_get_curr_id());
#ifdef UNIV_SYNC_DEBUG
		mutex_set_debug_info(&mutex->base_mutex, file_name, line);
#endif
		return;	/* Succeeded! */
	}

	if (UNIV_LIKELY(priority == IB_DEFAULT_PRIO)) {
		high_priority = srv_current_thread_priority;
	} else {
		high_priority = (priority == IB_HIGH_PRIO);
	}
	mutex_spin_wait(mutex, high_priority, file_name, line);
}

/********************************************************************//**
NOTE! Use the corresponding macro in the header file, not this function
directly. Tries to lock the mutex for the current thread. If the lock is not
acquired immediately, returns with return value 1.
@return	0 if succeed, 1 if not */
UNIV_INLINE
ulint
mutex_enter_nowait_func(
/*====================*/
	ib_prio_mutex_t*	mutex,		/*!< in: pointer to mutex */
	const char*		file_name,	/*!< in: file name where mutex
						requested */
	ulint			line)		/*!< in: line where
					       requested */
{
	return mutex_enter_nowait_func(&mutex->base_mutex, file_name, line);
}

#ifdef UNIV_PFS_MUTEX
/******************************************************************//**
NOTE! Please use the corresponding macro mutex_enter(), not directly
this function!
This is a performance schema instrumented wrapper function for
mutex_enter_func(). */
UNIV_INLINE
void
pfs_mutex_enter_func(
/*=================*/
	ib_mutex_t*	mutex,	/*!< in: pointer to mutex */
	const char*	file_name,	/*!< in: file name where locked */
	ulint		line)		/*!< in: line where locked */
{
	if (mutex->pfs_psi != NULL) {
		PSI_mutex_locker*	locker;
		PSI_mutex_locker_state	state;

		locker = PSI_MUTEX_CALL(start_mutex_wait)(
			&state, mutex->pfs_psi,
			PSI_MUTEX_LOCK, file_name,
			static_cast<uint>(line));

		mutex_enter_func(mutex, file_name, line);

		if (locker != NULL) {
			PSI_MUTEX_CALL(end_mutex_wait)(locker, 0);
		}
	} else {
		mutex_enter_func(mutex, file_name, line);
	}
}

/******************************************************************//**
NOTE! Please use the corresponding macro mutex_enter(), not directly
this function!
This is a performance schema instrumented wrapper function for
mutex_enter_func(). */
UNIV_INLINE
void
pfs_mutex_enter_func(
/*=================*/
	ib_prio_mutex_t*	mutex,		/*!< in: pointer to mutex */
	const char*		file_name,	/*!< in: file name where
						locked */
	ulint			line,		/*!< in: line where locked */
	enum ib_sync_priority	priority)	/*!<in: mutex acquisition
						priority */
{
	if (mutex->base_mutex.pfs_psi != NULL) {
		PSI_mutex_locker*	locker;
		PSI_mutex_locker_state	state;

		locker = PSI_MUTEX_CALL(start_mutex_wait)(
			&state, mutex->base_mutex.pfs_psi,
			PSI_MUTEX_LOCK, file_name, line);

		mutex_enter_func(mutex, file_name, line, priority);

		if (locker != NULL) {
			PSI_MUTEX_CALL(end_mutex_wait)(locker, 0);
		}
	} else {
		mutex_enter_func(mutex, file_name, line, priority);
	}
}

/********************************************************************//**
NOTE! Please use the corresponding macro mutex_enter_nowait(), not directly
this function!
This is a performance schema instrumented wrapper function for
mutex_enter_nowait_func.
@return 0 if succeed, 1 if not */
UNIV_INLINE
ulint
pfs_mutex_enter_nowait_func(
/*========================*/
	ib_mutex_t*	mutex,		/*!< in: pointer to mutex */
	const char*	file_name,	/*!< in: file name where mutex
					requested */
	ulint		line)		/*!< in: line where requested */
{
	ulint		ret;

	if (mutex->pfs_psi != NULL) {
		PSI_mutex_locker*	locker;
		PSI_mutex_locker_state		state;

		locker = PSI_MUTEX_CALL(start_mutex_wait)(
			&state, mutex->pfs_psi,
			PSI_MUTEX_TRYLOCK, file_name,
			static_cast<uint>(line));

		ret = mutex_enter_nowait_func(mutex, file_name, line);

		if (locker != NULL) {
			PSI_MUTEX_CALL(end_mutex_wait)(locker, (int) ret);
		}
	} else {
		ret = mutex_enter_nowait_func(mutex, file_name, line);
	}

	return(ret);
}

/********************************************************************//**
NOTE! Please use the corresponding macro mutex_enter_nowait(), not directly
this function!
This is a performance schema instrumented wrapper function for
mutex_enter_nowait_func.
@return	0 if succeed, 1 if not */
UNIV_INLINE
ulint
pfs_mutex_enter_nowait_func(
/*========================*/
	ib_prio_mutex_t*	mutex,		/*!< in: pointer to mutex */
	const char*		file_name,	/*!< in: file name where mutex
						  requested */
	ulint			line)		/*!< in: line where
						  requested */
{
	return pfs_mutex_enter_nowait_func(&mutex->base_mutex, file_name,
					   line);
}

/******************************************************************//**
NOTE! Please use the corresponding macro mutex_exit(), not directly
this function!
A wrap function of mutex_exit_func() with performance schema instrumentation.
Unlocks a mutex owned by the current thread. */
UNIV_INLINE
void
pfs_mutex_exit_func(
/*================*/
	ib_mutex_t*	mutex)	/*!< in: pointer to mutex */
{
	if (mutex->pfs_psi != NULL) {
		PSI_MUTEX_CALL(unlock_mutex)(mutex->pfs_psi);
	}

	mutex_exit_func(mutex);
}

/******************************************************************//**
NOTE! Please use the corresponding macro mutex_exit(), not directly
this function!
A wrap function of mutex_exit_func() with peformance schema instrumentation.
Unlocks a priority mutex owned by the current thread. */
UNIV_INLINE
void
pfs_mutex_exit_func(
/*================*/
	ib_prio_mutex_t*	mutex)	/*!< in: pointer to mutex */
{
	if (mutex->base_mutex.pfs_psi != NULL) {
		PSI_MUTEX_CALL(unlock_mutex)(mutex->base_mutex.pfs_psi);
	}

	mutex_exit_func(mutex);
}


/******************************************************************//**
NOTE! Please use the corresponding macro mutex_create(), not directly
this function!
A wrapper function for mutex_create_func(), registers the mutex
with performance schema if "UNIV_PFS_MUTEX" is defined when
creating the mutex */
UNIV_INLINE
void
pfs_mutex_create_func(
/*==================*/
	mysql_pfs_key_t	key,		/*!< in: Performance Schema key */
	ib_mutex_t*	mutex,		/*!< in: pointer to memory */
# ifdef UNIV_DEBUG
#  ifdef UNIV_SYNC_DEBUG
	ulint		level,		/*!< in: level */
#  endif /* UNIV_SYNC_DEBUG */
	const char*	cfile_name,	/*!< in: file name where created */
	ulint		cline,		/*!< in: file line where created */
# endif /* UNIV_DEBUG */
	const char*	cmutex_name)	/*!< in: mutex name */
{
	mutex->pfs_psi = PSI_MUTEX_CALL(init_mutex)(key, mutex);

	mutex_create_func(mutex,
# ifdef UNIV_DEBUG
#  ifdef UNIV_SYNC_DEBUG
			  level,
#  endif /* UNIV_SYNC_DEBUG */
			  cfile_name,
			  cline,
# endif /* UNIV_DEBUG */
			  cmutex_name);
}

/******************************************************************//**
NOTE! Please use the corresponding macro mutex_create(), not directly
this function!
A wrapper function for mutex_create_func(), registers the mutex
with peformance schema if "UNIV_PFS_MUTEX" is defined when
creating the performance mutex */
UNIV_INLINE
void
pfs_mutex_create_func(
/*==================*/
	PSI_mutex_key		key,		/*!< in: Performance Schema
						key */
	ib_prio_mutex_t*	mutex,		/*!< in: pointer to memory */
# ifdef UNIV_DEBUG
#  ifdef UNIV_SYNC_DEBUG
	ulint			level,		/*!< in: level */
#  endif /* UNIV_SYNC_DEBUG */
	const char*		cfile_name,	/*!< in: file name where
						created */
	ulint			cline,		/*!< in: file line where
						  created */
# endif /* UNIV_DEBUG */
	const char*		cmutex_name)
{
	mutex->base_mutex.pfs_psi = PSI_MUTEX_CALL(init_mutex)(key, mutex);

	mutex_create_func(mutex,
# ifdef UNIV_DEBUG
#  ifdef UNIV_SYNC_DEBUG
			  level,
#  endif /* UNIV_SYNC_DEBUG */
			  cfile_name,
			  cline,
# endif /* UNIV_DEBUG */
			  cmutex_name);
}


/******************************************************************//**
NOTE! Please use the corresponding macro mutex_free(), not directly
this function!
Wrapper function for mutex_free_func(). Also destroys the performance
schema probes when freeing the mutex */
UNIV_INLINE
void
pfs_mutex_free_func(
/*================*/
	ib_mutex_t*	mutex)	/*!< in: mutex */
{
	if (mutex->pfs_psi != NULL) {
		PSI_MUTEX_CALL(destroy_mutex)(mutex->pfs_psi);
		mutex->pfs_psi = NULL;
	}

	mutex_free_func(mutex);
}

/******************************************************************//**
NOTE! Please use the corresponding macro mutex_free(), not directly
this function!
Wrapper function for mutex_free_func(). Also destroys the performance
schema probes when freeing the priority mutex */
UNIV_INLINE
void
pfs_mutex_free_func(
/*================*/
	ib_prio_mutex_t*	mutex)	/*!< in: mutex */
{
	if (mutex->base_mutex.pfs_psi != NULL) {
		PSI_MUTEX_CALL(destroy_mutex)(mutex->base_mutex.pfs_psi);
		mutex->base_mutex.pfs_psi = NULL;
	}

	mutex_free_func(mutex);
}


#endif /* UNIV_PFS_MUTEX */

#ifndef HAVE_ATOMIC_BUILTINS
/**********************************************************//**
Function that uses a mutex to decrement a variable atomically */
UNIV_INLINE
void
os_atomic_dec_ulint_func(
/*=====================*/
	ib_mutex_t*	mutex,		/*!< in: mutex guarding the dec */
	volatile ulint*	var,		/*!< in/out: variable to decrement */
	ulint		delta)		/*!< in: delta to decrement */
{
	mutex_enter(mutex);

	/* I don't think we will encounter a situation where
	this check will not be required. */
	ut_ad(*var >= delta);

	*var -= delta;

	mutex_exit(mutex);
}

/**********************************************************//**
Function that uses a mutex to increment a variable atomically */
UNIV_INLINE
void
os_atomic_inc_ulint_func(
/*=====================*/
	ib_mutex_t*	mutex,		/*!< in: mutex guarding the increment */
	volatile ulint*	var,		/*!< in/out: variable to increment */
	ulint		delta)		/*!< in: delta to increment */
{
	mutex_enter(mutex);

	*var += delta;

	mutex_exit(mutex);
}
#endif /* !HAVE_ATOMIC_BUILTINS */<|MERGE_RESOLUTION|>--- conflicted
+++ resolved
@@ -83,15 +83,7 @@
 	ib_mutex_t*	mutex)	/*!< in: mutex */
 {
 #if defined(HAVE_ATOMIC_BUILTINS)
-<<<<<<< HEAD
-# if defined(HAVE_ATOMIC_BUILTINS_BYTE)
-	return(os_atomic_test_and_set_byte(&mutex->lock_word, 1));
-# else
-	return(os_atomic_test_and_set_ulint(&mutex->lock_word, 1));
-# endif
-=======
 	return(os_atomic_test_and_set_byte_acquire(&mutex->lock_word, 1));
->>>>>>> 6ea41f1e
 #else
 	ibool	ret;
 
@@ -103,10 +95,6 @@
 		ut_a(mutex->lock_word == 0);
 
 		mutex->lock_word = 1;
-<<<<<<< HEAD
-		os_wmb;
-=======
->>>>>>> 6ea41f1e
 	}
 
 	return((byte) ret);

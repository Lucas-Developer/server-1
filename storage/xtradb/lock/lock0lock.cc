--- conflicted
+++ resolved
@@ -1,11 +1,7 @@
 /*****************************************************************************
 
 Copyright (c) 1996, 2016, Oracle and/or its affiliates. All Rights Reserved.
-<<<<<<< HEAD
-Copyright (c) 2014, 2017, MariaDB Corporation
-=======
-Copyright (c) 2014, 2018, MariaDB Corporation.
->>>>>>> 96cb428b
+Copyright (c) 2014, 2018, MariaDB Corporation
 
 This program is free software; you can redistribute it and/or modify it under
 the terms of the GNU General Public License as published by the Free Software
@@ -6516,13 +6512,7 @@
 
 				DEBUG_SYNC_C("innodb_monitor_before_lock_page_read");
 
-<<<<<<< HEAD
 				if (space) {
-=======
-				/* Check if the space is exists or not. only
-                                when the space is valid, try to get the page. */
-				if (!fil_inc_pending_ops(space)) {
->>>>>>> 96cb428b
 					mtr_start(&mtr);
 
 					buf_page_get_gen(space_id, zip_size,
@@ -6980,12 +6970,8 @@
 
 	/* Make sure that the tablespace is not deleted while we are
 	trying to access the page. */
-<<<<<<< HEAD
 	if (fil_space_t* space = fil_space_acquire(space_id)) {
 
-=======
-	if (!fil_inc_pending_ops(space)) {
->>>>>>> 96cb428b
 		mtr_start(&mtr);
 		block = buf_page_get_gen(
 			space_id, fsp_flags_get_zip_size(space->flags),

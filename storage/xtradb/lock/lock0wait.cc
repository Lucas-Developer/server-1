/*****************************************************************************

Copyright (c) 1996, 2016, Oracle and/or its affiliates. All Rights Reserved.
Copyright (c) 2014, 2017, MariaDB Corporation.

This program is free software; you can redistribute it and/or modify it under
the terms of the GNU General Public License as published by the Free Software
Foundation; version 2 of the License.

This program is distributed in the hope that it will be useful, but WITHOUT
ANY WARRANTY; without even the implied warranty of MERCHANTABILITY or FITNESS
FOR A PARTICULAR PURPOSE. See the GNU General Public License for more details.

You should have received a copy of the GNU General Public License along with
this program; if not, write to the Free Software Foundation, Inc.,
51 Franklin Street, Suite 500, Boston, MA 02110-1335 USA

*****************************************************************************/

/**************************************************//**
@file lock/lock0wait.cc
The transaction lock system

Created 25/5/2010 Sunny Bains
*******************************************************/

#define LOCK_MODULE_IMPLEMENTATION

#include "srv0mon.h"
#include "que0que.h"
#include "lock0lock.h"
#include "row0mysql.h"
#include "srv0start.h"
#include "ha_prototypes.h"
#include "lock0priv.h"
#include "lock0iter.h"

#include <sstream>

extern "C"
LEX_STRING* thd_query_string(MYSQL_THD thd);

struct blocking_trx_info {
	uint64_t trx_id;
	uint32_t thread_id;
	int64_t query_id;
};

static const size_t MAX_BLOCKING_TRX_IN_REPORT = 10;

/*********************************************************************//**
Print the contents of the lock_sys_t::waiting_threads array. */
static
void
lock_wait_table_print(void)
/*=======================*/
{
	ulint			i;
	const srv_slot_t*	slot;

	ut_ad(lock_wait_mutex_own());

	slot = lock_sys->waiting_threads;

	for (i = 0; i < OS_THREAD_MAX_N; i++, ++slot) {

		fprintf(stderr,
			"Slot %lu: thread type %lu,"
			" in use %lu, susp %lu, timeout %lu, time %lu\n",
			(ulong) i,
			(ulong) slot->type,
			(ulong) slot->in_use,
			(ulong) slot->suspended,
			slot->wait_timeout,
			(ulong) difftime(ut_time(), slot->suspend_time));
	}
}

/*********************************************************************//**
Release a slot in the lock_sys_t::waiting_threads. Adjust the array last pointer
if there are empty slots towards the end of the table. */
static
void
lock_wait_table_release_slot(
/*=========================*/
	srv_slot_t*	slot)		/*!< in: slot to release */
{
#ifdef UNIV_DEBUG
	srv_slot_t*	upper = lock_sys->waiting_threads + OS_THREAD_MAX_N;
#endif /* UNIV_DEBUG */

	lock_wait_mutex_enter();

	ut_ad(slot->in_use);
	ut_ad(slot->thr != NULL);
	ut_ad(slot->thr->slot != NULL);
	ut_ad(slot->thr->slot == slot);

	/* Must be within the array boundaries. */
	ut_ad(slot >= lock_sys->waiting_threads);
	ut_ad(slot < upper);

	/* Note: When we reserve the slot we use the trx_t::mutex to update
	the slot values to change the state to reserved. Here we are using the
	lock mutex to change the state of the slot to free. This is by design,
	because when we query the slot state we always hold both the lock and
	trx_t::mutex. To reduce contention on the lock mutex when reserving the
	slot we avoid acquiring the lock mutex. */

	lock_mutex_enter();

	slot->thr->slot = NULL;
	slot->thr = NULL;
	slot->in_use = FALSE;

	lock_mutex_exit();

	/* Scan backwards and adjust the last free slot pointer. */
	for (slot = lock_sys->last_slot;
	     slot > lock_sys->waiting_threads && !slot->in_use;
	     --slot) {
		/* No op */
	}

	/* Either the array is empty or the last scanned slot is in use. */
	ut_ad(slot->in_use || slot == lock_sys->waiting_threads);

	lock_sys->last_slot = slot + 1;

	/* The last slot is either outside of the array boundary or it's
	on an empty slot. */
	ut_ad(lock_sys->last_slot == upper || !lock_sys->last_slot->in_use);

	ut_ad(lock_sys->last_slot >= lock_sys->waiting_threads);
	ut_ad(lock_sys->last_slot <= upper);

	lock_wait_mutex_exit();
}

/*********************************************************************//**
Reserves a slot in the thread table for the current user OS thread.
@return	reserved slot */
static
srv_slot_t*
lock_wait_table_reserve_slot(
/*=========================*/
	que_thr_t*	thr,		/*!< in: query thread associated
					with the user OS thread */
	ulong		wait_timeout)	/*!< in: lock wait timeout value */
{
	ulint		i;
	srv_slot_t*	slot;

	ut_ad(lock_wait_mutex_own());
	ut_ad(trx_mutex_own(thr_get_trx(thr)));

	slot = lock_sys->waiting_threads;

	for (i = OS_THREAD_MAX_N; i--; ++slot) {
		if (!slot->in_use) {
			slot->in_use = TRUE;
			slot->thr = thr;
			slot->thr->slot = slot;

			if (slot->event == NULL) {
				slot->event = os_event_create();
				ut_a(slot->event);
			}

			os_event_reset(slot->event);
			slot->suspended = TRUE;
			slot->suspend_time = ut_time();
			slot->wait_timeout = wait_timeout;

			if (slot == lock_sys->last_slot) {
				++lock_sys->last_slot;
			}

			ut_ad(lock_sys->last_slot
			      <= lock_sys->waiting_threads + OS_THREAD_MAX_N);

			return(slot);
		}
	}

	ut_print_timestamp(stderr);

	fprintf(stderr,
		"  InnoDB: There appear to be %lu user"
		" threads currently waiting\n"
		"InnoDB: inside InnoDB, which is the"
		" upper limit. Cannot continue operation.\n"
		"InnoDB: As a last thing, we print"
		" a list of waiting threads.\n", (ulong) OS_THREAD_MAX_N);

	lock_wait_table_print();

	ut_error;
	return(NULL);
}

<<<<<<< HEAD
#ifdef WITH_WSREP
/*********************************************************************//**
check if lock timeout was for priority thread, 
as a side effect trigger lock monitor
@return        false for regular lock timeout */
static ibool
wsrep_is_BF_lock_timeout(
/*====================*/
    trx_t* trx) /* in: trx to check for lock priority */
{
       if (wsrep_on(trx->mysql_thd) &&
           wsrep_thd_is_BF(trx->mysql_thd, FALSE)) {
               fprintf(stderr, "WSREP: BF lock wait long\n");
                srv_print_innodb_monitor       = TRUE;
                srv_print_innodb_lock_monitor  = TRUE;
                os_event_set(srv_monitor_event);
                return TRUE;
       }
       return FALSE;
 }
#endif /* WITH_WSREP */
=======
/** Print lock wait timeout info to stderr. It's supposed this function
is executed in trx's THD thread as it calls some non-thread-safe
functions to get some info from THD.
@param[in]	trx	requested trx
@param[in]	blocking	blocking info array
@param[in]	blocking_count	blocking info array size */
void
print_lock_wait_timeout(
	const trx_t &trx,
	blocking_trx_info *blocking,
	size_t blocking_count)
{
	std::ostringstream outs;

	outs << "Lock wait timeout info:\n";
	outs << "Requested thread id: " <<
		thd_get_thread_id(trx.mysql_thd) <<
		"\n";
	outs << "Requested trx id: " << trx.id << "\n";
	outs << "Requested query: " <<
		thd_query_string(trx.mysql_thd)->str << "\n";

	outs << "Total blocking transactions count: " <<
		blocking_count <<
		"\n";

	for (size_t i = 0; i < blocking_count; ++i) {
		outs << "Blocking transaction number: " << (i + 1) << "\n";
		outs << "Blocking thread id: " <<
			blocking[i].thread_id <<
			"\n";
		outs << "Blocking query id: " <<
			blocking[i].query_id <<
			"\n";
		outs << "Blocking trx id: " << blocking[i].trx_id << "\n";
	}
	ut_print_timestamp(stderr);
	fprintf(stderr, " %s", outs.str().c_str());
}
>>>>>>> d01dbe66

/***************************************************************//**
Puts a user OS thread to wait for a lock to be released. If an error
occurs during the wait trx->error_state associated with thr is
!= DB_SUCCESS when we return. DB_LOCK_WAIT_TIMEOUT and DB_DEADLOCK
are possible errors. DB_DEADLOCK is returned if selective deadlock
resolution chose this transaction as a victim. */
UNIV_INTERN
void
lock_wait_suspend_thread(
/*=====================*/
	que_thr_t*	thr)	/*!< in: query thread associated with the
				user OS thread */
{
	srv_slot_t*	slot;
	double		wait_time;
	trx_t*		trx;
	ulint		had_dict_lock;
	ibool		was_declared_inside_innodb;
	ib_int64_t	start_time			= 0;
	ib_int64_t	finish_time;
	ulint		sec;
	ulint		ms;
	ulong		lock_wait_timeout;
	blocking_trx_info blocking[MAX_BLOCKING_TRX_IN_REPORT];
	size_t blocking_count = 0;

	trx = thr_get_trx(thr);

	if (trx->mysql_thd != 0) {
		DEBUG_SYNC_C("lock_wait_suspend_thread_enter");
	}

	/* InnoDB system transactions (such as the purge, and
	incomplete transactions that are being rolled back after crash
	recovery) will use the global value of
	innodb_lock_wait_timeout, because trx->mysql_thd == NULL. */
	lock_wait_timeout = trx_lock_wait_timeout_get(trx);

	lock_wait_mutex_enter();

	trx_mutex_enter(trx);

	trx->error_state = DB_SUCCESS;

	if (thr->state == QUE_THR_RUNNING) {

		ut_ad(thr->is_active);

		/* The lock has already been released or this transaction
		was chosen as a deadlock victim: no need to suspend */

		if (trx->lock.was_chosen_as_deadlock_victim) {

			trx->error_state = DB_DEADLOCK;
			trx->lock.was_chosen_as_deadlock_victim = FALSE;
		}

		lock_wait_mutex_exit();
		trx_mutex_exit(trx);
		return;
	}

	ut_ad(!thr->is_active);

	slot = lock_wait_table_reserve_slot(thr, lock_wait_timeout);

	lock_wait_mutex_exit();
	trx_mutex_exit(trx);

	if (thr->lock_state == QUE_THR_LOCK_ROW) {
		srv_stats.n_lock_wait_count.inc();
		srv_stats.n_lock_wait_current_count.inc();

		if (ut_usectime(&sec, &ms) == -1) {
			start_time = -1;
		} else {
			start_time = (ib_int64_t) sec * 1000000 + ms;
		}
	}

	ulint	lock_type = ULINT_UNDEFINED;

	/* The wait_lock can be cleared by another thread when the
	lock is released. But the wait can only be initiated by the
	current thread which owns the transaction. Only acquire the
	mutex if the wait_lock is still active. */
	if (const lock_t* wait_lock = trx->lock.wait_lock) {
		lock_mutex_enter();
		wait_lock = trx->lock.wait_lock;
		if (wait_lock) {
			lock_type = lock_get_type_low(wait_lock);
		}
		lock_mutex_exit();
	}

	had_dict_lock = trx->dict_operation_lock_mode;

	switch (had_dict_lock) {
	case 0:
		break;
	case RW_S_LATCH:
		/* Release foreign key check latch */
		row_mysql_unfreeze_data_dictionary(trx);

		DEBUG_SYNC_C("lock_wait_release_s_latch_before_sleep");
		break;
	default:
		/* There should never be a lock wait when the
		dictionary latch is reserved in X mode.  Dictionary
		transactions should only acquire locks on dictionary
		tables, not other tables. All access to dictionary
		tables should be covered by dictionary
		transactions. */
		ut_error;
	}

	ut_a(trx->dict_operation_lock_mode == 0);

	/* Suspend this thread and wait for the event. */

	was_declared_inside_innodb = trx->declared_to_be_inside_innodb;

	if (was_declared_inside_innodb) {
		/* We must declare this OS thread to exit InnoDB, since a
		possible other thread holding a lock which this thread waits
		for must be allowed to enter, sooner or later */

		srv_conc_force_exit_innodb(trx);
	}

	/* Unknown is also treated like a record lock */
	if (lock_type == ULINT_UNDEFINED || lock_type == LOCK_REC) {
		thd_wait_begin(trx->mysql_thd, THD_WAIT_ROW_LOCK);
	} else {
		ut_ad(lock_type == LOCK_TABLE);
		thd_wait_begin(trx->mysql_thd, THD_WAIT_TABLE_LOCK);
	}

	os_event_wait(slot->event);

	thd_wait_end(trx->mysql_thd);

	/* After resuming, reacquire the data dictionary latch if
	necessary. */

	if (was_declared_inside_innodb) {

		/* Return back inside InnoDB */

		srv_conc_force_enter_innodb(trx);
	}

	if (had_dict_lock) {

		row_mysql_freeze_data_dictionary(trx);
	}

	wait_time = ut_difftime(ut_time(), slot->suspend_time);

	/* Release the slot for others to use */

	lock_wait_table_release_slot(slot);

	if (thr->lock_state == QUE_THR_LOCK_ROW) {
		ulint	diff_time;

		if (ut_usectime(&sec, &ms) == -1) {
			finish_time = -1;
		} else {
			finish_time = (ib_int64_t) sec * 1000000 + ms;
		}

		diff_time = (finish_time > start_time) ?
			    (ulint) (finish_time - start_time) : 0;

		srv_stats.n_lock_wait_current_count.dec();
		srv_stats.n_lock_wait_time.add(diff_time);

		/* Only update the variable if we successfully
		retrieved the start and finish times. See Bug#36819. */
		if (diff_time > lock_sys->n_lock_max_wait_time
		    && start_time != -1
		    && finish_time != -1) {

			lock_sys->n_lock_max_wait_time = diff_time;
		}

		/* Record the lock wait time for this thread */
		thd_set_lock_wait_time(trx->mysql_thd, diff_time);

	}

	if (lock_wait_timeout < 100000000
	    && wait_time > (double) lock_wait_timeout) {
#ifdef WITH_WSREP
                if (!wsrep_on(trx->mysql_thd) ||
                    (!wsrep_is_BF_lock_timeout(trx) &&
                     trx->error_state != DB_DEADLOCK)) {
#endif /* WITH_WSREP */

		trx->error_state = DB_LOCK_WAIT_TIMEOUT;
		if (srv_print_lock_wait_timeout_info)
			print_lock_wait_timeout(*trx, blocking, blocking_count);

#ifdef WITH_WSREP
                }
#endif /* WITH_WSREP */
		MONITOR_INC(MONITOR_TIMEOUT);
	}

	if (trx_is_interrupted(trx)) {

		trx->error_state = DB_INTERRUPTED;
	}
}

/********************************************************************//**
Releases a user OS thread waiting for a lock to be released, if the
thread is already suspended. */
UNIV_INTERN
void
lock_wait_release_thread_if_suspended(
/*==================================*/
	que_thr_t*	thr)	/*!< in: query thread associated with the
				user OS thread	 */
{
	ut_ad(lock_mutex_own());
	ut_ad(trx_mutex_own(thr_get_trx(thr)));

	/* We own both the lock mutex and the trx_t::mutex but not the
	lock wait mutex. This is OK because other threads will see the state
	of this slot as being in use and no other thread can change the state
	of the slot to free unless that thread also owns the lock mutex. */

	if (thr->slot != NULL && thr->slot->in_use && thr->slot->thr == thr) {
		trx_t*	trx = thr_get_trx(thr);

		if (trx->lock.was_chosen_as_deadlock_victim) {

			trx->error_state = DB_DEADLOCK;
			trx->lock.was_chosen_as_deadlock_victim = FALSE;
		}

		os_event_set(thr->slot->event);
	}
}

/*********************************************************************//**
Check if the thread lock wait has timed out. Release its locks if the
wait has actually timed out. */
static
void
lock_wait_check_and_cancel(
/*=======================*/
	const srv_slot_t*	slot)	/*!< in: slot reserved by a user
					thread when the wait started */
{
	trx_t*		trx;
	double		wait_time;
	ib_time_t	suspend_time = slot->suspend_time;

	ut_ad(lock_wait_mutex_own());

	ut_ad(slot->in_use);

	ut_ad(slot->suspended);

	wait_time = ut_difftime(ut_time(), suspend_time);

	trx = thr_get_trx(slot->thr);

	if (trx_is_interrupted(trx)
	    || (slot->wait_timeout < 100000000
		&& (wait_time > (double) slot->wait_timeout
		   || wait_time < 0))) {

		/* Timeout exceeded or a wrap-around in system
		time counter: cancel the lock request queued
		by the transaction and release possible
		other transactions waiting behind; it is
		possible that the lock has already been
		granted: in that case do nothing */

		lock_mutex_enter();

		trx_mutex_enter(trx);

		if (trx->lock.wait_lock) {

			ut_a(trx->lock.que_state == TRX_QUE_LOCK_WAIT);
#ifdef WITH_WSREP
                        if (!wsrep_is_BF_lock_timeout(trx)) {
#endif /* WITH_WSREP */
			lock_cancel_waiting_and_release(trx->lock.wait_lock);
#ifdef WITH_WSREP
                        }
#endif /* WITH_WSREP */
		}

		lock_mutex_exit();

		trx_mutex_exit(trx);
	}

}

/*********************************************************************//**
A thread which wakes up threads whose lock wait may have lasted too long.
@return	a dummy parameter */
extern "C" UNIV_INTERN
os_thread_ret_t
DECLARE_THREAD(lock_wait_timeout_thread)(
/*=====================================*/
	void*	arg MY_ATTRIBUTE((unused)))
			/* in: a dummy parameter required by
			os_thread_create */
{
	ib_int64_t	sig_count = 0;
	os_event_t	event = lock_sys->timeout_event;

	ut_ad(!srv_read_only_mode);

#ifdef UNIV_PFS_THREAD
	pfs_register_thread(srv_lock_timeout_thread_key);
#endif /* UNIV_PFS_THREAD */

	lock_sys->timeout_thread_active = true;

	do {
		srv_slot_t*	slot;

		/* When someone is waiting for a lock, we wake up every second
		and check if a timeout has passed for a lock wait */

		os_event_wait_time_low(event, 1000000, sig_count);
		sig_count = os_event_reset(event);

		if (srv_shutdown_state >= SRV_SHUTDOWN_CLEANUP) {
			break;
		}

		lock_wait_mutex_enter();

		/* Check all slots for user threads that are waiting
	       	on locks, and if they have exceeded the time limit. */

		for (slot = lock_sys->waiting_threads;
		     slot < lock_sys->last_slot;
		     ++slot) {

			/* We are doing a read without the lock mutex
			and/or the trx mutex. This is OK because a slot
		       	can't be freed or reserved without the lock wait
		       	mutex. */

			if (slot->in_use) {
				lock_wait_check_and_cancel(slot);
			}
		}

		sig_count = os_event_reset(event);

		lock_wait_mutex_exit();

	} while (srv_shutdown_state < SRV_SHUTDOWN_CLEANUP);

	lock_sys->timeout_thread_active = false;

	/* We count the number of threads in os_thread_exit(). A created
	thread should always use that to exit and not use return() to exit. */

	os_thread_exit(NULL);

	OS_THREAD_DUMMY_RETURN;
}<|MERGE_RESOLUTION|>--- conflicted
+++ resolved
@@ -1,7 +1,7 @@
 /*****************************************************************************
 
 Copyright (c) 1996, 2016, Oracle and/or its affiliates. All Rights Reserved.
-Copyright (c) 2014, 2017, MariaDB Corporation.
+Copyright (c) 2014, 2018, MariaDB Corporation.
 
 This program is free software; you can redistribute it and/or modify it under
 the terms of the GNU General Public License as published by the Free Software
@@ -199,29 +199,28 @@
 	return(NULL);
 }
 
-<<<<<<< HEAD
 #ifdef WITH_WSREP
 /*********************************************************************//**
 check if lock timeout was for priority thread, 
 as a side effect trigger lock monitor
-@return        false for regular lock timeout */
+@return		false for regular lock timeout */
 static ibool
 wsrep_is_BF_lock_timeout(
 /*====================*/
-    trx_t* trx) /* in: trx to check for lock priority */
-{
-       if (wsrep_on(trx->mysql_thd) &&
-           wsrep_thd_is_BF(trx->mysql_thd, FALSE)) {
-               fprintf(stderr, "WSREP: BF lock wait long\n");
-                srv_print_innodb_monitor       = TRUE;
-                srv_print_innodb_lock_monitor  = TRUE;
-                os_event_set(srv_monitor_event);
-                return TRUE;
-       }
-       return FALSE;
- }
+	trx_t* trx) /* in: trx to check for lock priority */
+{
+	if (wsrep_on(trx->mysql_thd) &&
+	    wsrep_thd_is_BF(trx->mysql_thd, FALSE)) {
+		fprintf(stderr, "WSREP: BF lock wait long\n");
+		srv_print_innodb_monitor	= TRUE;
+		srv_print_innodb_lock_monitor	= TRUE;
+		os_event_set(srv_monitor_event);
+		return TRUE;
+	}
+	return FALSE;
+}
 #endif /* WITH_WSREP */
-=======
+
 /** Print lock wait timeout info to stderr. It's supposed this function
 is executed in trx's THD thread as it calls some non-thread-safe
 functions to get some info from THD.
@@ -261,7 +260,6 @@
 	ut_print_timestamp(stderr);
 	fprintf(stderr, " %s", outs.str().c_str());
 }
->>>>>>> d01dbe66
 
 /***************************************************************//**
 Puts a user OS thread to wait for a lock to be released. If an error

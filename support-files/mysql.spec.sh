--- conflicted
+++ resolved
@@ -219,10 +219,7 @@
             --with-unix-socket-path=/var/lib/mysql/mysql.sock \
 	    --with-pic \
             --prefix=/ \
-<<<<<<< HEAD
 	    --with-extra-charsets=all \
-=======
->>>>>>> 3a216290
 %if %{YASSL_BUILD}
 	    --with-ssl \
 %endif
@@ -285,12 +282,7 @@
 CFLAGS=`echo "${MYSQL_BUILD_CFLAGS:-$RPM_OPT_FLAGS} -g" | sed -e 's/-O[0-9]*//g'` \
 CXXFLAGS=`echo "${MYSQL_BUILD_CXXFLAGS:-$RPM_OPT_FLAGS -felide-constructors -fno-exceptions -fno-rtti} -g" | sed -e 's/-O[0-9]*//g'` \
 BuildMySQL "--enable-shared \
-<<<<<<< HEAD
 		--with-debug \
-=======
-		--with-extra-charsets=all \
-		--with-berkeley-db \
->>>>>>> 3a216290
 		--with-innodb \
 		--with-ndbcluster \
 		--with-archive-storage-engine \
@@ -311,20 +303,11 @@
  ./mysql-test-run.pl --comment=debug --skip-rpl --skip-ndbcluster --force ; \
  true)
 
-<<<<<<< HEAD
 ##############################################################################
 #
 #  Build the max binary
 #
 ##############################################################################
-=======
-# Save mysqld-max
-./libtool --mode=execute cp sql/mysqld sql/mysqld-max
-./libtool --mode=execute nm --numeric-sort sql/mysqld-max > sql/mysqld-max.sym
-
-# Save the perror binary so it supports the NDB error codes (BUG#13740)
-./libtool --mode=execute cp extra/perror extra/perror.ndb
->>>>>>> 3a216290
 
 (cd mysql-max-%{mysql_version} &&
 CFLAGS="${MYSQL_BUILD_CFLAGS:-$RPM_OPT_FLAGS} -g" \
@@ -355,7 +338,6 @@
 #
 #  Build the release binary
 #
-<<<<<<< HEAD
 ##############################################################################
 
 (cd mysql-release-%{mysql_version} &&
@@ -372,24 +354,6 @@
 		--with-embedded-server \
 	        --with-big-tables \
 		--with-comment=\"MySQL Community Server (GPL)\"")
-=======
-BuildMySQL "--disable-shared \
-%if %{STATIC_BUILD}
-		--with-mysqld-ldflags='-all-static' \
-		--with-client-ldflags='-all-static' \
-		$USE_OTHER_LIBC_DIR \
-%else
-		--with-zlib-dir=bundled \
-%endif
-		--with-extra-charsets=complex \
-		--with-comment=\"MySQL Community Edition - Standard (GPL)\" \
-		--with-server-suffix='%{server_suffix}' \
-		--with-archive-storage-engine \
-		--with-innodb \
-		--with-big-tables"
-
-./libtool --mode=execute nm --numeric-sort sql/mysqld > sql/mysqld.sym
->>>>>>> 3a216290
 
 # We might want to save the config log file
 if test -n "$MYSQL_CONFLOG_DEST"
@@ -502,9 +466,6 @@
 %{_bindir}/mysql_install_db --rpm --user=%{mysqld_user}
 
 # Upgrade databases if needed
-<<<<<<< HEAD
-%{_bindir}/mysql_upgrade --user=%{mysqld_user}
-=======
 # This must be done as database user "root", who should be password-protected,
 # but this password is not available here.
 # So ensure the server is isolated as much as possible, and start it so that
@@ -515,7 +476,6 @@
 %{_bindir}/mysql_upgrade
 %{_sysconfdir}/init.d/mysql stop  --skip-networking --skip-grant-tables
 chmod 755 $mysql_datadir
->>>>>>> 3a216290
 
 # Change permissions again to fix any new files.
 chown -R %{mysqld_user}:%{mysqld_group} $mysql_datadir
@@ -600,10 +560,6 @@
 %attr(755, root, root) %{_bindir}/myisampack
 %attr(755, root, root) %{_bindir}/mysql_convert_table_format
 %attr(755, root, root) %{_bindir}/mysql_create_system_tables
-<<<<<<< HEAD
-=======
-%attr(755, root, root) %{_bindir}/mysql_explain_log
->>>>>>> 3a216290
 %attr(755, root, root) %{_bindir}/mysql_fix_extensions
 %attr(755, root, root) %{_bindir}/mysql_fix_privilege_tables
 %attr(755, root, root) %{_bindir}/mysql_install_db
@@ -621,10 +577,6 @@
 %attr(755, root, root) %{_bindir}/replace
 %attr(755, root, root) %{_bindir}/resolve_stack_dump
 %attr(755, root, root) %{_bindir}/resolveip
-<<<<<<< HEAD
-=======
-%attr(755, root, root) %{_bindir}/safe_mysqld
->>>>>>> 3a216290
 
 %attr(755, root, root) %{_sbindir}/mysqld
 %attr(755, root, root) %{_sbindir}/mysqld-debug
@@ -736,29 +688,20 @@
 # itself - note that they must be ordered by date (important when
 # merging BK trees)
 %changelog 
-<<<<<<< HEAD
-=======
 * Tue Jun 20 2006 Joerg Bruehe <joerg@mysql.com>
 
 - To run "mysql_upgrade", we need a running server;
   start it in isolation and skip password checks.
 
->>>>>>> 3a216290
 * Sat May 20 2006 Kent Boortz <kent@mysql.com>
 
 - Always compile for PIC, position independent code.
 
 * Wed May 10 2006 Kent Boortz <kent@mysql.com>
 
-<<<<<<< HEAD
 - Use character set "all" when compiling with Cluster, to make Cluster
   nodes independent on the character set directory, and the problem
   that two RPM sub packages both wants to install this directory.
-=======
-- Use character set "all" for the "max", to make Cluster nodes
-  independent on the character set directory, and the problem that
-  two RPM sub packages both wants to install this directory.
->>>>>>> 3a216290
 
 * Mon May 01 2006 Kent Boortz <kent@mysql.com>
 
@@ -769,7 +712,6 @@
 
 - Install and run "mysql_upgrade"
 
-<<<<<<< HEAD
 * Wed Apr 12 2006 Jim Winstead <jimw@mysql.com>
 
 - Remove sql-bench, and MySQL-bench RPM (will be built as an independent
@@ -778,8 +720,6 @@
 * Tue Apr 11 2006 Jim Winstead <jimw@mysql.com>
 
 - Remove old mysqltestmanager and related programs
-=======
->>>>>>> 3a216290
 * Sat Apr 01 2006 Kent Boortz <kent@mysql.com>
 
 - Set $LDFLAGS from $MYSQL_BUILD_LDFLAGS
